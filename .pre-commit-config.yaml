--- conflicted
+++ resolved
@@ -1,14 +1,9 @@
 fail_fast: true
 
 repos:
-<<<<<<< HEAD
-  - repo: https://github.com/astral-sh/ruff-pre-commit
-    rev: v0.9.6
-=======
 
   - repo: https://github.com/charliermarsh/ruff-pre-commit
     rev: v0.9.10
->>>>>>> 003d5989
     hooks:
       - id: ruff-format
         args: [reflex, tests]
