--- conflicted
+++ resolved
@@ -51,7 +51,7 @@
         # which mangles it https://stackoverflow.com/a/49013604
         path = "/" + path
     url = f"http://localhost:{port}{path}"
-    print(f"Waiting for up to {timeout} seconds for {url} to return HTTP response.")
+    print(f"Waiting for up to {timeout} seconds for {url} to return HTTP response.")  # noqa: T201
     while True:
         try:
             if not _pid_exists(server_pid):
@@ -97,21 +97,17 @@
     for f in as_completed(futures):
         ok, msg, content = f.result()
         if ok:
-<<<<<<< HEAD
-            print(f"OK: {msg}")
+            print(f"OK: {msg}")  # noqa: T201
             if base_content is None:
                 base_content = content
             else:
                 assert (
                     content == base_content
                 ), f"HTTP responses are not equal {content!r} != {base_content!r}."
-=======
-            print(f"OK: {msg}")  # noqa: T201
->>>>>>> 879dcbd1
         else:
             print(f"FAIL: {msg}")  # noqa: T201
             exit(1)
-    print(f"OK: All HTTP responses are equal after {time.time() - start} sec.")
+    print(f"OK: All HTTP responses are equal after {time.time() - start} sec.")  # noqa: T201
 
 
 if __name__ == "__main__":
