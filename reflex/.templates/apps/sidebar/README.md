--- conflicted
+++ resolved
@@ -62,11 +62,8 @@
 
 ### Adding State
 
-<<<<<<< HEAD
 As your app grows, we recommend using [substates](https://reflex.dev/docs/substates/overview/)
 to organize your state.
-=======
-As your app grows, we recommend using [substates](https://reflex.dev/docs/substates/overview/) to organize your state.
->>>>>>> 0a18eaa2
+
 You can either define substates in their own files, or if the state is
 specific to a page, you can define it in the page file itself.