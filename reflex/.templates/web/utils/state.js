--- conflicted
+++ resolved
@@ -408,8 +408,6 @@
   });
   // Ensure undefined fields in events are sent as null instead of removed
   socket.current.io.encoder.replacer = (k, v) => (v === undefined ? null : v);
-<<<<<<< HEAD
-=======
   socket.current.io.decoder.tryParse = (str) => {
     try {
       return JSON5.parse(str);
@@ -417,7 +415,6 @@
       return false;
     }
   };
->>>>>>> e8dd0ae4
 
   function checkVisibility() {
     if (document.visibilityState === "visible") {
