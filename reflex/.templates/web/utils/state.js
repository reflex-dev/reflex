// State management for Reflex web apps.
import axios from "axios";
import io from "socket.io-client";
import JSON5 from "json5";
import env from "$/env.json";
import reflexEnvironment from "$/reflex.json";
import Cookies from "universal-cookie";
import { useEffect, useRef, useState } from "react";
import Router, { useRouter } from "next/router";
import {
  initialEvents,
  initialState,
  onLoadInternalEvent,
  state_name,
  exception_state_name,
} from "$/utils/context.js";
import debounce from "$/utils/helpers/debounce";
import throttle from "$/utils/helpers/throttle";

// Endpoint URLs.
const EVENTURL = env.EVENT;
const UPLOADURL = env.UPLOAD;

// These hostnames indicate that the backend and frontend are reachable via the same domain.
const SAME_DOMAIN_HOSTNAMES = ["localhost", "0.0.0.0", "::", "0:0:0:0:0:0:0:0"];

// Global variable to hold the token.
let token;

// Key for the token in the session storage.
const TOKEN_KEY = "token";

// create cookie instance
const cookies = new Cookies();

// Dictionary holding component references.
export const refs = {};

// Flag ensures that only one event is processing on the backend concurrently.
let event_processing = false;
// Array holding pending events to be processed.
const event_queue = [];

/**
 * Generate a UUID (Used for session tokens).
 * Taken from: https://stackoverflow.com/questions/105034/how-do-i-create-a-guid-uuid
 * @returns A UUID.
 */
export const generateUUID = () => {
  let d = new Date().getTime(),
    d2 = (performance && performance.now && performance.now() * 1000) || 0;
  return "xxxxxxxx-xxxx-4xxx-yxxx-xxxxxxxxxxxx".replace(/[xy]/g, (c) => {
    let r = Math.random() * 16;
    if (d > 0) {
      r = (d + r) % 16 | 0;
      d = Math.floor(d / 16);
    } else {
      r = (d2 + r) % 16 | 0;
      d2 = Math.floor(d2 / 16);
    }
    return (c == "x" ? r : (r & 0x7) | 0x8).toString(16);
  });
};

/**
 * Get the token for the current session.
 * @returns The token.
 */
export const getToken = () => {
  if (token) {
    return token;
  }
  if (typeof window !== "undefined") {
    if (!window.sessionStorage.getItem(TOKEN_KEY)) {
      window.sessionStorage.setItem(TOKEN_KEY, generateUUID());
    }
    token = window.sessionStorage.getItem(TOKEN_KEY);
  }
  return token;
};

/**
 * Get the URL for the backend server
 * @param url_str The URL string to parse.
 * @returns The given URL modified to point to the actual backend server.
 */
export const getBackendURL = (url_str) => {
  // Get backend URL object from the endpoint.
  const endpoint = new URL(url_str);
  if (
    typeof window !== "undefined" &&
    SAME_DOMAIN_HOSTNAMES.includes(endpoint.hostname)
  ) {
    // Use the frontend domain to access the backend
    const frontend_hostname = window.location.hostname;
    endpoint.hostname = frontend_hostname;
    if (window.location.protocol === "https:") {
      if (endpoint.protocol === "ws:") {
        endpoint.protocol = "wss:";
      } else if (endpoint.protocol === "http:") {
        endpoint.protocol = "https:";
      }
      endpoint.port = ""; // Assume websocket is on https port via load balancer.
    }
  }
  return endpoint;
};

/**
 * Check if the backend is disabled.
 *
 * @returns True if the backend is disabled, false otherwise.
 */
export const isBackendDisabled = () => {
  const cookie = document.cookie
    .split("; ")
    .find((row) => row.startsWith("backend-enabled="));
  return cookie !== undefined && cookie.split("=")[1] == "false";
};

/**
 * Determine if any event in the event queue is stateful.
 *
 * @returns True if there's any event that requires state and False if none of them do.
 */
export const isStateful = () => {
  if (event_queue.length === 0) {
    return false;
  }
  return event_queue.some((event) => event.name.startsWith("reflex___state"));
};

/**
 * Apply a delta to the state.
 * @param state The state to apply the delta to.
 * @param delta The delta to apply.
 */
export const applyDelta = (state, delta) => {
  return { ...state, ...delta };
};

/**
 * Evaluate a dynamic component.
 * @param component The component to evaluate.
 * @returns The evaluated component.
 */
export const evalReactComponent = async (component) => {
  if (!window.React && window.__reflex) {
    window.React = window.__reflex.react;
  }
  const encodedJs = encodeURIComponent(component);
  const dataUri = "data:text/javascript;charset=utf-8," + encodedJs;
  const module = await eval(`import(dataUri)`);
  return module.default;
};

/**
 * Only Queue and process events when websocket connection exists.
 * @param event The event to queue.
 * @param socket The socket object to send the event on.
 *
 * @returns Adds event to queue and processes it if websocket exits, does nothing otherwise.
 */
export const queueEventIfSocketExists = async (events, socket) => {
  if (!socket) {
    return;
  }
  await queueEvents(events, socket);
};

/**
 * Handle frontend event or send the event to the backend via Websocket.
 * @param event The event to send.
 * @param socket The socket object to send the event on.
 *
 * @returns True if the event was sent, false if it was handled locally.
 */
export const applyEvent = async (event, socket) => {
  // Handle special events
  if (event.name == "_redirect") {
    if (event.payload.external) {
      window.open(event.payload.path, "_blank", "noopener");
    } else if (event.payload.replace) {
      Router.replace(event.payload.path);
    } else {
      Router.push(event.payload.path);
    }
    return false;
  }

  if (event.name == "_remove_cookie") {
    cookies.remove(event.payload.key, { ...event.payload.options });
    queueEventIfSocketExists(initialEvents(), socket);
    return false;
  }

  if (event.name == "_clear_local_storage") {
    localStorage.clear();
    queueEventIfSocketExists(initialEvents(), socket);
    return false;
  }

  if (event.name == "_remove_local_storage") {
    localStorage.removeItem(event.payload.key);
    queueEventIfSocketExists(initialEvents(), socket);
    return false;
  }

  if (event.name == "_clear_session_storage") {
    sessionStorage.clear();
    queueEvents(initialEvents(), socket);
    return false;
  }

  if (event.name == "_remove_session_storage") {
    sessionStorage.removeItem(event.payload.key);
    queueEvents(initialEvents(), socket);
    return false;
  }

  if (event.name == "_download") {
    const a = document.createElement("a");
    a.hidden = true;
    a.href = event.payload.url;
    // Special case when linking to uploaded files
    if (a.href.includes("getBackendURL(env.UPLOAD)")) {
      a.href = eval?.(
        event.payload.url.replace(
          "getBackendURL(env.UPLOAD)",
          `"${getBackendURL(env.UPLOAD)}"`
        )
      );
    }
    a.download = event.payload.filename;
    a.click();
    a.remove();
    return false;
  }

  if (event.name == "_set_focus") {
    const ref =
      event.payload.ref in refs ? refs[event.payload.ref] : event.payload.ref;
    ref.current.focus();
    return false;
  }

  if (event.name == "_set_value") {
    const ref =
      event.payload.ref in refs ? refs[event.payload.ref] : event.payload.ref;
    if (ref.current) {
      ref.current.value = event.payload.value;
    }
    return false;
  }

  if (
    event.name == "_call_function" &&
    typeof event.payload.function !== "string"
  ) {
    try {
      const eval_result = event.payload.function();
      if (event.payload.callback) {
        if (!!eval_result && typeof eval_result.then === "function") {
          event.payload.callback(await eval_result);
        } else {
          event.payload.callback(eval_result);
        }
      }
    } catch (e) {
      console.log("_call_function", e);
      if (window && window?.onerror) {
        window.onerror(e.message, null, null, null, e);
      }
    }
    return false;
  }

  if (event.name == "_call_script" || event.name == "_call_function") {
    try {
      const eval_result =
        event.name == "_call_script"
          ? eval(event.payload.javascript_code)
          : eval(event.payload.function)();

      if (event.payload.callback) {
        if (!!eval_result && typeof eval_result.then === "function") {
          eval(event.payload.callback)(await eval_result);
        } else {
          eval(event.payload.callback)(eval_result);
        }
      }
    } catch (e) {
      console.log("_call_script", e);
      if (window && window?.onerror) {
        window.onerror(e.message, null, null, null, e);
      }
    }
    return false;
  }

  // Update token and router data (if missing).
  event.token = getToken();
  if (
    event.router_data === undefined ||
    Object.keys(event.router_data).length === 0
  ) {
    event.router_data = (({ pathname, query, asPath }) => ({
      pathname,
      query,
      asPath,
    }))(Router);
  }

  // Send the event to the server.
  if (socket) {
    socket.emit("event", event);
    return true;
  }

  return false;
};

/**
 * Send an event to the server via REST.
 * @param event The current event.
 * @param socket The socket object to send the response event(s) on.
 *
 * @returns Whether the event was sent.
 */
export const applyRestEvent = async (event, socket) => {
  let eventSent = false;
  if (event.handler === "uploadFiles") {
    if (event.payload.files === undefined || event.payload.files.length === 0) {
      // Submit the event over the websocket to trigger the event handler.
      return await applyEvent(Event(event.name), socket);
    }

    // Start upload, but do not wait for it, which would block other events.
    uploadFiles(
      event.name,
      event.payload.files,
      event.payload.upload_id,
      event.payload.on_upload_progress,
      socket
    );
    return false;
  }
  return eventSent;
};

/**
 * Queue events to be processed and trigger processing of queue.
 * @param events Array of events to queue.
 * @param socket The socket object to send the event on.
 * @param prepend Whether to place the events at the beginning of the queue.
 */
export const queueEvents = async (events, socket, prepend) => {
  if (prepend) {
    // Drain the existing queue and place it after the given events.
    events = [...events, ...Array.from({length: event_queue.length}).map(() => event_queue.pop())];
  }
  event_queue.push(...events);
  if (socket.current) {
    await processEvent(socket.current);
  }
};

/**
 * Process an event off the event queue.
 * @param socket The socket object to send the event on.
 */
export const processEvent = async (socket) => {
  // Only proceed if the socket is up and no event in the queue uses state, otherwise we throw the event into the void
  if (!socket && isStateful()) {
    return;
  }

  // Only proceed if we're not already processing an event.
  if (event_queue.length === 0 || event_processing) {
    return;
  }

  // Set processing to true to block other events from being processed.
  event_processing = true;

  // Apply the next event in the queue.
  const event = event_queue.shift();

  let eventSent = false;
  // Process events with handlers via REST and all others via websockets.
  if (event.handler) {
    eventSent = await applyRestEvent(event, socket);
  } else {
    eventSent = await applyEvent(event, socket);
  }
  // If no event was sent, set processing to false.
  if (!eventSent) {
    event_processing = false;
    // recursively call processEvent to drain the queue, since there is
    // no state update to trigger the useEffect event loop.
    await processEvent(socket);
  }
};

/**
 * Connect to a websocket and set the handlers.
 * @param socket The socket object to connect.
 * @param dispatch The function to queue state update
 * @param transports The transports to use.
 * @param setConnectErrors The function to update connection error value.
 * @param client_storage The client storage object from context.js
 */
export const connect = async (
  socket,
  dispatch,
  transports,
  setConnectErrors,
  client_storage = {}
) => {
  // Get backend URL object from the endpoint.
  const endpoint = getBackendURL(EVENTURL);

  // Create the socket.
  socket.current = io(endpoint.href, {
    path: endpoint["pathname"],
    transports: transports,
    protocols: [reflexEnvironment.version],
    autoUnref: false,
  });
  // Ensure undefined fields in events are sent as null instead of removed
  socket.current.io.encoder.replacer = (k, v) => (v === undefined ? null : v);
  socket.current.io.decoder.tryParse = (str) => {
    try {
      return JSON5.parse(str);
    } catch (e) {
      return false;
    }
  };

  function checkVisibility() {
    if (document.visibilityState === "visible") {
      if (!socket.current.connected) {
        console.log("Socket is disconnected, attempting to reconnect ");
        socket.current.connect();
      } else {
        console.log("Socket is reconnected ");
      }
    }
  }

  const pagehideHandler = (event) => {
    if (event.persisted && socket.current?.connected) {
      console.log("Disconnect backend before bfcache on navigation");
      socket.current.disconnect();
    }
  };

  // Once the socket is open, hydrate the page.
  socket.current.on("connect", () => {
    setConnectErrors([]);
    window.addEventListener("pagehide", pagehideHandler);
  });

  socket.current.on("connect_error", (error) => {
    setConnectErrors((connectErrors) => [connectErrors.slice(-9), error]);
  });

  // When the socket disconnects reset the event_processing flag
  socket.current.on("disconnect", () => {
    event_processing = false;
    window.removeEventListener("pagehide", pagehideHandler);
  });

  // On each received message, queue the updates and events.
  socket.current.on("event", async (update) => {
    for (const substate in update.delta) {
      dispatch[substate](update.delta[substate]);
    }
    applyClientStorageDelta(client_storage, update.delta);
    event_processing = !update.final;
    if (update.events) {
      queueEvents(update.events, socket);
    }
  });
  socket.current.on("reload", async (event) => {
    event_processing = false;
    queueEvents([...initialEvents(), event], socket, true);
  });

  document.addEventListener("visibilitychange", checkVisibility);
};

/**
 * Upload files to the server.
 *
 * @param state The state to apply the delta to.
 * @param handler The handler to use.
 * @param upload_id The upload id to use.
 * @param on_upload_progress The function to call on upload progress.
 * @param socket the websocket connection
 *
 * @returns The response from posting to the UPLOADURL endpoint.
 */
export const uploadFiles = async (
  handler,
  files,
  upload_id,
  on_upload_progress,
  socket
) => {
  // return if there's no file to upload
  if (files === undefined || files.length === 0) {
    return false;
  }

  const upload_ref_name = `__upload_controllers_${upload_id}`;

  if (refs[upload_ref_name]) {
    console.log("Upload already in progress for ", upload_id);
    return false;
  }

  // Track how many partial updates have been processed for this upload.
  let resp_idx = 0;
  const eventHandler = (progressEvent) => {
    const event_callbacks = socket._callbacks.$event;
    // Whenever called, responseText will contain the entire response so far.
    const chunks = progressEvent.event.target.responseText.trim().split("\n");
    // So only process _new_ chunks beyond resp_idx.
    chunks.slice(resp_idx).map((chunk_json) => {
      try {
        const chunk = JSON5.parse(chunk_json);
        event_callbacks.map((f, ix) => {
          f(chunk)
            .then(() => {
              if (ix === event_callbacks.length - 1) {
                // Mark this chunk as processed.
                resp_idx += 1;
              }
            })
            .catch((e) => {
              if (progressEvent.progress === 1) {
                // Chunk may be incomplete, so only report errors when full response is available.
                console.log("Error processing chunk", chunk, e);
              }
              return;
            });
        });
      } catch (e) {
        if (progressEvent.progress === 1) {
          console.log("Error parsing chunk", chunk_json, e);
        }
        return;
      }
    });
  };

  const controller = new AbortController();
  const config = {
    headers: {
      "Reflex-Client-Token": getToken(),
      "Reflex-Event-Handler": handler,
    },
    signal: controller.signal,
    onDownloadProgress: eventHandler,
  };
  if (on_upload_progress) {
    config["onUploadProgress"] = on_upload_progress;
  }
  const formdata = new FormData();

  // Add the token and handler to the file name.
  files.forEach((file) => {
    formdata.append("files", file, file.path || file.name);
  });

  // Send the file to the server.
  refs[upload_ref_name] = controller;

  try {
    return await axios.post(getBackendURL(UPLOADURL), formdata, config);
  } catch (error) {
    if (error.response) {
      // The request was made and the server responded with a status code
      // that falls out of the range of 2xx
      console.log(error.response.data);
    } else if (error.request) {
      // The request was made but no response was received
      // `error.request` is an instance of XMLHttpRequest in the browser and an instance of
      // http.ClientRequest in node.js
      console.log(error.request);
    } else {
      // Something happened in setting up the request that triggered an Error
      console.log(error.message);
    }
    return false;
  } finally {
    delete refs[upload_ref_name];
  }
};

/**
 * Create an event object.
 * @param {string} name The name of the event.
 * @param {Object.<string, Any>} payload The payload of the event.
 * @param {Object.<string, (number|boolean)>} event_actions The actions to take on the event.
 * @param {string} handler The client handler to process event.
 * @returns The event object.
 */
export const Event = (
  name,
  payload = {},
  event_actions = {},
  handler = null
) => {
  return { name, payload, handler, event_actions };
};

/**
 * Package client-side storage values as payload to send to the
 * backend with the hydrate event
 * @param client_storage The client storage object from context.js
 * @returns payload dict of client storage values
 */
export const hydrateClientStorage = (client_storage) => {
  const client_storage_values = {};
  if (client_storage.cookies) {
    for (const state_key in client_storage.cookies) {
      const cookie_options = client_storage.cookies[state_key];
      const cookie_name = cookie_options.name || state_key;
      const cookie_value = cookies.get(cookie_name);
      if (cookie_value !== undefined) {
        client_storage_values[state_key] = cookies.get(cookie_name);
      }
    }
  }
  if (client_storage.local_storage && typeof window !== "undefined") {
    for (const state_key in client_storage.local_storage) {
      const options = client_storage.local_storage[state_key];
      const local_storage_value = localStorage.getItem(
        options.name || state_key
      );
      if (local_storage_value !== null) {
        client_storage_values[state_key] = local_storage_value;
      }
    }
  }
  if (client_storage.session_storage && typeof window != "undefined") {
    for (const state_key in client_storage.session_storage) {
      const session_options = client_storage.session_storage[state_key];
      const session_storage_value = sessionStorage.getItem(
        session_options.name || state_key
      );
      if (session_storage_value != null) {
        client_storage_values[state_key] = session_storage_value;
      }
    }
  }
  if (
    client_storage.cookies ||
    client_storage.local_storage ||
    client_storage.session_storage
  ) {
    return client_storage_values;
  }
  return {};
};

/**
 * Update client storage values based on backend state delta.
 * @param client_storage The client storage object from context.js
 * @param delta The state update from the backend
 */
const applyClientStorageDelta = (client_storage, delta) => {
  // find the main state and check for is_hydrated
  const unqualified_states = Object.keys(delta).filter(
    (key) => key.split(".").length === 1
  );
  if (unqualified_states.length === 1) {
    const main_state = delta[unqualified_states[0]];
    if (main_state.is_hydrated !== undefined && !main_state.is_hydrated) {
      // skip if the state is not hydrated yet, since all client storage
      // values are sent in the hydrate event
      return;
    }
  }
  // Save known client storage values to cookies and localStorage.
  for (const substate in delta) {
    for (const key in delta[substate]) {
      const state_key = `${substate}.${key}`;
      if (client_storage.cookies && state_key in client_storage.cookies) {
        const cookie_options = { ...client_storage.cookies[state_key] };
        const cookie_name = cookie_options.name || state_key;
        delete cookie_options.name; // name is not a valid cookie option
        cookies.set(cookie_name, delta[substate][key], cookie_options);
      } else if (
        client_storage.local_storage &&
        state_key in client_storage.local_storage &&
        typeof window !== "undefined"
      ) {
        const options = client_storage.local_storage[state_key];
        localStorage.setItem(options.name || state_key, delta[substate][key]);
      } else if (
        client_storage.session_storage &&
        state_key in client_storage.session_storage &&
        typeof window !== "undefined"
      ) {
        const session_options = client_storage.session_storage[state_key];
        sessionStorage.setItem(
          session_options.name || state_key,
          delta[substate][key]
        );
      }
    }
  }
};

/**
 * Establish websocket event loop for a NextJS page.
 * @param dispatch The reducer dispatch function to update state.
 * @param initial_events The initial app events.
 * @param client_storage The client storage object from context.js
 *
 * @returns [addEvents, connectErrors] -
 *   addEvents is used to queue an event, and
 *   connectErrors is an array of reactive js error from the websocket connection (or null if connected).
 */
export const useEventLoop = (
  dispatch,
  initial_events = () => [],
  client_storage = {}
) => {
  const socket = useRef(null);
  const router = useRouter();
  const [connectErrors, setConnectErrors] = useState([]);

  // Function to add new events to the event queue.
  const addEvents = (events, args, event_actions) => {
    if (!(args instanceof Array)) {
      args = [args];
    }

    event_actions = events.reduce(
      (acc, e) => ({ ...acc, ...e.event_actions }),
      event_actions ?? {}
    );

    const _e = args.filter((o) => o?.preventDefault !== undefined)[0];

    if (event_actions?.preventDefault && _e?.preventDefault) {
      _e.preventDefault();
    }
    if (event_actions?.stopPropagation && _e?.stopPropagation) {
      _e.stopPropagation();
    }
    const combined_name = events.map((e) => e.name).join("+++");
    if (event_actions?.temporal) {
      if (!socket.current || !socket.current.connected) {
        return; // don't queue when the backend is not connected
      }
    }
    if (event_actions?.throttle) {
      // If throttle returns false, the events are not added to the queue.
      if (!throttle(combined_name, event_actions.throttle)) {
        return;
      }
    }
    if (event_actions?.debounce) {
      // If debounce is used, queue the events after some delay
      debounce(
        combined_name,
        () => queueEvents(events, socket),
        event_actions.debounce
      );
    } else {
      queueEvents(events, socket);
    }
  };

  const sentHydrate = useRef(false); // Avoid double-hydrate due to React strict-mode
  useEffect(() => {
    if (router.isReady && !sentHydrate.current) {
      queueEvents(
        initial_events().map((e) => ({
          ...e,
          router_data: (({ pathname, query, asPath }) => ({
            pathname,
            query,
            asPath,
          }))(router),
<<<<<<< HEAD
        })),
        socket,
        true,
=======
        }))
>>>>>>> 5c8104ff
      );
      sentHydrate.current = true;
    }
  }, [router.isReady]);

  // Handle frontend errors and send them to the backend via websocket.
  useEffect(() => {
    if (typeof window === "undefined") {
      return;
    }

    window.onerror = function (msg, url, lineNo, columnNo, error) {
      addEvents([
        Event(`${exception_state_name}.handle_frontend_exception`, {
          stack: error.stack,
          component_stack: "",
        }),
      ]);
      return false;
    };

    //NOTE: Only works in Chrome v49+
    //https://github.com/mknichel/javascript-errors?tab=readme-ov-file#promise-rejection-events
    window.onunhandledrejection = function (event) {
      addEvents([
        Event(`${exception_state_name}.handle_frontend_exception`, {
          stack: event.reason?.stack,
          component_stack: "",
        }),
      ]);
      return false;
    };
  }, []);

  // Handle socket connect/disconnect.
  useEffect(() => {
    // only use websockets if state is present and backend is not disabled (reflex cloud).
    if (Object.keys(initialState).length > 1 && !isBackendDisabled()) {
      // Initialize the websocket connection.
      if (!socket.current) {
        connect(
          socket,
          dispatch,
          ["websocket"],
          setConnectErrors,
          client_storage
        );
      }
    }

    // Cleanup function.
    return () => {
      if (socket.current) {
        socket.current.disconnect();
      }
    };
  }, []);

  // Main event loop.
  useEffect(() => {
    // Skip if the router is not ready.
    if (!router.isReady || isBackendDisabled()) {
      return;
    }
    (async () => {
      // Process all outstanding events.
      while (event_queue.length > 0 && !event_processing) {
        await processEvent(socket.current);
      }
    })();
  });

  // localStorage event handling
  useEffect(() => {
    const storage_to_state_map = {};

    if (client_storage.local_storage && typeof window !== "undefined") {
      for (const state_key in client_storage.local_storage) {
        const options = client_storage.local_storage[state_key];
        if (options.sync) {
          const local_storage_value_key = options.name || state_key;
          storage_to_state_map[local_storage_value_key] = state_key;
        }
      }
    }

    // e is StorageEvent
    const handleStorage = (e) => {
      if (storage_to_state_map[e.key]) {
        const vars = {};
        vars[storage_to_state_map[e.key]] = e.newValue;
        const event = Event(
          `${state_name}.reflex___state____update_vars_internal_state.update_vars_internal`,
          { vars: vars }
        );
        addEvents([event], e);
      }
    };

    window.addEventListener("storage", handleStorage);
    return () => window.removeEventListener("storage", handleStorage);
  });

  // Route after the initial page hydration.
  useEffect(() => {
    const change_start = () => {
      const main_state_dispatch = dispatch["reflex___state____state"];
      if (main_state_dispatch !== undefined) {
        main_state_dispatch({ is_hydrated: false });
      }
    };
    const change_complete = () => addEvents(onLoadInternalEvent());
    const change_error = () => {
      // Remove cached error state from router for this page, otherwise the
      // page will never send on_load events again.
      if (router.components[router.pathname].error) {
        delete router.components[router.pathname].error;
      }
    };
    router.events.on("routeChangeStart", change_start);
    router.events.on("routeChangeComplete", change_complete);
    router.events.on("routeChangeError", change_error);
    return () => {
      router.events.off("routeChangeStart", change_start);
      router.events.off("routeChangeComplete", change_complete);
      router.events.off("routeChangeError", change_error);
    };
  }, [router]);

  return [addEvents, connectErrors];
};

/***
 * Check if a value is truthy in python.
 * @param val The value to check.
 * @returns True if the value is truthy, false otherwise.
 */
export const isTrue = (val) => {
  if (Array.isArray(val)) return val.length > 0;
  if (val === Object(val)) return Object.keys(val).length > 0;
  return Boolean(val);
};

/**
 * Get the value from a ref.
 * @param ref The ref to get the value from.
 * @returns The value.
 */
export const getRefValue = (ref) => {
  if (!ref || !ref.current) {
    return;
  }
  if (ref.current.type == "checkbox") {
    return ref.current.checked; // chakra
  } else if (
    ref.current.className?.includes("rt-CheckboxRoot") ||
    ref.current.className?.includes("rt-SwitchRoot")
  ) {
    return ref.current.ariaChecked == "true"; // radix
  } else if (ref.current.className?.includes("rt-SliderRoot")) {
    // find the actual slider
    return ref.current.querySelector(".rt-SliderThumb")?.ariaValueNow;
  } else {
    //querySelector(":checked") is needed to get value from radio_group
    return (
      ref.current.value ||
      (ref.current.querySelector &&
        ref.current.querySelector(":checked") &&
        ref.current.querySelector(":checked")?.value)
    );
  }
};

/**
 * Get the values from a ref array.
 * @param refs The refs to get the values from.
 * @returns The values array.
 */
export const getRefValues = (refs) => {
  if (!refs) {
    return;
  }
  // getAttribute is used by RangeSlider because it doesn't assign value
  return refs.map((ref) =>
    ref.current
      ? ref.current.value || ref.current.getAttribute("aria-valuenow")
      : null
  );
};

/**
 * Spread two arrays or two objects.
 * @param first The first array or object.
 * @param second The second array or object.
 * @returns The final merged array or object.
 */
export const spreadArraysOrObjects = (first, second) => {
  if (Array.isArray(first) && Array.isArray(second)) {
    return [...first, ...second];
  } else if (typeof first === "object" && typeof second === "object") {
    return { ...first, ...second };
  } else {
    throw new Error("Both parameters must be either arrays or objects.");
  }
};<|MERGE_RESOLUTION|>--- conflicted
+++ resolved
@@ -788,13 +788,9 @@
             query,
             asPath,
           }))(router),
-<<<<<<< HEAD
         })),
         socket,
         true,
-=======
-        }))
->>>>>>> 5c8104ff
       );
       sentHydrate.current = true;
     }
