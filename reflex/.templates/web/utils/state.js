// State management for Reflex web apps.
import axios from "axios";
import io from "socket.io-client";
import JSON5 from "json5";
import env from "$/env.json";
import reflexEnvironment from "$/reflex.json";
import Cookies from "universal-cookie";
import { useEffect, useRef, useState } from "react";
import Router, { useRouter } from "next/router";
import {
  initialEvents,
  initialState,
  onLoadInternalEvent,
  state_name,
  exception_state_name,
} from "$/utils/context.js";
import debounce from "$/utils/helpers/debounce";
import throttle from "$/utils/helpers/throttle";

// Endpoint URLs.
const EVENTURL = env.EVENT;
const UPLOADURL = env.UPLOAD;

// These hostnames indicate that the backend and frontend are reachable via the same domain.
const SAME_DOMAIN_HOSTNAMES = ["localhost", "0.0.0.0", "::", "0:0:0:0:0:0:0:0"];

// Global variable to hold the token.
let token;

// Key for the token in the session storage.
const TOKEN_KEY = "token";

// create cookie instance
const cookies = new Cookies();

// Dictionary holding component references.
export const refs = {};

// Flag ensures that only one event is processing on the backend concurrently.
let event_processing = false;
// Array holding pending events to be processed.
const event_queue = [];

/**
 * Generate a UUID (Used for session tokens).
 * Taken from: https://stackoverflow.com/questions/105034/how-do-i-create-a-guid-uuid
 * @returns A UUID.
 */
export const generateUUID = () => {
  let d = new Date().getTime(),
    d2 = (performance && performance.now && performance.now() * 1000) || 0;
  return "xxxxxxxx-xxxx-4xxx-yxxx-xxxxxxxxxxxx".replace(/[xy]/g, (c) => {
    let r = Math.random() * 16;
    if (d > 0) {
      r = (d + r) % 16 | 0;
      d = Math.floor(d / 16);
    } else {
      r = (d2 + r) % 16 | 0;
      d2 = Math.floor(d2 / 16);
    }
    return (c == "x" ? r : (r & 0x7) | 0x8).toString(16);
  });
};

/**
 * Get the token for the current session.
 * @returns The token.
 */
export const getToken = () => {
  if (token) {
    return token;
  }
  if (typeof window !== "undefined") {
    if (!window.sessionStorage.getItem(TOKEN_KEY)) {
      window.sessionStorage.setItem(TOKEN_KEY, generateUUID());
    }
    token = window.sessionStorage.getItem(TOKEN_KEY);
  }
  return token;
};

/**
 * Get the URL for the backend server
 * @param url_str The URL string to parse.
 * @returns The given URL modified to point to the actual backend server.
 */
export const getBackendURL = (url_str) => {
  // Get backend URL object from the endpoint.
  const endpoint = new URL(url_str);
  if (
    typeof window !== "undefined" &&
    SAME_DOMAIN_HOSTNAMES.includes(endpoint.hostname)
  ) {
    // Use the frontend domain to access the backend
    const frontend_hostname = window.location.hostname;
    endpoint.hostname = frontend_hostname;
    if (window.location.protocol === "https:") {
      if (endpoint.protocol === "ws:") {
        endpoint.protocol = "wss:";
      } else if (endpoint.protocol === "http:") {
        endpoint.protocol = "https:";
      }
      endpoint.port = ""; // Assume websocket is on https port via load balancer.
    }
  }
  return endpoint;
};

/**
 * Check if the backend is disabled.
 *
 * @returns True if the backend is disabled, false otherwise.
 */
export const isBackendDisabled = () => {
  const cookie = document.cookie
    .split("; ")
    .find((row) => row.startsWith("backend-enabled="));
  return cookie !== undefined && cookie.split("=")[1] == "false";
};

/**
 * Determine if any event in the event queue is stateful.
 *
 * @returns True if there's any event that requires state and False if none of them do.
 */
export const isStateful = () => {
  if (event_queue.length === 0) {
    return false;
  }
  return event_queue.some((event) => event.name.startsWith("reflex___state"));
};

/**
 * Apply a delta to the state.
 * @param state The state to apply the delta to.
 * @param delta The delta to apply.
 */
export const applyDelta = (state, delta) => {
  return { ...state, ...delta };
};

/**
 * Evaluate a dynamic component.
 * @param component The component to evaluate.
 * @returns The evaluated component.
 */
export const evalReactComponent = async (component) => {
  if (!window.React && window.__reflex) {
    window.React = window.__reflex.react;
  }
  const encodedJs = encodeURIComponent(component);
  const dataUri = "data:text/javascript;charset=utf-8," + encodedJs;
  const module = await eval(`import(dataUri)`);
  return module.default;
};

/**
 * Only Queue and process events when websocket connection exists.
 * @param event The event to queue.
 * @param socket The socket object to send the event on.
 *
 * @returns Adds event to queue and processes it if websocket exits, does nothing otherwise.
 */
export const queueEventIfSocketExists = async (events, socket) => {
  if (!socket) {
    return;
  }
  await queueEvents(events, socket);
};

/**
 * Handle frontend event or send the event to the backend via Websocket.
 * @param event The event to send.
 * @param socket The socket object to send the event on.
 *
 * @returns True if the event was sent, false if it was handled locally.
 */
export const applyEvent = async (event, socket) => {
  // Handle special events
  if (event.name == "_redirect") {
    if (event.payload.external) {
      window.open(event.payload.path, "_blank", "noopener");
    } else if (event.payload.replace) {
      Router.replace(event.payload.path);
    } else {
      Router.push(event.payload.path);
    }
    return false;
  }

  if (event.name == "_remove_cookie") {
    cookies.remove(event.payload.key, { ...event.payload.options });
    queueEventIfSocketExists(initialEvents(), socket);
    return false;
  }

  if (event.name == "_clear_local_storage") {
    localStorage.clear();
    queueEventIfSocketExists(initialEvents(), socket);
    return false;
  }

  if (event.name == "_remove_local_storage") {
    localStorage.removeItem(event.payload.key);
    queueEventIfSocketExists(initialEvents(), socket);
    return false;
  }

  if (event.name == "_clear_session_storage") {
    sessionStorage.clear();
    queueEvents(initialEvents(), socket);
    return false;
  }

  if (event.name == "_remove_session_storage") {
    sessionStorage.removeItem(event.payload.key);
    queueEvents(initialEvents(), socket);
    return false;
  }

  if (event.name == "_download") {
    const a = document.createElement("a");
    a.hidden = true;
    a.href = event.payload.url;
    // Special case when linking to uploaded files
    if (a.href.includes("getBackendURL(env.UPLOAD)")) {
      a.href = eval?.(
        event.payload.url.replace(
          "getBackendURL(env.UPLOAD)",
          `"${getBackendURL(env.UPLOAD)}"`,
        ),
      );
    }
    a.download = event.payload.filename;
    a.click();
    a.remove();
    return false;
  }

  if (event.name == "_set_focus") {
    const ref =
      event.payload.ref in refs ? refs[event.payload.ref] : event.payload.ref;
    ref.current.focus();
    return false;
  }

  if (event.name == "_set_value") {
    const ref =
      event.payload.ref in refs ? refs[event.payload.ref] : event.payload.ref;
    if (ref.current) {
      ref.current.value = event.payload.value;
    }
    return false;
  }

  if (
    event.name == "_call_function" &&
    typeof event.payload.function !== "string"
  ) {
    try {
      const eval_result = event.payload.function();
      if (event.payload.callback) {
        if (!!eval_result && typeof eval_result.then === "function") {
          event.payload.callback(await eval_result);
        } else {
          event.payload.callback(eval_result);
        }
      }
    } catch (e) {
      console.log("_call_function", e);
      if (window && window?.onerror) {
        window.onerror(e.message, null, null, null, e);
      }
    }
    return false;
  }

  if (event.name == "_call_script" || event.name == "_call_function") {
    try {
      const eval_result =
        event.name == "_call_script"
          ? eval(event.payload.javascript_code)
          : eval(event.payload.function)();

      if (event.payload.callback) {
        if (!!eval_result && typeof eval_result.then === "function") {
          eval(event.payload.callback)(await eval_result);
        } else {
          eval(event.payload.callback)(eval_result);
        }
      }
    } catch (e) {
      console.log("_call_script", e);
      if (window && window?.onerror) {
        window.onerror(e.message, null, null, null, e);
      }
    }
    return false;
  }

  // Update token and router data (if missing).
  event.token = getToken();
  if (
    event.router_data === undefined ||
    Object.keys(event.router_data).length === 0
  ) {
    event.router_data = (({ pathname, query, asPath }) => ({
      pathname,
      query,
      asPath,
    }))(Router);
  }

  // Send the event to the server.
  if (socket) {
    socket.emit("event", event);
    return true;
  }

  return false;
};

/**
 * Send an event to the server via REST.
 * @param event The current event.
 * @param socket The socket object to send the response event(s) on.
 *
 * @returns Whether the event was sent.
 */
export const applyRestEvent = async (event, socket) => {
  let eventSent = false;
  if (event.handler === "uploadFiles") {
    if (event.payload.files === undefined || event.payload.files.length === 0) {
      // Submit the event over the websocket to trigger the event handler.
      return await applyEvent(Event(event.name), socket);
    }

    // Start upload, but do not wait for it, which would block other events.
    uploadFiles(
      event.name,
      event.payload.files,
      event.payload.upload_id,
      event.payload.on_upload_progress,
      socket,
    );
    return false;
  }
  return eventSent;
};

/**
 * Queue events to be processed and trigger processing of queue.
 * @param events Array of events to queue.
 * @param socket The socket object to send the event on.
 * @param prepend Whether to place the events at the beginning of the queue.
 */
export const queueEvents = async (events, socket, prepend) => {
  if (prepend) {
    // Drain the existing queue and place it after the given events.
    events = [...events, ...Array.from({length: event_queue.length}).map(() => event_queue.shift())];
  }
  event_queue.push(...events);
  await processEvent(socket.current);
};

/**
 * Process an event off the event queue.
 * @param socket The socket object to send the event on.
 */
export const processEvent = async (socket) => {
  // Only proceed if the socket is up and no event in the queue uses state, otherwise we throw the event into the void
  if (!socket && isStateful()) {
    return;
  }

  // Only proceed if we're not already processing an event.
  if (event_queue.length === 0 || event_processing) {
    return;
  }

  // Set processing to true to block other events from being processed.
  event_processing = true;

  // Apply the next event in the queue.
  const event = event_queue.shift();

  let eventSent = false;
  // Process events with handlers via REST and all others via websockets.
  if (event.handler) {
    eventSent = await applyRestEvent(event, socket);
  } else {
    eventSent = await applyEvent(event, socket);
  }
  // If no event was sent, set processing to false.
  if (!eventSent) {
    event_processing = false;
    // recursively call processEvent to drain the queue, since there is
    // no state update to trigger the useEffect event loop.
    await processEvent(socket);
  }
};

/**
 * Connect to a websocket and set the handlers.
 * @param socket The socket object to connect.
 * @param dispatch The function to queue state update
 * @param transports The transports to use.
 * @param setConnectErrors The function to update connection error value.
 * @param client_storage The client storage object from context.js
 */
export const connect = async (
  socket,
  dispatch,
  transports,
  setConnectErrors,
  client_storage = {},
) => {
  // Get backend URL object from the endpoint.
  const endpoint = getBackendURL(EVENTURL);

  // Create the socket.
  socket.current = io(endpoint.href, {
    path: endpoint["pathname"],
    transports: transports,
    protocols: [reflexEnvironment.version],
    autoUnref: false,
  });
  // Ensure undefined fields in events are sent as null instead of removed
  socket.current.io.encoder.replacer = (k, v) => (v === undefined ? null : v);
  socket.current.io.decoder.tryParse = (str) => {
    try {
      return JSON5.parse(str);
    } catch (e) {
      return false;
    }
  };

  function checkVisibility() {
    if (document.visibilityState === "visible") {
      if (!socket.current.connected) {
        console.log("Socket is disconnected, attempting to reconnect ");
        socket.current.connect();
      } else {
        console.log("Socket is reconnected ");
      }
    }
  }

  const pagehideHandler = (event) => {
    if (event.persisted && socket.current?.connected) {
      console.log("Disconnect backend before bfcache on navigation");
      socket.current.disconnect();
    }
  };

  // Once the socket is open, hydrate the page.
  socket.current.on("connect", () => {
    setConnectErrors([]);
    window.addEventListener("pagehide", pagehideHandler);
  });

  socket.current.on("connect_error", (error) => {
    setConnectErrors((connectErrors) => [connectErrors.slice(-9), error]);
  });

  // When the socket disconnects reset the event_processing flag
  socket.current.on("disconnect", () => {
    event_processing = false;
    window.removeEventListener("pagehide", pagehideHandler);
  });

  // On each received message, queue the updates and events.
  socket.current.on("event", async (update) => {
    for (const substate in update.delta) {
      dispatch[substate](update.delta[substate]);
    }
    applyClientStorageDelta(client_storage, update.delta);
    event_processing = !update.final;
    if (update.events) {
      queueEvents(update.events, socket);
    }
  });
  socket.current.on("reload", async (event) => {
    event_processing = false;
    queueEvents([...initialEvents(), event], socket, true);
  });

  document.addEventListener("visibilitychange", checkVisibility);
};

/**
 * Upload files to the server.
 *
 * @param state The state to apply the delta to.
 * @param handler The handler to use.
 * @param upload_id The upload id to use.
 * @param on_upload_progress The function to call on upload progress.
 * @param socket the websocket connection
 *
 * @returns The response from posting to the UPLOADURL endpoint.
 */
export const uploadFiles = async (
  handler,
  files,
  upload_id,
  on_upload_progress,
  socket,
) => {
  // return if there's no file to upload
  if (files === undefined || files.length === 0) {
    return false;
  }

  const upload_ref_name = `__upload_controllers_${upload_id}`;

  if (refs[upload_ref_name]) {
    console.log("Upload already in progress for ", upload_id);
    return false;
  }

  // Track how many partial updates have been processed for this upload.
  let resp_idx = 0;
  const eventHandler = (progressEvent) => {
    const event_callbacks = socket._callbacks.$event;
    // Whenever called, responseText will contain the entire response so far.
    const chunks = progressEvent.event.target.responseText.trim().split("\n");
    // So only process _new_ chunks beyond resp_idx.
    chunks.slice(resp_idx).map((chunk_json) => {
      try {
        const chunk = JSON5.parse(chunk_json);
        event_callbacks.map((f, ix) => {
          f(chunk)
            .then(() => {
              if (ix === event_callbacks.length - 1) {
                // Mark this chunk as processed.
                resp_idx += 1;
              }
            })
            .catch((e) => {
              if (progressEvent.progress === 1) {
                // Chunk may be incomplete, so only report errors when full response is available.
                console.log("Error processing chunk", chunk, e);
              }
              return;
            });
        });
      } catch (e) {
        if (progressEvent.progress === 1) {
          console.log("Error parsing chunk", chunk_json, e);
        }
        return;
      }
    });
  };

  const controller = new AbortController();
  const config = {
    headers: {
      "Reflex-Client-Token": getToken(),
      "Reflex-Event-Handler": handler,
    },
    signal: controller.signal,
    onDownloadProgress: eventHandler,
  };
  if (on_upload_progress) {
    config["onUploadProgress"] = on_upload_progress;
  }
  const formdata = new FormData();

  // Add the token and handler to the file name.
  files.forEach((file) => {
    formdata.append("files", file, file.path || file.name);
  });

  // Send the file to the server.
  refs[upload_ref_name] = controller;

  try {
    return await axios.post(getBackendURL(UPLOADURL), formdata, config);
  } catch (error) {
    if (error.response) {
      // The request was made and the server responded with a status code
      // that falls out of the range of 2xx
      console.log(error.response.data);
    } else if (error.request) {
      // The request was made but no response was received
      // `error.request` is an instance of XMLHttpRequest in the browser and an instance of
      // http.ClientRequest in node.js
      console.log(error.request);
    } else {
      // Something happened in setting up the request that triggered an Error
      console.log(error.message);
    }
    return false;
  } finally {
    delete refs[upload_ref_name];
  }
};

/**
 * Create an event object.
 * @param {string} name The name of the event.
 * @param {Object.<string, Any>} payload The payload of the event.
 * @param {Object.<string, (number|boolean)>} event_actions The actions to take on the event.
 * @param {string} handler The client handler to process event.
 * @returns The event object.
 */
export const Event = (
  name,
  payload = {},
  event_actions = {},
  handler = null,
) => {
  return { name, payload, handler, event_actions };
};

/**
 * Package client-side storage values as payload to send to the
 * backend with the hydrate event
 * @param client_storage The client storage object from context.js
 * @returns payload dict of client storage values
 */
export const hydrateClientStorage = (client_storage) => {
  const client_storage_values = {};
  if (client_storage.cookies) {
    for (const state_key in client_storage.cookies) {
      const cookie_options = client_storage.cookies[state_key];
      const cookie_name = cookie_options.name || state_key;
      const cookie_value = cookies.get(cookie_name);
      if (cookie_value !== undefined) {
        client_storage_values[state_key] = cookies.get(cookie_name);
      }
    }
  }
  if (client_storage.local_storage && typeof window !== "undefined") {
    for (const state_key in client_storage.local_storage) {
      const options = client_storage.local_storage[state_key];
      const local_storage_value = localStorage.getItem(
        options.name || state_key,
      );
      if (local_storage_value !== null) {
        client_storage_values[state_key] = local_storage_value;
      }
    }
  }
  if (client_storage.session_storage && typeof window != "undefined") {
    for (const state_key in client_storage.session_storage) {
      const session_options = client_storage.session_storage[state_key];
      const session_storage_value = sessionStorage.getItem(
        session_options.name || state_key,
      );
      if (session_storage_value != null) {
        client_storage_values[state_key] = session_storage_value;
      }
    }
  }
  if (
    client_storage.cookies ||
    client_storage.local_storage ||
    client_storage.session_storage
  ) {
    return client_storage_values;
  }
  return {};
};

/**
 * Update client storage values based on backend state delta.
 * @param client_storage The client storage object from context.js
 * @param delta The state update from the backend
 */
const applyClientStorageDelta = (client_storage, delta) => {
  // find the main state and check for is_hydrated
  const unqualified_states = Object.keys(delta).filter(
    (key) => key.split(".").length === 1,
  );
  if (unqualified_states.length === 1) {
    const main_state = delta[unqualified_states[0]];
    if (main_state.is_hydrated !== undefined && !main_state.is_hydrated) {
      // skip if the state is not hydrated yet, since all client storage
      // values are sent in the hydrate event
      return;
    }
  }
  // Save known client storage values to cookies and localStorage.
  for (const substate in delta) {
    for (const key in delta[substate]) {
      const state_key = `${substate}.${key}`;
      if (client_storage.cookies && state_key in client_storage.cookies) {
        const cookie_options = { ...client_storage.cookies[state_key] };
        const cookie_name = cookie_options.name || state_key;
        delete cookie_options.name; // name is not a valid cookie option
        cookies.set(cookie_name, delta[substate][key], cookie_options);
      } else if (
        client_storage.local_storage &&
        state_key in client_storage.local_storage &&
        typeof window !== "undefined"
      ) {
        const options = client_storage.local_storage[state_key];
        localStorage.setItem(options.name || state_key, delta[substate][key]);
      } else if (
        client_storage.session_storage &&
        state_key in client_storage.session_storage &&
        typeof window !== "undefined"
      ) {
        const session_options = client_storage.session_storage[state_key];
        sessionStorage.setItem(
          session_options.name || state_key,
          delta[substate][key],
        );
      }
    }
  }
};

/**
 * Establish websocket event loop for a NextJS page.
 * @param dispatch The reducer dispatch function to update state.
 * @param initial_events The initial app events.
 * @param client_storage The client storage object from context.js
 *
 * @returns [addEvents, connectErrors] -
 *   addEvents is used to queue an event, and
 *   connectErrors is an array of reactive js error from the websocket connection (or null if connected).
 */
export const useEventLoop = (
  dispatch,
  initial_events = () => [],
  client_storage = {},
) => {
  const socket = useRef(null);
  const router = useRouter();
  const [connectErrors, setConnectErrors] = useState([]);

  // Function to add new events to the event queue.
  const addEvents = (events, args, event_actions) => {
    if (!(args instanceof Array)) {
      args = [args];
    }

    event_actions = events.reduce(
      (acc, e) => ({ ...acc, ...e.event_actions }),
      event_actions ?? {},
    );

    const _e = args.filter((o) => o?.preventDefault !== undefined)[0];

    if (event_actions?.preventDefault && _e?.preventDefault) {
      _e.preventDefault();
    }
    if (event_actions?.stopPropagation && _e?.stopPropagation) {
      _e.stopPropagation();
    }
    const combined_name = events.map((e) => e.name).join("+++");
    if (event_actions?.temporal) {
      if (!socket.current || !socket.current.connected) {
        return; // don't queue when the backend is not connected
      }
    }
    if (event_actions?.throttle) {
      // If throttle returns false, the events are not added to the queue.
      if (!throttle(combined_name, event_actions.throttle)) {
        return;
      }
    }
    if (event_actions?.debounce) {
      // If debounce is used, queue the events after some delay
      debounce(
        combined_name,
        () => queueEvents(events, socket),
        event_actions.debounce,
      );
    } else {
      queueEvents(events, socket);
    }
  };

  const sentHydrate = useRef(false); // Avoid double-hydrate due to React strict-mode
  useEffect(() => {
    if (router.isReady && !sentHydrate.current) {
      queueEvents(
        initial_events().map((e) => ({
          ...e,
          router_data: (({ pathname, query, asPath }) => ({
            pathname,
            query,
            asPath,
          }))(router),
        })),
<<<<<<< HEAD
=======
        socket,
        true,
>>>>>>> 8f313ad3
      );
      sentHydrate.current = true;
    }
  }, [router.isReady]);

  // Handle frontend errors and send them to the backend via websocket.
  useEffect(() => {
    if (typeof window === "undefined") {
      return;
    }

    window.onerror = function (msg, url, lineNo, columnNo, error) {
      addEvents([
        Event(`${exception_state_name}.handle_frontend_exception`, {
          stack: error.stack,
          component_stack: "",
        }),
      ]);
      return false;
    };

    //NOTE: Only works in Chrome v49+
    //https://github.com/mknichel/javascript-errors?tab=readme-ov-file#promise-rejection-events
    window.onunhandledrejection = function (event) {
      addEvents([
        Event(`${exception_state_name}.handle_frontend_exception`, {
          stack: event.reason?.stack,
          component_stack: "",
        }),
      ]);
      return false;
    };
  }, []);

  // Handle socket connect/disconnect.
  useEffect(() => {
    // only use websockets if state is present and backend is not disabled (reflex cloud).
    if (Object.keys(initialState).length > 1 && !isBackendDisabled()) {
      // Initialize the websocket connection.
      if (!socket.current) {
        connect(
          socket,
          dispatch,
          ["websocket"],
          setConnectErrors,
          client_storage,
        );
      }
    }

    // Cleanup function.
    return () => {
      if (socket.current) {
        socket.current.disconnect();
      }
    };
  }, []);

  // Main event loop.
  useEffect(() => {
    // Skip if the router is not ready.
    if (!router.isReady || isBackendDisabled()) {
      return;
    }
    (async () => {
      // Process all outstanding events.
      while (event_queue.length > 0 && !event_processing) {
        await processEvent(socket.current);
      }
    })();
  });

  // localStorage event handling
  useEffect(() => {
    const storage_to_state_map = {};

    if (client_storage.local_storage && typeof window !== "undefined") {
      for (const state_key in client_storage.local_storage) {
        const options = client_storage.local_storage[state_key];
        if (options.sync) {
          const local_storage_value_key = options.name || state_key;
          storage_to_state_map[local_storage_value_key] = state_key;
        }
      }
    }

    // e is StorageEvent
    const handleStorage = (e) => {
      if (storage_to_state_map[e.key]) {
        const vars = {};
        vars[storage_to_state_map[e.key]] = e.newValue;
        const event = Event(
          `${state_name}.reflex___state____update_vars_internal_state.update_vars_internal`,
          { vars: vars },
        );
        addEvents([event], e);
      }
    };

    window.addEventListener("storage", handleStorage);
    return () => window.removeEventListener("storage", handleStorage);
  });

  // Route after the initial page hydration.
  useEffect(() => {
    const change_start = () => {
      const main_state_dispatch = dispatch["reflex___state____state"];
      if (main_state_dispatch !== undefined) {
        main_state_dispatch({ is_hydrated: false });
      }
    };
    const change_complete = () => addEvents(onLoadInternalEvent());
    const change_error = () => {
      // Remove cached error state from router for this page, otherwise the
      // page will never send on_load events again.
      if (router.components[router.pathname].error) {
        delete router.components[router.pathname].error;
      }
    };
    router.events.on("routeChangeStart", change_start);
    router.events.on("routeChangeComplete", change_complete);
    router.events.on("routeChangeError", change_error);
    return () => {
      router.events.off("routeChangeStart", change_start);
      router.events.off("routeChangeComplete", change_complete);
      router.events.off("routeChangeError", change_error);
    };
  }, [router]);

  return [addEvents, connectErrors];
};

/***
 * Check if a value is truthy in python.
 * @param val The value to check.
 * @returns True if the value is truthy, false otherwise.
 */
export const isTrue = (val) => {
  if (Array.isArray(val)) return val.length > 0;
  if (val === Object(val)) return Object.keys(val).length > 0;
  return Boolean(val);
};

/**
 * Get the value from a ref.
 * @param ref The ref to get the value from.
 * @returns The value.
 */
export const getRefValue = (ref) => {
  if (!ref || !ref.current) {
    return;
  }
  if (ref.current.type == "checkbox") {
    return ref.current.checked; // chakra
  } else if (
    ref.current.className?.includes("rt-CheckboxRoot") ||
    ref.current.className?.includes("rt-SwitchRoot")
  ) {
    return ref.current.ariaChecked == "true"; // radix
  } else if (ref.current.className?.includes("rt-SliderRoot")) {
    // find the actual slider
    return ref.current.querySelector(".rt-SliderThumb")?.ariaValueNow;
  } else {
    //querySelector(":checked") is needed to get value from radio_group
    return (
      ref.current.value ||
      (ref.current.querySelector &&
        ref.current.querySelector(":checked") &&
        ref.current.querySelector(":checked")?.value)
    );
  }
};

/**
 * Get the values from a ref array.
 * @param refs The refs to get the values from.
 * @returns The values array.
 */
export const getRefValues = (refs) => {
  if (!refs) {
    return;
  }
  // getAttribute is used by RangeSlider because it doesn't assign value
  return refs.map((ref) =>
    ref.current
      ? ref.current.value || ref.current.getAttribute("aria-valuenow")
      : null,
  );
};

/**
 * Spread two arrays or two objects.
 * @param first The first array or object.
 * @param second The second array or object.
 * @returns The final merged array or object.
 */
export const spreadArraysOrObjects = (first, second) => {
  if (Array.isArray(first) && Array.isArray(second)) {
    return [...first, ...second];
  } else if (typeof first === "object" && typeof second === "object") {
    return { ...first, ...second };
  } else {
    throw new Error("Both parameters must be either arrays or objects.");
  }
};<|MERGE_RESOLUTION|>--- conflicted
+++ resolved
@@ -357,7 +357,12 @@
 export const queueEvents = async (events, socket, prepend) => {
   if (prepend) {
     // Drain the existing queue and place it after the given events.
-    events = [...events, ...Array.from({length: event_queue.length}).map(() => event_queue.shift())];
+    events = [
+      ...events,
+      ...Array.from({ length: event_queue.length }).map(() =>
+        event_queue.shift(),
+      ),
+    ];
   }
   event_queue.push(...events);
   await processEvent(socket.current);
@@ -787,11 +792,8 @@
             asPath,
           }))(router),
         })),
-<<<<<<< HEAD
-=======
         socket,
         true,
->>>>>>> 8f313ad3
       );
       sentHydrate.current = true;
     }
