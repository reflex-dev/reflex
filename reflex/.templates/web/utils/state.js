// State management for Reflex web apps.
import axios from "axios";
import io from "socket.io-client";
import JSON5 from "json5";
import env from "$/env.json";
import reflexEnvironment from "$/reflex.json";
import Cookies from "universal-cookie";
import { useEffect, useRef, useState } from "react";
import {
  useLocation,
  useNavigate,
  useSearchParams,
  useParams,
} from "react-router";
import {
  initialEvents,
  initialState,
  onLoadInternalEvent,
  state_name,
  exception_state_name,
} from "$/utils/context";
import debounce from "$/utils/helpers/debounce";
import throttle from "$/utils/helpers/throttle";

// Endpoint URLs.
const EVENTURL = env.EVENT;
const UPLOADURL = env.UPLOAD;

// These hostnames indicate that the backend and frontend are reachable via the same domain.
const SAME_DOMAIN_HOSTNAMES = ["localhost", "0.0.0.0", "::", "0:0:0:0:0:0:0:0"];

// Global variable to hold the token.
let token;

// Key for the token in the session storage.
const TOKEN_KEY = "token";

// create cookie instance
const cookies = new Cookies();

// Dictionary holding component references.
export const refs = {};

// Flag ensures that only one event is processing on the backend concurrently.
let event_processing = false;
// Array holding pending events to be processed.
const event_queue = [];

/**
 * Generate a UUID (Used for session tokens).
 * Taken from: https://stackoverflow.com/questions/105034/how-do-i-create-a-guid-uuid
 * @returns A UUID.
 */
export const generateUUID = () => {
  let d = new Date().getTime(),
    d2 = (performance && performance.now && performance.now() * 1000) || 0;
  return "xxxxxxxx-xxxx-4xxx-yxxx-xxxxxxxxxxxx".replace(/[xy]/g, (c) => {
    let r = Math.random() * 16;
    if (d > 0) {
      r = (d + r) % 16 | 0;
      d = Math.floor(d / 16);
    } else {
      r = (d2 + r) % 16 | 0;
      d2 = Math.floor(d2 / 16);
    }
    return (c == "x" ? r : (r & 0x7) | 0x8).toString(16);
  });
};

/**
 * Get the token for the current session.
 * @returns The token.
 */
export const getToken = () => {
  if (token) {
    return token;
  }
  if (typeof window !== "undefined") {
    if (!window.sessionStorage.getItem(TOKEN_KEY)) {
      window.sessionStorage.setItem(TOKEN_KEY, generateUUID());
    }
    token = window.sessionStorage.getItem(TOKEN_KEY);
  }
  return token;
};

/**
 * Get the URL for the backend server
 * @param url_str The URL string to parse.
 * @returns The given URL modified to point to the actual backend server.
 */
export const getBackendURL = (url_str) => {
  // Get backend URL object from the endpoint.
  const endpoint = new URL(url_str);
  if (
    typeof window !== "undefined" &&
    SAME_DOMAIN_HOSTNAMES.includes(endpoint.hostname)
  ) {
    // Use the frontend domain to access the backend
    const frontend_hostname = window.location.hostname;
    endpoint.hostname = frontend_hostname;
    if (window.location.protocol === "https:") {
      if (endpoint.protocol === "ws:") {
        endpoint.protocol = "wss:";
      } else if (endpoint.protocol === "http:") {
        endpoint.protocol = "https:";
      }
      endpoint.port = ""; // Assume websocket is on https port via load balancer.
    }
  }
  return endpoint;
};

/**
 * Check if the backend is disabled.
 *
 * @returns True if the backend is disabled, false otherwise.
 */
export const isBackendDisabled = () => {
  const cookie = document.cookie
    .split("; ")
    .find((row) => row.startsWith("backend-enabled="));
  return cookie !== undefined && cookie.split("=")[1] == "false";
};

/**
 * Determine if any event in the event queue is stateful.
 *
 * @returns True if there's any event that requires state and False if none of them do.
 */
export const isStateful = () => {
  if (event_queue.length === 0) {
    return false;
  }
  return event_queue.some((event) => event.name.startsWith("reflex___state"));
};

/**
 * Apply a delta to the state.
 * @param state The state to apply the delta to.
 * @param delta The delta to apply.
 */
export const applyDelta = (state, delta) => {
  return { ...state, ...delta };
};

/**
 * Evaluate a dynamic component.
 * @param component The component to evaluate.
 * @returns The evaluated component.
 */
export const evalReactComponent = async (component) => {
  if (!window.React && window.__reflex) {
    window.React = window.__reflex.react;
  }
  const encodedJs = encodeURIComponent(component);
  const dataUri = "data:text/javascript;charset=utf-8," + encodedJs;
  const module = await eval(`import(dataUri)`);
  return module.default;
};

/**
 * Only Queue and process events when websocket connection exists.
 * @param event The event to queue.
 * @param socket The socket object to send the event on.
 * @param navigate The navigate function from React Router
 * @param params The params object from React Router
 *
 * @returns Adds event to queue and processes it if websocket exits, does nothing otherwise.
 */
export const queueEventIfSocketExists = async (
  events,
  socket,
  navigate,
  params,
) => {
  if (!socket) {
    return;
  }
  await queueEvents(events, socket, navigate, params);
};

/**
 * Check if a string is a valid HTTP URL.
 * @param string The string to check.
 *
 * @returns The URL object if valid, undefined otherwise.
 * */
function urlFrom(string) {
  try {
    return new URL(string);
  } catch {
    return undefined;
  }
  return undefined;
}

/**
 * Handle frontend event or send the event to the backend via Websocket.
 * @param event The event to send.
 * @param socket The socket object to send the event on.
 * @param navigate The navigate function from useNavigate
 * @param params The params object from useParams
 *
 * @returns True if the event was sent, false if it was handled locally.
 */
export const applyEvent = async (event, socket, navigate, params) => {
  // Handle special events
  if (event.name == "_redirect") {
    if ((event.payload.path ?? undefined) === undefined) {
      return false;
    }
    if (event.payload.external) {
      window.open(event.payload.path, "_blank", "noopener");
      return false;
    }
    const url = urlFrom(event.payload.path);
    let pathname = event.payload.path;
    if (url) {
      if (url.host !== window.location.host) {
        // External URL
        window.location.assign(event.payload.path);
        return false;
      } else {
        pathname = url.pathname + url.search + url.hash;
      }
    }
    if (event.payload.replace) {
      navigate(pathname, { replace: true });
    } else {
      navigate(pathname);
    }
    return false;
  }

  if (event.name == "_remove_cookie") {
    cookies.remove(event.payload.key, { ...event.payload.options });
    queueEventIfSocketExists(initialEvents(), socket, navigate, params);
    return false;
  }

  if (event.name == "_clear_local_storage") {
    localStorage.clear();
    queueEventIfSocketExists(initialEvents(), socket, navigate, params);
    return false;
  }

  if (event.name == "_remove_local_storage") {
    localStorage.removeItem(event.payload.key);
    queueEventIfSocketExists(initialEvents(), socket, navigate, params);
    return false;
  }

  if (event.name == "_clear_session_storage") {
    sessionStorage.clear();
    queueEvents(initialEvents(), socket, navigate, params);
    return false;
  }

  if (event.name == "_remove_session_storage") {
    sessionStorage.removeItem(event.payload.key);
    queueEvents(initialEvents(), socket, navigate, params);
    return false;
  }

  if (event.name == "_download") {
    const a = document.createElement("a");
    a.hidden = true;
    a.href = event.payload.url;
    // Special case when linking to uploaded files
    if (a.href.includes("getBackendURL(env.UPLOAD)")) {
      a.href = eval?.(
        event.payload.url.replace(
          "getBackendURL(env.UPLOAD)",
          `"${getBackendURL(env.UPLOAD)}"`,
        ),
      );
    }
    a.download = event.payload.filename;
    a.click();
    a.remove();
    return false;
  }

  if (event.name == "_set_focus") {
    const ref =
      event.payload.ref in refs ? refs[event.payload.ref] : event.payload.ref;
    const current = ref?.current;
    if (current === undefined || current?.focus === undefined) {
      console.error(
        `No element found for ref ${event.payload.ref} in _set_focus`,
      );
    } else {
      current.focus();
    }
    return false;
  }

  if (event.name == "_set_value") {
    const ref =
      event.payload.ref in refs ? refs[event.payload.ref] : event.payload.ref;
    if (ref.current) {
      ref.current.value = event.payload.value;
    }
    return false;
  }

  if (
    event.name == "_call_function" &&
    typeof event.payload.function !== "string"
  ) {
    try {
      const eval_result = event.payload.function();
      if (event.payload.callback) {
        const final_result =
          !!eval_result && typeof eval_result.then === "function"
            ? await eval_result
            : eval_result;
        const callback =
          typeof event.payload.callback === "string"
            ? eval(event.payload.callback)
            : event.payload.callback;
        callback(final_result);
      }
    } catch (e) {
      console.log("_call_function", e);
      if (window && window?.onerror) {
        window.onerror(e.message, null, null, null, e);
      }
    }
    return false;
  }

  if (event.name == "_call_script" || event.name == "_call_function") {
    try {
      const eval_result =
        event.name == "_call_script"
          ? eval(event.payload.javascript_code)
          : eval(event.payload.function)();

      if (event.payload.callback) {
        const final_result =
          !!eval_result && typeof eval_result.then === "function"
            ? await eval_result
            : eval_result;
        const callback =
          typeof event.payload.callback === "string"
            ? eval(event.payload.callback)
            : event.payload.callback;
        callback(final_result);
      }
    } catch (e) {
      console.log("_call_script", e);
      if (window && window?.onerror) {
        window.onerror(e.message, null, null, null, e);
      }
    }
    return false;
  }

  // Update token and router data (if missing).
  event.token = getToken();
  if (
    event.router_data === undefined ||
    Object.keys(event.router_data).length === 0
  ) {
    // Since we don't have router directly, we need to get info from our hooks
    event.router_data = {
      pathname: window.location.pathname,
      query: {
        ...Object.fromEntries(new URLSearchParams(window.location.search)),
        ...params(),
      },
      asPath: window.location.pathname + window.location.search,
    };
  }

  // Send the event to the server.
  if (socket) {
    socket.emit("event", event);
    return true;
  }

  return false;
};

/**
 * Send an event to the server via REST.
 * @param event The current event.
 * @param socket The socket object to send the response event(s) on.
 * @param navigate The navigate function from React Router
 * @param params The params object from React Router
 *
 * @returns Whether the event was sent.
 */
export const applyRestEvent = async (event, socket, navigate, params) => {
  let eventSent = false;
  if (event.handler === "uploadFiles") {
    if (event.payload.files === undefined || event.payload.files.length === 0) {
      // Submit the event over the websocket to trigger the event handler.
      return await applyEvent(
        Event(event.name, { files: [] }),
        socket,
        navigate,
        params,
      );
    }

    // Start upload, but do not wait for it, which would block other events.
    uploadFiles(
      event.name,
      event.payload.files,
      event.payload.upload_id,
      event.payload.on_upload_progress,
      socket,
    );
    return false;
  }
  return eventSent;
};

/**
 * Queue events to be processed and trigger processing of queue.
 * @param events Array of events to queue.
 * @param socket The socket object to send the event on.
 * @param prepend Whether to place the events at the beginning of the queue.
 * @param navigate The navigate function from React Router
 * @param params The params object from React Router
 */
export const queueEvents = async (
  events,
  socket,
  prepend,
  navigate,
  params,
) => {
  if (prepend) {
    // Drain the existing queue and place it after the given events.
    events = [
      ...events,
      ...Array.from({ length: event_queue.length }).map(() =>
        event_queue.shift(),
      ),
    ];
  }
  event_queue.push(...events.filter((e) => e !== undefined && e !== null));
  await processEvent(socket.current, navigate, params);
};

/**
 * Process an event off the event queue.
 * @param socket The socket object to send the event on.
 * @param navigate The navigate function from React Router
 * @param params The params object from React Router
 */
export const processEvent = async (socket, navigate, params) => {
  // Only proceed if the socket is up and no event in the queue uses state, otherwise we throw the event into the void
  if (!socket && isStateful()) {
    return;
  }

  // Only proceed if we're not already processing an event.
  if (event_queue.length === 0 || event_processing) {
    return;
  }

  // Set processing to true to block other events from being processed.
  event_processing = true;

  // Apply the next event in the queue.
  const event = event_queue.shift();

  let eventSent = false;
  // Process events with handlers via REST and all others via websockets.
  if (event.handler) {
    eventSent = await applyRestEvent(event, socket, navigate, params);
  } else {
    eventSent = await applyEvent(event, socket, navigate, params);
  }
  // If no event was sent, set processing to false.
  if (!eventSent) {
    event_processing = false;
    // recursively call processEvent to drain the queue, since there is
    // no state update to trigger the useEffect event loop.
    await processEvent(socket, navigate, params);
  }
};

/**
 * Connect to a websocket and set the handlers.
 * @param socket The socket object to connect.
 * @param dispatch The function to queue state update
 * @param transports The transports to use.
 * @param setConnectErrors The function to update connection error value.
 * @param client_storage The client storage object from context.js
 * @param navigate The navigate function from React Router
 * @param params The params object from React Router
 */
export const connect = async (
  socket,
  dispatch,
  transports,
  setConnectErrors,
  client_storage = {},
  navigate,
  params,
) => {
  // Get backend URL object from the endpoint.
  const endpoint = getBackendURL(EVENTURL);

  // Create the socket.
  socket.current = io(endpoint.href, {
    path: endpoint["pathname"],
    transports: transports,
    protocols: [reflexEnvironment.version],
    autoUnref: false,
  });
  // Ensure undefined fields in events are sent as null instead of removed
  socket.current.io.encoder.replacer = (k, v) => (v === undefined ? null : v);
  socket.current.io.decoder.tryParse = (str) => {
    try {
      return JSON5.parse(str);
    } catch (e) {
      return false;
    }
  };

  function checkVisibility() {
    if (document.visibilityState === "visible") {
      if (!socket.current.connected) {
        console.log("Socket is disconnected, attempting to reconnect ");
        socket.current.connect();
      } else {
        console.log("Socket is reconnected ");
      }
    }
  }

  const disconnectTrigger = (event) => {
    if (socket.current?.connected) {
      console.log("Disconnect websocket on unload");
      socket.current.disconnect();
    }
  };

  const pagehideHandler = (event) => {
    if (event.persisted && socket.current?.connected) {
      console.log("Disconnect backend before bfcache on navigation");
      socket.current.disconnect();
    }
  };

  // Once the socket is open, hydrate the page.
  socket.current.on("connect", () => {
    setConnectErrors([]);
    window.addEventListener("pagehide", pagehideHandler);
    window.addEventListener("beforeunload", disconnectTrigger);
    window.addEventListener("unload", disconnectTrigger);
  });

  socket.current.on("connect_error", (error) => {
    setConnectErrors((connectErrors) => [connectErrors.slice(-9), error]);
  });

  // When the socket disconnects reset the event_processing flag
  socket.current.on("disconnect", () => {
    event_processing = false;
    window.removeEventListener("unload", disconnectTrigger);
    window.removeEventListener("beforeunload", disconnectTrigger);
    window.removeEventListener("pagehide", pagehideHandler);
  });

  // On each received message, queue the updates and events.
  socket.current.on("event", async (update) => {
    for (const substate in update.delta) {
      dispatch[substate](update.delta[substate]);
    }
    applyClientStorageDelta(client_storage, update.delta);
    event_processing = !update.final;
    if (update.events) {
      queueEvents(update.events, socket, false, navigate, params);
    }
  });
  socket.current.on("reload", async (event) => {
    event_processing = false;
    queueEvents([...initialEvents(), event], socket, true, navigate, params);
  });

  document.addEventListener("visibilitychange", checkVisibility);
};

/**
 * Upload files to the server.
 *
 * @param state The state to apply the delta to.
 * @param handler The handler to use.
 * @param upload_id The upload id to use.
 * @param on_upload_progress The function to call on upload progress.
 * @param socket the websocket connection
 *
 * @returns The response from posting to the UPLOADURL endpoint.
 */
export const uploadFiles = async (
  handler,
  files,
  upload_id,
  on_upload_progress,
  socket,
) => {
  // return if there's no file to upload
  if (files === undefined || files.length === 0) {
    return false;
  }

  const upload_ref_name = `__upload_controllers_${upload_id}`;

  if (refs[upload_ref_name]) {
    console.log("Upload already in progress for ", upload_id);
    return false;
  }

  // Track how many partial updates have been processed for this upload.
  let resp_idx = 0;
  const eventHandler = (progressEvent) => {
    const event_callbacks = socket._callbacks.$event;
    // Whenever called, responseText will contain the entire response so far.
    const chunks = progressEvent.event.target.responseText.trim().split("\n");
    // So only process _new_ chunks beyond resp_idx.
    chunks.slice(resp_idx).map((chunk_json) => {
      try {
        const chunk = JSON5.parse(chunk_json);
        event_callbacks.map((f, ix) => {
          f(chunk)
            .then(() => {
              if (ix === event_callbacks.length - 1) {
                // Mark this chunk as processed.
                resp_idx += 1;
              }
            })
            .catch((e) => {
              if (progressEvent.progress === 1) {
                // Chunk may be incomplete, so only report errors when full response is available.
                console.log("Error processing chunk", chunk, e);
              }
              return;
            });
        });
      } catch (e) {
        if (progressEvent.progress === 1) {
          console.log("Error parsing chunk", chunk_json, e);
        }
        return;
      }
    });
  };

  const controller = new AbortController();
  const config = {
    headers: {
      "Reflex-Client-Token": getToken(),
      "Reflex-Event-Handler": handler,
    },
    signal: controller.signal,
    onDownloadProgress: eventHandler,
  };
  if (on_upload_progress) {
    config["onUploadProgress"] = on_upload_progress;
  }
  const formdata = new FormData();

  // Add the token and handler to the file name.
  files.forEach((file) => {
    formdata.append("files", file, file.path || file.name);
  });

  // Send the file to the server.
  refs[upload_ref_name] = controller;

  try {
    return await axios.post(getBackendURL(UPLOADURL), formdata, config);
  } catch (error) {
    if (error.response) {
      // The request was made and the server responded with a status code
      // that falls out of the range of 2xx
      console.log(error.response.data);
    } else if (error.request) {
      // The request was made but no response was received
      // `error.request` is an instance of XMLHttpRequest in the browser and an instance of
      // http.ClientRequest in node.js
      console.log(error.request);
    } else {
      // Something happened in setting up the request that triggered an Error
      console.log(error.message);
    }
    return false;
  } finally {
    delete refs[upload_ref_name];
  }
};

/**
 * Create an event object.
 * @param {string} name The name of the event.
 * @param {Object.<string, Any>} payload The payload of the event.
 * @param {Object.<string, (number|boolean)>} event_actions The actions to take on the event.
 * @param {string} handler The client handler to process event.
 * @returns The event object.
 */
export const Event = (
  name,
  payload = {},
  event_actions = {},
  handler = null,
) => {
  return { name, payload, handler, event_actions };
};

/**
 * Package client-side storage values as payload to send to the
 * backend with the hydrate event
 * @param client_storage The client storage object from context.js
 * @returns payload dict of client storage values
 */
export const hydrateClientStorage = (client_storage) => {
  const client_storage_values = {};
  if (client_storage.cookies) {
    for (const state_key in client_storage.cookies) {
      const cookie_options = client_storage.cookies[state_key];
      const cookie_name = cookie_options.name || state_key;
      const cookie_value = cookies.get(cookie_name);
      if (cookie_value !== undefined) {
        client_storage_values[state_key] = cookies.get(cookie_name);
      }
    }
  }
  if (client_storage.local_storage && typeof window !== "undefined") {
    for (const state_key in client_storage.local_storage) {
      const options = client_storage.local_storage[state_key];
      const local_storage_value = localStorage.getItem(
        options.name || state_key,
      );
      if (local_storage_value !== null) {
        client_storage_values[state_key] = local_storage_value;
      }
    }
  }
  if (client_storage.session_storage && typeof window != "undefined") {
    for (const state_key in client_storage.session_storage) {
      const session_options = client_storage.session_storage[state_key];
      const session_storage_value = sessionStorage.getItem(
        session_options.name || state_key,
      );
      if (session_storage_value != null) {
        client_storage_values[state_key] = session_storage_value;
      }
    }
  }
  if (
    client_storage.cookies ||
    client_storage.local_storage ||
    client_storage.session_storage
  ) {
    return client_storage_values;
  }
  return {};
};

/**
 * Update client storage values based on backend state delta.
 * @param client_storage The client storage object from context.js
 * @param delta The state update from the backend
 */
const applyClientStorageDelta = (client_storage, delta) => {
  // find the main state and check for is_hydrated
  const unqualified_states = Object.keys(delta).filter(
    (key) => key.split(".").length === 1,
  );
  if (unqualified_states.length === 1) {
    const main_state = delta[unqualified_states[0]];
    if (
      main_state.is_hydrated_rx_state_ !== undefined &&
      !main_state.is_hydrated_rx_state_
    ) {
      // skip if the state is not hydrated yet, since all client storage
      // values are sent in the hydrate event
      return;
    }
  }
  // Save known client storage values to cookies and localStorage.
  for (const substate in delta) {
    for (const key in delta[substate]) {
      const state_key = `${substate}.${key}`;
      if (client_storage.cookies && state_key in client_storage.cookies) {
        const cookie_options = { ...client_storage.cookies[state_key] };
        const cookie_name = cookie_options.name || state_key;
        delete cookie_options.name; // name is not a valid cookie option
        cookies.set(cookie_name, delta[substate][key], cookie_options);
      } else if (
        client_storage.local_storage &&
        state_key in client_storage.local_storage &&
        typeof window !== "undefined"
      ) {
        const options = client_storage.local_storage[state_key];
        localStorage.setItem(options.name || state_key, delta[substate][key]);
      } else if (
        client_storage.session_storage &&
        state_key in client_storage.session_storage &&
        typeof window !== "undefined"
      ) {
        const session_options = client_storage.session_storage[state_key];
        sessionStorage.setItem(
          session_options.name || state_key,
          delta[substate][key],
        );
      }
    }
  }
};

/**
 * Establish websocket event loop for a React Router page.
 * @param dispatch The reducer dispatch function to update state.
 * @param initial_events The initial app events.
 * @param client_storage The client storage object from context.js
 *
 * @returns [addEvents, connectErrors] -
 *   addEvents is used to queue an event, and
 *   connectErrors is an array of reactive js error from the websocket connection (or null if connected).
 */
export const useEventLoop = (
  dispatch,
  initial_events = () => [],
  client_storage = {},
) => {
  const socket = useRef(null);
  const location = useLocation();
  const navigate = useNavigate();
  const paramsR = useParams();
  const prevLocationRef = useRef(location);
  const [searchParams] = useSearchParams();
  const [connectErrors, setConnectErrors] = useState([]);
  const params = useRef(paramsR);

  useEffect(() => {
    params.current = paramsR;
  }, [paramsR]);

  // Function to add new events to the event queue.
  const addEvents = (events, args, event_actions) => {
    const _events = events.filter((e) => e !== undefined && e !== null);

    if (!(args instanceof Array)) {
      args = [args];
    }

    event_actions = _events.reduce(
      (acc, e) => ({ ...acc, ...e.event_actions }),
      event_actions ?? {},
    );

    const _e = args.filter((o) => o?.preventDefault !== undefined)[0];

    if (event_actions?.preventDefault && _e?.preventDefault) {
      _e.preventDefault();
    }
    if (event_actions?.stopPropagation && _e?.stopPropagation) {
      _e.stopPropagation();
    }
    const combined_name = _events.map((e) => e.name).join("+++");
    if (event_actions?.temporal) {
      if (!socket.current || !socket.current.connected) {
        return; // don't queue when the backend is not connected
      }
    }
    if (event_actions?.throttle) {
      // If throttle returns false, the events are not added to the queue.
      if (!throttle(combined_name, event_actions.throttle)) {
        return;
      }
    }
    if (event_actions?.debounce) {
      // If debounce is used, queue the events after some delay
      debounce(
        combined_name,
        () =>
          queueEvents(_events, socket, false, navigate, () => params.current),
        event_actions.debounce,
      );
    } else {
      queueEvents(_events, socket, false, navigate, () => params.current);
    }
  };

  const sentHydrate = useRef(false); // Avoid double-hydrate due to React strict-mode
  useEffect(() => {
    if (!sentHydrate.current) {
      queueEvents(
        initial_events().map((e) => ({
          ...e,
          router_data: {
            pathname: location.pathname,
            query: {
              ...Object.fromEntries(searchParams.entries()),
              ...params.current,
            },
            asPath: location.pathname + location.search,
          },
        })),
        socket,
        true,
        navigate,
        () => params.current,
      );
      sentHydrate.current = true;
    }
  }, []);

  // Handle frontend errors and send them to the backend via websocket.
  useEffect(() => {
    if (typeof window === "undefined") {
      return;
    }

    window.onerror = function (msg, url, lineNo, columnNo, error) {
      addEvents([
        Event(`${exception_state_name}.handle_frontend_exception`, {
          stack: error.stack,
          component_stack: "",
        }),
      ]);
      return false;
    };

    //NOTE: Only works in Chrome v49+
    //https://github.com/mknichel/javascript-errors?tab=readme-ov-file#promise-rejection-events
    window.onunhandledrejection = function (event) {
      addEvents([
        Event(`${exception_state_name}.handle_frontend_exception`, {
          stack: event.reason?.stack,
          component_stack: "",
        }),
      ]);
      return false;
    };
  }, []);

  // Handle socket connect/disconnect.
  useEffect(() => {
    // only use websockets if state is present and backend is not disabled (reflex cloud).
    if (Object.keys(initialState).length > 1 && !isBackendDisabled()) {
      // Initialize the websocket connection.
      if (!socket.current) {
        connect(
          socket,
          dispatch,
          ["websocket"],
          setConnectErrors,
          client_storage,
          navigate,
          () => params.current,
        );
      }
    }

    // Cleanup function.
    return () => {
      if (socket.current) {
        socket.current.disconnect();
      }
    };
  }, []);

  // Main event loop.
  useEffect(() => {
    // Skip if the backend is disabled
    if (isBackendDisabled()) {
      return;
    }
    (async () => {
      // Process all outstanding events.
      while (event_queue.length > 0 && !event_processing) {
        await processEvent(socket.current, navigate, () => params.current);
      }
    })();
  });

  // localStorage event handling
  useEffect(() => {
    const storage_to_state_map = {};

    if (client_storage.local_storage && typeof window !== "undefined") {
      for (const state_key in client_storage.local_storage) {
        const options = client_storage.local_storage[state_key];
        if (options.sync) {
          const local_storage_value_key = options.name || state_key;
          storage_to_state_map[local_storage_value_key] = state_key;
        }
      }
    }

    // e is StorageEvent
    const handleStorage = (e) => {
      if (storage_to_state_map[e.key]) {
        const vars = {};
        vars[storage_to_state_map[e.key]] = e.newValue;
        const event = Event(
          `${state_name}.reflex___state____update_vars_internal_state.update_vars_internal`,
          { vars: vars },
        );
        addEvents([event], e);
      }
    };

    window.addEventListener("storage", handleStorage);
    return () => window.removeEventListener("storage", handleStorage);
  });

  // Route after the initial page hydration
  useEffect(() => {
<<<<<<< HEAD
    const change_start = () => {
      const main_state_dispatch = dispatch["reflex___state____state"];
      if (main_state_dispatch !== undefined) {
        main_state_dispatch({ is_hydrated_rx_state_: false });
      }
    };
    const change_complete = () => addEvents(onLoadInternalEvent());
    const change_error = () => {
      // Remove cached error state from router for this page, otherwise the
      // page will never send on_load events again.
      if (router.components[router.pathname].error) {
        delete router.components[router.pathname].error;
      }
    };
    router.events.on("routeChangeStart", change_start);
    router.events.on("routeChangeComplete", change_complete);
    router.events.on("routeChangeError", change_error);
    return () => {
      router.events.off("routeChangeStart", change_start);
      router.events.off("routeChangeComplete", change_complete);
      router.events.off("routeChangeError", change_error);
    };
  }, [router]);
=======
    // This will run when the location changes
    if (
      location.pathname + location.search + location.hash !==
      prevLocationRef.current.pathname +
        prevLocationRef.current.search +
        prevLocationRef.current.hash
    ) {
      // Equivalent to routeChangeStart - runs when navigation begins
      const change_start = () => {
        const main_state_dispatch = dispatch["reflex___state____state"];
        if (main_state_dispatch !== undefined) {
          main_state_dispatch({ is_hydrated: false });
        }
      };
      change_start();

      // Equivalent to routeChangeComplete - runs after navigation completes
      const change_complete = () => addEvents(onLoadInternalEvent());
      change_complete();

      // Update the ref
      prevLocationRef.current = location;
    }
  }, [location, dispatch, onLoadInternalEvent, addEvents]);
>>>>>>> c994b595

  return [addEvents, connectErrors];
};

/***
 * Check if a value is truthy in python.
 * @param val The value to check.
 * @returns True if the value is truthy, false otherwise.
 */
export const isTrue = (val) => {
  if (Array.isArray(val)) return val.length > 0;
  if (val === Object(val)) return Object.keys(val).length > 0;
  return Boolean(val);
};

/***
 * Check if a value is not null or undefined.
 * @param val The value to check.
 * @returns True if the value is not null or undefined, false otherwise.
 */
export const isNotNullOrUndefined = (val) => {
  return (val ?? undefined) !== undefined;
};

/**
 * Get the value from a ref.
 * @param ref The ref to get the value from.
 * @returns The value.
 */
export const getRefValue = (ref) => {
  if (!ref || !ref.current) {
    return;
  }
  if (ref.current.type == "checkbox") {
    return ref.current.checked; // chakra
  } else if (
    ref.current.className?.includes("rt-CheckboxRoot") ||
    ref.current.className?.includes("rt-SwitchRoot")
  ) {
    return ref.current.ariaChecked == "true"; // radix
  } else if (ref.current.className?.includes("rt-SliderRoot")) {
    // find the actual slider
    return ref.current.querySelector(".rt-SliderThumb")?.ariaValueNow;
  } else {
    //querySelector(":checked") is needed to get value from radio_group
    return (
      ref.current.value ||
      (ref.current.querySelector &&
        ref.current.querySelector(":checked") &&
        ref.current.querySelector(":checked")?.value)
    );
  }
};

/**
 * Get the values from a ref array.
 * @param refs The refs to get the values from.
 * @returns The values array.
 */
export const getRefValues = (refs) => {
  if (!refs) {
    return;
  }
  // getAttribute is used by RangeSlider because it doesn't assign value
  return refs.map((ref) =>
    ref.current
      ? ref.current.value || ref.current.getAttribute("aria-valuenow")
      : null,
  );
};

/**
 * Spread two arrays or two objects.
 * @param first The first array or object.
 * @param second The second array or object.
 * @returns The final merged array or object.
 */
export const spreadArraysOrObjects = (first, second) => {
  if (Array.isArray(first) && Array.isArray(second)) {
    return [...first, ...second];
  } else if (typeof first === "object" && typeof second === "object") {
    return { ...first, ...second };
  } else {
    throw new Error("Both parameters must be either arrays or objects.");
  }
};<|MERGE_RESOLUTION|>--- conflicted
+++ resolved
@@ -1017,31 +1017,6 @@
 
   // Route after the initial page hydration
   useEffect(() => {
-<<<<<<< HEAD
-    const change_start = () => {
-      const main_state_dispatch = dispatch["reflex___state____state"];
-      if (main_state_dispatch !== undefined) {
-        main_state_dispatch({ is_hydrated_rx_state_: false });
-      }
-    };
-    const change_complete = () => addEvents(onLoadInternalEvent());
-    const change_error = () => {
-      // Remove cached error state from router for this page, otherwise the
-      // page will never send on_load events again.
-      if (router.components[router.pathname].error) {
-        delete router.components[router.pathname].error;
-      }
-    };
-    router.events.on("routeChangeStart", change_start);
-    router.events.on("routeChangeComplete", change_complete);
-    router.events.on("routeChangeError", change_error);
-    return () => {
-      router.events.off("routeChangeStart", change_start);
-      router.events.off("routeChangeComplete", change_complete);
-      router.events.off("routeChangeError", change_error);
-    };
-  }, [router]);
-=======
     // This will run when the location changes
     if (
       location.pathname + location.search + location.hash !==
@@ -1053,7 +1028,7 @@
       const change_start = () => {
         const main_state_dispatch = dispatch["reflex___state____state"];
         if (main_state_dispatch !== undefined) {
-          main_state_dispatch({ is_hydrated: false });
+          main_state_dispatch({ is_hydrated_rx_state_: false });
         }
       };
       change_start();
@@ -1066,7 +1041,6 @@
       prevLocationRef.current = location;
     }
   }, [location, dispatch, onLoadInternalEvent, addEvents]);
->>>>>>> c994b595
 
   return [addEvents, connectErrors];
 };
