// State management for Reflex web apps.
import axios from "axios";
import io from "socket.io-client";
import JSON5 from "json5";
import env from "$/env.json";
import reflexEnvironment from "$/reflex.json";
import Cookies from "universal-cookie";
import { useEffect, useRef, useState } from "react";
import Router, { useRouter } from "next/router";
import {
  initialEvents,
  initialState,
  onLoadInternalEvent,
  state_name,
  exception_state_name,
} from "$/utils/context.js";
import debounce from "$/utils/helpers/debounce";
import throttle from "$/utils/helpers/throttle";
import { applyPatch } from "fast-json-patch/index.mjs";

// Endpoint URLs.
const EVENTURL = env.EVENT;
const UPLOADURL = env.UPLOAD;

// These hostnames indicate that the backend and frontend are reachable via the same domain.
const SAME_DOMAIN_HOSTNAMES = ["localhost", "0.0.0.0", "::", "0:0:0:0:0:0:0:0"];

// Global variable to hold the token.
let token;

// Key for the token in the session storage.
const TOKEN_KEY = "token";

// create cookie instance
const cookies = new Cookies();

// Dictionary holding component references.
export const refs = {};

// Flag ensures that only one event is processing on the backend concurrently.
let event_processing = false;
// Array holding pending events to be processed.
const event_queue = [];

/**
 * Generate a UUID (Used for session tokens).
 * Taken from: https://stackoverflow.com/questions/105034/how-do-i-create-a-guid-uuid
 * @returns A UUID.
 */
export const generateUUID = () => {
  let d = new Date().getTime(),
    d2 = (performance && performance.now && performance.now() * 1000) || 0;
  return "xxxxxxxx-xxxx-4xxx-yxxx-xxxxxxxxxxxx".replace(/[xy]/g, (c) => {
    let r = Math.random() * 16;
    if (d > 0) {
      r = (d + r) % 16 | 0;
      d = Math.floor(d / 16);
    } else {
      r = (d2 + r) % 16 | 0;
      d2 = Math.floor(d2 / 16);
    }
    return (c == "x" ? r : (r & 0x7) | 0x8).toString(16);
  });
};

/**
 * Get the token for the current session.
 * @returns The token.
 */
export const getToken = () => {
  if (token) {
    return token;
  }
  if (typeof window !== "undefined") {
    if (!window.sessionStorage.getItem(TOKEN_KEY)) {
      window.sessionStorage.setItem(TOKEN_KEY, generateUUID());
    }
    token = window.sessionStorage.getItem(TOKEN_KEY);
  }
  return token;
};

/**
 * Get the URL for the backend server
 * @param url_str The URL string to parse.
 * @returns The given URL modified to point to the actual backend server.
 */
export const getBackendURL = (url_str) => {
  // Get backend URL object from the endpoint.
  const endpoint = new URL(url_str);
  if (
    typeof window !== "undefined" &&
    SAME_DOMAIN_HOSTNAMES.includes(endpoint.hostname)
  ) {
    // Use the frontend domain to access the backend
    const frontend_hostname = window.location.hostname;
    endpoint.hostname = frontend_hostname;
    if (window.location.protocol === "https:") {
      if (endpoint.protocol === "ws:") {
        endpoint.protocol = "wss:";
      } else if (endpoint.protocol === "http:") {
        endpoint.protocol = "https:";
      }
      endpoint.port = ""; // Assume websocket is on https port via load balancer.
    }
  }
  return endpoint;
};

/**
 * Check if the backend is disabled.
 *
 * @returns True if the backend is disabled, false otherwise.
 */
export const isBackendDisabled = () => {
  const cookie = document.cookie
    .split("; ")
    .find((row) => row.startsWith("backend-enabled="));
  return cookie !== undefined && cookie.split("=")[1] == "false";
};

/**
 * Determine if any event in the event queue is stateful.
 *
 * @returns True if there's any event that requires state and False if none of them do.
 */
export const isStateful = () => {
  if (event_queue.length === 0) {
    return false;
  }
  return event_queue.some((event) => event.name.startsWith(state_name));
};

/**
 * Apply a delta to the state.
 * @param state The state to apply the delta to.
 * @param delta The delta to apply.
 */
export const applyDelta = (state, delta) => {
  return { ...state, ...delta };
};

/**
 * Evaluate a dynamic component.
 * @param component The component to evaluate.
 * @returns The evaluated component.
 */
export const evalReactComponent = async (component) => {
  if (!window.React && window.__reflex) {
    window.React = window.__reflex.react;
  }
  const encodedJs = encodeURIComponent(component);
  const dataUri = "data:text/javascript;charset=utf-8," + encodedJs;
  const module = await eval(`import(dataUri)`);
  return module.default;
};

/**
 * Only Queue and process events when websocket connection exists.
 * @param event The event to queue.
 * @param socket The socket object to send the event on.
 *
 * @returns Adds event to queue and processes it if websocket exits, does nothing otherwise.
 */
export const queueEventIfSocketExists = async (events, socket) => {
  if (!socket) {
    return;
  }
  await queueEvents(events, socket);
};

/**
 * Handle frontend event or send the event to the backend via Websocket.
 * @param event The event to send.
 * @param socket The socket object to send the event on.
 *
 * @returns True if the event was sent, false if it was handled locally.
 */
export const applyEvent = async (event, socket) => {
  // Handle special events
  if (event.name == "_redirect") {
    if (event.payload.external) {
      window.open(event.payload.path, "_blank", "noopener");
    } else if (event.payload.replace) {
      Router.replace(event.payload.path);
    } else {
      Router.push(event.payload.path);
    }
    return false;
  }

  if (event.name == "_remove_cookie") {
    cookies.remove(event.payload.key, { ...event.payload.options });
    queueEventIfSocketExists(initialEvents(), socket);
    return false;
  }

  if (event.name == "_clear_local_storage") {
    localStorage.clear();
    queueEventIfSocketExists(initialEvents(), socket);
    return false;
  }

  if (event.name == "_remove_local_storage") {
    localStorage.removeItem(event.payload.key);
    queueEventIfSocketExists(initialEvents(), socket);
    return false;
  }

  if (event.name == "_clear_session_storage") {
    sessionStorage.clear();
    queueEvents(initialEvents(), socket);
    return false;
  }

  if (event.name == "_remove_session_storage") {
    sessionStorage.removeItem(event.payload.key);
    queueEvents(initialEvents(), socket);
    return false;
  }

  if (event.name == "_download") {
    const a = document.createElement("a");
    a.hidden = true;
    a.href = event.payload.url;
    // Special case when linking to uploaded files
    if (a.href.includes("getBackendURL(env.UPLOAD)")) {
      a.href = eval?.(
        event.payload.url.replace(
          "getBackendURL(env.UPLOAD)",
          `"${getBackendURL(env.UPLOAD)}"`
        )
      );
    }
    a.download = event.payload.filename;
    a.click();
    a.remove();
    return false;
  }

  if (event.name == "_set_focus") {
    const ref =
      event.payload.ref in refs ? refs[event.payload.ref] : event.payload.ref;
    ref.current.focus();
    return false;
  }

  if (event.name == "_set_value") {
    const ref =
      event.payload.ref in refs ? refs[event.payload.ref] : event.payload.ref;
    if (ref.current) {
      ref.current.value = event.payload.value;
    }
    return false;
  }

  if (
    event.name == "_call_function" &&
    typeof event.payload.function !== "string"
  ) {
    try {
      const eval_result = event.payload.function();
      if (event.payload.callback) {
        if (!!eval_result && typeof eval_result.then === "function") {
          event.payload.callback(await eval_result);
        } else {
          event.payload.callback(eval_result);
        }
      }
    } catch (e) {
      console.log("_call_function", e);
      if (window && window?.onerror) {
        window.onerror(e.message, null, null, null, e);
      }
    }
    return false;
  }

  if (event.name == "_call_script" || event.name == "_call_function") {
    try {
      const eval_result =
        event.name == "_call_script"
          ? eval(event.payload.javascript_code)
          : eval(event.payload.function)();

      if (event.payload.callback) {
        if (!!eval_result && typeof eval_result.then === "function") {
          eval(event.payload.callback)(await eval_result);
        } else {
          eval(event.payload.callback)(eval_result);
        }
      }
    } catch (e) {
      console.log("_call_script", e);
      if (window && window?.onerror) {
        window.onerror(e.message, null, null, null, e);
      }
    }
    return false;
  }

  // Update token and router data (if missing).
  event.token = getToken();
  if (
    event.router_data === undefined ||
    Object.keys(event.router_data).length === 0
  ) {
    event.router_data = (({ pathname, query, asPath }) => ({
      pathname,
      query,
      asPath,
    }))(Router);
  }

  // Send the event to the server.
  if (socket) {
    socket.emit("event", event);
    return true;
  }

  return false;
};

/**
 * Send an event to the server via REST.
 * @param event The current event.
 * @param socket The socket object to send the response event(s) on.
 *
 * @returns Whether the event was sent.
 */
export const applyRestEvent = async (event, socket) => {
  let eventSent = false;
  if (event.handler === "uploadFiles") {
    if (event.payload.files === undefined || event.payload.files.length === 0) {
      // Submit the event over the websocket to trigger the event handler.
      return await applyEvent(Event(event.name), socket);
    }

    // Start upload, but do not wait for it, which would block other events.
    uploadFiles(
      event.name,
      event.payload.files,
      event.payload.upload_id,
      event.payload.on_upload_progress,
      socket
    );
    return false;
  }
  return eventSent;
};

/**
 * Queue events to be processed and trigger processing of queue.
 * @param events Array of events to queue.
 * @param socket The socket object to send the event on.
 * @param prepend Whether to place the events at the beginning of the queue.
 */
export const queueEvents = async (events, socket, prepend) => {
  if (prepend) {
    // Drain the existing queue and place it after the given events.
    events = [
      ...events,
      ...Array.from({ length: event_queue.length }).map(() =>
        event_queue.shift(),
      ),
    ];
  }
  event_queue.push(...events);
  await processEvent(socket.current);
};

/**
 * Process an event off the event queue.
 * @param socket The socket object to send the event on.
 */
export const processEvent = async (socket) => {
  // Only proceed if the socket is up and no event in the queue uses state, otherwise we throw the event into the void
  if (!socket && isStateful()) {
    return;
  }

  // Only proceed if we're not already processing an event.
  if (event_queue.length === 0 || event_processing) {
    return;
  }

  // Set processing to true to block other events from being processed.
  event_processing = true;

  // Apply the next event in the queue.
  const event = event_queue.shift();

  let eventSent = false;
  // Process events with handlers via REST and all others via websockets.
  if (event.handler) {
    eventSent = await applyRestEvent(event, socket);
  } else {
    eventSent = await applyEvent(event, socket);
  }
  // If no event was sent, set processing to false.
  if (!eventSent) {
    event_processing = false;
    // recursively call processEvent to drain the queue, since there is
    // no state update to trigger the useEffect event loop.
    await processEvent(socket);
  }
};

/**
 * Connect to a websocket and set the handlers.
 * @param socket The socket object to connect.
 * @param dispatch The function to queue state update
 * @param transports The transports to use.
 * @param setConnectErrors The function to update connection error value.
 * @param client_storage The client storage object from context.js
 */
export const connect = async (
  socket,
  dispatch,
  transports,
  setConnectErrors,
  client_storage = {}
) => {
  // Get backend URL object from the endpoint.
  const endpoint = getBackendURL(EVENTURL);

  // Create the socket.
  socket.current = io(endpoint.href, {
    path: endpoint["pathname"],
    transports: transports,
    protocols: [reflexEnvironment.version],
    autoUnref: false,
  });
  // Ensure undefined fields in events are sent as null instead of removed
  socket.current.io.encoder.replacer = (k, v) => (v === undefined ? null : v);
  socket.current.io.decoder.tryParse = (str) => {
    try {
      return JSON5.parse(str);
    } catch (e) {
      return false;
    }
  };

  function checkVisibility() {
    if (document.visibilityState === "visible") {
      if (!socket.current.connected) {
        console.log("Socket is disconnected, attempting to reconnect ");
        socket.current.connect();
      } else {
        console.log("Socket is reconnected ");
      }
    }
  }

  const disconnectTrigger = (event) => {
    if (socket.current?.connected) {
      console.log("Disconnect websocket on unload");
      socket.current.disconnect();
    }
  };

  const pagehideHandler = (event) => {
    if (event.persisted && socket.current?.connected) {
      console.log("Disconnect backend before bfcache on navigation");
      socket.current.disconnect();
    }
  };

  // Once the socket is open, hydrate the page.
  socket.current.on("connect", () => {
    setConnectErrors([]);
    window.addEventListener("pagehide", pagehideHandler);
    window.addEventListener("beforeunload", disconnectTrigger);
    window.addEventListener("unload", disconnectTrigger);
  });

  socket.current.on("connect_error", (error) => {
    setConnectErrors((connectErrors) => [connectErrors.slice(-9), error]);
  });

  // When the socket disconnects reset the event_processing flag
  socket.current.on("disconnect", () => {
    event_processing = false;
    window.removeEventListener("unload", disconnectTrigger);
    window.removeEventListener("beforeunload", disconnectTrigger);
    window.removeEventListener("pagehide", pagehideHandler);
  });

  const last_substate_info = {};
  const last_substate_hash = {};

  const getSubstateFromUpdate = (update, substate_name) => {
    if (update.__patch) {
      if (last_substate_hash[substate_name] !== update.__previous_hash) {
        return null;
      }
      last_substate_hash[substate_name] = update.__hash;
      return applyPatch(last_substate_info[substate_name], update.__patch)
        .newDocument;
    } else {
      last_substate_hash[substate_name] = update.__hash;
      return update.__full;
    }
  };

  // On each received message, queue the updates and events.
  socket.current.on("event", async (update) => {
    const failed_substates = [];
    for (const substate in update.delta) {
      const new_substate_info = getSubstateFromUpdate(
        update.delta[substate],
        substate
      );
      if (new_substate_info === null) {
        console.error("Received patch out of order", update.delta[substate]);
        failed_substates.push(substate);
        delete update.delta[substate];
        continue;
      }
      last_substate_info[substate] = new_substate_info;
      update.delta[substate] = new_substate_info;
      dispatch[substate](new_substate_info);
    }
    applyClientStorageDelta(client_storage, update.delta);
    event_processing = !update.final;
    if (failed_substates.length > 0) {
      update.events.push(
        Event(state_name + ".partial_hydrate", { states: failed_substates })
      );
    }
    if (update.events) {
      queueEvents(update.events, socket);
    }
  });
  socket.current.on("reload", async (event) => {
    event_processing = false;
    queueEvents([...initialEvents(), event], socket, true);
  });

  document.addEventListener("visibilitychange", checkVisibility);
};

/**
 * Upload files to the server.
 *
 * @param state The state to apply the delta to.
 * @param handler The handler to use.
 * @param upload_id The upload id to use.
 * @param on_upload_progress The function to call on upload progress.
 * @param socket the websocket connection
 *
 * @returns The response from posting to the UPLOADURL endpoint.
 */
export const uploadFiles = async (
  handler,
  files,
  upload_id,
  on_upload_progress,
  socket
) => {
  // return if there's no file to upload
  if (files === undefined || files.length === 0) {
    return false;
  }

  const upload_ref_name = `__upload_controllers_${upload_id}`;

  if (refs[upload_ref_name]) {
    console.log("Upload already in progress for ", upload_id);
    return false;
  }

  // Track how many partial updates have been processed for this upload.
  let resp_idx = 0;
  const eventHandler = (progressEvent) => {
    const event_callbacks = socket._callbacks.$event;
    // Whenever called, responseText will contain the entire response so far.
    const chunks = progressEvent.event.target.responseText.trim().split("\n");
    // So only process _new_ chunks beyond resp_idx.
    chunks.slice(resp_idx).map((chunk_json) => {
      try {
        const chunk = JSON5.parse(chunk_json);
        event_callbacks.map((f, ix) => {
          f(chunk)
            .then(() => {
              if (ix === event_callbacks.length - 1) {
                // Mark this chunk as processed.
                resp_idx += 1;
              }
            })
            .catch((e) => {
              if (progressEvent.progress === 1) {
                // Chunk may be incomplete, so only report errors when full response is available.
                console.log("Error processing chunk", chunk, e);
              }
              return;
            });
        });
      } catch (e) {
        if (progressEvent.progress === 1) {
          console.log("Error parsing chunk", chunk_json, e);
        }
        return;
      }
    });
  };

  const controller = new AbortController();
  const config = {
    headers: {
      "Reflex-Client-Token": getToken(),
      "Reflex-Event-Handler": handler,
    },
    signal: controller.signal,
    onDownloadProgress: eventHandler,
  };
  if (on_upload_progress) {
    config["onUploadProgress"] = on_upload_progress;
  }
  const formdata = new FormData();

  // Add the token and handler to the file name.
  files.forEach((file) => {
    formdata.append("files", file, file.path || file.name);
  });

  // Send the file to the server.
  refs[upload_ref_name] = controller;

  try {
    return await axios.post(getBackendURL(UPLOADURL), formdata, config);
  } catch (error) {
    if (error.response) {
      // The request was made and the server responded with a status code
      // that falls out of the range of 2xx
      console.log(error.response.data);
    } else if (error.request) {
      // The request was made but no response was received
      // `error.request` is an instance of XMLHttpRequest in the browser and an instance of
      // http.ClientRequest in node.js
      console.log(error.request);
    } else {
      // Something happened in setting up the request that triggered an Error
      console.log(error.message);
    }
    return false;
  } finally {
    delete refs[upload_ref_name];
  }
};

/**
 * Create an event object.
 * @param {string} name The name of the event.
 * @param {Object.<string, Any>} payload The payload of the event.
 * @param {Object.<string, (number|boolean)>} event_actions The actions to take on the event.
 * @param {string} handler The client handler to process event.
 * @returns The event object.
 */
export const Event = (
  name,
  payload = {},
  event_actions = {},
  handler = null
) => {
  return { name, payload, handler, event_actions };
};

/**
 * Package client-side storage values as payload to send to the
 * backend with the hydrate event
 * @param client_storage The client storage object from context.js
 * @returns payload dict of client storage values
 */
export const hydrateClientStorage = (client_storage) => {
  const client_storage_values = {};
  if (client_storage.cookies) {
    for (const state_key in client_storage.cookies) {
      const cookie_options = client_storage.cookies[state_key];
      const cookie_name = cookie_options.name || state_key;
      const cookie_value = cookies.get(cookie_name);
      if (cookie_value !== undefined) {
        client_storage_values[state_key] = cookies.get(cookie_name);
      }
    }
  }
  if (client_storage.local_storage && typeof window !== "undefined") {
    for (const state_key in client_storage.local_storage) {
      const options = client_storage.local_storage[state_key];
      const local_storage_value = localStorage.getItem(
        options.name || state_key
      );
      if (local_storage_value !== null) {
        client_storage_values[state_key] = local_storage_value;
      }
    }
  }
  if (client_storage.session_storage && typeof window != "undefined") {
    for (const state_key in client_storage.session_storage) {
      const session_options = client_storage.session_storage[state_key];
      const session_storage_value = sessionStorage.getItem(
        session_options.name || state_key
      );
      if (session_storage_value != null) {
        client_storage_values[state_key] = session_storage_value;
      }
    }
  }
  if (
    client_storage.cookies ||
    client_storage.local_storage ||
    client_storage.session_storage
  ) {
    return client_storage_values;
  }
  return {};
};

/**
 * Update client storage values based on backend state delta.
 * @param client_storage The client storage object from context.js
 * @param delta The state update from the backend
 */
const applyClientStorageDelta = (client_storage, delta) => {
  // find the main state and check for is_hydrated
  const unqualified_states = Object.keys(delta).filter(
    (key) => key.split(".").length === 1
  );
  if (unqualified_states.length === 1) {
    const main_state = delta[unqualified_states[0]];
    if (main_state.is_hydrated !== undefined && !main_state.is_hydrated) {
      // skip if the state is not hydrated yet, since all client storage
      // values are sent in the hydrate event
      return;
    }
  }
  // Save known client storage values to cookies and localStorage.
  for (const substate in delta) {
    for (const key in delta[substate]) {
      const state_key = `${substate}.${key}`;
      if (client_storage.cookies && state_key in client_storage.cookies) {
        const cookie_options = { ...client_storage.cookies[state_key] };
        const cookie_name = cookie_options.name || state_key;
        delete cookie_options.name; // name is not a valid cookie option
        cookies.set(cookie_name, delta[substate][key], cookie_options);
      } else if (
        client_storage.local_storage &&
        state_key in client_storage.local_storage &&
        typeof window !== "undefined"
      ) {
        const options = client_storage.local_storage[state_key];
        localStorage.setItem(options.name || state_key, delta[substate][key]);
      } else if (
        client_storage.session_storage &&
        state_key in client_storage.session_storage &&
        typeof window !== "undefined"
      ) {
        const session_options = client_storage.session_storage[state_key];
        sessionStorage.setItem(
          session_options.name || state_key,
          delta[substate][key]
        );
      }
    }
  }
};

/**
 * Establish websocket event loop for a NextJS page.
 * @param dispatch The reducer dispatch function to update state.
 * @param initial_events The initial app events.
 * @param client_storage The client storage object from context.js
 *
 * @returns [addEvents, connectErrors] -
 *   addEvents is used to queue an event, and
 *   connectErrors is an array of reactive js error from the websocket connection (or null if connected).
 */
export const useEventLoop = (
  dispatch,
  initial_events = () => [],
  client_storage = {}
) => {
  const socket = useRef(null);
  const router = useRouter();
  const [connectErrors, setConnectErrors] = useState([]);

  // Function to add new events to the event queue.
  const addEvents = (events, args, event_actions) => {
    if (!(args instanceof Array)) {
      args = [args];
    }

    event_actions = events.reduce(
      (acc, e) => ({ ...acc, ...e.event_actions }),
      event_actions ?? {}
    );

    const _e = args.filter((o) => o?.preventDefault !== undefined)[0];

    if (event_actions?.preventDefault && _e?.preventDefault) {
      _e.preventDefault();
    }
    if (event_actions?.stopPropagation && _e?.stopPropagation) {
      _e.stopPropagation();
    }
    const combined_name = events.map((e) => e.name).join("+++");
    if (event_actions?.temporal) {
      if (!socket.current || !socket.current.connected) {
        return; // don't queue when the backend is not connected
      }
    }
    if (event_actions?.throttle) {
      // If throttle returns false, the events are not added to the queue.
      if (!throttle(combined_name, event_actions.throttle)) {
        return;
      }
    }
    if (event_actions?.debounce) {
      // If debounce is used, queue the events after some delay
      debounce(
        combined_name,
        () => queueEvents(events, socket),
        event_actions.debounce
      );
    } else {
      queueEvents(events, socket);
    }
  };

  const sentHydrate = useRef(false); // Avoid double-hydrate due to React strict-mode
  useEffect(() => {
    if (router.isReady && !sentHydrate.current) {
      queueEvents(
        initial_events().map((e) => ({
          ...e,
          router_data: (({ pathname, query, asPath }) => ({
            pathname,
            query,
            asPath,
          }))(router),
<<<<<<< HEAD
        }))
=======
        })),
        socket,
        true,
>>>>>>> 8c9bc663
      );
      sentHydrate.current = true;
    }
  }, [router.isReady]);

  // Handle frontend errors and send them to the backend via websocket.
  useEffect(() => {
    if (typeof window === "undefined") {
      return;
    }

    window.onerror = function (msg, url, lineNo, columnNo, error) {
      addEvents([
        Event(`${exception_state_name}.handle_frontend_exception`, {
          stack: error.stack,
          component_stack: "",
        }),
      ]);
      return false;
    };

    //NOTE: Only works in Chrome v49+
    //https://github.com/mknichel/javascript-errors?tab=readme-ov-file#promise-rejection-events
    window.onunhandledrejection = function (event) {
      addEvents([
        Event(`${exception_state_name}.handle_frontend_exception`, {
          stack: event.reason?.stack,
          component_stack: "",
        }),
      ]);
      return false;
    };
  }, []);

  // Handle socket connect/disconnect.
  useEffect(() => {
    // only use websockets if state is present and backend is not disabled (reflex cloud).
    if (Object.keys(initialState).length > 1 && !isBackendDisabled()) {
      // Initialize the websocket connection.
      if (!socket.current) {
        connect(
          socket,
          dispatch,
          ["websocket"],
          setConnectErrors,
          client_storage
        );
      }
    }

    // Cleanup function.
    return () => {
      if (socket.current) {
        socket.current.disconnect();
      }
    };
  }, []);

  // Main event loop.
  useEffect(() => {
    // Skip if the router is not ready.
    if (!router.isReady || isBackendDisabled()) {
      return;
    }
    (async () => {
      // Process all outstanding events.
      while (event_queue.length > 0 && !event_processing) {
        await new Promise((resolve) => setTimeout(resolve, 0));
        await processEvent(socket.current);
      }
    })();
  });

  // localStorage event handling
  useEffect(() => {
    const storage_to_state_map = {};

    if (client_storage.local_storage && typeof window !== "undefined") {
      for (const state_key in client_storage.local_storage) {
        const options = client_storage.local_storage[state_key];
        if (options.sync) {
          const local_storage_value_key = options.name || state_key;
          storage_to_state_map[local_storage_value_key] = state_key;
        }
      }
    }

    // e is StorageEvent
    const handleStorage = (e) => {
      if (storage_to_state_map[e.key]) {
        const vars = {};
        vars[storage_to_state_map[e.key]] = e.newValue;
        const event = Event(
          `${state_name}.reflex___state____update_vars_internal_state.update_vars_internal`,
          { vars: vars }
        );
        addEvents([event], e);
      }
    };

    window.addEventListener("storage", handleStorage);
    return () => window.removeEventListener("storage", handleStorage);
  });

  // Route after the initial page hydration.
  useEffect(() => {
    const change_start = () => {
      const main_state_dispatch = dispatch[state_name];
      if (main_state_dispatch !== undefined) {
        main_state_dispatch({ is_hydrated: false });
      }
    };
    const change_complete = () => addEvents(onLoadInternalEvent());
    const change_error = () => {
      // Remove cached error state from router for this page, otherwise the
      // page will never send on_load events again.
      if (router.components[router.pathname].error) {
        delete router.components[router.pathname].error;
      }
    };
    router.events.on("routeChangeStart", change_start);
    router.events.on("routeChangeComplete", change_complete);
    router.events.on("routeChangeError", change_error);
    return () => {
      router.events.off("routeChangeStart", change_start);
      router.events.off("routeChangeComplete", change_complete);
      router.events.off("routeChangeError", change_error);
    };
  }, [router]);

  return [addEvents, connectErrors];
};

/***
 * Check if a value is truthy in python.
 * @param val The value to check.
 * @returns True if the value is truthy, false otherwise.
 */
export const isTrue = (val) => {
  if (Array.isArray(val)) return val.length > 0;
  if (val === Object(val)) return Object.keys(val).length > 0;
  return Boolean(val);
};

/**
 * Get the value from a ref.
 * @param ref The ref to get the value from.
 * @returns The value.
 */
export const getRefValue = (ref) => {
  if (!ref || !ref.current) {
    return;
  }
  if (ref.current.type == "checkbox") {
    return ref.current.checked; // chakra
  } else if (
    ref.current.className?.includes("rt-CheckboxRoot") ||
    ref.current.className?.includes("rt-SwitchRoot")
  ) {
    return ref.current.ariaChecked == "true"; // radix
  } else if (ref.current.className?.includes("rt-SliderRoot")) {
    // find the actual slider
    return ref.current.querySelector(".rt-SliderThumb")?.ariaValueNow;
  } else {
    //querySelector(":checked") is needed to get value from radio_group
    return (
      ref.current.value ||
      (ref.current.querySelector &&
        ref.current.querySelector(":checked") &&
        ref.current.querySelector(":checked")?.value)
    );
  }
};

/**
 * Get the values from a ref array.
 * @param refs The refs to get the values from.
 * @returns The values array.
 */
export const getRefValues = (refs) => {
  if (!refs) {
    return;
  }
  // getAttribute is used by RangeSlider because it doesn't assign value
  return refs.map((ref) =>
    ref.current
      ? ref.current.value || ref.current.getAttribute("aria-valuenow")
      : null
  );
};

/**
 * Spread two arrays or two objects.
 * @param first The first array or object.
 * @param second The second array or object.
 * @returns The final merged array or object.
 */
export const spreadArraysOrObjects = (first, second) => {
  if (Array.isArray(first) && Array.isArray(second)) {
    return [...first, ...second];
  } else if (typeof first === "object" && typeof second === "object") {
    return { ...first, ...second };
  } else {
    throw new Error("Both parameters must be either arrays or objects.");
  }
};<|MERGE_RESOLUTION|>--- conflicted
+++ resolved
@@ -838,13 +838,9 @@
             query,
             asPath,
           }))(router),
-<<<<<<< HEAD
-        }))
-=======
         })),
         socket,
         true,
->>>>>>> 8c9bc663
       );
       sentHydrate.current = true;
     }
