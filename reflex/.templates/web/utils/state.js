--- conflicted
+++ resolved
@@ -227,8 +227,8 @@
       a.href = eval?.(
         event.payload.url.replace(
           "getBackendURL(env.UPLOAD)",
-          `"${getBackendURL(env.UPLOAD)}"`,
-        ),
+          `"${getBackendURL(env.UPLOAD)}"`
+        )
       );
     }
     a.download = event.payload.filename;
@@ -341,7 +341,7 @@
       event.payload.files,
       event.payload.upload_id,
       event.payload.on_upload_progress,
-      socket,
+      socket
     );
     return false;
   }
@@ -408,7 +408,7 @@
   dispatch,
   transports,
   setConnectErrors,
-  client_storage = {},
+  client_storage = {}
 ) => {
   // Get backend URL object from the endpoint.
   const endpoint = getBackendURL(EVENTURL);
@@ -423,8 +423,6 @@
   });
   // Ensure undefined fields in events are sent as null instead of removed
   socket.current.io.encoder.replacer = (k, v) => (v === undefined ? null : v);
-<<<<<<< HEAD
-=======
   socket.current.io.decoder.tryParse = (str) => {
     try {
       return JSON5.parse(str);
@@ -432,7 +430,6 @@
       return false;
     }
   };
->>>>>>> c2917d46
 
   function checkVisibility() {
     if (document.visibilityState === "visible") {
@@ -507,7 +504,7 @@
   files,
   upload_id,
   on_upload_progress,
-  socket,
+  socket
 ) => {
   // return if there's no file to upload
   if (files === undefined || files.length === 0) {
@@ -612,7 +609,7 @@
   name,
   payload = {},
   event_actions = {},
-  handler = null,
+  handler = null
 ) => {
   return { name, payload, handler, event_actions };
 };
@@ -639,7 +636,7 @@
     for (const state_key in client_storage.local_storage) {
       const options = client_storage.local_storage[state_key];
       const local_storage_value = localStorage.getItem(
-        options.name || state_key,
+        options.name || state_key
       );
       if (local_storage_value !== null) {
         client_storage_values[state_key] = local_storage_value;
@@ -650,7 +647,7 @@
     for (const state_key in client_storage.session_storage) {
       const session_options = client_storage.session_storage[state_key];
       const session_storage_value = sessionStorage.getItem(
-        session_options.name || state_key,
+        session_options.name || state_key
       );
       if (session_storage_value != null) {
         client_storage_values[state_key] = session_storage_value;
@@ -675,7 +672,7 @@
 const applyClientStorageDelta = (client_storage, delta) => {
   // find the main state and check for is_hydrated
   const unqualified_states = Object.keys(delta).filter(
-    (key) => key.split(".").length === 1,
+    (key) => key.split(".").length === 1
   );
   if (unqualified_states.length === 1) {
     const main_state = delta[unqualified_states[0]];
@@ -709,7 +706,7 @@
         const session_options = client_storage.session_storage[state_key];
         sessionStorage.setItem(
           session_options.name || state_key,
-          delta[substate][key],
+          delta[substate][key]
         );
       }
     }
@@ -729,7 +726,7 @@
 export const useEventLoop = (
   dispatch,
   initial_events = () => [],
-  client_storage = {},
+  client_storage = {}
 ) => {
   const socket = useRef(null);
   const router = useRouter();
@@ -743,7 +740,7 @@
 
     event_actions = events.reduce(
       (acc, e) => ({ ...acc, ...e.event_actions }),
-      event_actions ?? {},
+      event_actions ?? {}
     );
 
     const _e = args.filter((o) => o?.preventDefault !== undefined)[0];
@@ -771,7 +768,7 @@
       debounce(
         combined_name,
         () => queueEvents(events, socket),
-        event_actions.debounce,
+        event_actions.debounce
       );
     } else {
       queueEvents(events, socket);
@@ -790,7 +787,7 @@
             query,
             asPath,
           }))(router),
-        })),
+        }))
       );
       sentHydrate.current = true;
     }
@@ -836,7 +833,7 @@
           dispatch,
           ["websocket"],
           setConnectErrors,
-          client_storage,
+          client_storage
         );
       }
     }
@@ -884,7 +881,7 @@
         vars[storage_to_state_map[e.key]] = e.newValue;
         const event = Event(
           `${state_name}.reflex___state____update_vars_internal_state.update_vars_internal`,
-          { vars: vars },
+          { vars: vars }
         );
         addEvents([event], e);
       }
@@ -977,7 +974,7 @@
   return refs.map((ref) =>
     ref.current
       ? ref.current.value || ref.current.getAttribute("aria-valuenow")
-      : null,
+      : null
   );
 };
 
