// State management for Reflex web apps.
import axios from "axios";
import io from "socket.io-client";
import JSON5 from "json5";
import env from "env.json";
import Cookies from "universal-cookie";
import { useEffect, useReducer, useRef, useState } from "react";
import Router, { useRouter } from "next/router";


// Endpoint URLs.
const PINGURL = env.pingUrl
const EVENTURL = env.eventUrl
const UPLOADURL = env.uploadUrl

// Global variable to hold the token.
let token;

// Key for the token in the session storage.
const TOKEN_KEY = "token";

// create cookie instance
const cookies = new Cookies();

// Dictionary holding component references.
export const refs = {};

// Flag ensures that only one event is processing on the backend concurrently.
let event_processing = false
// Array holding pending events to be processed.
const event_queue = [];

/**
 * Generate a UUID (Used for session tokens).
 * Taken from: https://stackoverflow.com/questions/105034/how-do-i-create-a-guid-uuid
 * @returns A UUID.
 */
const generateUUID = () => {
  let d = new Date().getTime(),
    d2 = (performance && performance.now && performance.now() * 1000) || 0;
  return "xxxxxxxx-xxxx-4xxx-yxxx-xxxxxxxxxxxx".replace(/[xy]/g, (c) => {
    let r = Math.random() * 16;
    if (d > 0) {
      r = (d + r) % 16 | 0;
      d = Math.floor(d / 16);
    } else {
      r = (d2 + r) % 16 | 0;
      d2 = Math.floor(d2 / 16);
    }
    return (c == "x" ? r : (r & 0x7) | 0x8).toString(16);
  });
};

/**
 * Get the token for the current session.
 * @returns The token.
 */
export const getToken = () => {
  if (token) {
    return token;
  }
  if (window) {
    if (!window.sessionStorage.getItem(TOKEN_KEY)) {
      window.sessionStorage.setItem(TOKEN_KEY, generateUUID());
    }
    token = window.sessionStorage.getItem(TOKEN_KEY);
  }
  return token;
};

/**
 * Apply a delta to the state.
 * @param state The state to apply the delta to.
 * @param delta The delta to apply.
 */
export const applyDelta = (state, delta) => {
  const new_state = {...state}
  for (const substate in delta) {
    let s = new_state;
    const path = substate.split(".").slice(1);
    while (path.length > 0) {
      s = s[path.shift()];
    }
    for (const key in delta[substate]) {
      s[key] = delta[substate][key];
    }
  }
  return new_state
};


/**
 * Get all local storage items in a key-value object.
 * @returns object of items in local storage.
 */
export const getAllLocalStorageItems = () => {
  var localStorageItems = {};

  for (var i = 0, len = localStorage.length; i < len; i++) {
    var key = localStorage.key(i);
    localStorageItems[key] = localStorage.getItem(key);
  }

  return localStorageItems;
}


/**
 * Handle frontend event or send the event to the backend via Websocket.
 * @param event The event to send.
 * @param socket The socket object to send the event on.
 *
 * @returns True if the event was sent, false if it was handled locally.
 */
export const applyEvent = async (event, socket) => {
  // Handle special events
  if (event.name == "_redirect") {
    Router.push(event.payload.path);
    return false;
  }

  if (event.name == "_console") {
    console.log(event.payload.message);
    return false;
  }

  if (event.name == "_set_cookie") {
    cookies.set(event.payload.key, event.payload.value, { path: "/" });
    return false;
  }

  if (event.name == "_remove_cookie") {
    cookies.remove(event.payload.key, { path: "/", ...event.payload.options })
    return false;
  }

  if (event.name == "_set_local_storage") {
    localStorage.setItem(event.payload.key, event.payload.value);
    return false;
  }

  if (event.name == "_clear_local_storage") {
    localStorage.clear();
    return false;
  }

  if (event.name == "_remove_local_storage") {
    localStorage.removeItem(event.payload.key);
    return false;
  }

  if (event.name == "_set_clipboard") {
    const content = event.payload.content;
    navigator.clipboard.writeText(content);
    return false;
  }

  if (event.name == "_alert") {
    alert(event.payload.message);
    return false;
  }

  if (event.name == "_set_focus") {
    const ref =
      event.payload.ref in refs ? refs[event.payload.ref] : event.payload.ref;
    ref.current.focus();
    return false;
  }

  if (event.name == "_set_value") {
    const ref =
      event.payload.ref in refs ? refs[event.payload.ref] : event.payload.ref;
    ref.current.value = event.payload.value;
    return false;
  }

  // Send the event to the server.
  event.token = getToken();
  event.router_data = (({ pathname, query, asPath }) => ({ pathname, query, asPath }))(Router);

  if (socket) {
    socket.emit("event", JSON.stringify(event));
    return true;
  }

  return false;
};

/**
 * Send an event to the server via REST.
 * @param event The current event.
 * @param state The state with the event queue.
 *
 * @returns Whether the event was sent.
 */
export const applyRestEvent = async (event) => {
  let eventSent = false;
  if (event.handler == "uploadFiles") {
    eventSent = await uploadFiles(event.name, event.payload.files);
  }
  return eventSent;
};

/**
 * Queue events to be processed and trigger processing of queue.
 * @param events Array of events to queue.
 * @param socket The socket object to send the event on.
 */
export const queueEvents = async (events, socket) => {
  event_queue.push(...events)
  await processEvent(socket.current)
}

/**
 * Process an event off the event queue.
 * @param socket The socket object to send the event on.
 */
export const processEvent = async (
  socket
) => {
  // Only proceed if we're not already processing an event.
  if (event_queue.length === 0 || event_processing) {
    return;
  }

  // Set processing to true to block other events from being processed.
  event_processing = true

  // Apply the next event in the queue.
  const event = event_queue.shift();

  let eventSent = false
  // Process events with handlers via REST and all others via websockets.
  if (event.handler) {
    eventSent = await applyRestEvent(event);
  } else {
    eventSent = await applyEvent(event, socket);
  }
  // If no event was sent, set processing to false.
  if (!eventSent) {
    event_processing = false;
    // recursively call processEvent to drain the queue, since there is
    // no state update to trigger the useEffect event loop.
    await processEvent(socket)
  }
}

/**
 * Connect to a websocket and set the handlers.
 * @param socket The socket object to connect.
 * @param dispatch The function to queue state update
 * @param transports The transports to use.
 * @param setConnectError The function to update connection error value.
 * @param initial_events Array of events to seed the queue after connecting.
 * @param client_storage The client storage object from context.js
 */
export const connect = async (
  socket,
  dispatch,
  transports,
  setConnectError,
  initial_events = [],
  client_storage = {},
) => {
  // Get backend URL object from the endpoint.
  const endpoint = new URL(EVENTURL);
  // Create the socket.
  socket.current = io(EVENTURL, {
    path: endpoint["pathname"],
    transports: transports,
    autoUnref: false,
  });

  // Once the socket is open, hydrate the page.
  socket.current.on("connect", () => {
    queueEvents(initial_events, socket)
    setConnectError(null)
  });

  socket.current.on('connect_error', (error) => {
    setConnectError(error)
  });

  // On each received message, queue the updates and events.
  socket.current.on("event", message => {
    const update = JSON5.parse(message)
    dispatch(update.delta)
    applyClientStorageDelta(client_storage, update.delta)
    event_processing = !update.final
    if (update.events) {
      queueEvents(update.events, socket)
    }
  });
};

/**
 * Upload files to the server.
 *
 * @param state The state to apply the delta to.
 * @param handler The handler to use.
 *
 * @returns Whether the files were uploaded.
 */
export const uploadFiles = async (handler, files) => {
  // return if there's no file to upload
  if (files.length == 0) {
    return false;
  }

  const headers = {
    "Content-Type": files[0].type,
  };
  const formdata = new FormData();

  // Add the token and handler to the file name.
  for (let i = 0; i < files.length; i++) {
    formdata.append(
      "files",
      files[i],
      getToken() + ":" + handler + ":" + files[i].name
    );
  }

  // Send the file to the server.
  await axios.post(UPLOADURL, formdata, headers)
    .then(() => { return true; })
    .catch(
      error => {
        if (error.response) {
          // The request was made and the server responded with a status code
          // that falls out of the range of 2xx
          console.log(error.response.data);
        } else if (error.request) {
          // The request was made but no response was received
          // `error.request` is an instance of XMLHttpRequest in the browser and an instance of
          // http.ClientRequest in node.js
          console.log(error.request);
        } else {
          // Something happened in setting up the request that triggered an Error
          console.log(error.message);
        }
        return false;
      }
    )
};

/**
 * Create an event object.
 * @param name The name of the event.
 * @param payload The payload of the event.
 * @param handler The client handler to process event.
 * @returns The event object.
 */
export const E = (name, payload = {}, handler = null) => {
  return { name, payload, handler };
};

/**
 * Package client-side storage values as payload to send to the
 * backend with the hydrate event
 * @param client_storage The client storage object from context.js
 * @returns payload dict of client storage values
 */
export const hydrateClientStorage = (client_storage) => {
  const client_storage_values = {
    "cookies": {},
    "local_storage": {}
  }
  if (client_storage.cookies) {
    for (const state_key in client_storage.cookies) {
      const cookie_options = client_storage.cookies[state_key]
      const cookie_name = cookie_options.name || state_key
      client_storage_values.cookies[state_key] = cookies.get(cookie_name)
    }
  }
  if (client_storage.local_storage && (typeof window !== 'undefined')) {
    for (const state_key in client_storage.local_storage) {
      const options = client_storage.local_storage[state_key]
      const local_storage_value = localStorage.getItem(options.name || state_key)
      if (local_storage_value !== null) {
        client_storage_values.local_storage[state_key] = local_storage_value
      }
    }
  }
  if (client_storage.cookies || client_storage.local_storage) {
    return client_storage_values
  }
  return {}
};

/**
 * Update client storage values based on backend state delta.
 * @param client_storage The client storage object from context.js
 * @param delta The state update from the backend
 */
const applyClientStorageDelta = (client_storage, delta) => {
  // find the main state and check for is_hydrated
  const unqualified_states = Object.keys(delta).filter((key) => key.split(".").length === 1);
  if (unqualified_states.length === 1) {
    const main_state = delta[unqualified_states[0]]
    if (main_state.is_hydrated !== undefined && !main_state.is_hydrated) {
      // skip if the state is not hydrated yet, since all client storage
      // values are sent in the hydrate event
      return;
    }
  }
  // Save known client storage values to cookies and localStorage.
  for (const substate in delta) {
    for (const key in delta[substate]) {
      const state_key = `${substate}.${key}`
      if (client_storage.cookies && state_key in client_storage.cookies) {
        const cookie_options = client_storage.cookies[state_key]
        const cookie_name = cookie_options.name || state_key
        delete cookie_options.name  // name is not a valid cookie option
        cookies.set(cookie_name, delta[substate][key], cookie_options);
      } else if (client_storage.local_storage && state_key in client_storage.local_storage && (typeof window !== 'undefined')) {
        const options = client_storage.local_storage[state_key]
        localStorage.setItem(options.name || state_key, delta[substate][key]);
      }
    }
  }
}

/**
 * Establish websocket event loop for a NextJS page.
 * @param initial_state The initial page state.
 * @param initial_events Array of events to seed the queue after connecting.
 * @param client_storage The client storage object from context.js
 *
 * @returns [state, Event, connectError] -
 *   state is a reactive dict,
 *   Event is used to queue an event, and
 *   connectError is a reactive js error from the websocket connection (or null if connected).
 */
export const useEventLoop = (
  initial_state = {},
  initial_events = [],
  client_storage = {},
) => {
  const socket = useRef(null)
  const router = useRouter()
  const [state, dispatch] = useReducer(applyDelta, initial_state)
  const [connectError, setConnectError] = useState(null)
  
  // Function to add new events to the event queue.
  const Event = (events, _e) => {
      preventDefault(_e);
      queueEvents(events, socket)
  }

  // Main event loop.
  useEffect(() => {
    // Skip if the router is not ready.
    if (!router.isReady) {
      return;
    }

    // Initialize the websocket connection.
    if (!socket.current) {
<<<<<<< HEAD
      connect(socket, dispatch, ['websocket', 'polling'], setNotConnected, initial_events, client_storage)
=======
      connect(socket, dispatch, ['websocket', 'polling'], setConnectError, initial_events)
>>>>>>> 13720422
    }
    (async () => {
      // Process all outstanding events.
      while (event_queue.length > 0 && !event_processing) {
        await processEvent(socket.current)
      }
    })()
  })
  return [state, Event, connectError]
}

/***
 * Check if a value is truthy in python.
 * @param val The value to check.
 * @returns True if the value is truthy, false otherwise.
 */
export const isTrue = (val) => {
  return Array.isArray(val) ? val.length > 0 : !!val;
};

/**
 * Prevent the default event for form submission.
 * @param event
 */
export const preventDefault = (event) => {
  if (event && event.type == "submit") {
    event.preventDefault();
  }
};

/**
 * Get the value from a ref.
 * @param ref The ref to get the value from.
 * @returns The value.
 */
export const getRefValue = (ref) => {
  if (!ref || !ref.current) {
    return;
  }
  if (ref.current.type == "checkbox") {
    return ref.current.checked;
  } else {
    //querySelector(":checked") is needed to get value from radio_group
    return ref.current.value || (ref.current.querySelector(':checked') && ref.current.querySelector(':checked').value);
  }
}

/**
 * Get the values from a ref array.
 * @param refs The refs to get the values from.
 * @returns The values array.
 */
export const getRefValues = (refs) => {
  if (!refs) {
    return;
  }
  // getAttribute is used by RangeSlider because it doesn't assign value
  return refs.map((ref) => ref.current.value || ref.current.getAttribute("aria-valuenow"));
}<|MERGE_RESOLUTION|>--- conflicted
+++ resolved
@@ -457,11 +457,7 @@
 
     // Initialize the websocket connection.
     if (!socket.current) {
-<<<<<<< HEAD
-      connect(socket, dispatch, ['websocket', 'polling'], setNotConnected, initial_events, client_storage)
-=======
-      connect(socket, dispatch, ['websocket', 'polling'], setConnectError, initial_events)
->>>>>>> 13720422
+      connect(socket, dispatch, ['websocket', 'polling'], setConnectError, initial_events, client_storage)
     }
     (async () => {
       // Process all outstanding events.
