import { useEffect, useState, createElement } from "react";
import { codeToHtml } from "shiki";
import { jsx } from "@emotion/react";

/**
 * Code component that uses Shiki to convert code to HTML and render it.
 *
 * @param code - The code to be highlighted.
 * @param theme - The theme to be used for highlighting.
 * @param language - The language of the code.
 * @param transformers - The transformers to be applied to the code.
 * @param decorations - The decorations to be applied to the code.
 * @param divProps - Additional properties to be passed to the div element.
 * @returns The rendered code block.
 */
export function Code({
  code,
  theme,
  language,
  transformers,
  decorations,
  ...divProps
}) {
  const [codeResult, setCodeResult] = useState("");
  useEffect(() => {
    async function fetchCode() {
      const result = await codeToHtml(code, {
        lang: language,
        theme,
        transformers,
        decorations,
      });
      setCodeResult(result);
    }
    fetchCode();
  }, [code, language, theme, transformers, decorations]);
<<<<<<< HEAD
  return jsx("div", {
=======
  return createElement("div", {
>>>>>>> 96ff0b57
    dangerouslySetInnerHTML: { __html: codeResult },
    ...divProps,
  });
}<|MERGE_RESOLUTION|>--- conflicted
+++ resolved
@@ -1,6 +1,5 @@
 import { useEffect, useState, createElement } from "react";
 import { codeToHtml } from "shiki";
-import { jsx } from "@emotion/react";
 
 /**
  * Code component that uses Shiki to convert code to HTML and render it.
@@ -34,11 +33,7 @@
     }
     fetchCode();
   }, [code, language, theme, transformers, decorations]);
-<<<<<<< HEAD
-  return jsx("div", {
-=======
   return createElement("div", {
->>>>>>> 96ff0b57
     dangerouslySetInnerHTML: { __html: codeResult },
     ...divProps,
   });
