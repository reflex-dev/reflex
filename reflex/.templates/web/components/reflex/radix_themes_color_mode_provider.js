--- conflicted
+++ resolved
@@ -1,10 +1,5 @@
-<<<<<<< HEAD
 import { useTheme } from "$/utils/react-theme";
 import { useEffect, useState, createElement } from "react";
-=======
-import { useTheme } from "next-themes";
-import { useRef, useEffect, useState } from "react";
->>>>>>> 6d49cfbd
 import {
   ColorModeContext,
   defaultColorMode,
