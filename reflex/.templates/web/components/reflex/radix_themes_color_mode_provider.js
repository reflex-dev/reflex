import { useTheme } from "next-themes";
import { useEffect, useState } from "react";
import {
  ColorModeContext,
  defaultColorMode,
  isDevMode,
<<<<<<< HEAD
  lastCompiledTimeStamp
=======
  lastCompiledTimeStamp,
>>>>>>> c3848d0d
} from "$/utils/context.js";

export default function RadixThemesColorModeProvider({ children }) {
  const { theme, resolvedTheme, setTheme } = useTheme();
  const [rawColorMode, setRawColorMode] = useState(defaultColorMode);
  const [resolvedColorMode, setResolvedColorMode] = useState("dark");

  useEffect(() => {
    if (isDevMode) {
      const lastCompiledTimeInLocalStorage =
        localStorage.getItem("last_compiled_time");
      if (
        lastCompiledTimeInLocalStorage &&
        lastCompiledTimeInLocalStorage !== lastCompiledTimeStamp
      ) {
        // on app startup, make sure the application color mode is persisted correctly.
        setTheme(defaultColorMode);
        localStorage.setItem("last_compiled_time", lastCompiledTimeStamp);
        return;
      }
    }
    setRawColorMode(theme);
    setResolvedColorMode(resolvedTheme);
  }, [theme, resolvedTheme]);

  const toggleColorMode = () => {
    setTheme(resolvedTheme === "light" ? "dark" : "light");
  };
  const setColorMode = (mode) => {
    const allowedModes = ["light", "dark", "system"];
    if (!allowedModes.includes(mode)) {
      console.error(
        `Invalid color mode "${mode}". Defaulting to "${defaultColorMode}".`
      );
      mode = defaultColorMode;
    }
    setTheme(mode);
  };
  return (
    <ColorModeContext.Provider
      value={{ rawColorMode, resolvedColorMode, toggleColorMode, setColorMode }}
    >
      {children}
    </ColorModeContext.Provider>
  );
}<|MERGE_RESOLUTION|>--- conflicted
+++ resolved
@@ -4,11 +4,7 @@
   ColorModeContext,
   defaultColorMode,
   isDevMode,
-<<<<<<< HEAD
-  lastCompiledTimeStamp
-=======
   lastCompiledTimeStamp,
->>>>>>> c3848d0d
 } from "$/utils/context.js";
 
 export default function RadixThemesColorModeProvider({ children }) {
