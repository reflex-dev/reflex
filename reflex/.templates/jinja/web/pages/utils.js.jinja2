--- conflicted
+++ resolved
@@ -15,25 +15,11 @@
 {# Args: #}
 {#     component: component dictionary #}
 {% macro render_self_close_tag(component) %}
-<<<<<<< HEAD
-{%- if component.name|length -%}
-jsx(
-  {{ component.name }},
-  {{- render_props(component.props) }},
-  {{- component.contents }}
-)
-{%- elif component.contents|length -%}
-  {{- component.contents }}
-{%- else -%}
-  ""
-{%- endif -%}
-=======
 {% if component.name|length %}
 jsx({{ component.name }},{{ render_props(component.props) }},{{ component.contents }})
 {% elif component.contents|length -%}{{ component.contents }}
 {% else %}""
 {% endif %}
->>>>>>> 96ff0b57
 {% endmacro %}
 
 {# Rendering close tag with args and props. #}
@@ -41,27 +27,10 @@
 {#     component: component dictionary #}
 {% macro render_tag(component) %}
 jsx(
-<<<<<<< HEAD
-  {% if component.name|length %}
-  {{ component.name }},
-  {%- else -%}
-  Fragment,
-  {% endif -%}
-  {{- render_props(component.props) -}},
-  {%- if component.contents|length -%}
-    {{- component.contents -}},
-  {%- endif -%}
-  {%- for child in component.children -%}
-    {%- if child is mapping or child|length %}
-      {{- render(child) -}},
-    {%- endif -%}
-  {%- endfor -%}
-=======
 {% if component.name|length %}{{ component.name }}{% else %}Fragment{% endif %},
 {{ render_props(component.props) }},
 {% if component.contents|length %}{{ component.contents }},{% endif %}
 {% for child in component.children %}{% if child is mapping or child|length %}{{ render(child) }},{% endif %}{% endfor %}
->>>>>>> 96ff0b57
 )
 {%- endmacro %}
 
@@ -70,15 +39,7 @@
 {# Args: #}
 {#     component: component dictionary #}
 {% macro render_condition_tag(component) %}
-<<<<<<< HEAD
-{{- component.cond_state }} ? (
-  {{ render(component.true_value) }}
-) : (
-  {{ render(component.false_value) }}
-)
-=======
 ({{ component.cond_state }} ? ({{ render(component.true_value) }}) : ({{ render(component.false_value) }}))
->>>>>>> 96ff0b57
 {%- endmacro %}
 
 
@@ -86,26 +47,14 @@
 {# Args: #}
 {#     component: component dictionary #}
 {% macro render_iterable_tag(component) %}
-<<<<<<< HEAD
-{{ component.iterable_state }}.map(({{ component.arg_name }}, {{ component.arg_index }}) => (
-  {% for child in component.children %}
-  {{ render(child) }}
-  {% endfor %}
-))
-=======
 {{ component.iterable_state }}.map(({{ component.arg_name }},{{ component.arg_index }})=>({% for child in component.children %}{{ render(child) }}{% endfor %}))
->>>>>>> 96ff0b57
 {%- endmacro %}
 
 
 {# Rendering props of a component. #}
 {# Args: #}
 {#     component: component dictionary #}
-<<<<<<< HEAD
-{% macro render_props(props) %}{ {%- if props|length -%} {{- props|join(", ") -}}{%- endif -%} }{% endmacro %}
-=======
 {% macro render_props(props) %}{{ "{" }}{% if props|length %}{{ props|join(",") }}{% endif %}{{ "}" }}{% endmacro %}
->>>>>>> 96ff0b57
 
 {# Rendering Match component. #}
 {# Args: #}
@@ -119,28 +68,6 @@
     {% endfor %}
       return {{ render(case[-1]) }};
       break;
-<<<<<<< HEAD
-  {% endfor %}
-    default:
-      return {{ render(component.default) }};
-      break;
-  }
-})()
-{%- endmacro %}
-
-
-{# Rendering content with args. #}
-{# Args: #}
-{#     component: component dictionary #}
-{% macro render_arg_content(component) %}
-{% filter indent(width=2) %}
-{# no string below for a line break #}
-
-{({ {{component.args|join(", ")}} }) => (
-  {% for child in component.children %}
-  {{ render(child) }}
-=======
->>>>>>> 96ff0b57
   {% endfor %}
     default:
       return {{ render(component.default) }};
