{% extends "web/pages/base_page.js.jinja2" %}
{% from "web/pages/macros.js.jinja2" import renderHooks %}

{% block early_imports %}
import '$/styles/__reflex_global_styles.css'
{% endblock %}

{% block declaration %}
import { EventLoopProvider, StateProvider, defaultColorMode } from "$/utils/context";
import { ThemeProvider } from '$/utils/react-theme';
import { Layout as AppLayout } from './_document';
import { Outlet } from 'react-router';
{% for library_alias, library_path in  window_libraries %}
import * as {{library_alias}} from "{{library_path}}";
{% endfor %}

{% for custom_code in custom_codes %}
{{custom_code}}
{% endfor %}
{% endblock %}

{% block export %}
function AppWrap({children}) {
  {{ renderHooks(hooks) }}

  return (
    {{utils.render(render)}}
  )
}


export function Layout({children}) {
    React.useEffect(() => {
    // Make contexts and state objects available globally for dynamic eval'd components
    let windowImports = {
{% for library_alias, library_path in  window_libraries %}
      "{{library_path}}": {{library_alias}},
{% endfor %}
    };
    window["__reflex"] = windowImports;
  }, []);
<<<<<<< HEAD

  return jsx(AppLayout, {},
    jsx(ThemeProvider, {defaultTheme: defaultColorMode, attribute: "class"},
      jsx(StateProvider, {},
        jsx(EventLoopProvider, {},
          jsx(AppWrap, {}, children)
=======
  return (
    jsx(ThemeProvider, {defaultTheme:defaultColorMode,attribute:"class"},
      jsx(StateProvider, {},
        jsx(EventLoopProvider, {}, 
          jsx(AppWrap, {},
            jsx(Component, pageProps)
          )
>>>>>>> 96ff0b57
        )
      )
    )
  );
}

export default function App() {
  return jsx(Outlet, {});
}

{% endblock %}<|MERGE_RESOLUTION|>--- conflicted
+++ resolved
@@ -39,22 +39,12 @@
     };
     window["__reflex"] = windowImports;
   }, []);
-<<<<<<< HEAD
 
   return jsx(AppLayout, {},
     jsx(ThemeProvider, {defaultTheme: defaultColorMode, attribute: "class"},
       jsx(StateProvider, {},
         jsx(EventLoopProvider, {},
           jsx(AppWrap, {}, children)
-=======
-  return (
-    jsx(ThemeProvider, {defaultTheme:defaultColorMode,attribute:"class"},
-      jsx(StateProvider, {},
-        jsx(EventLoopProvider, {}, 
-          jsx(AppWrap, {},
-            jsx(Component, pageProps)
-          )
->>>>>>> 96ff0b57
         )
       )
     )
