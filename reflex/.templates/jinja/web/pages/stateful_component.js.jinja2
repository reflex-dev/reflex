--- conflicted
+++ resolved
@@ -1,15 +1,7 @@
 {% import 'web/pages/utils.js.jinja2' as utils %}
 
 export function {{tag_name}} () {
-<<<<<<< HEAD
-  {% for ref_hook in component.get_ref_hooks() %}
-  {{ ref_hook }}
-  {% endfor %}
-
   {% for hook in component._get_all_hooks_internal() %}
-=======
-  {% for hook in component.get_hooks_internal() %}
->>>>>>> 34ee07ec
   {{ hook }}
   {% endfor %}
 
