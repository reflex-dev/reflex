--- conflicted
+++ resolved
@@ -137,9 +137,6 @@
     def _determine_var_type(self) -> Type: ...
     def __init__(self, func) -> None: ...
 
-<<<<<<< HEAD
-def cached_var(fget: Callable[[Any], Any]) -> ComputedVar: ...
-=======
 def cached_var(fget: Callable[[Any], Any]) -> ComputedVar: ...
 
 class NoRenderImportVar(ImportVar):
@@ -147,5 +144,4 @@
 
 class CallableVar(BaseVar):
     def __init__(self, fn: Callable[..., BaseVar]): ...
-    def __call__(self, *args, **kwargs) -> BaseVar: ...
->>>>>>> 1ef7dee4
+    def __call__(self, *args, **kwargs) -> BaseVar: ...