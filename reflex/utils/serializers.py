--- conflicted
+++ resolved
@@ -14,11 +14,7 @@
     Any,
     Callable,
     Literal,
-<<<<<<< HEAD
-    Optional,
     Sequence,
-=======
->>>>>>> b5e5ec0e
     Set,
     Type,
     TypeVar,
