"""Miscellaneous functions for the experimental package."""

import asyncio
import contextlib
import sys
import threading
from collections.abc import Callable
from pathlib import Path
from typing import Any


def get_module_path(module_name: str) -> Path | None:
    """Check if a module exists and return its path.

    This function searches for a module by navigating through the module hierarchy
    in each path of sys.path, checking for both .py files and packages with __init__.py.

    Args:
        module_name: The name of the module to search for (e.g., "package.submodule").

    Returns:
        The path to the module file if found, None otherwise.
    """
    parts = module_name.split(".")

    # Check each path in sys.path
    for path in sys.path:
        current_path = Path(path)

        # Navigate through the module hierarchy
        for i, part in enumerate(parts):
            potential_file = current_path / (part + ".py")
            potential_dir = current_path / part
<<<<<<< HEAD
            potential_init = current_path / part / "__init__.py"
=======
>>>>>>> 33de56bd

            if potential_file.is_file():
                # We encountered a file, but we can't continue deeper
                if i == len(parts) - 1:
                    return potential_file
                return None  # Can't continue deeper
<<<<<<< HEAD
            if potential_dir.is_dir() and potential_init.is_file():
=======
            if potential_dir.is_dir():
>>>>>>> 33de56bd
                # It's a package, so we can continue deeper
                current_path = potential_dir
            else:
                break  # Path doesn't exist, break out of the loop
        else:
            return current_path / "__init__.py"  # Made it through all parts

    return None


async def run_in_thread(func: Callable) -> Any:
    """Run a function in a separate thread.

    To not block the UI event queue, run_in_thread must be inside inside a rx.event(background=True) decorated method.

    Args:
        func: The non-async function to run.

    Raises:
        ValueError: If the function is an async function.

    Returns:
        Any: The return value of the function.
    """
    if asyncio.coroutines.iscoroutinefunction(func):
        msg = "func must be a non-async function"
        raise ValueError(msg)
    return await asyncio.get_event_loop().run_in_executor(None, func)


# Global lock for thread-safe sys.path manipulation
_sys_path_lock = threading.RLock()


@contextlib.contextmanager
def with_cwd_in_syspath():
    """Temporarily add current working directory to sys.path in a thread-safe manner.

    This context manager temporarily prepends the current working directory to sys.path,
    ensuring that modules in the current directory can be imported. The original sys.path
    is restored when exiting the context.

    Yields:
        None
    """
    with _sys_path_lock:
        orig_sys_path = sys.path.copy()
        sys.path.insert(0, str(Path.cwd()))
        try:
            yield
        finally:
            sys.path[:] = orig_sys_path<|MERGE_RESOLUTION|>--- conflicted
+++ resolved
@@ -31,21 +31,13 @@
         for i, part in enumerate(parts):
             potential_file = current_path / (part + ".py")
             potential_dir = current_path / part
-<<<<<<< HEAD
-            potential_init = current_path / part / "__init__.py"
-=======
->>>>>>> 33de56bd
 
             if potential_file.is_file():
                 # We encountered a file, but we can't continue deeper
                 if i == len(parts) - 1:
                     return potential_file
                 return None  # Can't continue deeper
-<<<<<<< HEAD
-            if potential_dir.is_dir() and potential_init.is_file():
-=======
             if potential_dir.is_dir():
->>>>>>> 33de56bd
                 # It's a package, so we can continue deeper
                 current_path = potential_dir
             else:
