--- conflicted
+++ resolved
@@ -393,14 +393,6 @@
 
     command = (
         [
-<<<<<<< HEAD
-            *run_backend_prod_windows,
-            "--host",
-            host,
-            "--port",
-            str(port),
-            "--factory",
-=======
             "uvicorn",
             *(
                 [
@@ -414,7 +406,7 @@
             *("--host", host),
             *("--port", str(port)),
             *("--workers", str(_get_backend_workers())),
->>>>>>> 6fb49147
+            "--factory",
             app_module,
         ]
         if constants.IS_WINDOWS
