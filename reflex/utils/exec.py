--- conflicted
+++ resolved
@@ -71,11 +71,9 @@
 # run_process_and_launch_url is assumed to be used
 # only to launch the frontend
 # If this is not the case, might have to change the logic
-<<<<<<< HEAD
-def run_process_and_launch_url(run_command: list[str], backend_present: bool = True):
-=======
-def run_process_and_launch_url(run_command: list[str | None], backend_present=True):
->>>>>>> 42e6dfa4
+def run_process_and_launch_url(
+    run_command: list[str | None], backend_present: bool = True
+):
     """Run the process and launch the URL.
 
     Args:
