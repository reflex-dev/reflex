"""Everything regarding execution of the built app."""

from __future__ import annotations

import hashlib
import importlib.util
import json
import os
import platform
import re
import subprocess
import sys
from collections.abc import Sequence
from pathlib import Path
<<<<<<< HEAD
from typing import Any
=======
from typing import NamedTuple, TypedDict
>>>>>>> f6998de0
from urllib.parse import urljoin

import psutil

from reflex import constants
from reflex.config import get_config
from reflex.constants.base import LogLevel
from reflex.environment import environment
from reflex.utils import console, path_ops
from reflex.utils.decorator import once
from reflex.utils.prerequisites import get_web_dir

# For uvicorn windows bug fix (#2335)
frontend_process = None


def get_package_json_and_hash(package_json_path: Path) -> tuple[PackageJson, str]:
    """Get the content of package.json and its hash.

    Args:
        package_json_path: The path to the package.json file.

    Returns:
        A tuple containing the content of package.json as a dictionary and its SHA-256 hash.
    """
    with package_json_path.open("r") as file:
        json_data = json.load(file)

    # Calculate the hash
    json_string = json.dumps(json_data, sort_keys=True)
    hash_object = hashlib.sha256(json_string.encode())
    return (json_data, hash_object.hexdigest())


class PackageJson(TypedDict):
    """package.json content."""

    dependencies: dict[str, str]
    devDependencies: dict[str, str]


class Change(NamedTuple):
    """A named tuple to represent a change in package dependencies."""

    added: set[str]
    removed: set[str]


def format_change(name: str, change: Change) -> str:
    """Format the change for display.

    Args:
        name: The name of the change (e.g., "dependencies" or "devDependencies").
        change: The Change named tuple containing added and removed packages.

    Returns:
        A formatted string representing the changes.
    """
    if not change.added and not change.removed:
        return ""
    added_str = ", ".join(sorted(change.added))
    removed_str = ", ".join(sorted(change.removed))
    change_str = f"{name}:\n"
    if change.added:
        change_str += f"  Added: {added_str}\n"
    if change.removed:
        change_str += f"  Removed: {removed_str}\n"
    return change_str.strip()


def get_different_packages(
    old_package_json_content: PackageJson,
    new_package_json_content: PackageJson,
) -> tuple[Change, Change]:
    """Get the packages that are different between two package JSON contents.

    Args:
        old_package_json_content: The content of the old package JSON.
        new_package_json_content: The content of the new package JSON.

    Returns:
        A tuple containing two `Change` named tuples:
        - The first `Change` contains the changes in the `dependencies` section.
        - The second `Change` contains the changes in the `devDependencies` section.
    """

    def get_changes(old: dict[str, str], new: dict[str, str]) -> Change:
        """Get the changes between two dictionaries.

        Args:
            old: The old dictionary of packages.
            new: The new dictionary of packages.

        Returns:
            A `Change` named tuple containing the added and removed packages.
        """
        old_keys = set(old.keys())
        new_keys = set(new.keys())
        added = new_keys - old_keys
        removed = old_keys - new_keys
        return Change(added=added, removed=removed)

    dependencies_change = get_changes(
        old_package_json_content.get("dependencies", {}),
        new_package_json_content.get("dependencies", {}),
    )
    dev_dependencies_change = get_changes(
        old_package_json_content.get("devDependencies", {}),
        new_package_json_content.get("devDependencies", {}),
    )

    return dependencies_change, dev_dependencies_change


def kill(proc_pid: int):
    """Kills a process and all its child processes.

    Args:
        proc_pid (int): The process ID of the process to be killed.

    Example:
        >>> kill(1234)
    """
    process = psutil.Process(proc_pid)
    for proc in process.children(recursive=True):
        proc.kill()
    process.kill()


def notify_backend():
    """Output a string notifying where the backend is running."""
    console.print(
        f"Backend running at: [bold green]http://0.0.0.0:{get_config().backend_port}[/bold green]"
    )


# run_process_and_launch_url is assumed to be used
# only to launch the frontend
# If this is not the case, might have to change the logic
def run_process_and_launch_url(
    run_command: list[str | None], backend_present: bool = True
):
    """Run the process and launch the URL.

    Args:
        run_command: The command to run.
        backend_present: Whether the backend is present.
    """
    from reflex.utils import processes

    json_file_path = get_web_dir() / constants.PackageJson.PATH
    last_content, last_hash = get_package_json_and_hash(json_file_path)
    process = None
    first_run = True

    while True:
        if process is None:
            kwargs: dict[str, Any] = {
                "env": {
                    **os.environ,
                    "NO_COLOR": "1",
                }
            }
            if constants.IS_WINDOWS and backend_present:
                kwargs["creationflags"] = subprocess.CREATE_NEW_PROCESS_GROUP  # pyright: ignore [reportAttributeAccessIssue]
            process = processes.new_process(
                run_command,
                cwd=get_web_dir(),
                shell=constants.IS_WINDOWS,
                **kwargs,
            )
            global frontend_process
            frontend_process = process
        if process.stdout:
            for line in processes.stream_logs("Starting frontend", process):
<<<<<<< HEAD
                match = re.search(constants.ReactRouter.FRONTEND_LISTENING_REGEX, line)
=======
                new_content, new_hash = get_package_json_and_hash(json_file_path)
                if new_hash != last_hash:
                    dependencies_change, dev_dependencies_change = (
                        get_different_packages(last_content, new_content)
                    )
                    last_content, last_hash = new_content, new_hash
                    console.info(
                        "Detected changes in package.json.\n"
                        + format_change("Dependencies", dependencies_change)
                        + format_change("Dev Dependencies", dev_dependencies_change)
                    )

                match = re.search(constants.Next.FRONTEND_LISTENING_REGEX, line)
>>>>>>> f6998de0
                if match:
                    if first_run:
                        url = match.group(1)
                        if get_config().frontend_path != "":
                            url = urljoin(url, get_config().frontend_path)

                        console.print(
                            f"App running at: [bold green]{url}[/bold green]{' (Frontend-only mode)' if not backend_present else ''}"
                        )
                        if backend_present:
                            notify_backend()
                        first_run = False
                    else:
                        console.print("Frontend is restarting...")

        if process is not None:
            break  # while True


def run_frontend(root: Path, port: str, backend_present: bool = True):
    """Run the frontend.

    Args:
        root: The root path of the project.
        port: The port to run the frontend on.
        backend_present: Whether the backend is present.
    """
    from reflex.utils import prerequisites

    # validate dependencies before run
    prerequisites.validate_frontend_dependencies(init=False)

    # Run the frontend in development mode.
    console.rule("[bold green]App Running")
    os.environ["PORT"] = str(get_config().frontend_port if port is None else port)
    run_process_and_launch_url(
        [
            *prerequisites.get_js_package_executor(raise_on_none=True)[0],
            "run",
            "dev",
        ],
        backend_present,
    )


def run_frontend_prod(root: Path, port: str, backend_present: bool = True):
    """Run the frontend.

    Args:
        root: The root path of the project (to keep same API as run_frontend).
        port: The port to run the frontend on.
        backend_present: Whether the backend is present.
    """
    from reflex.utils import prerequisites

    # Set the port.
    os.environ["PORT"] = str(get_config().frontend_port if port is None else port)
    # validate dependencies before run
    prerequisites.validate_frontend_dependencies(init=False)
    # Run the frontend in production mode.
    console.rule("[bold green]App Running")
    run_process_and_launch_url(
        [*prerequisites.get_js_package_executor(raise_on_none=True)[0], "run", "prod"],
        backend_present,
    )


@once
def _warn_user_about_uvicorn():
    console.warn(
        "Using Uvicorn for backend as it is installed. This behavior will change in 0.8.0 to use Granian by default."
    )


def should_use_granian():
    """Whether to use Granian for backend.

    Returns:
        True if Granian should be used.
    """
    if environment.REFLEX_USE_GRANIAN.is_set():
        return environment.REFLEX_USE_GRANIAN.get()
    if (
        importlib.util.find_spec("uvicorn") is None
        or importlib.util.find_spec("gunicorn") is None
    ):
        return True
    _warn_user_about_uvicorn()
    return False


def get_app_module():
    """Get the app module for the backend.

    Returns:
        The app module for the backend.
    """
    return get_config().module


def get_app_instance():
    """Get the app module for the backend.

    Returns:
        The app module for the backend.
    """
    return f"{get_app_module()}:{constants.CompileVars.APP}"


def get_app_file() -> Path:
    """Get the app file for the backend.

    Returns:
        The app file for the backend.

    Raises:
        ImportError: If the app module is not found.
    """
    current_working_dir = str(Path.cwd())
    if current_working_dir not in sys.path:
        # Add the current working directory to sys.path
        sys.path.insert(0, current_working_dir)
    module_spec = importlib.util.find_spec(get_app_module())
    if module_spec is None:
        msg = f"Module {get_app_module()} not found. Make sure the module is installed."
        raise ImportError(msg)
    file_name = module_spec.origin
    if file_name is None:
        msg = f"Module {get_app_module()} not found. Make sure the module is installed."
        raise ImportError(msg)
    return Path(file_name).resolve()


def get_app_instance_from_file() -> str:
    """Get the app module for the backend.

    Returns:
        The app module for the backend.
    """
    return f"{get_app_file()}:{constants.CompileVars.APP}"


def run_backend(
    host: str,
    port: int,
    loglevel: constants.LogLevel = constants.LogLevel.ERROR,
    frontend_present: bool = False,
):
    """Run the backend.

    Args:
        host: The app host
        port: The app port
        loglevel: The log level.
        frontend_present: Whether the frontend is present.
    """
    web_dir = get_web_dir()
    # Create a .nocompile file to skip compile for backend.
    if web_dir.exists():
        (web_dir / constants.NOCOMPILE_FILE).touch()

    if not frontend_present:
        notify_backend()

    # Run the backend in development mode.
    if should_use_granian():
        run_granian_backend(host, port, loglevel)
    else:
        run_uvicorn_backend(host, port, loglevel)


def get_reload_paths() -> Sequence[Path]:
    """Get the reload paths for the backend.

    Returns:
        The reload paths for the backend.
    """
    config = get_config()
    reload_paths = [Path.cwd()]
    if (spec := importlib.util.find_spec(config.module)) is not None and spec.origin:
        module_path = Path(spec.origin).resolve().parent

        while module_path.parent.name and any(
            sibling_file.name == "__init__.py" for sibling_file in module_path.iterdir()
        ):
            # go up a level to find dir without `__init__.py`
            module_path = module_path.parent

        reload_paths = [module_path]

    include_dirs = tuple(
        map(Path.absolute, environment.REFLEX_HOT_RELOAD_INCLUDE_PATHS.get())
    )
    exclude_dirs = tuple(
        map(Path.absolute, environment.REFLEX_HOT_RELOAD_EXCLUDE_PATHS.get())
    )

    def is_excluded_by_default(path: Path) -> bool:
        if path.is_dir():
            if path.name.startswith("."):
                # exclude hidden directories
                return True
            if path.name.startswith("__"):
                # ignore things like __pycache__
                return True
        return path.name in (".gitignore", "uploaded_files")

    reload_paths = (
        tuple(
            path.absolute()
            for dir in reload_paths
            for path in dir.iterdir()
            if not is_excluded_by_default(path)
        )
        + include_dirs
    )

    if exclude_dirs:
        reload_paths = tuple(
            path
            for path in reload_paths
            if all(not path.samefile(exclude) for exclude in exclude_dirs)
        )

    console.debug(f"Reload paths: {list(map(str, reload_paths))}")

    return reload_paths


def run_uvicorn_backend(host: str, port: int, loglevel: LogLevel):
    """Run the backend in development mode using Uvicorn.

    Args:
        host: The app host
        port: The app port
        loglevel: The log level.
    """
    import uvicorn

    uvicorn.run(
        app=f"{get_app_instance()}",
        factory=True,
        host=host,
        port=port,
        log_level=loglevel.value,
        reload=True,
        reload_dirs=list(map(str, get_reload_paths())),
        reload_delay=0.1,
    )


HOTRELOAD_IGNORE_EXTENSIONS = (
    "txt",
    "toml",
    "sqlite",
    "yaml",
    "yml",
    "json",
    "sh",
    "bash",
    "log",
)

HOTRELOAD_IGNORE_PATTERNS = (
    *[rf"^.*\.{ext}$" for ext in HOTRELOAD_IGNORE_EXTENSIONS],
    r"^[^\.]*$",  # Ignore files without an extension
)


def run_granian_backend(host: str, port: int, loglevel: LogLevel):
    """Run the backend in development mode using Granian.

    Args:
        host: The app host
        port: The app port
        loglevel: The log level.
    """
    console.debug("Using Granian for backend")

    if environment.REFLEX_STRICT_HOT_RELOAD.get():
        import multiprocessing

        multiprocessing.set_start_method("spawn", force=True)

    from granian.constants import Interfaces
    from granian.log import LogLevels
    from granian.server import MPServer as Granian

    Granian(
        target=get_app_instance_from_file(),
        factory=True,
        address=host,
        port=port,
        interface=Interfaces.ASGI,
        log_level=LogLevels(loglevel.value),
        reload=True,
        reload_paths=get_reload_paths(),
        reload_ignore_worker_failure=True,
        reload_ignore_patterns=HOTRELOAD_IGNORE_PATTERNS,
        reload_tick=100,
        workers_kill_timeout=2,
    ).serve()


def _deprecate_asgi_config(
    config_name: str,
    reason: str = "",
):
    console.deprecate(
        f"config.{config_name}",
        reason=reason,
        deprecation_version="0.7.9",
        removal_version="0.8.0",
    )


@once
def _get_backend_workers():
    from reflex.utils import processes

    config = get_config()

    gunicorn_workers = config.gunicorn_workers or 0

    if config.gunicorn_workers is not None:
        _deprecate_asgi_config(
            "gunicorn_workers",
            "If you're using Granian, use GRANIAN_WORKERS instead.",
        )

    return gunicorn_workers if gunicorn_workers else processes.get_num_workers()


@once
def _get_backend_timeout():
    config = get_config()

    timeout = config.timeout or 120

    if config.timeout is not None:
        _deprecate_asgi_config(
            "timeout",
            "If you're using Granian, use GRANIAN_WORKERS_LIFETIME instead.",
        )

    return timeout


@once
def _get_backend_max_requests():
    config = get_config()

    gunicorn_max_requests = config.gunicorn_max_requests or 120

    if config.gunicorn_max_requests is not None:
        _deprecate_asgi_config("gunicorn_max_requests")

    return gunicorn_max_requests


@once
def _get_backend_max_requests_jitter():
    config = get_config()

    gunicorn_max_requests_jitter = config.gunicorn_max_requests_jitter or 25

    if config.gunicorn_max_requests_jitter is not None:
        _deprecate_asgi_config("gunicorn_max_requests_jitter")

    return gunicorn_max_requests_jitter


def run_backend_prod(
    host: str,
    port: int,
    loglevel: constants.LogLevel = constants.LogLevel.ERROR,
    frontend_present: bool = False,
):
    """Run the backend.

    Args:
        host: The app host
        port: The app port
        loglevel: The log level.
        frontend_present: Whether the frontend is present.
    """
    if not frontend_present:
        notify_backend()

    if should_use_granian():
        run_granian_backend_prod(host, port, loglevel)
    else:
        run_uvicorn_backend_prod(host, port, loglevel)


def run_uvicorn_backend_prod(host: str, port: int, loglevel: LogLevel):
    """Run the backend in production mode using Uvicorn.

    Args:
        host: The app host
        port: The app port
        loglevel: The log level.
    """
    from reflex.utils import processes

    config = get_config()

    app_module = get_app_instance()

    command = (
        [
            "uvicorn",
            *(
                (
                    "--limit-max-requests",
                    str(max_requessts),
                )
                if (
                    (max_requessts := _get_backend_max_requests()) is not None
                    and max_requessts > 0
                )
                else ()
            ),
            *(
                ("--timeout-keep-alive", str(timeout))
                if (timeout := _get_backend_timeout()) is not None
                else ()
            ),
            *("--host", host),
            *("--port", str(port)),
            *("--workers", str(_get_backend_workers())),
            "--factory",
            app_module,
        ]
        if constants.IS_WINDOWS
        else [
            "gunicorn",
            *("--worker-class", config.gunicorn_worker_class),
            *(
                (
                    "--max-requests",
                    str(max_requessts),
                )
                if (
                    (max_requessts := _get_backend_max_requests()) is not None
                    and max_requessts > 0
                )
                else ()
            ),
            *(
                (
                    "--max-requests-jitter",
                    str(max_requessts_jitter),
                )
                if (
                    (max_requessts_jitter := _get_backend_max_requests_jitter())
                    is not None
                    and max_requessts_jitter > 0
                )
                else ()
            ),
            "--preload",
            *(
                ("--timeout", str(timeout))
                if (timeout := _get_backend_timeout()) is not None
                else ()
            ),
            *("--bind", f"{host}:{port}"),
            *("--threads", str(_get_backend_workers())),
            f"{app_module}()",
        ]
    )

    command += [
        *("--log-level", loglevel.value),
    ]

    processes.new_process(
        command,
        run=True,
        show_logs=True,
        env={
            environment.REFLEX_SKIP_COMPILE.name: "true"
        },  # skip compile for prod backend
    )


def run_granian_backend_prod(host: str, port: int, loglevel: LogLevel):
    """Run the backend in production mode using Granian.

    Args:
        host: The app host
        port: The app port
        loglevel: The log level.
    """
    from reflex.utils import processes

    try:
        from granian.constants import Interfaces

        command = [
            "granian",
            *("--workers", str(_get_backend_workers())),
            *("--log-level", "critical"),
            *("--host", host),
            *("--port", str(port)),
            *("--interface", str(Interfaces.ASGI)),
            *("--factory", get_app_instance_from_file()),
        ]
        processes.new_process(
            command,
            run=True,
            show_logs=True,
            env={
                environment.REFLEX_SKIP_COMPILE.name: "true"
            },  # skip compile for prod backend
        )
    except ImportError:
        console.error(
            'InstallError: REFLEX_USE_GRANIAN is set but `granian` is not installed. (run `pip install "granian[reload]>=1.6.0"`)'
        )


def output_system_info():
    """Show system information if the loglevel is in DEBUG."""
    if console._LOG_LEVEL > constants.LogLevel.DEBUG:
        return

    from reflex.utils import prerequisites

    config = get_config()
    try:
        config_file = sys.modules[config.__module__].__file__
    except Exception:
        config_file = None

    console.rule("System Info")
    console.debug(f"Config file: {config_file!r}")
    console.debug(f"Config: {config}")

    dependencies = [
        f"[Reflex {constants.Reflex.VERSION} with Python {platform.python_version()} (PATH: {sys.executable})]",
        f"[Node {prerequisites.get_node_version()} (Minimum: {constants.Node.MIN_VERSION}) (PATH:{path_ops.get_node_path()})]",
    ]

    system = platform.system()

    dependencies.append(
        f"[Bun {prerequisites.get_bun_version()} (Minimum: {constants.Bun.MIN_VERSION}) (PATH: {path_ops.get_bun_path()})]"
    )

    if system == "Linux":
        os_version = platform.freedesktop_os_release().get("PRETTY_NAME", "Unknown")
    else:
        os_version = platform.version()

    dependencies.append(f"[OS {platform.system()} {os_version}]")

    for dep in dependencies:
        console.debug(f"{dep}")

    console.debug(
        f"Using package installer at: {prerequisites.get_nodejs_compatible_package_managers(raise_on_none=False)}"
    )
    console.debug(
        f"Using package executer at: {prerequisites.get_js_package_executor(raise_on_none=False)}"
    )
    if system != "Windows":
        console.debug(f"Unzip path: {path_ops.which('unzip')}")


def is_testing_env() -> bool:
    """Whether the app is running in a testing environment.

    Returns:
        True if the app is running in under pytest.
    """
    return constants.PYTEST_CURRENT_TEST in os.environ


def is_in_app_harness() -> bool:
    """Whether the app is running in the app harness.

    Returns:
        True if the app is running in the app harness.
    """
    return constants.APP_HARNESS_FLAG in os.environ


def is_prod_mode() -> bool:
    """Check if the app is running in production mode.

    Returns:
        True if the app is running in production mode or False if running in dev mode.
    """
    current_mode = environment.REFLEX_ENV_MODE.get()
    return current_mode == constants.Env.PROD


def get_compile_context() -> constants.CompileContext:
    """Check if the app is compiled for deploy.

    Returns:
        Whether the app is being compiled for deploy.
    """
    return environment.REFLEX_COMPILE_CONTEXT.get()<|MERGE_RESOLUTION|>--- conflicted
+++ resolved
@@ -12,11 +12,7 @@
 import sys
 from collections.abc import Sequence
 from pathlib import Path
-<<<<<<< HEAD
-from typing import Any
-=======
-from typing import NamedTuple, TypedDict
->>>>>>> f6998de0
+from typing import Any, NamedTuple, TypedDict
 from urllib.parse import urljoin
 
 import psutil
@@ -192,9 +188,6 @@
             frontend_process = process
         if process.stdout:
             for line in processes.stream_logs("Starting frontend", process):
-<<<<<<< HEAD
-                match = re.search(constants.ReactRouter.FRONTEND_LISTENING_REGEX, line)
-=======
                 new_content, new_hash = get_package_json_and_hash(json_file_path)
                 if new_hash != last_hash:
                     dependencies_change, dev_dependencies_change = (
@@ -207,8 +200,7 @@
                         + format_change("Dev Dependencies", dev_dependencies_change)
                     )
 
-                match = re.search(constants.Next.FRONTEND_LISTENING_REGEX, line)
->>>>>>> f6998de0
+                match = re.search(constants.ReactRouter.FRONTEND_LISTENING_REGEX, line)
                 if match:
                     if first_run:
                         url = match.group(1)
