"""Everything regarding execution of the built app."""

from __future__ import annotations

import os
import platform
import sys
from pathlib import Path

import uvicorn

from reflex import constants
from reflex.config import get_config
from reflex.utils import console, path_ops, prerequisites, processes
from reflex.utils.watch import AssetFolderWatch


def start_watching_assets_folder(root):
    """Start watching assets folder.

    Args:
        root: root path of the project.
    """
    asset_watch = AssetFolderWatch(root)
    asset_watch.start()


def run_process_and_launch_url(
    run_command: list[str],
):
    """Run the process and launch the URL.

    Args:
        run_command: The command to run.
    """
    process = processes.new_process(
        run_command, cwd=constants.WEB_DIR, shell=constants.IS_WINDOWS
    )

    if process.stdout:
        for line in process.stdout:
            if "ready started server on" in line:
                url = line.split("url: ")[-1].strip()
                console.print(f"App running at: [bold green]{url}")
            else:
                console.debug(line)


def run_frontend(
    root: Path,
    port: str,
):
    """Run the frontend.

    Args:
        root: The root path of the project.
        port: The port to run the frontend on.
    """
    # Start watching asset folder.
    start_watching_assets_folder(root)

    # Run the frontend in development mode.
    console.rule("[bold green]App Running")
    os.environ["PORT"] = str(get_config().frontend_port if port is None else port)
    run_process_and_launch_url([prerequisites.get_package_manager(), "run", "dev"])


def run_frontend_prod(
    root: Path,
    port: str,
):
    """Run the frontend.

    Args:
        root: The root path of the project (to keep same API as run_frontend).
        port: The port to run the frontend on.
    """
    # Set the port.
    os.environ["PORT"] = str(get_config().frontend_port if port is None else port)

    # Run the frontend in production mode.
    console.rule("[bold green]App Running")
    run_process_and_launch_url([prerequisites.get_package_manager(), "run", "prod"])


def run_backend(
    host: str,
    port: int,
    loglevel: constants.LogLevel = constants.LogLevel.ERROR,
):
    """Run the backend.

    Args:
        host: The app host
        port: The app port
        loglevel: The log level.
    """
<<<<<<< HEAD
    config = get_config()
    app_module = f"{config.app_name}.{config.app_name}:{constants.APP_VAR}"
    processes.new_process(
        [
            "uvicorn",
            f"{app_module}.{constants.API_VAR}",
            "--host",
            host,
            "--port",
            str(port),
            "--log-level",
            loglevel.value,
            "--reload",
            "--reload-dir",
            config.app_name,
        ],
        run=True,
        show_logs=True,
=======
    uvicorn.run(
        app=f"{app_name}:{constants.APP_VAR}.{constants.API_VAR}",
        host=host,
        port=port,
        log_level=loglevel.value,
        reload=True,
        reload_dirs=[app_name.split(".")[0]],
>>>>>>> 76b8af3b
    )


def run_backend_prod(
    host: str,
    port: int,
    loglevel: constants.LogLevel = constants.LogLevel.ERROR,
):
    """Run the backend.

    Args:
        host: The app host
        port: The app port
        loglevel: The log level.
    """
    num_workers = processes.get_num_workers()
    config = get_config()
    RUN_BACKEND_PROD = f"gunicorn --worker-class uvicorn.workers.UvicornH11Worker --preload --timeout {config.timeout} --log-level critical".split()
    RUN_BACKEND_PROD_WINDOWS = f"uvicorn --timeout-keep-alive {config.timeout}".split()
    app_module = f"{config.app_name}.{config.app_name}:{constants.APP_VAR}"
    command = (
        [
            *RUN_BACKEND_PROD_WINDOWS,
            "--host",
            host,
            "--port",
            str(port),
            app_module,
        ]
        if constants.IS_WINDOWS
        else [
            *RUN_BACKEND_PROD,
            "--bind",
            f"{host}:{port}",
            "--threads",
            str(num_workers),
            f"{app_module}()",
        ]
    )

    command += [
        "--log-level",
        loglevel.value,
        "--workers",
        str(num_workers),
    ]
    processes.new_process(
        command,
        run=True,
        show_logs=True,
        env={constants.SKIP_COMPILE_ENV_VAR: "yes"},  # skip compile for prod backend
    )


def output_system_info():
    """Show system informations if the loglevel is in DEBUG."""
    if console.LOG_LEVEL > constants.LogLevel.DEBUG:
        return

    config = get_config()
    try:
        config_file = sys.modules[config.__module__].__file__
    except Exception:
        config_file = None

    console.rule(f"System Info")
    console.debug(f"Config file: {config_file!r}")
    console.debug(f"Config: {config}")

    dependencies = [
        f"[Reflex {constants.VERSION} with Python {platform.python_version()} (PATH: {sys.executable})]",
        f"[Node {prerequisites.get_node_version()} (Expected: {constants.NODE_VERSION}) (PATH:{constants.NODE_PATH})]",
    ]

    system = platform.system()

    if system != "Windows":
        dependencies.extend(
            [
                f"[NVM {constants.NVM_VERSION} (Expected: {constants.NVM_VERSION}) (PATH: {constants.NVM_PATH})]",
                f"[Bun {prerequisites.get_bun_version()} (Expected: {constants.BUN_VERSION}) (PATH: {config.bun_path})]",
            ],
        )
    else:
        dependencies.append(
            f"[FNM {constants.FNM_VERSION} (Expected: {constants.FNM_VERSION}) (PATH: {constants.FNM_EXE})]",
        )

    if system == "Linux":
        import distro  # type: ignore

        os_version = distro.name(pretty=True)
    else:
        os_version = platform.version()

    dependencies.append(f"[OS {platform.system()} {os_version}]")

    for dep in dependencies:
        console.debug(f"{dep}")

    console.debug(
        f"Using package installer at: {prerequisites.get_install_package_manager()}"
    )
    console.debug(f"Using package executer at: {prerequisites.get_package_manager()}")
    if system != "Windows":
        console.debug(f"Unzip path: {path_ops.which('unzip')}")<|MERGE_RESOLUTION|>--- conflicted
+++ resolved
@@ -95,34 +95,15 @@
         port: The app port
         loglevel: The log level.
     """
-<<<<<<< HEAD
     config = get_config()
     app_module = f"{config.app_name}.{config.app_name}:{constants.APP_VAR}"
-    processes.new_process(
-        [
-            "uvicorn",
-            f"{app_module}.{constants.API_VAR}",
-            "--host",
-            host,
-            "--port",
-            str(port),
-            "--log-level",
-            loglevel.value,
-            "--reload",
-            "--reload-dir",
-            config.app_name,
-        ],
-        run=True,
-        show_logs=True,
-=======
     uvicorn.run(
-        app=f"{app_name}:{constants.APP_VAR}.{constants.API_VAR}",
+        app=f"{app_module}.{constants.API_VAR}",
         host=host,
         port=port,
         log_level=loglevel.value,
         reload=True,
-        reload_dirs=[app_name.split(".")[0]],
->>>>>>> 76b8af3b
+        reload_dirs=[config.app_name],
     )
 
 
