"""Everything related to fetching or initializing build prerequisites."""

from __future__ import annotations

import contextlib
import dataclasses
import functools
import importlib
import importlib.metadata
import importlib.util
import io
import json
import os
import platform
import random
import re
import shutil
import sys
import tempfile
import time
import typing
import zipfile
from collections.abc import Callable, Sequence
from datetime import datetime
from pathlib import Path
from types import ModuleType
from typing import NamedTuple
from urllib.parse import urlparse

import click
import httpx
from alembic.util.exc import CommandError
from packaging import version
from redis import Redis as RedisSync
from redis.asyncio import Redis
from redis.exceptions import RedisError

from reflex import constants, model
from reflex.compiler import templates
from reflex.config import Config, environment, get_config
from reflex.utils import console, net, path_ops, processes, redir
from reflex.utils.decorator import once
from reflex.utils.exceptions import (
    GeneratedCodeHasNoFunctionDefsError,
    SystemPackageMissingError,
)
from reflex.utils.format import format_library_name
from reflex.utils.registry import get_npm_registry

if typing.TYPE_CHECKING:
    from reflex.app import App


class AppInfo(NamedTuple):
    """A tuple containing the app instance and module."""

    app: App
    module: ModuleType


@dataclasses.dataclass(frozen=True)
class Template:
    """A template for a Reflex app."""

    name: str
    description: str
    code_url: str


@dataclasses.dataclass(frozen=True)
class CpuInfo:
    """Model to save cpu info."""

    manufacturer_id: str | None
    model_name: str | None
    address_width: int | None


def get_web_dir() -> Path:
    """Get the working directory for the next.js commands.

    Can be overridden with REFLEX_WEB_WORKDIR.

    Returns:
        The working directory.
    """
    return environment.REFLEX_WEB_WORKDIR.get()


def get_states_dir() -> Path:
    """Get the working directory for the states.

    Can be overridden with REFLEX_STATES_WORKDIR.

    Returns:
        The working directory.
    """
    return environment.REFLEX_STATES_WORKDIR.get()


def get_backend_dir() -> Path:
    """Get the working directory for the backend.

    Returns:
        The working directory.
    """
    return get_web_dir() / constants.Dirs.BACKEND


def check_latest_package_version(package_name: str):
    """Check if the latest version of the package is installed.

    Args:
        package_name: The name of the package.
    """
    if environment.REFLEX_CHECK_LATEST_VERSION.get() is False:
        return
    try:
        console.debug(f"Checking for the latest version of {package_name}...")
        # Get the latest version from PyPI
        current_version = importlib.metadata.version(package_name)
        url = f"https://pypi.org/pypi/{package_name}/json"
        response = net.get(url)
        latest_version = response.json()["info"]["version"]
        console.debug(f"Latest version of {package_name}: {latest_version}")
        if get_or_set_last_reflex_version_check_datetime():
            # Versions were already checked and saved in reflex.json, no need to warn again
            return
        if version.parse(current_version) < version.parse(latest_version):
            # Show a warning when the host version is older than PyPI version
            console.warn(
                f"Your version ({current_version}) of {package_name} is out of date. Upgrade to {latest_version} with 'pip install {package_name} --upgrade'"
            )
    except Exception:
        console.debug(f"Failed to check for the latest version of {package_name}.")
        pass


def get_or_set_last_reflex_version_check_datetime():
    """Get the last time a check was made for the latest reflex version.
    This is typically useful for cases where the host reflex version is
    less than that on Pypi.

    Returns:
        The last version check datetime.
    """
    reflex_json_file = get_web_dir() / constants.Reflex.JSON
    if not reflex_json_file.exists():
        return None
    # Open and read the file
    data = json.loads(reflex_json_file.read_text())
    last_version_check_datetime = data.get("last_version_check_datetime")
    if not last_version_check_datetime:
        data.update({"last_version_check_datetime": str(datetime.now())})
        path_ops.update_json_file(reflex_json_file, data)
    return last_version_check_datetime


def set_last_reflex_run_time():
    """Set the last Reflex run time."""
    path_ops.update_json_file(
        get_web_dir() / constants.Reflex.JSON,
        {"last_reflex_run_datetime": str(datetime.now())},
    )


def check_node_version() -> bool:
    """Check the version of Node.js.

    Returns:
        Whether the version of Node.js is valid.
    """
    current_version = get_node_version()
    return current_version is not None and current_version >= version.parse(
        constants.Node.MIN_VERSION
    )


def get_node_version() -> version.Version | None:
    """Get the version of node.

    Returns:
        The version of node.
    """
    node_path = path_ops.get_node_path()
    if node_path is None:
        return None
    try:
        result = processes.new_process([node_path, "-v"], run=True)
        # The output will be in the form "vX.Y.Z", but version.parse() can handle it
        return version.parse(result.stdout)
    except (FileNotFoundError, TypeError):
        return None


def get_bun_version(bun_path: Path | None = None) -> version.Version | None:
    """Get the version of bun.

    Args:
        bun_path: The path to the bun executable.

    Returns:
        The version of bun.
    """
    bun_path = bun_path or path_ops.get_bun_path()
    if bun_path is None:
        return None
    try:
        # Run the bun -v command and capture the output
        result = processes.new_process([str(bun_path), "-v"], run=True)
        return version.parse(str(result.stdout))
    except FileNotFoundError:
        return None
    except version.InvalidVersion as e:
        console.warn(
            f"The detected bun version ({e.args[0]}) is not valid. Defaulting to None."
        )
        return None


def prefer_npm_over_bun() -> bool:
    """Check if npm should be preferred over bun.

    Returns:
        If npm should be preferred over bun.
    """
    return npm_escape_hatch() or (
        constants.IS_WINDOWS and windows_check_onedrive_in_path()
    )


def get_nodejs_compatible_package_managers(
    raise_on_none: bool = True,
) -> Sequence[str]:
    """Get the package manager executable for installation. Typically, bun is used for installation.

    Args:
        raise_on_none: Whether to raise an error if the package manager is not found.

    Returns:
        The path to the package manager.

    Raises:
        FileNotFoundError: If the package manager is not found and raise_on_none is True.
    """
    bun_package_manager = (
        str(bun_path) if (bun_path := path_ops.get_bun_path()) else None
    )

    npm_package_manager = (
        str(npm_path) if (npm_path := path_ops.get_npm_path()) else None
    )

    if prefer_npm_over_bun():
        package_managers = [npm_package_manager, bun_package_manager]
    else:
        package_managers = [bun_package_manager, npm_package_manager]

    package_managers = list(filter(None, package_managers))

    if not package_managers and raise_on_none:
        raise FileNotFoundError(
            "Bun or npm not found. You might need to rerun `reflex init` or install either."
        )

    return package_managers


def is_outdated_nodejs_installed():
    """Check if the installed Node.js version is outdated.

    Returns:
        If the installed Node.js version is outdated.
    """
    current_version = get_node_version()
    if current_version is not None and current_version < version.parse(
        constants.Node.MIN_VERSION
    ):
        console.warn(
            f"Your version ({current_version}) of Node.js is out of date. Upgrade to {constants.Node.MIN_VERSION} or higher."
        )
        return True
    return False


def get_js_package_executor(raise_on_none: bool = False) -> Sequence[Sequence[str]]:
    """Get the paths to package managers for running commands. Ordered by preference.
    This is currently identical to get_install_package_managers, but may change in the future.

    Args:
        raise_on_none: Whether to raise an error if no package managers is not found.

    Returns:
        The paths to the package managers as a list of lists, where each list is the command to run and its arguments.

    Raises:
        FileNotFoundError: If no package managers are found and raise_on_none is True.
    """
    bun_package_manager = (
        [str(bun_path)] + (["--bun"] if is_outdated_nodejs_installed() else [])
        if (bun_path := path_ops.get_bun_path())
        else None
    )

    npm_package_manager = (
        [str(npm_path)] if (npm_path := path_ops.get_npm_path()) else None
    )

    if prefer_npm_over_bun():
        package_managers = [npm_package_manager, bun_package_manager]
    else:
        package_managers = [bun_package_manager, npm_package_manager]

    package_managers = list(filter(None, package_managers))

    if not package_managers and raise_on_none:
        raise FileNotFoundError(
            "Bun or npm not found. You might need to rerun `reflex init` or install either."
        )

    return package_managers


def windows_check_onedrive_in_path() -> bool:
    """For windows, check if oneDrive is present in the project dir path.

    Returns:
        If oneDrive is in the path of the project directory.
    """
    return "onedrive" in str(Path.cwd()).lower()


def npm_escape_hatch() -> bool:
    """If the user sets REFLEX_USE_NPM, prefer npm over bun.

    Returns:
        If the user has set REFLEX_USE_NPM.
    """
    return environment.REFLEX_USE_NPM.get()


def _check_app_name(config: Config):
    """Check if the app name is set in the config.

    Args:
        config: The config object.

    Raises:
        RuntimeError: If the app name is not set in the config.
    """
    if not config.app_name:
        raise RuntimeError(
            "Cannot get the app module because `app_name` is not set in rxconfig! "
            "If this error occurs in a reflex test case, ensure that `get_app` is mocked."
        )


def get_app(reload: bool = False) -> ModuleType:
    """Get the app module based on the default config.

    Args:
        reload: Re-import the app module from disk

    Returns:
        The app based on the default config.

    Raises:
        Exception: If an error occurs while getting the app module.
    """
    from reflex.utils import telemetry

    try:
        config = get_config()

        _check_app_name(config)

        module = config.module
        sys.path.insert(0, str(Path.cwd()))
        app = (
            __import__(module, fromlist=(constants.CompileVars.APP,))
            if not config.app_module
            else config.app_module
        )
        if reload:
            from reflex.page import DECORATED_PAGES
            from reflex.state import reload_state_module

            # Reset rx.State subclasses to avoid conflict when reloading.
            reload_state_module(module=module)

            DECORATED_PAGES.clear()

            # Reload the app module.
            importlib.reload(app)
    except Exception as ex:
        telemetry.send_error(ex, context="frontend")
        raise
    else:
        return app


def get_and_validate_app(reload: bool = False) -> AppInfo:
    """Get the app instance based on the default config and validate it.

    Args:
        reload: Re-import the app module from disk

    Returns:
        The app instance and the app module.

    Raises:
        RuntimeError: If the app instance is not an instance of rx.App.
    """
    from reflex.app import App

    app_module = get_app(reload=reload)
    app = getattr(app_module, constants.CompileVars.APP)
    if not isinstance(app, App):
        raise RuntimeError(
            "The app instance in the specified app_module_import in rxconfig must be an instance of rx.App."
        )
    return AppInfo(app=app, module=app_module)


def validate_app(reload: bool = False) -> None:
    """Validate the app instance based on the default config.

    Args:
        reload: Re-import the app module from disk
    """
    get_and_validate_app(reload=reload)


def get_compiled_app(reload: bool = False, export: bool = False) -> ModuleType:
    """Get the app module based on the default config after first compiling it.

    Args:
        reload: Re-import the app module from disk
        export: Compile the app for export

    Returns:
        The compiled app based on the default config.
    """
    app, app_module = get_and_validate_app(reload=reload)
    # For py3.9 compatibility when redis is used, we MUST add any decorator pages
    # before compiling the app in a thread to avoid event loop error (REF-2172).
    app._apply_decorated_pages()
    app._compile(export=export)
    return app_module


def compile_app(reload: bool = False, export: bool = False) -> None:
    """Compile the app module based on the default config.

    Args:
        reload: Re-import the app module from disk
        export: Compile the app for export
    """
    get_compiled_app(reload=reload, export=export)


def _can_colorize() -> bool:
    """Check if the output can be colorized.

    Copied from _colorize.can_colorize.

    https://raw.githubusercontent.com/python/cpython/refs/heads/main/Lib/_colorize.py

    Returns:
        If the output can be colorized
    """
    file = sys.stdout

    if not sys.flags.ignore_environment:
        if os.environ.get("PYTHON_COLORS") == "0":
            return False
        if os.environ.get("PYTHON_COLORS") == "1":
            return True
    if os.environ.get("NO_COLOR"):
        return False
    if os.environ.get("FORCE_COLOR"):
        return True
    if os.environ.get("TERM") == "dumb":
        return False

    if not hasattr(file, "fileno"):
        return False

    if sys.platform == "win32":
        try:
            import nt

            if not nt._supports_virtual_terminal():
                return False
        except (ImportError, AttributeError):
            return False

    try:
        return os.isatty(file.fileno())
    except io.UnsupportedOperation:
        return file.isatty()


def compile_or_validate_app(compile: bool = False) -> bool:
    """Compile or validate the app module based on the default config.

    Args:
        compile: Whether to compile the app.

    Returns:
        If the app is compiled successfully.
    """
    try:
        if compile:
            compile_app()
        else:
            validate_app()
    except Exception as e:
        if isinstance(e, click.exceptions.Exit):
            return False

        import traceback

        sys_exception = sys.exception()

        try:
            colorize = _can_colorize()
            traceback.print_exception(e, colorize=colorize)  # pyright: ignore[reportCallIssue]
        except Exception:
            traceback.print_exception(sys_exception)
        return False
    return True


def get_redis() -> Redis | None:
    """Get the asynchronous redis client.

    Returns:
        The asynchronous redis client.
    """
    if (redis_url := parse_redis_url()) is not None:
        return Redis.from_url(
            redis_url,
            retry_on_error=[RedisError],
        )
    return None


def get_redis_sync() -> RedisSync | None:
    """Get the synchronous redis client.

    Returns:
        The synchronous redis client.
    """
    if (redis_url := parse_redis_url()) is not None:
        return RedisSync.from_url(
            redis_url,
            retry_on_error=[RedisError],
        )
    return None


def parse_redis_url() -> str | None:
    """Parse the REDIS_URL in config if applicable.

    Returns:
        If url is non-empty, return the URL as it is.

    Raises:
        ValueError: If the REDIS_URL is not a supported scheme.
    """
    config = get_config()
    if not config.redis_url:
        return None
    if not config.redis_url.startswith(("redis://", "rediss://", "unix://")):
        raise ValueError(
            "REDIS_URL must start with 'redis://', 'rediss://', or 'unix://'."
        )
    return config.redis_url


async def get_redis_status() -> dict[str, bool | None]:
    """Checks the status of the Redis connection.

    Attempts to connect to Redis and send a ping command to verify connectivity.

    Returns:
        The status of the Redis connection.
    """
    try:
        status = True
        redis_client = get_redis_sync()
        if redis_client is not None:
            redis_client.ping()
        else:
            status = None
    except RedisError:
        status = False

    return {"redis": status}


def validate_app_name(app_name: str | None = None) -> str:
    """Validate the app name.

    The default app name is the name of the current directory.

    Args:
        app_name: the name passed by user during reflex init

    Returns:
        The app name after validation.

    Raises:
        Exit: if the app directory name is reflex or if the name is not standard for a python package name.
    """
    app_name = app_name if app_name else Path.cwd().name.replace("-", "_")
    # Make sure the app is not named "reflex".
    if app_name.lower() == constants.Reflex.MODULE_NAME:
        console.error(
            f"The app directory cannot be named [bold]{constants.Reflex.MODULE_NAME}[/bold]."
        )
        raise click.exceptions.Exit(1)

    # Make sure the app name is standard for a python package name.
    if not re.match(r"^[a-zA-Z][a-zA-Z0-9_]*$", app_name):
        console.error(
            "The app directory name must start with a letter and can contain letters, numbers, and underscores."
        )
        raise click.exceptions.Exit(1)

    return app_name


def rename_path_up_tree(full_path: str | Path, old_name: str, new_name: str) -> Path:
    """Rename all instances of `old_name` in the path (file and directories) to `new_name`.
    The renaming stops when we reach the directory containing `rxconfig.py`.

    Args:
        full_path: The full path to start renaming from.
        old_name: The name to be replaced.
        new_name: The replacement name.

    Returns:
         The updated path after renaming.
    """
    current_path = Path(full_path)
    new_path = None

    while True:
        directory, base = current_path.parent, current_path.name
        # Stop renaming when we reach the root dir (which contains rxconfig.py)
        if current_path.is_dir() and (current_path / "rxconfig.py").exists():
            new_path = current_path
            break

        if old_name == base.removesuffix(constants.Ext.PY):
            new_base = base.replace(old_name, new_name)
            new_path = directory / new_base
            current_path.rename(new_path)
            console.debug(f"Renamed {current_path} -> {new_path}")
            current_path = new_path
        else:
            new_path = current_path

        # Move up the directory tree
        current_path = directory

    return new_path


def rename_app(new_app_name: str, loglevel: constants.LogLevel):
    """Rename the app directory.

    Args:
        new_app_name: The new name for the app.
        loglevel: The log level to use.

    Raises:
        Exit: If the command is not ran in the root dir or the app module cannot be imported.
    """
    # Set the log level.
    console.set_log_level(loglevel)

    if not constants.Config.FILE.exists():
        console.error(
            "No rxconfig.py found. Make sure you are in the root directory of your app."
        )
        raise click.exceptions.Exit(1)

    sys.path.insert(0, str(Path.cwd()))

    config = get_config()
    module_path = importlib.util.find_spec(config.module)
    if module_path is None:
        console.error(f"Could not find module {config.module}.")
        raise click.exceptions.Exit(1)

    if not module_path.origin:
        console.error(f"Could not find origin for module {config.module}.")
        raise click.exceptions.Exit(1)
    console.info(f"Renaming app directory to {new_app_name}.")
    process_directory(
        Path.cwd(),
        config.app_name,
        new_app_name,
        exclude_dirs=[constants.Dirs.WEB, constants.Dirs.APP_ASSETS],
    )

    rename_path_up_tree(Path(module_path.origin), config.app_name, new_app_name)

    console.success(f"App directory renamed to [bold]{new_app_name}[/bold].")


def rename_imports_and_app_name(file_path: str | Path, old_name: str, new_name: str):
    """Rename imports the file using string replacement as well as app_name in rxconfig.py.

    Args:
        file_path: The file to process.
        old_name: The old name to replace.
        new_name: The new name to use.
    """
    file_path = Path(file_path)
    content = file_path.read_text()

    # Replace `from old_name.` or `from old_name` with `from new_name`
    content = re.sub(
        rf"\bfrom {re.escape(old_name)}(\b|\.|\s)",
        lambda match: f"from {new_name}{match.group(1)}",
        content,
    )

    # Replace `import old_name` with `import new_name`
    content = re.sub(
        rf"\bimport {re.escape(old_name)}\b",
        f"import {new_name}",
        content,
    )

    # Replace `app_name="old_name"` in rx.Config
    content = re.sub(
        rf'\bapp_name\s*=\s*["\']{re.escape(old_name)}["\']',
        f'app_name="{new_name}"',
        content,
    )

    # Replace positional argument `"old_name"` in rx.Config
    content = re.sub(
        rf'\brx\.Config\(\s*["\']{re.escape(old_name)}["\']',
        f'rx.Config("{new_name}"',
        content,
    )

    file_path.write_text(content)


def process_directory(
    directory: str | Path,
    old_name: str,
    new_name: str,
    exclude_dirs: list | None = None,
    extensions: list | None = None,
):
    """Process files with specified extensions in a directory, excluding specified directories.

    Args:
        directory: The root directory to process.
        old_name: The old name to replace.
        new_name: The new name to use.
        exclude_dirs: List of directory names to exclude. Defaults to None.
        extensions: List of file extensions to process.
    """
    exclude_dirs = exclude_dirs or []
    extensions = extensions or [
        constants.Ext.PY,
        constants.Ext.MD,
    ]  # include .md files, typically used in reflex-web.
    extensions_set = {ext.lstrip(".") for ext in extensions}
    directory = Path(directory)

    root_exclude_dirs = {directory / exclude_dir for exclude_dir in exclude_dirs}

    files = (
        p.resolve()
        for p in directory.glob("**/*")
        if p.is_file() and p.suffix.lstrip(".") in extensions_set
    )

    for file_path in files:
        if not any(
            file_path.is_relative_to(exclude_dir) for exclude_dir in root_exclude_dirs
        ):
            rename_imports_and_app_name(file_path, old_name, new_name)


def create_config(app_name: str):
    """Create a new rxconfig file.

    Args:
        app_name: The name of the app.
    """
    # Import here to avoid circular imports.
    from reflex.compiler import templates

    config_name = f"{re.sub(r'[^a-zA-Z]', '', app_name).capitalize()}Config"

    console.debug(f"Creating {constants.Config.FILE}")
    constants.Config.FILE.write_text(
        templates.RXCONFIG.render(app_name=app_name, config_name=config_name)
    )


def initialize_gitignore(
    gitignore_file: Path = constants.GitIgnore.FILE,
    files_to_ignore: set[str] | list[str] = constants.GitIgnore.DEFAULTS,
):
    """Initialize the template .gitignore file.

    Args:
        gitignore_file: The .gitignore file to create.
        files_to_ignore: The files to add to the .gitignore file.
    """
    # Combine with the current ignored files.
    current_ignore: list[str] = []
    if gitignore_file.exists():
        current_ignore = [ln.strip() for ln in gitignore_file.read_text().splitlines()]

    if files_to_ignore == current_ignore:
        console.debug(f"{gitignore_file} already up to date.")
        return
    files_to_ignore = [ln for ln in files_to_ignore if ln not in current_ignore]
    files_to_ignore += current_ignore

    # Write files to the .gitignore file.
    gitignore_file.touch(exist_ok=True)
    console.debug(f"Creating {gitignore_file}")
    gitignore_file.write_text("\n".join(files_to_ignore) + "\n")


def initialize_requirements_txt() -> bool:
    """Initialize the requirements.txt file.
    If absent and no pyproject.toml file exists, generate one for the user.
    If the requirements.txt does not have reflex as dependency,
    generate a requirement pinning current version and append to
    the requirements.txt file.

    Returns:
        True if the user has to update the requirements.txt file.

    Raises:
        Exit: If the requirements.txt file cannot be read or written to.
    """
    requirements_file_path = Path(constants.RequirementsTxt.FILE)
    if (
        not requirements_file_path.exists()
        and Path(constants.PyprojectToml.FILE).exists()
    ):
        return True

    requirements_file_path.touch(exist_ok=True)

    for encoding in [None, "utf-8"]:
        try:
            content = requirements_file_path.read_text(encoding)
            break
        except UnicodeDecodeError:
            continue
        except Exception as e:
            console.error(f"Failed to read {requirements_file_path}.")
            raise click.exceptions.Exit(1) from e
    else:
        return True

    for line in content.splitlines():
        if re.match(r"^reflex[^a-zA-Z0-9]", line):
            console.debug(f"{requirements_file_path} already has reflex as dependency.")
            return False

    console.debug(
        f"Appending {constants.RequirementsTxt.DEFAULTS_STUB} to {requirements_file_path}"
    )
    with requirements_file_path.open("a", encoding=encoding) as f:
        f.write(
            "\n" + constants.RequirementsTxt.DEFAULTS_STUB + constants.Reflex.VERSION
        )

    return False


def initialize_app_directory(
    app_name: str,
    template_name: str = constants.Templates.DEFAULT,
    template_code_dir_name: str | None = None,
    template_dir: Path | None = None,
):
    """Initialize the app directory on reflex init.

    Args:
        app_name: The name of the app.
        template_name: The name of the template to use.
        template_code_dir_name: The name of the code directory in the template.
        template_dir: The directory of the template source files.

    Raises:
        Exit: If template_name, template_code_dir_name, template_dir combination is not supported.
    """
    console.log("Initializing the app directory.")

    # By default, use the blank template from local assets.
    if template_name == constants.Templates.DEFAULT:
        if template_code_dir_name is not None or template_dir is not None:
            console.error(
                f"Only {template_name=} should be provided, got {template_code_dir_name=}, {template_dir=}."
            )
            raise click.exceptions.Exit(1)
        template_code_dir_name = constants.Templates.Dirs.CODE
        template_dir = Path(constants.Templates.Dirs.BASE, "apps", template_name)
    else:
        if template_code_dir_name is None or template_dir is None:
            console.error(
                f"For `{template_name}` template, `template_code_dir_name` and `template_dir` should both be provided."
            )
            raise click.exceptions.Exit(1)

    console.debug(f"Using {template_name=} {template_dir=} {template_code_dir_name=}.")

    # Remove __pycache__ dirs in template directory and current directory.
    for pycache_dir in [
        *template_dir.glob("**/__pycache__"),
        *Path.cwd().glob("**/__pycache__"),
    ]:
        shutil.rmtree(pycache_dir, ignore_errors=True)

    for file in template_dir.iterdir():
        # Copy the file to current directory but keep the name the same.
        path_ops.cp(str(file), file.name)

    # Rename the template app to the app name.
    path_ops.mv(template_code_dir_name, app_name)
    path_ops.mv(
        Path(app_name) / (template_name + constants.Ext.PY),
        Path(app_name) / (app_name + constants.Ext.PY),
    )

    # Fix up the imports.
    path_ops.find_replace(
        app_name,
        f"from {template_name}",
        f"from {app_name}",
    )


def get_project_hash(raise_on_fail: bool = False) -> int | None:
    """Get the project hash from the reflex.json file if the file exists.

    Args:
        raise_on_fail: Whether to raise an error if the file does not exist.

    Returns:
        project_hash: The app hash.
    """
    json_file = get_web_dir() / constants.Reflex.JSON
    if not json_file.exists() and not raise_on_fail:
        return None
    data = json.loads(json_file.read_text())
    return data.get("project_hash")


def initialize_web_directory():
    """Initialize the web directory on reflex init."""
    console.log("Initializing the web directory.")

    # Reuse the hash if one is already created, so we don't over-write it when running reflex init
    project_hash = get_project_hash()

    console.debug(f"Copying {constants.Templates.Dirs.WEB_TEMPLATE} to {get_web_dir()}")
    path_ops.cp(constants.Templates.Dirs.WEB_TEMPLATE, str(get_web_dir()))

    console.debug("Initializing the web directory.")
    initialize_package_json()

    console.debug("Initializing the bun config file.")
    initialize_bun_config()

    console.debug("Initializing the .npmrc file.")
    initialize_npmrc()

    console.debug("Initializing the public directory.")
    path_ops.mkdir(get_web_dir() / constants.Dirs.PUBLIC)

    console.debug("Initializing the next.config.js file.")
    update_next_config()

    console.debug("Initializing the reflex.json file.")
    # Initialize the reflex json file.
    init_reflex_json(project_hash=project_hash)


@once
def _turbopack_flag() -> str:
    return " --turbopack" if environment.REFLEX_USE_TURBOPACK.get() else ""


def _compile_package_json():
    return templates.PACKAGE_JSON.render(
        scripts={
<<<<<<< HEAD
            "dev": constants.PackageJson.Commands.DEV,
            "export": constants.PackageJson.Commands.EXPORT,
            "export_sitemap": constants.PackageJson.Commands.EXPORT_SITEMAP,
=======
            "dev": constants.PackageJson.Commands.DEV.format(flags=_turbopack_flag()),
            "export": constants.PackageJson.Commands.EXPORT.format(
                flags=_turbopack_flag()
            ),
            "export_sitemap": constants.PackageJson.Commands.EXPORT_SITEMAP.format(
                flags=_turbopack_flag()
            ),
>>>>>>> 96ff0b57
            "prod": constants.PackageJson.Commands.PROD,
        },
        dependencies=constants.PackageJson.DEPENDENCIES,
        dev_dependencies=constants.PackageJson.DEV_DEPENDENCIES,
        overrides=constants.PackageJson.OVERRIDES,
    )


def initialize_package_json():
    """Render and write in .web the package.json file."""
    output_path = get_web_dir() / constants.PackageJson.PATH
    output_path.write_text(_compile_package_json())


def initialize_bun_config():
    """Initialize the bun config file."""
    bun_config_path = get_web_dir() / constants.Bun.CONFIG_PATH

    if (custom_bunfig := Path(constants.Bun.CONFIG_PATH)).exists():
        bunfig_content = custom_bunfig.read_text()
        console.info(f"Copying custom bunfig.toml inside {get_web_dir()} folder")
    else:
        best_registry = get_npm_registry()
        bunfig_content = constants.Bun.DEFAULT_CONFIG.format(registry=best_registry)

    bun_config_path.write_text(bunfig_content)


def initialize_npmrc():
    """Initialize the .npmrc file."""
    npmrc_path = get_web_dir() / constants.Node.CONFIG_PATH

    if (custom_npmrc := Path(constants.Node.CONFIG_PATH)).exists():
        npmrc_content = custom_npmrc.read_text()
        console.info(f"Copying custom .npmrc inside {get_web_dir()} folder")
    else:
        best_registry = get_npm_registry()
        npmrc_content = constants.Node.DEFAULT_CONFIG.format(registry=best_registry)

    npmrc_path.write_text(npmrc_content)


def init_reflex_json(project_hash: int | None):
    """Write the hash of the Reflex project to a REFLEX_JSON.

    Reuse the hash if one is already created, therefore do not
    overwrite it every time we run the reflex init command
    .

    Args:
        project_hash: The app hash.
    """
    if project_hash is not None:
        console.debug(f"Project hash is already set to {project_hash}.")
    else:
        # Get a random project hash.
        project_hash = random.getrandbits(128)
        console.debug(f"Setting project hash to {project_hash}.")

    # Write the hash and version to the reflex json file.
    reflex_json = {
        "version": constants.Reflex.VERSION,
        "project_hash": project_hash,
    }
    path_ops.update_json_file(get_web_dir() / constants.Reflex.JSON, reflex_json)


def update_next_config(
    export: bool = False, transpile_packages: list[str] | None = None
):
    """Update Next.js config from Reflex config.

    Args:
        export: if the method run during reflex export.
        transpile_packages: list of packages to transpile via next.config.js.
    """
    next_config_file = get_web_dir() / constants.Next.CONFIG_FILE

    next_config = _update_next_config(
        get_config(), export=export, transpile_packages=transpile_packages
    )

    # Overwriting the next.config.js triggers a full server reload, so make sure
    # there is actually a diff.
    orig_next_config = next_config_file.read_text() if next_config_file.exists() else ""
    if orig_next_config != next_config:
        next_config_file.write_text(next_config)


def _update_next_config(
    config: Config, export: bool = False, transpile_packages: list[str] | None = None
):
    next_config = {
        "basePath": config.frontend_path or "",
        "compress": config.next_compression,
        "trailingSlash": True,
        "staticPageGenerationTimeout": config.static_page_generation_timeout,
    }
    if not config.next_dev_indicators:
        next_config["devIndicators"] = False

    if transpile_packages:
        next_config["transpilePackages"] = list(
            {format_library_name(p) for p in transpile_packages}
        )
    if export:
        next_config["output"] = "export"
        next_config["distDir"] = constants.Dirs.STATIC

    next_config_json = re.sub(r'"([^"]+)"(?=:)', r"\1", json.dumps(next_config))
    return f"module.exports = {next_config_json};"


def remove_existing_bun_installation():
    """Remove existing bun installation."""
    console.debug("Removing existing bun installation.")
    if Path(get_config().bun_path).exists():
        path_ops.rm(constants.Bun.ROOT_PATH)


def download_and_run(url: str, *args, show_status: bool = False, **env):
    """Download and run a script.

    Args:
        url: The url of the script.
        args: The arguments to pass to the script.
        show_status: Whether to show the status of the script.
        env: The environment variables to use.

    Raises:
        Exit: If the script fails to download.
    """
    # Download the script
    console.debug(f"Downloading {url}")
    try:
        response = net.get(url)
        response.raise_for_status()
    except httpx.HTTPError as e:
        console.error(
            f"Failed to download bun install script. You can install or update bun manually from https://bun.sh \n{e}"
        )
        raise click.exceptions.Exit(1) from None

    # Save the script to a temporary file.
    script = Path(tempfile.NamedTemporaryFile().name)

    script.write_text(response.text)

    # Run the script.
    env = {**os.environ, **env}
    process = processes.new_process(["bash", str(script), *args], env=env)
    show = processes.show_status if show_status else processes.show_logs
    show(f"Installing {url}", process)


def install_bun():
    """Install bun onto the user's system.

    Raises:
        SystemPackageMissingError: If "unzip" is missing.
    """
    one_drive_in_path = windows_check_onedrive_in_path()
    if constants.IS_WINDOWS and one_drive_in_path:
        console.warn(
            "Creating project directories in OneDrive is not recommended for bun usage on windows. This will fallback to npm."
        )

    bun_path = path_ops.get_bun_path()

    # Skip if bun is already installed.
    if (
        bun_path
        and (current_version := get_bun_version(bun_path=bun_path))
        and current_version >= version.parse(constants.Bun.MIN_VERSION)
    ):
        console.debug("Skipping bun installation as it is already installed.")
        return

    if bun_path and path_ops.use_system_bun():
        validate_bun(bun_path=bun_path)
        return

    #  if unzip is installed
    if constants.IS_WINDOWS:
        processes.new_process(
            [
                "powershell",
                "-c",
                f"irm {constants.Bun.WINDOWS_INSTALL_URL}|iex",
            ],
            env={
                "BUN_INSTALL": str(constants.Bun.ROOT_PATH),
                "BUN_VERSION": constants.Bun.VERSION,
            },
            shell=True,
            run=True,
            show_logs=console.is_debug(),
        )
    else:
        if path_ops.which("unzip") is None:
            raise SystemPackageMissingError("unzip")

        # Run the bun install script.
        download_and_run(
            constants.Bun.INSTALL_URL,
            f"bun-v{constants.Bun.VERSION}",
            BUN_INSTALL=str(constants.Bun.ROOT_PATH),
            BUN_VERSION=str(constants.Bun.VERSION),
        )


def _write_cached_procedure_file(payload: str, cache_file: str | Path):
    cache_file = Path(cache_file)
    cache_file.write_text(payload)


def _read_cached_procedure_file(cache_file: str | Path) -> str | None:
    cache_file = Path(cache_file)
    if cache_file.exists():
        return cache_file.read_text()
    return None


def _clear_cached_procedure_file(cache_file: str | Path):
    cache_file = Path(cache_file)
    if cache_file.exists():
        cache_file.unlink()


def cached_procedure(
    cache_file: str | None,
    payload_fn: Callable[..., str],
    cache_file_fn: Callable[[], str] | None = None,
):
    """Decorator to cache the runs of a procedure on disk. Procedures should not have
       a return value.

    Args:
        cache_file: The file to store the cache payload in.
        payload_fn: Function that computes cache payload from function args.
        cache_file_fn: Function that computes the cache file name at runtime.

    Returns:
        The decorated function.

    Raises:
        ValueError: If both cache_file and cache_file_fn are provided.
    """
    if cache_file and cache_file_fn is not None:
        raise ValueError("cache_file and cache_file_fn cannot both be provided.")

    def _inner_decorator(func: Callable):
        def _inner(*args, **kwargs):
            _cache_file = cache_file_fn() if cache_file_fn is not None else cache_file
            if not _cache_file:
                raise ValueError("Unknown cache file, cannot cache result.")
            payload = _read_cached_procedure_file(_cache_file)
            new_payload = payload_fn(*args, **kwargs)
            if payload != new_payload:
                _clear_cached_procedure_file(_cache_file)
                func(*args, **kwargs)
                _write_cached_procedure_file(new_payload, _cache_file)

        return _inner

    return _inner_decorator


@cached_procedure(
    cache_file_fn=lambda: str(
        get_web_dir() / "reflex.install_frontend_packages.cached"
    ),
    payload_fn=lambda p, c: f"{sorted(p)!r},{c.json()}",
    cache_file=None,
)
def install_frontend_packages(packages: set[str], config: Config):
    """Installs the base and custom frontend packages.

    Args:
        packages: A list of package names to be installed.
        config: The config object.

    Example:
        >>> install_frontend_packages(["react", "react-dom"], get_config())
    """
    install_package_managers = get_nodejs_compatible_package_managers(
        raise_on_none=True
    )

    env = (
        {
            "NODE_TLS_REJECT_UNAUTHORIZED": "0",
        }
        if environment.SSL_NO_VERIFY.get()
        else {}
    )

    primary_package_manager = install_package_managers[0]
    fallbacks = install_package_managers[1:]

    processes.run_process_with_fallbacks(
        [primary_package_manager, "install", "--legacy-peer-deps"],
        fallbacks=fallbacks,
        analytics_enabled=True,
        show_status_message="Installing base frontend packages",
        cwd=get_web_dir(),
        shell=constants.IS_WINDOWS,
        env=env,
    )

    if config.tailwind is not None:
        processes.run_process_with_fallbacks(
            [
                primary_package_manager,
                "add",
                "--legacy-peer-deps",
                "-d",
                constants.Tailwind.VERSION,
                *[
                    plugin if isinstance(plugin, str) else plugin.get("name")
                    for plugin in (config.tailwind or {}).get("plugins", [])
                ],
            ],
            fallbacks=fallbacks,
            analytics_enabled=True,
            show_status_message="Installing tailwind",
            cwd=get_web_dir(),
            shell=constants.IS_WINDOWS,
            env=env,
        )

    # Install custom packages defined in frontend_packages
    if len(packages) > 0:
        processes.run_process_with_fallbacks(
            [primary_package_manager, "add", "--legacy-peer-deps", *packages],
            fallbacks=fallbacks,
            analytics_enabled=True,
            show_status_message="Installing frontend packages from config and components",
            cwd=get_web_dir(),
            shell=constants.IS_WINDOWS,
            env=env,
        )


def check_running_mode(frontend: bool, backend: bool) -> tuple[bool, bool]:
    """Check if the app is running in frontend or backend mode.

    Args:
        frontend: Whether to run the frontend of the app.
        backend: Whether to run the backend of the app.

    Returns:
        The running modes.
    """
    if not frontend and not backend:
        return True, True
    return frontend, backend


def assert_in_reflex_dir():
    """Assert that the current working directory is the reflex directory.

    Raises:
        Exit: If the current working directory is not the reflex directory.
    """
    if not constants.Config.FILE.exists():
        console.error(
            f"[cyan]{constants.Config.FILE}[/cyan] not found. Move to the root folder of your project, or run [bold]{constants.Reflex.MODULE_NAME} init[/bold] to start a new project."
        )
        raise click.exceptions.Exit(1)


def needs_reinit() -> bool:
    """Check if an app needs to be reinitialized.

    Returns:
        Whether the app needs to be reinitialized.
    """
    # Make sure the .reflex directory exists.
    if not environment.REFLEX_DIR.get().exists():
        return True

    # Make sure the .web directory exists in frontend mode.
    if not get_web_dir().exists():
        return True

    # If the template is out of date, then we need to re-init
    if not is_latest_template():
        return True

    if constants.IS_WINDOWS:
        console.warn(
            """Windows Subsystem for Linux (WSL) is recommended for improving initial install times."""
        )

        if windows_check_onedrive_in_path():
            console.warn(
                "Creating project directories in OneDrive may lead to performance issues. For optimal performance, It is recommended to avoid using OneDrive for your reflex app."
            )
    # No need to reinitialize if the app is already initialized.
    return False


def is_latest_template() -> bool:
    """Whether the app is using the latest template.

    Returns:
        Whether the app is using the latest template.
    """
    json_file = get_web_dir() / constants.Reflex.JSON
    if not json_file.exists():
        return False
    app_version = json.loads(json_file.read_text()).get("version")
    return app_version == constants.Reflex.VERSION


def validate_bun(bun_path: Path | None = None):
    """Validate bun if a custom bun path is specified to ensure the bun version meets requirements.

    Args:
        bun_path: The path to the bun executable. If None, the default bun path is used.

    Raises:
        Exit: If custom specified bun does not exist or does not meet requirements.
    """
    bun_path = bun_path or path_ops.get_bun_path()

    if bun_path is None:
        return

    if not path_ops.samefile(bun_path, constants.Bun.DEFAULT_PATH):
        console.info(f"Using custom Bun path: {bun_path}")
        bun_version = get_bun_version()
        if bun_version is None:
            console.error(
                "Failed to obtain bun version. Make sure the specified bun path in your config is correct."
            )
            raise click.exceptions.Exit(1)
        elif bun_version < version.parse(constants.Bun.MIN_VERSION):
            console.warn(
                f"Reflex requires bun version {constants.Bun.MIN_VERSION} or higher to run, but the detected version is "
                f"{bun_version}. If you have specified a custom bun path in your config, make sure to provide one "
                f"that satisfies the minimum version requirement. You can upgrade bun by running [bold]bun upgrade[/bold]."
            )


def validate_frontend_dependencies(init: bool = True):
    """Validate frontend dependencies to ensure they meet requirements.

    Args:
        init: whether running `reflex init`

    Raises:
        Exit: If the package manager is invalid.
    """
    if not init:
        try:
            get_js_package_executor(raise_on_none=True)
        except FileNotFoundError as e:
            raise click.exceptions.Exit(1) from e

    if prefer_npm_over_bun() and not check_node_version():
        node_version = get_node_version()
        console.error(
            f"Reflex requires node version {constants.Node.MIN_VERSION} or higher to run, but the detected version is {node_version}",
        )
        raise click.exceptions.Exit(1)


def ensure_reflex_installation_id() -> int | None:
    """Ensures that a reflex distinct id has been generated and stored in the reflex directory.

    Returns:
        Distinct id.
    """
    try:
        console.debug("Ensuring reflex installation id.")
        initialize_reflex_user_directory()
        installation_id_file = environment.REFLEX_DIR.get() / "installation_id"

        installation_id = None
        if installation_id_file.exists():
            with contextlib.suppress(Exception):
                installation_id = int(installation_id_file.read_text())
                # If anything goes wrong at all... just regenerate.
                # Like what? Examples:
                #     - file not exists
                #     - file not readable
                #     - content not parseable as an int

        if installation_id is None:
            installation_id = random.getrandbits(128)
            installation_id_file.write_text(str(installation_id))
    except Exception as e:
        console.debug(f"Failed to ensure reflex installation id: {e}")
        return None
    else:
        # If we get here, installation_id is definitely set
        return installation_id


def initialize_reflex_user_directory():
    """Initialize the reflex user directory."""
    console.debug(f"Creating {environment.REFLEX_DIR.get()}")
    # Create the reflex directory.
    path_ops.mkdir(environment.REFLEX_DIR.get())


def initialize_frontend_dependencies():
    """Initialize all the frontend dependencies."""
    # validate dependencies before install
    console.debug("Validating frontend dependencies.")
    validate_frontend_dependencies()
    # Install the frontend dependencies.
    console.debug("Installing or validating bun.")
    install_bun()
    # Set up the web directory.
    initialize_web_directory()


def check_db_used() -> bool:
    """Check if the database is used.

    Returns:
        True if the database is used.
    """
    return bool(get_config().db_url)


def check_redis_used() -> bool:
    """Check if Redis is used.

    Returns:
        True if Redis is used.
    """
    return bool(get_config().redis_url)


def check_db_initialized() -> bool:
    """Check if the database migrations are initialized.

    Returns:
        True if alembic is initialized (or if database is not used).
    """
    if (
        get_config().db_url is not None
        and not environment.ALEMBIC_CONFIG.get().exists()
    ):
        console.error(
            "Database is not initialized. Run [bold]reflex db init[/bold] first."
        )
        return False
    return True


def check_schema_up_to_date():
    """Check if the sqlmodel metadata matches the current database schema."""
    if get_config().db_url is None or not environment.ALEMBIC_CONFIG.get().exists():
        return
    with model.Model.get_db_engine().connect() as connection:
        try:
            if model.Model.alembic_autogenerate(
                connection=connection,
                write_migration_scripts=False,
            ):
                console.error(
                    "Detected database schema changes. Run [bold]reflex db makemigrations[/bold] "
                    "to generate migration scripts.",
                )
        except CommandError as command_error:
            if "Target database is not up to date." in str(command_error):
                console.error(
                    f"{command_error} Run [bold]reflex db migrate[/bold] to update database."
                )


def prompt_for_template_options(templates: list[Template]) -> str:
    """Prompt the user to specify a template.

    Args:
        templates: The templates to choose from.

    Returns:
        The template name the user selects.

    Raises:
        Exit: If the user does not select a template.
    """
    # Show the user the URLs of each template to preview.
    console.print("\nGet started with a template:")

    # Prompt the user to select a template.
    for index, template in enumerate(templates):
        console.print(f"({index}) {template.description}")

    template = console.ask(
        "Which template would you like to use?",
        choices=[str(i) for i in range(len(templates))],
        show_choices=False,
        default="0",
    )

    if not template:
        console.error("No template selected.")
        raise click.exceptions.Exit(1)

    try:
        template_index = int(template)
    except ValueError:
        console.error("Invalid template selected.")
        raise click.exceptions.Exit(1) from None

    if template_index < 0 or template_index >= len(templates):
        console.error("Invalid template selected.")
        raise click.exceptions.Exit(1)

    # Return the template.
    return templates[template_index].name


def fetch_app_templates(version: str) -> dict[str, Template]:
    """Fetch a dict of templates from the templates repo using github API.

    Args:
        version: The version of the templates to fetch.

    Returns:
        The dict of templates.
    """

    def get_release_by_tag(tag: str) -> dict | None:
        response = net.get(constants.Reflex.RELEASES_URL)
        response.raise_for_status()
        releases = response.json()
        for release in releases:
            if release["tag_name"] == f"v{tag}":
                return release
        return None

    release = get_release_by_tag(version)
    if release is None:
        console.warn(f"No templates known for version {version}")
        return {}

    assets = release.get("assets", [])
    asset = next((a for a in assets if a["name"] == "templates.json"), None)
    if asset is None:
        console.warn(f"Templates metadata not found for version {version}")
        return {}
    else:
        templates_url = asset["browser_download_url"]

    templates_data = net.get(templates_url, follow_redirects=True).json()["templates"]

    for template in templates_data:
        if template["name"] == "blank":
            template["code_url"] = ""
            continue
        template["code_url"] = next(
            (
                a["browser_download_url"]
                for a in assets
                if a["name"] == f"{template['name']}.zip"
            ),
            None,
        )

    filtered_templates = {}
    for tp in templates_data:
        if tp["hidden"] or tp["code_url"] is None:
            continue
        known_fields = {f.name for f in dataclasses.fields(Template)}
        filtered_templates[tp["name"]] = Template(
            **{k: v for k, v in tp.items() if k in known_fields}
        )
    return filtered_templates


def create_config_init_app_from_remote_template(app_name: str, template_url: str):
    """Create new rxconfig and initialize app using a remote template.

    Args:
        app_name: The name of the app.
        template_url: The path to the template source code as a zip file.

    Raises:
        Exit: If any download, file operations fail or unexpected zip file format.

    """
    # Create a temp directory for the zip download.
    try:
        temp_dir = tempfile.mkdtemp()
    except OSError as ose:
        console.error(f"Failed to create temp directory for download: {ose}")
        raise click.exceptions.Exit(1) from ose

    # Use httpx GET with redirects to download the zip file.
    zip_file_path: Path = Path(temp_dir) / "template.zip"
    try:
        # Note: following redirects can be risky. We only allow this for reflex built templates at the moment.
        response = net.get(template_url, follow_redirects=True)
        console.debug(f"Server responded download request: {response}")
        response.raise_for_status()
    except httpx.HTTPError as he:
        console.error(f"Failed to download the template: {he}")
        raise click.exceptions.Exit(1) from he
    try:
        zip_file_path.write_bytes(response.content)
        console.debug(f"Downloaded the zip to {zip_file_path}")
    except OSError as ose:
        console.error(f"Unable to write the downloaded zip to disk {ose}")
        raise click.exceptions.Exit(1) from ose

    # Create a temp directory for the zip extraction.
    try:
        unzip_dir = Path(tempfile.mkdtemp())
    except OSError as ose:
        console.error(f"Failed to create temp directory for extracting zip: {ose}")
        raise click.exceptions.Exit(1) from ose

    try:
        zipfile.ZipFile(zip_file_path).extractall(path=unzip_dir)
        # The zip file downloaded from github looks like:
        # repo-name-branch/**/*, so we need to remove the top level directory.
    except Exception as uze:
        console.error(f"Failed to unzip the template: {uze}")
        raise click.exceptions.Exit(1) from uze

    if len(subdirs := list(unzip_dir.iterdir())) != 1:
        console.error(f"Expected one directory in the zip, found {subdirs}")
        raise click.exceptions.Exit(1)

    template_dir = unzip_dir / subdirs[0]
    console.debug(f"Template folder is located at {template_dir}")

    # Move the rxconfig file here first.
    path_ops.mv(str(template_dir / constants.Config.FILE), constants.Config.FILE)
    new_config = get_config(reload=True)

    # Get the template app's name from rxconfig in case it is different than
    # the source code repo name on github.
    template_name = new_config.app_name

    create_config(app_name)
    initialize_app_directory(
        app_name,
        template_name=template_name,
        template_code_dir_name=template_name,
        template_dir=template_dir,
    )
    req_file = Path("requirements.txt")
    if req_file.exists() and len(req_file.read_text().splitlines()) > 1:
        console.info(
            "Run `pip install -r requirements.txt` to install the required python packages for this template."
        )
    #  Clean up the temp directories.
    shutil.rmtree(temp_dir)
    shutil.rmtree(unzip_dir)


def initialize_default_app(app_name: str):
    """Initialize the default app.

    Args:
        app_name: The name of the app.
    """
    create_config(app_name)
    initialize_app_directory(app_name)


def validate_and_create_app_using_remote_template(
    app_name: str, template: str, templates: dict[str, Template]
):
    """Validate and create an app using a remote template.

    Args:
        app_name: The name of the app.
        template: The name of the template.
        templates: The available templates.

    Raises:
        Exit: If the template is not found.
    """
    # If user selects a template, it needs to exist.
    if template in templates:
        from reflex_cli.v2.utils import hosting

        authenticated_token = hosting.authenticated_token()
        if not authenticated_token or not authenticated_token[0]:
            console.print(
                f"Please use `reflex login` to access the '{template}' template."
            )
            raise click.exceptions.Exit(3)

        template_url = templates[template].code_url
    else:
        template_parsed_url = urlparse(template)
        # Check if the template is a github repo.
        if template_parsed_url.hostname == "github.com":
            path = template_parsed_url.path.strip("/").removesuffix(".git")
            template_url = f"https://github.com/{path}/archive/main.zip"
        else:
            console.error(f"Template `{template}` not found or invalid.")
            raise click.exceptions.Exit(1)

    if template_url is None:
        return

    create_config_init_app_from_remote_template(
        app_name=app_name, template_url=template_url
    )


def fetch_remote_templates(
    template: str,
) -> tuple[str, dict[str, Template]]:
    """Fetch the available remote templates.

    Args:
        template: The name of the template.

    Returns:
        The selected template and the available templates.
    """
    available_templates = {}

    try:
        # Get the available templates
        available_templates = fetch_app_templates(constants.Reflex.VERSION)
    except Exception as e:
        console.warn("Failed to fetch templates. Falling back to default template.")
        console.debug(f"Error while fetching templates: {e}")
        template = constants.Templates.DEFAULT

    return template, available_templates


def initialize_app(app_name: str, template: str | None = None) -> str | None:
    """Initialize the app either from a remote template or a blank app. If the config file exists, it is considered as reinit.

    Args:
        app_name: The name of the app.
        template: The name of the template to use.

    Returns:
        The name of the template.

    Raises:
        Exit: If the template is not valid or unspecified.
    """
    # Local imports to avoid circular imports.
    from reflex.utils import telemetry

    # Check if the app is already initialized.
    if constants.Config.FILE.exists():
        telemetry.send("reinit")
        return

    templates: dict[str, Template] = {}

    # Don't fetch app templates if the user directly asked for DEFAULT.
    if template is not None and (template not in (constants.Templates.DEFAULT,)):
        template, templates = fetch_remote_templates(template)

    if template is None:
        template = prompt_for_template_options(get_init_cli_prompt_options())

        if template == constants.Templates.CHOOSE_TEMPLATES:
            redir.reflex_templates()
            raise click.exceptions.Exit(0)

    if template == constants.Templates.AI:
        redir.reflex_build_redirect()
        raise click.exceptions.Exit(0)

    # If the blank template is selected, create a blank app.
    if template == constants.Templates.DEFAULT:
        # Default app creation behavior: a blank app.
        initialize_default_app(app_name)
    else:
        validate_and_create_app_using_remote_template(
            app_name=app_name, template=template, templates=templates
        )

    telemetry.send("init", template=template)

    return template


def get_init_cli_prompt_options() -> list[Template]:
    """Get the CLI options for initializing a Reflex app.

    Returns:
        The CLI options.
    """
    return [
        Template(
            name=constants.Templates.DEFAULT,
            description="A blank Reflex app.",
            code_url="",
        ),
        Template(
            name=constants.Templates.AI,
            description="[bold]Try our free AI builder.",
            code_url="",
        ),
        Template(
            name=constants.Templates.CHOOSE_TEMPLATES,
            description="Premade templates built by the Reflex team.",
            code_url="",
        ),
    ]


def initialize_main_module_index_from_generation(app_name: str, generation_hash: str):
    """Overwrite the `index` function in the main module with reflex.build generated code.

    Args:
        app_name: The name of the app.
        generation_hash: The generation hash from reflex.build.

    Raises:
        GeneratedCodeHasNoFunctionDefsError: If the fetched code has no function definitions
            (the refactored reflex code is expected to have at least one root function defined).
    """
    # Download the reflex code for the generation.
    url = constants.Templates.REFLEX_BUILD_CODE_URL.format(
        generation_hash=generation_hash
    )
    resp = net.get(url)
    while resp.status_code == httpx.codes.SERVICE_UNAVAILABLE:
        console.debug("Waiting for the code to be generated...")
        time.sleep(1)
        resp = net.get(url)
    resp.raise_for_status()

    # Determine the name of the last function, which renders the generated code.
    defined_funcs = re.findall(r"def ([a-zA-Z_]+)\(", resp.text)
    if not defined_funcs:
        raise GeneratedCodeHasNoFunctionDefsError(
            f"No function definitions found in generated code from {url!r}."
        )
    render_func_name = defined_funcs[-1]

    def replace_content(_match: re.Match) -> str:
        return "\n".join(
            [
                resp.text,
                "",
                "def index() -> rx.Component:",
                f"    return {render_func_name}()",
                "",
                "",
            ],
        )

    main_module_path = Path(app_name, app_name + constants.Ext.PY)
    main_module_code = main_module_path.read_text()

    main_module_code = re.sub(
        r"def index\(\).*:\n([^\n]\s+.*\n+)+",
        replace_content,
        main_module_code,
    )
    # Make the app use light mode until flexgen enforces the conversion of
    # tailwind colors to radix colors.
    main_module_code = re.sub(
        r"app\s*=\s*rx\.App\(\s*\)",
        'app = rx.App(theme=rx.theme(color_mode="light"))',
        main_module_code,
    )
    main_module_path.write_text(main_module_code)


def format_address_width(address_width: str | None) -> int | None:
    """Cast address width to an int.

    Args:
        address_width: The address width.

    Returns:
        Address width int
    """
    try:
        return int(address_width) if address_width else None
    except ValueError:
        return None


def _retrieve_cpu_info() -> CpuInfo | None:
    """Retrieve the CPU info of the host.

    Returns:
        The CPU info.
    """
    platform_os = platform.system()
    cpuinfo = {}
    try:
        if platform_os == "Windows":
            cmd = 'powershell -Command "Get-CimInstance Win32_Processor | Select-Object -First 1 | Select-Object AddressWidth,Manufacturer,Name | ConvertTo-Json"'
            output = processes.execute_command_and_return_output(cmd)
            if output:
                cpu_data = json.loads(output)
                cpuinfo["address_width"] = cpu_data["AddressWidth"]
                cpuinfo["manufacturer_id"] = cpu_data["Manufacturer"]
                cpuinfo["model_name"] = cpu_data["Name"]
        elif platform_os == "Linux":
            output = processes.execute_command_and_return_output("lscpu")
            if output:
                lines = output.split("\n")
                for line in lines:
                    if "Architecture" in line:
                        cpuinfo["address_width"] = (
                            64 if line.split(":")[1].strip() == "x86_64" else 32
                        )
                    if "Vendor ID:" in line:
                        cpuinfo["manufacturer_id"] = line.split(":")[1].strip()
                    if "Model name" in line:
                        cpuinfo["model_name"] = line.split(":")[1].strip()
        elif platform_os == "Darwin":
            cpuinfo["address_width"] = format_address_width(
                processes.execute_command_and_return_output("getconf LONG_BIT")
            )
            cpuinfo["manufacturer_id"] = processes.execute_command_and_return_output(
                "sysctl -n machdep.cpu.brand_string"
            )
            cpuinfo["model_name"] = processes.execute_command_and_return_output(
                "uname -m"
            )
    except Exception as err:
        console.error(f"Failed to retrieve CPU info. {err}")
        return None

    return (
        CpuInfo(
            manufacturer_id=cpuinfo.get("manufacturer_id"),
            model_name=cpuinfo.get("model_name"),
            address_width=cpuinfo.get("address_width"),
        )
        if cpuinfo
        else None
    )


@functools.cache
def get_cpu_info() -> CpuInfo | None:
    """Get the CPU info of the underlining host.

    Returns:
        The CPU info.
    """
    cpu_info_file = environment.REFLEX_DIR.get() / "cpu_info.json"
    if cpu_info_file.exists() and (cpu_info := json.loads(cpu_info_file.read_text())):
        return CpuInfo(**cpu_info)
    cpu_info = _retrieve_cpu_info()
    if cpu_info:
        cpu_info_file.parent.mkdir(parents=True, exist_ok=True)
        cpu_info_file.write_text(json.dumps(dataclasses.asdict(cpu_info)))
    return cpu_info


def is_generation_hash(template: str) -> bool:
    """Check if the template looks like a generation hash.

    Args:
        template: The template name.

    Returns:
        True if the template is composed of 32 or more hex characters.
    """
    return re.match(r"^[0-9a-f]{32,}$", template) is not None


def get_user_tier():
    """Get the current user's tier.

    Returns:
        The current user's tier.
    """
    from reflex_cli.v2.utils import hosting

    authenticated_token = hosting.authenticated_token()
    return (
        authenticated_token[1].get("tier", "").lower()
        if authenticated_token[0]
        else "anonymous"
    )<|MERGE_RESOLUTION|>--- conflicted
+++ resolved
@@ -1004,19 +1004,9 @@
 def _compile_package_json():
     return templates.PACKAGE_JSON.render(
         scripts={
-<<<<<<< HEAD
             "dev": constants.PackageJson.Commands.DEV,
             "export": constants.PackageJson.Commands.EXPORT,
             "export_sitemap": constants.PackageJson.Commands.EXPORT_SITEMAP,
-=======
-            "dev": constants.PackageJson.Commands.DEV.format(flags=_turbopack_flag()),
-            "export": constants.PackageJson.Commands.EXPORT.format(
-                flags=_turbopack_flag()
-            ),
-            "export_sitemap": constants.PackageJson.Commands.EXPORT_SITEMAP.format(
-                flags=_turbopack_flag()
-            ),
->>>>>>> 96ff0b57
             "prod": constants.PackageJson.Commands.PROD,
         },
         dependencies=constants.PackageJson.DEPENDENCIES,
