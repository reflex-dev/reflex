--- conflicted
+++ resolved
@@ -15,11 +15,6 @@
 from types import ModuleType
 from typing import NamedTuple
 
-<<<<<<< HEAD
-import click
-=======
-from alembic.util.exc import CommandError
->>>>>>> b7230bd8
 from packaging import version
 from redis import Redis as RedisSync
 from redis.asyncio import Redis
