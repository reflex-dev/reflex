"""Everything related to fetching or initializing build prerequisites."""

from __future__ import annotations

import contextlib
import dataclasses
import functools
import importlib
import importlib.metadata
import importlib.util
import io
import json
import os
import platform
import random
import re
import shutil
import sys
import tempfile
import typing
import zipfile
from collections.abc import Callable, Sequence
from datetime import datetime
from pathlib import Path
from types import ModuleType
from typing import NamedTuple
from urllib.parse import urlparse

import click
import httpx
from alembic.util.exc import CommandError
from packaging import version
from redis import Redis as RedisSync
from redis.asyncio import Redis
from redis.exceptions import RedisError

from reflex import constants, model
from reflex.compiler import templates
from reflex.config import Config, environment, get_config
from reflex.utils import console, net, path_ops, processes, redir
from reflex.utils.decorator import once
from reflex.utils.exceptions import SystemPackageMissingError
from reflex.utils.format import format_library_name
from reflex.utils.registry import get_npm_registry

if typing.TYPE_CHECKING:
    from reflex.app import App


class AppInfo(NamedTuple):
    """A tuple containing the app instance and module."""

    app: App
    module: ModuleType


@dataclasses.dataclass(frozen=True)
class Template:
    """A template for a Reflex app."""

    name: str
    description: str
    code_url: str


@dataclasses.dataclass(frozen=True)
class CpuInfo:
    """Model to save cpu info."""

    manufacturer_id: str | None
    model_name: str | None
    address_width: int | None


def get_web_dir() -> Path:
    """Get the working directory for the next.js commands.

    Can be overridden with REFLEX_WEB_WORKDIR.

    Returns:
        The working directory.
    """
    return environment.REFLEX_WEB_WORKDIR.get()


def get_states_dir() -> Path:
    """Get the working directory for the states.

    Can be overridden with REFLEX_STATES_WORKDIR.

    Returns:
        The working directory.
    """
    return environment.REFLEX_STATES_WORKDIR.get()


def get_backend_dir() -> Path:
    """Get the working directory for the backend.

    Returns:
        The working directory.
    """
    return get_web_dir() / constants.Dirs.BACKEND


def check_latest_package_version(package_name: str):
    """Check if the latest version of the package is installed.

    Args:
        package_name: The name of the package.
    """
    if environment.REFLEX_CHECK_LATEST_VERSION.get() is False:
        return
    try:
        console.debug(f"Checking for the latest version of {package_name}...")
        # Get the latest version from PyPI
        current_version = importlib.metadata.version(package_name)
        url = f"https://pypi.org/pypi/{package_name}/json"
        response = net.get(url)
        latest_version = response.json()["info"]["version"]
        console.debug(f"Latest version of {package_name}: {latest_version}")
        if get_or_set_last_reflex_version_check_datetime():
            # Versions were already checked and saved in reflex.json, no need to warn again
            return
        if version.parse(current_version) < version.parse(latest_version):
            # Show a warning when the host version is older than PyPI version
            console.warn(
                f"Your version ({current_version}) of {package_name} is out of date. Upgrade to {latest_version} with 'pip install {package_name} --upgrade'"
            )
    except Exception:
        console.debug(f"Failed to check for the latest version of {package_name}.")


def get_or_set_last_reflex_version_check_datetime():
    """Get the last time a check was made for the latest reflex version.
    This is typically useful for cases where the host reflex version is
    less than that on Pypi.

    Returns:
        The last version check datetime.
    """
    reflex_json_file = get_web_dir() / constants.Reflex.JSON
    if not reflex_json_file.exists():
        return None
    # Open and read the file
    data = json.loads(reflex_json_file.read_text())
    last_version_check_datetime = data.get("last_version_check_datetime")
    if not last_version_check_datetime:
        data.update({"last_version_check_datetime": str(datetime.now())})
        path_ops.update_json_file(reflex_json_file, data)
    return last_version_check_datetime


def set_last_reflex_run_time():
    """Set the last Reflex run time."""
    path_ops.update_json_file(
        get_web_dir() / constants.Reflex.JSON,
        {"last_reflex_run_datetime": str(datetime.now())},
    )


def check_node_version() -> bool:
    """Check the version of Node.js.

    Returns:
        Whether the version of Node.js is valid.
    """
    current_version = get_node_version()
    return current_version is not None and current_version >= version.parse(
        constants.Node.MIN_VERSION
    )


def get_node_version() -> version.Version | None:
    """Get the version of node.

    Returns:
        The version of node.
    """
    node_path = path_ops.get_node_path()
    if node_path is None:
        return None
    try:
        result = processes.new_process([node_path, "-v"], run=True)
        # The output will be in the form "vX.Y.Z", but version.parse() can handle it
        return version.parse(result.stdout)
    except (FileNotFoundError, TypeError):
        return None


def get_bun_version(bun_path: Path | None = None) -> version.Version | None:
    """Get the version of bun.

    Args:
        bun_path: The path to the bun executable.

    Returns:
        The version of bun.
    """
    bun_path = bun_path or path_ops.get_bun_path()
    if bun_path is None:
        return None
    try:
        # Run the bun -v command and capture the output
        result = processes.new_process([str(bun_path), "-v"], run=True)
        return version.parse(str(result.stdout))
    except FileNotFoundError:
        return None
    except version.InvalidVersion as e:
        console.warn(
            f"The detected bun version ({e.args[0]}) is not valid. Defaulting to None."
        )
        return None


def prefer_npm_over_bun() -> bool:
    """Check if npm should be preferred over bun.

    Returns:
        If npm should be preferred over bun.
    """
    return npm_escape_hatch() or (
        constants.IS_WINDOWS and windows_check_onedrive_in_path()
    )


def get_nodejs_compatible_package_managers(
    raise_on_none: bool = True,
) -> Sequence[str]:
    """Get the package manager executable for installation. Typically, bun is used for installation.

    Args:
        raise_on_none: Whether to raise an error if the package manager is not found.

    Returns:
        The path to the package manager.

    Raises:
        FileNotFoundError: If the package manager is not found and raise_on_none is True.
    """
    bun_package_manager = (
        str(bun_path) if (bun_path := path_ops.get_bun_path()) else None
    )

    npm_package_manager = (
        str(npm_path) if (npm_path := path_ops.get_npm_path()) else None
    )

    if prefer_npm_over_bun():
        package_managers = [npm_package_manager, bun_package_manager]
    else:
        package_managers = [bun_package_manager, npm_package_manager]

    package_managers = list(filter(None, package_managers))

    if not package_managers and raise_on_none:
        msg = "Bun or npm not found. You might need to rerun `reflex init` or install either."
        raise FileNotFoundError(msg)

    return package_managers


def is_outdated_nodejs_installed():
    """Check if the installed Node.js version is outdated.

    Returns:
        If the installed Node.js version is outdated.
    """
    current_version = get_node_version()
    if current_version is not None and current_version < version.parse(
        constants.Node.MIN_VERSION
    ):
        console.warn(
            f"Your version ({current_version}) of Node.js is out of date. Upgrade to {constants.Node.MIN_VERSION} or higher."
        )
        return True
    return False


def get_js_package_executor(raise_on_none: bool = False) -> Sequence[Sequence[str]]:
    """Get the paths to package managers for running commands. Ordered by preference.
    This is currently identical to get_install_package_managers, but may change in the future.

    Args:
        raise_on_none: Whether to raise an error if no package managers is not found.

    Returns:
        The paths to the package managers as a list of lists, where each list is the command to run and its arguments.

    Raises:
        FileNotFoundError: If no package managers are found and raise_on_none is True.
    """
    bun_package_manager = (
        [str(bun_path)] + (["--bun"] if is_outdated_nodejs_installed() else [])
        if (bun_path := path_ops.get_bun_path())
        else None
    )

    npm_package_manager = (
        [str(npm_path)] if (npm_path := path_ops.get_npm_path()) else None
    )

    if prefer_npm_over_bun():
        package_managers = [npm_package_manager, bun_package_manager]
    else:
        package_managers = [bun_package_manager, npm_package_manager]

    package_managers = list(filter(None, package_managers))

    if not package_managers and raise_on_none:
        msg = "Bun or npm not found. You might need to rerun `reflex init` or install either."
        raise FileNotFoundError(msg)

    return package_managers


def windows_check_onedrive_in_path() -> bool:
    """For windows, check if oneDrive is present in the project dir path.

    Returns:
        If oneDrive is in the path of the project directory.
    """
    return "onedrive" in str(Path.cwd()).lower()


def npm_escape_hatch() -> bool:
    """If the user sets REFLEX_USE_NPM, prefer npm over bun.

    Returns:
        If the user has set REFLEX_USE_NPM.
    """
    return environment.REFLEX_USE_NPM.get()


def _check_app_name(config: Config):
    """Check if the app name is set in the config.

    Args:
        config: The config object.

    Raises:
        RuntimeError: If the app name is not set in the config.
    """
    if not config.app_name:
        msg = (
            "Cannot get the app module because `app_name` is not set in rxconfig! "
            "If this error occurs in a reflex test case, ensure that `get_app` is mocked."
        )
        raise RuntimeError(msg)


def get_app(reload: bool = False) -> ModuleType:
    """Get the app module based on the default config.

    Args:
        reload: Re-import the app module from disk

    Returns:
        The app based on the default config.

    Raises:
        Exception: If an error occurs while getting the app module.
    """
    from reflex.utils import telemetry

    try:
        config = get_config()

        _check_app_name(config)

        module = config.module
        sys.path.insert(0, str(Path.cwd()))
        app = (
            __import__(module, fromlist=(constants.CompileVars.APP,))
            if not config.app_module
            else config.app_module
        )
        if reload:
            from reflex.page import DECORATED_PAGES
            from reflex.state import reload_state_module

            # Reset rx.State subclasses to avoid conflict when reloading.
            reload_state_module(module=module)

            DECORATED_PAGES.clear()

            # Reload the app module.
            importlib.reload(app)
    except Exception as ex:
        telemetry.send_error(ex, context="frontend")
        raise
    else:
        return app


def get_and_validate_app(
    reload: bool = False, check_if_schema_up_to_date: bool = False
) -> AppInfo:
    """Get the app instance based on the default config and validate it.

    Args:
        reload: Re-import the app module from disk
        check_if_schema_up_to_date: If True, check if the schema is up to date.

    Returns:
        The app instance and the app module.

    Raises:
        RuntimeError: If the app instance is not an instance of rx.App.
    """
    from reflex.app import App

    app_module = get_app(reload=reload)
    app = getattr(app_module, constants.CompileVars.APP)
    if not isinstance(app, App):
<<<<<<< HEAD
        raise RuntimeError(
            "The app instance in the specified app_module_import in rxconfig must be an instance of rx.App."
        )

    if check_if_schema_up_to_date:
        check_schema_up_to_date()

=======
        msg = "The app instance in the specified app_module_import in rxconfig must be an instance of rx.App."
        raise RuntimeError(msg)
>>>>>>> 24cf7642
    return AppInfo(app=app, module=app_module)


def validate_app(
    reload: bool = False, check_if_schema_up_to_date: bool = False
) -> None:
    """Validate the app instance based on the default config.

    Args:
        reload: Re-import the app module from disk
        check_if_schema_up_to_date: If True, check if the schema is up to date.
    """
    get_and_validate_app(
        reload=reload, check_if_schema_up_to_date=check_if_schema_up_to_date
    )


def get_compiled_app(
    reload: bool = False,
    export: bool = False,
    dry_run: bool = False,
    check_if_schema_up_to_date: bool = False,
) -> ModuleType:
    """Get the app module based on the default config after first compiling it.

    Args:
        reload: Re-import the app module from disk
        export: Compile the app for export
        dry_run: If True, do not write the compiled app to disk.
        check_if_schema_up_to_date: If True, check if the schema is up to date.

    Returns:
        The compiled app based on the default config.
    """
    app, app_module = get_and_validate_app(
        reload=reload, check_if_schema_up_to_date=check_if_schema_up_to_date
    )
    # For py3.9 compatibility when redis is used, we MUST add any decorator pages
    # before compiling the app in a thread to avoid event loop error (REF-2172).
    app._apply_decorated_pages()
    app._compile(export=export, dry_run=dry_run)
    return app_module


def compile_app(
    reload: bool = False,
    export: bool = False,
    dry_run: bool = False,
    check_if_schema_up_to_date: bool = False,
) -> None:
    """Compile the app module based on the default config.

    Args:
        reload: Re-import the app module from disk
        export: Compile the app for export
        dry_run: If True, do not write the compiled app to disk.
        check_if_schema_up_to_date: If True, check if the schema is up to date.
    """
    get_compiled_app(
        reload=reload,
        export=export,
        dry_run=dry_run,
        check_if_schema_up_to_date=check_if_schema_up_to_date,
    )


def _can_colorize() -> bool:
    """Check if the output can be colorized.

    Copied from _colorize.can_colorize.

    https://raw.githubusercontent.com/python/cpython/refs/heads/main/Lib/_colorize.py

    Returns:
        If the output can be colorized
    """
    file = sys.stdout

    if not sys.flags.ignore_environment:
        if os.environ.get("PYTHON_COLORS") == "0":
            return False
        if os.environ.get("PYTHON_COLORS") == "1":
            return True
    if os.environ.get("NO_COLOR"):
        return False
    if os.environ.get("FORCE_COLOR"):
        return True
    if os.environ.get("TERM") == "dumb":
        return False

    if not hasattr(file, "fileno"):
        return False

    if sys.platform == "win32":
        try:
            import nt

            if not nt._supports_virtual_terminal():
                return False
        except (ImportError, AttributeError):
            return False

    try:
        return os.isatty(file.fileno())
    except io.UnsupportedOperation:
        return file.isatty()


def compile_or_validate_app(
    compile: bool = False, check_if_schema_up_to_date: bool = False
) -> bool:
    """Compile or validate the app module based on the default config.

    Args:
        compile: Whether to compile the app.
        check_if_schema_up_to_date: If True, check if the schema is up to date.

    Returns:
        If the app is compiled successfully.
    """
    try:
        if compile:
            compile_app(check_if_schema_up_to_date=check_if_schema_up_to_date)
        else:
            validate_app(check_if_schema_up_to_date=check_if_schema_up_to_date)
    except Exception as e:
        if isinstance(e, click.exceptions.Exit):
            return False

        import traceback

        sys_exception = sys.exception()

        try:
            colorize = _can_colorize()
            traceback.print_exception(e, colorize=colorize)  # pyright: ignore[reportCallIssue]
        except Exception:
            traceback.print_exception(sys_exception)
        return False
    return True


def get_redis() -> Redis | None:
    """Get the asynchronous redis client.

    Returns:
        The asynchronous redis client.
    """
    if (redis_url := parse_redis_url()) is not None:
        return Redis.from_url(
            redis_url,
            retry_on_error=[RedisError],
        )
    return None


def get_redis_sync() -> RedisSync | None:
    """Get the synchronous redis client.

    Returns:
        The synchronous redis client.
    """
    if (redis_url := parse_redis_url()) is not None:
        return RedisSync.from_url(
            redis_url,
            retry_on_error=[RedisError],
        )
    return None


def parse_redis_url() -> str | None:
    """Parse the REDIS_URL in config if applicable.

    Returns:
        If url is non-empty, return the URL as it is.

    Raises:
        ValueError: If the REDIS_URL is not a supported scheme.
    """
    config = get_config()
    if not config.redis_url:
        return None
    if not config.redis_url.startswith(("redis://", "rediss://", "unix://")):
        msg = "REDIS_URL must start with 'redis://', 'rediss://', or 'unix://'."
        raise ValueError(msg)
    return config.redis_url


async def get_redis_status() -> dict[str, bool | None]:
    """Checks the status of the Redis connection.

    Attempts to connect to Redis and send a ping command to verify connectivity.

    Returns:
        The status of the Redis connection.
    """
    try:
        status = True
        redis_client = get_redis_sync()
        if redis_client is not None:
            redis_client.ping()
        else:
            status = None
    except RedisError:
        status = False

    return {"redis": status}


def validate_app_name(app_name: str | None = None) -> str:
    """Validate the app name.

    The default app name is the name of the current directory.

    Args:
        app_name: the name passed by user during reflex init

    Returns:
        The app name after validation.

    Raises:
        Exit: if the app directory name is reflex or if the name is not standard for a python package name.
    """
    app_name = app_name if app_name else Path.cwd().name.replace("-", "_")
    # Make sure the app is not named "reflex".
    if app_name.lower() == constants.Reflex.MODULE_NAME:
        console.error(
            f"The app directory cannot be named [bold]{constants.Reflex.MODULE_NAME}[/bold]."
        )
        raise click.exceptions.Exit(1)

    # Make sure the app name is standard for a python package name.
    if not re.match(r"^[a-zA-Z][a-zA-Z0-9_]*$", app_name):
        console.error(
            "The app directory name must start with a letter and can contain letters, numbers, and underscores."
        )
        raise click.exceptions.Exit(1)

    return app_name


def rename_path_up_tree(full_path: str | Path, old_name: str, new_name: str) -> Path:
    """Rename all instances of `old_name` in the path (file and directories) to `new_name`.
    The renaming stops when we reach the directory containing `rxconfig.py`.

    Args:
        full_path: The full path to start renaming from.
        old_name: The name to be replaced.
        new_name: The replacement name.

    Returns:
         The updated path after renaming.
    """
    current_path = Path(full_path)
    new_path = None

    while True:
        directory, base = current_path.parent, current_path.name
        # Stop renaming when we reach the root dir (which contains rxconfig.py)
        if current_path.is_dir() and (current_path / "rxconfig.py").exists():
            new_path = current_path
            break

        if old_name == base.removesuffix(constants.Ext.PY):
            new_base = base.replace(old_name, new_name)
            new_path = directory / new_base
            current_path.rename(new_path)
            console.debug(f"Renamed {current_path} -> {new_path}")
            current_path = new_path
        else:
            new_path = current_path

        # Move up the directory tree
        current_path = directory

    return new_path


def rename_app(new_app_name: str, loglevel: constants.LogLevel):
    """Rename the app directory.

    Args:
        new_app_name: The new name for the app.
        loglevel: The log level to use.

    Raises:
        Exit: If the command is not ran in the root dir or the app module cannot be imported.
    """
    # Set the log level.
    console.set_log_level(loglevel)

    if not constants.Config.FILE.exists():
        console.error(
            "No rxconfig.py found. Make sure you are in the root directory of your app."
        )
        raise click.exceptions.Exit(1)

    sys.path.insert(0, str(Path.cwd()))

    config = get_config()
    module_path = importlib.util.find_spec(config.module)
    if module_path is None:
        console.error(f"Could not find module {config.module}.")
        raise click.exceptions.Exit(1)

    if not module_path.origin:
        console.error(f"Could not find origin for module {config.module}.")
        raise click.exceptions.Exit(1)
    console.info(f"Renaming app directory to {new_app_name}.")
    process_directory(
        Path.cwd(),
        config.app_name,
        new_app_name,
        exclude_dirs=[constants.Dirs.WEB, constants.Dirs.APP_ASSETS],
    )

    rename_path_up_tree(Path(module_path.origin), config.app_name, new_app_name)

    console.success(f"App directory renamed to [bold]{new_app_name}[/bold].")


def rename_imports_and_app_name(file_path: str | Path, old_name: str, new_name: str):
    """Rename imports the file using string replacement as well as app_name in rxconfig.py.

    Args:
        file_path: The file to process.
        old_name: The old name to replace.
        new_name: The new name to use.
    """
    file_path = Path(file_path)
    content = file_path.read_text()

    # Replace `from old_name.` or `from old_name` with `from new_name`
    content = re.sub(
        rf"\bfrom {re.escape(old_name)}(\b|\.|\s)",
        lambda match: f"from {new_name}{match.group(1)}",
        content,
    )

    # Replace `import old_name` with `import new_name`
    content = re.sub(
        rf"\bimport {re.escape(old_name)}\b",
        f"import {new_name}",
        content,
    )

    # Replace `app_name="old_name"` in rx.Config
    content = re.sub(
        rf'\bapp_name\s*=\s*["\']{re.escape(old_name)}["\']',
        f'app_name="{new_name}"',
        content,
    )

    # Replace positional argument `"old_name"` in rx.Config
    content = re.sub(
        rf'\brx\.Config\(\s*["\']{re.escape(old_name)}["\']',
        f'rx.Config("{new_name}"',
        content,
    )

    file_path.write_text(content)


def process_directory(
    directory: str | Path,
    old_name: str,
    new_name: str,
    exclude_dirs: list | None = None,
    extensions: list | None = None,
):
    """Process files with specified extensions in a directory, excluding specified directories.

    Args:
        directory: The root directory to process.
        old_name: The old name to replace.
        new_name: The new name to use.
        exclude_dirs: List of directory names to exclude. Defaults to None.
        extensions: List of file extensions to process.
    """
    exclude_dirs = exclude_dirs or []
    extensions = extensions or [
        constants.Ext.PY,
        constants.Ext.MD,
    ]  # include .md files, typically used in reflex-web.
    extensions_set = {ext.lstrip(".") for ext in extensions}
    directory = Path(directory)

    root_exclude_dirs = {directory / exclude_dir for exclude_dir in exclude_dirs}

    files = (
        p.resolve()
        for p in directory.glob("**/*")
        if p.is_file() and p.suffix.lstrip(".") in extensions_set
    )

    for file_path in files:
        if not any(
            file_path.is_relative_to(exclude_dir) for exclude_dir in root_exclude_dirs
        ):
            rename_imports_and_app_name(file_path, old_name, new_name)


def create_config(app_name: str):
    """Create a new rxconfig file.

    Args:
        app_name: The name of the app.
    """
    # Import here to avoid circular imports.
    from reflex.compiler import templates

    config_name = f"{re.sub(r'[^a-zA-Z]', '', app_name).capitalize()}Config"

    console.debug(f"Creating {constants.Config.FILE}")
    constants.Config.FILE.write_text(
        templates.RXCONFIG.render(app_name=app_name, config_name=config_name)
    )


def initialize_gitignore(
    gitignore_file: Path = constants.GitIgnore.FILE,
    files_to_ignore: set[str] | list[str] = constants.GitIgnore.DEFAULTS,
):
    """Initialize the template .gitignore file.

    Args:
        gitignore_file: The .gitignore file to create.
        files_to_ignore: The files to add to the .gitignore file.
    """
    # Combine with the current ignored files.
    current_ignore: list[str] = []
    if gitignore_file.exists():
        current_ignore = [ln.strip() for ln in gitignore_file.read_text().splitlines()]

    if files_to_ignore == current_ignore:
        console.debug(f"{gitignore_file} already up to date.")
        return
    files_to_ignore = [ln for ln in files_to_ignore if ln not in current_ignore]
    files_to_ignore += current_ignore

    # Write files to the .gitignore file.
    gitignore_file.touch(exist_ok=True)
    console.debug(f"Creating {gitignore_file}")
    gitignore_file.write_text("\n".join(files_to_ignore) + "\n")


def initialize_requirements_txt() -> bool:
    """Initialize the requirements.txt file.
    If absent and no pyproject.toml file exists, generate one for the user.
    If the requirements.txt does not have reflex as dependency,
    generate a requirement pinning current version and append to
    the requirements.txt file.

    Returns:
        True if the user has to update the requirements.txt file.

    Raises:
        Exit: If the requirements.txt file cannot be read or written to.
    """
    requirements_file_path = Path(constants.RequirementsTxt.FILE)
    if (
        not requirements_file_path.exists()
        and Path(constants.PyprojectToml.FILE).exists()
    ):
        return True

    requirements_file_path.touch(exist_ok=True)

    for encoding in [None, "utf-8"]:
        try:
            content = requirements_file_path.read_text(encoding)
            break
        except UnicodeDecodeError:
            continue
        except Exception as e:
            console.error(f"Failed to read {requirements_file_path}.")
            raise click.exceptions.Exit(1) from e
    else:
        return True

    for line in content.splitlines():
        if re.match(r"^reflex[^a-zA-Z0-9]", line):
            console.debug(f"{requirements_file_path} already has reflex as dependency.")
            return False

    console.debug(
        f"Appending {constants.RequirementsTxt.DEFAULTS_STUB} to {requirements_file_path}"
    )
    with requirements_file_path.open("a", encoding=encoding) as f:
        f.write(
            "\n" + constants.RequirementsTxt.DEFAULTS_STUB + constants.Reflex.VERSION
        )

    return False


def initialize_app_directory(
    app_name: str,
    template_name: str = constants.Templates.DEFAULT,
    template_code_dir_name: str | None = None,
    template_dir: Path | None = None,
):
    """Initialize the app directory on reflex init.

    Args:
        app_name: The name of the app.
        template_name: The name of the template to use.
        template_code_dir_name: The name of the code directory in the template.
        template_dir: The directory of the template source files.

    Raises:
        Exit: If template_name, template_code_dir_name, template_dir combination is not supported.
    """
    console.log("Initializing the app directory.")

    # By default, use the blank template from local assets.
    if template_name == constants.Templates.DEFAULT:
        if template_code_dir_name is not None or template_dir is not None:
            console.error(
                f"Only {template_name=} should be provided, got {template_code_dir_name=}, {template_dir=}."
            )
            raise click.exceptions.Exit(1)
        template_code_dir_name = constants.Templates.Dirs.CODE
        template_dir = Path(constants.Templates.Dirs.BASE, "apps", template_name)
    else:
        if template_code_dir_name is None or template_dir is None:
            console.error(
                f"For `{template_name}` template, `template_code_dir_name` and `template_dir` should both be provided."
            )
            raise click.exceptions.Exit(1)

    console.debug(f"Using {template_name=} {template_dir=} {template_code_dir_name=}.")

    # Remove __pycache__ dirs in template directory and current directory.
    for pycache_dir in [
        *template_dir.glob("**/__pycache__"),
        *Path.cwd().glob("**/__pycache__"),
    ]:
        shutil.rmtree(pycache_dir, ignore_errors=True)

    for file in template_dir.iterdir():
        # Copy the file to current directory but keep the name the same.
        path_ops.cp(str(file), file.name)

    # Rename the template app to the app name.
    path_ops.mv(template_code_dir_name, app_name)
    path_ops.mv(
        Path(app_name) / (template_name + constants.Ext.PY),
        Path(app_name) / (app_name + constants.Ext.PY),
    )

    # Fix up the imports.
    path_ops.find_replace(
        app_name,
        f"from {template_name}",
        f"from {app_name}",
    )


def get_project_hash(raise_on_fail: bool = False) -> int | None:
    """Get the project hash from the reflex.json file if the file exists.

    Args:
        raise_on_fail: Whether to raise an error if the file does not exist.

    Returns:
        project_hash: The app hash.
    """
    json_file = get_web_dir() / constants.Reflex.JSON
    if not json_file.exists() and not raise_on_fail:
        return None
    data = json.loads(json_file.read_text())
    return data.get("project_hash")


def initialize_web_directory():
    """Initialize the web directory on reflex init."""
    console.log("Initializing the web directory.")

    # Reuse the hash if one is already created, so we don't over-write it when running reflex init
    project_hash = get_project_hash()

    console.debug(f"Copying {constants.Templates.Dirs.WEB_TEMPLATE} to {get_web_dir()}")
    path_ops.copy_tree(constants.Templates.Dirs.WEB_TEMPLATE, str(get_web_dir()))

    console.debug("Initializing the web directory.")
    initialize_package_json()

    console.debug("Initializing the bun config file.")
    initialize_bun_config()

    console.debug("Initializing the .npmrc file.")
    initialize_npmrc()

    console.debug("Initializing the public directory.")
    path_ops.mkdir(get_web_dir() / constants.Dirs.PUBLIC)

    console.debug("Initializing the next.config.js file.")
    update_next_config()

    console.debug("Initializing the reflex.json file.")
    # Initialize the reflex json file.
    init_reflex_json(project_hash=project_hash)


@once
def _turbopack_flag() -> str:
    return " --turbopack" if environment.REFLEX_USE_TURBOPACK.get() else ""


def _compile_package_json():
    return templates.PACKAGE_JSON.render(
        scripts={
            "dev": constants.PackageJson.Commands.DEV.format(flags=_turbopack_flag()),
            "export": constants.PackageJson.Commands.EXPORT.format(
                flags=_turbopack_flag()
            ),
            "export_sitemap": constants.PackageJson.Commands.EXPORT_SITEMAP.format(
                flags=_turbopack_flag()
            ),
            "prod": constants.PackageJson.Commands.PROD,
        },
        dependencies=constants.PackageJson.DEPENDENCIES,
        dev_dependencies=constants.PackageJson.DEV_DEPENDENCIES,
        overrides=constants.PackageJson.OVERRIDES,
    )


def initialize_package_json():
    """Render and write in .web the package.json file."""
    output_path = get_web_dir() / constants.PackageJson.PATH
    output_path.write_text(_compile_package_json())


def initialize_bun_config():
    """Initialize the bun config file."""
    bun_config_path = get_web_dir() / constants.Bun.CONFIG_PATH

    if (custom_bunfig := Path(constants.Bun.CONFIG_PATH)).exists():
        bunfig_content = custom_bunfig.read_text()
        console.info(f"Copying custom bunfig.toml inside {get_web_dir()} folder")
    else:
        best_registry = get_npm_registry()
        bunfig_content = constants.Bun.DEFAULT_CONFIG.format(registry=best_registry)

    bun_config_path.write_text(bunfig_content)


def initialize_npmrc():
    """Initialize the .npmrc file."""
    npmrc_path = get_web_dir() / constants.Node.CONFIG_PATH

    if (custom_npmrc := Path(constants.Node.CONFIG_PATH)).exists():
        npmrc_content = custom_npmrc.read_text()
        console.info(f"Copying custom .npmrc inside {get_web_dir()} folder")
    else:
        best_registry = get_npm_registry()
        npmrc_content = constants.Node.DEFAULT_CONFIG.format(registry=best_registry)

    npmrc_path.write_text(npmrc_content)


def init_reflex_json(project_hash: int | None):
    """Write the hash of the Reflex project to a REFLEX_JSON.

    Reuse the hash if one is already created, therefore do not
    overwrite it every time we run the reflex init command
    .

    Args:
        project_hash: The app hash.
    """
    if project_hash is not None:
        console.debug(f"Project hash is already set to {project_hash}.")
    else:
        # Get a random project hash.
        project_hash = random.getrandbits(128)
        console.debug(f"Setting project hash to {project_hash}.")

    # Write the hash and version to the reflex json file.
    reflex_json = {
        "version": constants.Reflex.VERSION,
        "project_hash": project_hash,
    }
    path_ops.update_json_file(get_web_dir() / constants.Reflex.JSON, reflex_json)


def update_next_config(
    export: bool = False, transpile_packages: list[str] | None = None
):
    """Update Next.js config from Reflex config.

    Args:
        export: if the method run during reflex export.
        transpile_packages: list of packages to transpile via next.config.js.
    """
    next_config_file = get_web_dir() / constants.Next.CONFIG_FILE

    next_config = _update_next_config(
        get_config(), export=export, transpile_packages=transpile_packages
    )

    # Overwriting the next.config.js triggers a full server reload, so make sure
    # there is actually a diff.
    orig_next_config = next_config_file.read_text() if next_config_file.exists() else ""
    if orig_next_config != next_config:
        next_config_file.write_text(next_config)


def _update_next_config(
    config: Config, export: bool = False, transpile_packages: list[str] | None = None
):
    next_config = {
        "basePath": config.frontend_path or "",
        "compress": config.next_compression,
        "trailingSlash": True,
        "staticPageGenerationTimeout": config.static_page_generation_timeout,
    }
    if not config.next_dev_indicators:
        next_config["devIndicators"] = False

    if transpile_packages:
        next_config["transpilePackages"] = list(
            dict.fromkeys([format_library_name(p) for p in transpile_packages])
        )
    if export:
        next_config["output"] = "export"
        next_config["distDir"] = constants.Dirs.STATIC

    next_config_json = re.sub(r'"([^"]+)"(?=:)', r"\1", json.dumps(next_config))
    return f"module.exports = {next_config_json};"


def remove_existing_bun_installation():
    """Remove existing bun installation."""
    console.debug("Removing existing bun installation.")
    if Path(get_config().bun_path).exists():
        path_ops.rm(constants.Bun.ROOT_PATH)


def download_and_run(url: str, *args, show_status: bool = False, **env):
    """Download and run a script.

    Args:
        url: The url of the script.
        args: The arguments to pass to the script.
        show_status: Whether to show the status of the script.
        env: The environment variables to use.

    Raises:
        Exit: If the script fails to download.
    """
    # Download the script
    console.debug(f"Downloading {url}")
    try:
        response = net.get(url)
        response.raise_for_status()
    except httpx.HTTPError as e:
        console.error(
            f"Failed to download bun install script. You can install or update bun manually from https://bun.sh \n{e}"
        )
        raise click.exceptions.Exit(1) from None

    # Save the script to a temporary file.
    with tempfile.NamedTemporaryFile() as tempfile_file:
        script = Path(tempfile_file.name)

        script.write_text(response.text)

        # Run the script.
        env = {**os.environ, **env}
        process = processes.new_process(["bash", str(script), *args], env=env)
        show = processes.show_status if show_status else processes.show_logs
        show(f"Installing {url}", process)


def install_bun():
    """Install bun onto the user's system.

    Raises:
        SystemPackageMissingError: If "unzip" is missing.
    """
    one_drive_in_path = windows_check_onedrive_in_path()
    if constants.IS_WINDOWS and one_drive_in_path:
        console.warn(
            "Creating project directories in OneDrive is not recommended for bun usage on windows. This will fallback to npm."
        )

    bun_path = path_ops.get_bun_path()

    # Skip if bun is already installed.
    if (
        bun_path
        and (current_version := get_bun_version(bun_path=bun_path))
        and current_version >= version.parse(constants.Bun.MIN_VERSION)
    ):
        console.debug("Skipping bun installation as it is already installed.")
        return

    if bun_path and path_ops.use_system_bun():
        validate_bun(bun_path=bun_path)
        return

    #  if unzip is installed
    if constants.IS_WINDOWS:
        processes.new_process(
            [
                "powershell",
                "-c",
                f"irm {constants.Bun.WINDOWS_INSTALL_URL}|iex",
            ],
            env={
                "BUN_INSTALL": str(constants.Bun.ROOT_PATH),
                "BUN_VERSION": constants.Bun.VERSION,
            },
            shell=True,
            run=True,
            show_logs=console.is_debug(),
        )
    else:
        if path_ops.which("unzip") is None:
            msg = "unzip"
            raise SystemPackageMissingError(msg)

        # Run the bun install script.
        download_and_run(
            constants.Bun.INSTALL_URL,
            f"bun-v{constants.Bun.VERSION}",
            BUN_INSTALL=str(constants.Bun.ROOT_PATH),
            BUN_VERSION=str(constants.Bun.VERSION),
        )


def _write_cached_procedure_file(payload: str, cache_file: str | Path):
    cache_file = Path(cache_file)
    cache_file.write_text(payload)


def _read_cached_procedure_file(cache_file: str | Path) -> str | None:
    cache_file = Path(cache_file)
    if cache_file.exists():
        return cache_file.read_text()
    return None


def _clear_cached_procedure_file(cache_file: str | Path):
    cache_file = Path(cache_file)
    if cache_file.exists():
        cache_file.unlink()


def cached_procedure(
    cache_file: str | None,
    payload_fn: Callable[..., str],
    cache_file_fn: Callable[[], str] | None = None,
):
    """Decorator to cache the runs of a procedure on disk. Procedures should not have
       a return value.

    Args:
        cache_file: The file to store the cache payload in.
        payload_fn: Function that computes cache payload from function args.
        cache_file_fn: Function that computes the cache file name at runtime.

    Returns:
        The decorated function.

    Raises:
        ValueError: If both cache_file and cache_file_fn are provided.
    """
    if cache_file and cache_file_fn is not None:
        msg = "cache_file and cache_file_fn cannot both be provided."
        raise ValueError(msg)

    def _inner_decorator(func: Callable):
        def _inner(*args, **kwargs):
            _cache_file = cache_file_fn() if cache_file_fn is not None else cache_file
            if not _cache_file:
                msg = "Unknown cache file, cannot cache result."
                raise ValueError(msg)
            payload = _read_cached_procedure_file(_cache_file)
            new_payload = payload_fn(*args, **kwargs)
            if payload != new_payload:
                _clear_cached_procedure_file(_cache_file)
                func(*args, **kwargs)
                _write_cached_procedure_file(new_payload, _cache_file)

        return _inner

    return _inner_decorator


@cached_procedure(
    cache_file_fn=lambda: str(
        get_web_dir() / "reflex.install_frontend_packages.cached"
    ),
    payload_fn=lambda p, c: f"{sorted(p)!r},{c.json()}",
    cache_file=None,
)
def install_frontend_packages(packages: set[str], config: Config):
    """Installs the base and custom frontend packages.

    Args:
        packages: A list of package names to be installed.
        config: The config object.

    Example:
        >>> install_frontend_packages(["react", "react-dom"], get_config())
    """
    install_package_managers = get_nodejs_compatible_package_managers(
        raise_on_none=True
    )

    env = (
        {
            "NODE_TLS_REJECT_UNAUTHORIZED": "0",
        }
        if environment.SSL_NO_VERIFY.get()
        else {}
    )

    primary_package_manager = install_package_managers[0]
    fallbacks = install_package_managers[1:]

    run_package_manager = functools.partial(
        processes.run_process_with_fallbacks,
        fallbacks=fallbacks,
        analytics_enabled=True,
        cwd=get_web_dir(),
        shell=constants.IS_WINDOWS,
        env=env,
    )

    run_package_manager(
        [primary_package_manager, "install", "--legacy-peer-deps"],
        show_status_message="Installing base frontend packages",
    )

    development_deps: set[str] = set()
    for plugin in config.plugins:
        development_deps.update(plugin.get_frontend_development_dependencies())
        packages.update(plugin.get_frontend_dependencies())

    if development_deps:
        run_package_manager(
            [
                primary_package_manager,
                "add",
                "--legacy-peer-deps",
                "-d",
                *development_deps,
            ],
            show_status_message="Installing frontend development dependencies",
        )

    # Install custom packages defined in frontend_packages
    if packages:
        run_package_manager(
            [primary_package_manager, "add", "--legacy-peer-deps", *packages],
            show_status_message="Installing frontend packages from config and components",
        )


def check_running_mode(frontend: bool, backend: bool) -> tuple[bool, bool]:
    """Check if the app is running in frontend or backend mode.

    Args:
        frontend: Whether to run the frontend of the app.
        backend: Whether to run the backend of the app.

    Returns:
        The running modes.
    """
    if not frontend and not backend:
        return True, True
    return frontend, backend


def assert_in_reflex_dir():
    """Assert that the current working directory is the reflex directory.

    Raises:
        Exit: If the current working directory is not the reflex directory.
    """
    if not constants.Config.FILE.exists():
        console.error(
            f"[cyan]{constants.Config.FILE}[/cyan] not found. Move to the root folder of your project, or run [bold]{constants.Reflex.MODULE_NAME} init[/bold] to start a new project."
        )
        raise click.exceptions.Exit(1)


def needs_reinit() -> bool:
    """Check if an app needs to be reinitialized.

    Returns:
        Whether the app needs to be reinitialized.
    """
    # Make sure the .reflex directory exists.
    if not environment.REFLEX_DIR.get().exists():
        return True

    # Make sure the .web directory exists in frontend mode.
    if not get_web_dir().exists():
        return True

    # If the template is out of date, then we need to re-init
    if not is_latest_template():
        return True

    if constants.IS_WINDOWS:
        console.warn(
            """Windows Subsystem for Linux (WSL) is recommended for improving initial install times."""
        )

        if windows_check_onedrive_in_path():
            console.warn(
                "Creating project directories in OneDrive may lead to performance issues. For optimal performance, It is recommended to avoid using OneDrive for your reflex app."
            )
    # No need to reinitialize if the app is already initialized.
    return False


def is_latest_template() -> bool:
    """Whether the app is using the latest template.

    Returns:
        Whether the app is using the latest template.
    """
    json_file = get_web_dir() / constants.Reflex.JSON
    if not json_file.exists():
        return False
    app_version = json.loads(json_file.read_text()).get("version")
    return app_version == constants.Reflex.VERSION


def validate_bun(bun_path: Path | None = None):
    """Validate bun if a custom bun path is specified to ensure the bun version meets requirements.

    Args:
        bun_path: The path to the bun executable. If None, the default bun path is used.

    Raises:
        Exit: If custom specified bun does not exist or does not meet requirements.
    """
    bun_path = bun_path or path_ops.get_bun_path()

    if bun_path is None:
        return

    if not path_ops.samefile(bun_path, constants.Bun.DEFAULT_PATH):
        console.info(f"Using custom Bun path: {bun_path}")
        bun_version = get_bun_version()
        if bun_version is None:
            console.error(
                "Failed to obtain bun version. Make sure the specified bun path in your config is correct."
            )
            raise click.exceptions.Exit(1)
        if bun_version < version.parse(constants.Bun.MIN_VERSION):
            console.warn(
                f"Reflex requires bun version {constants.Bun.MIN_VERSION} or higher to run, but the detected version is "
                f"{bun_version}. If you have specified a custom bun path in your config, make sure to provide one "
                f"that satisfies the minimum version requirement. You can upgrade bun by running [bold]bun upgrade[/bold]."
            )


def validate_frontend_dependencies(init: bool = True):
    """Validate frontend dependencies to ensure they meet requirements.

    Args:
        init: whether running `reflex init`

    Raises:
        Exit: If the package manager is invalid.
    """
    if not init:
        try:
            get_js_package_executor(raise_on_none=True)
        except FileNotFoundError as e:
            raise click.exceptions.Exit(1) from e

    if prefer_npm_over_bun() and not check_node_version():
        node_version = get_node_version()
        console.error(
            f"Reflex requires node version {constants.Node.MIN_VERSION} or higher to run, but the detected version is {node_version}",
        )
        raise click.exceptions.Exit(1)


def ensure_reflex_installation_id() -> int | None:
    """Ensures that a reflex distinct id has been generated and stored in the reflex directory.

    Returns:
        Distinct id.
    """
    try:
        console.debug("Ensuring reflex installation id.")
        initialize_reflex_user_directory()
        installation_id_file = environment.REFLEX_DIR.get() / "installation_id"

        installation_id = None
        if installation_id_file.exists():
            with contextlib.suppress(Exception):
                installation_id = int(installation_id_file.read_text())
                # If anything goes wrong at all... just regenerate.
                # Like what? Examples:
                #     - file not exists
                #     - file not readable
                #     - content not parseable as an int

        if installation_id is None:
            installation_id = random.getrandbits(128)
            installation_id_file.write_text(str(installation_id))
    except Exception as e:
        console.debug(f"Failed to ensure reflex installation id: {e}")
        return None
    else:
        # If we get here, installation_id is definitely set
        return installation_id


def initialize_reflex_user_directory():
    """Initialize the reflex user directory."""
    console.debug(f"Creating {environment.REFLEX_DIR.get()}")
    # Create the reflex directory.
    path_ops.mkdir(environment.REFLEX_DIR.get())


def initialize_frontend_dependencies():
    """Initialize all the frontend dependencies."""
    # validate dependencies before install
    console.debug("Validating frontend dependencies.")
    validate_frontend_dependencies()
    # Install the frontend dependencies.
    console.debug("Installing or validating bun.")
    install_bun()
    # Set up the web directory.
    initialize_web_directory()


def check_db_used() -> bool:
    """Check if the database is used.

    Returns:
        True if the database is used.
    """
    return bool(get_config().db_url)


def check_redis_used() -> bool:
    """Check if Redis is used.

    Returns:
        True if Redis is used.
    """
    return bool(get_config().redis_url)


def check_db_initialized() -> bool:
    """Check if the database migrations are initialized.

    Returns:
        True if alembic is initialized (or if database is not used).
    """
    if (
        get_config().db_url is not None
        and not environment.ALEMBIC_CONFIG.get().exists()
    ):
        console.error(
            "Database is not initialized. Run [bold]reflex db init[/bold] first."
        )
        return False
    return True


def check_schema_up_to_date():
    """Check if the sqlmodel metadata matches the current database schema."""
    if get_config().db_url is None or not environment.ALEMBIC_CONFIG.get().exists():
        return
    with model.Model.get_db_engine().connect() as connection:
        try:
            if model.Model.alembic_autogenerate(
                connection=connection,
                write_migration_scripts=False,
            ):
                console.error(
                    "Detected database schema changes. Run [bold]reflex db makemigrations[/bold] "
                    "to generate migration scripts.",
                )
        except CommandError as command_error:
            if "Target database is not up to date." in str(command_error):
                console.error(
                    f"{command_error} Run [bold]reflex db migrate[/bold] to update database."
                )


def prompt_for_template_options(templates: list[Template]) -> str:
    """Prompt the user to specify a template.

    Args:
        templates: The templates to choose from.

    Returns:
        The template name the user selects.

    Raises:
        Exit: If the user does not select a template.
    """
    # Show the user the URLs of each template to preview.
    console.print("\nGet started with a template:")

    # Prompt the user to select a template.
    for index, template in enumerate(templates):
        console.print(f"({index}) {template.description}")

    template = console.ask(
        "Which template would you like to use?",
        choices=[str(i) for i in range(len(templates))],
        show_choices=False,
        default="0",
    )

    if not template:
        console.error("No template selected.")
        raise click.exceptions.Exit(1)

    try:
        template_index = int(template)
    except ValueError:
        console.error("Invalid template selected.")
        raise click.exceptions.Exit(1) from None

    if template_index < 0 or template_index >= len(templates):
        console.error("Invalid template selected.")
        raise click.exceptions.Exit(1)

    # Return the template.
    return templates[template_index].name


def fetch_app_templates(version: str) -> dict[str, Template]:
    """Fetch a dict of templates from the templates repo using github API.

    Args:
        version: The version of the templates to fetch.

    Returns:
        The dict of templates.
    """

    def get_release_by_tag(tag: str) -> dict | None:
        response = net.get(constants.Reflex.RELEASES_URL)
        response.raise_for_status()
        releases = response.json()
        for release in releases:
            if release["tag_name"] == f"v{tag}":
                return release
        return None

    release = get_release_by_tag(version)
    if release is None:
        console.warn(f"No templates known for version {version}")
        return {}

    assets = release.get("assets", [])
    asset = next((a for a in assets if a["name"] == "templates.json"), None)
    if asset is None:
        console.warn(f"Templates metadata not found for version {version}")
        return {}
    templates_url = asset["browser_download_url"]

    templates_data = net.get(templates_url, follow_redirects=True).json()["templates"]

    for template in templates_data:
        if template["name"] == "blank":
            template["code_url"] = ""
            continue
        template["code_url"] = next(
            (
                a["browser_download_url"]
                for a in assets
                if a["name"] == f"{template['name']}.zip"
            ),
            None,
        )

    filtered_templates = {}
    for tp in templates_data:
        if tp["hidden"] or tp["code_url"] is None:
            continue
        known_fields = {f.name for f in dataclasses.fields(Template)}
        filtered_templates[tp["name"]] = Template(
            **{k: v for k, v in tp.items() if k in known_fields}
        )
    return filtered_templates


def create_config_init_app_from_remote_template(app_name: str, template_url: str):
    """Create new rxconfig and initialize app using a remote template.

    Args:
        app_name: The name of the app.
        template_url: The path to the template source code as a zip file.

    Raises:
        Exit: If any download, file operations fail or unexpected zip file format.

    """
    # Create a temp directory for the zip download.
    try:
        temp_dir = tempfile.mkdtemp()
    except OSError as ose:
        console.error(f"Failed to create temp directory for download: {ose}")
        raise click.exceptions.Exit(1) from ose

    # Use httpx GET with redirects to download the zip file.
    zip_file_path: Path = Path(temp_dir) / "template.zip"
    try:
        # Note: following redirects can be risky. We only allow this for reflex built templates at the moment.
        response = net.get(template_url, follow_redirects=True)
        console.debug(f"Server responded download request: {response}")
        response.raise_for_status()
    except httpx.HTTPError as he:
        console.error(f"Failed to download the template: {he}")
        raise click.exceptions.Exit(1) from he
    try:
        zip_file_path.write_bytes(response.content)
        console.debug(f"Downloaded the zip to {zip_file_path}")
    except OSError as ose:
        console.error(f"Unable to write the downloaded zip to disk {ose}")
        raise click.exceptions.Exit(1) from ose

    # Create a temp directory for the zip extraction.
    try:
        unzip_dir = Path(tempfile.mkdtemp())
    except OSError as ose:
        console.error(f"Failed to create temp directory for extracting zip: {ose}")
        raise click.exceptions.Exit(1) from ose

    try:
        zipfile.ZipFile(zip_file_path).extractall(path=unzip_dir)
        # The zip file downloaded from github looks like:
        # repo-name-branch/**/*, so we need to remove the top level directory.
    except Exception as uze:
        console.error(f"Failed to unzip the template: {uze}")
        raise click.exceptions.Exit(1) from uze

    if len(subdirs := list(unzip_dir.iterdir())) != 1:
        console.error(f"Expected one directory in the zip, found {subdirs}")
        raise click.exceptions.Exit(1)

    template_dir = unzip_dir / subdirs[0]
    console.debug(f"Template folder is located at {template_dir}")

    # Move the rxconfig file here first.
    path_ops.mv(str(template_dir / constants.Config.FILE), constants.Config.FILE)
    new_config = get_config(reload=True)

    # Get the template app's name from rxconfig in case it is different than
    # the source code repo name on github.
    template_name = new_config.app_name

    create_config(app_name)
    initialize_app_directory(
        app_name,
        template_name=template_name,
        template_code_dir_name=template_name,
        template_dir=template_dir,
    )
    req_file = Path("requirements.txt")
    if req_file.exists() and len(req_file.read_text().splitlines()) > 1:
        console.info(
            "Run `pip install -r requirements.txt` to install the required python packages for this template."
        )
    #  Clean up the temp directories.
    shutil.rmtree(temp_dir)
    shutil.rmtree(unzip_dir)


def initialize_default_app(app_name: str):
    """Initialize the default app.

    Args:
        app_name: The name of the app.
    """
    create_config(app_name)
    initialize_app_directory(app_name)


def validate_and_create_app_using_remote_template(
    app_name: str, template: str, templates: dict[str, Template]
):
    """Validate and create an app using a remote template.

    Args:
        app_name: The name of the app.
        template: The name of the template.
        templates: The available templates.

    Raises:
        Exit: If the template is not found.
    """
    # If user selects a template, it needs to exist.
    if template in templates:
        from reflex_cli.v2.utils import hosting

        authenticated_token = hosting.authenticated_token()
        if not authenticated_token or not authenticated_token[0]:
            console.print(
                f"Please use `reflex login` to access the '{template}' template."
            )
            raise click.exceptions.Exit(3)

        template_url = templates[template].code_url
    else:
        template_parsed_url = urlparse(template)
        # Check if the template is a github repo.
        if template_parsed_url.hostname == "github.com":
            path = template_parsed_url.path.strip("/").removesuffix(".git")
            template_url = f"https://github.com/{path}/archive/main.zip"
        else:
            console.error(f"Template `{template}` not found or invalid.")
            raise click.exceptions.Exit(1)

    if template_url is None:
        return

    create_config_init_app_from_remote_template(
        app_name=app_name, template_url=template_url
    )


def fetch_remote_templates(
    template: str,
) -> tuple[str, dict[str, Template]]:
    """Fetch the available remote templates.

    Args:
        template: The name of the template.

    Returns:
        The selected template and the available templates.
    """
    available_templates = {}

    try:
        # Get the available templates
        available_templates = fetch_app_templates(constants.Reflex.VERSION)
    except Exception as e:
        console.warn("Failed to fetch templates. Falling back to default template.")
        console.debug(f"Error while fetching templates: {e}")
        template = constants.Templates.DEFAULT

    return template, available_templates


def initialize_app(app_name: str, template: str | None = None) -> str | None:
    """Initialize the app either from a remote template or a blank app. If the config file exists, it is considered as reinit.

    Args:
        app_name: The name of the app.
        template: The name of the template to use.

    Returns:
        The name of the template.

    Raises:
        Exit: If the template is not valid or unspecified.
    """
    # Local imports to avoid circular imports.
    from reflex.utils import telemetry

    # Check if the app is already initialized.
    if constants.Config.FILE.exists():
        telemetry.send("reinit")
        return None

    templates: dict[str, Template] = {}

    # Don't fetch app templates if the user directly asked for DEFAULT.
    if template is not None and (template not in (constants.Templates.DEFAULT,)):
        template, templates = fetch_remote_templates(template)

    if template is None:
        template = prompt_for_template_options(get_init_cli_prompt_options())

        if template == constants.Templates.CHOOSE_TEMPLATES:
            redir.reflex_templates()
            raise click.exceptions.Exit(0)

    if template == constants.Templates.AI:
        redir.reflex_build_redirect()
        raise click.exceptions.Exit(0)

    # If the blank template is selected, create a blank app.
    if template == constants.Templates.DEFAULT:
        # Default app creation behavior: a blank app.
        initialize_default_app(app_name)
    else:
        validate_and_create_app_using_remote_template(
            app_name=app_name, template=template, templates=templates
        )

    telemetry.send("init", template=template)

    return template


def get_init_cli_prompt_options() -> list[Template]:
    """Get the CLI options for initializing a Reflex app.

    Returns:
        The CLI options.
    """
    return [
        Template(
            name=constants.Templates.DEFAULT,
            description="A blank Reflex app.",
            code_url="",
        ),
        Template(
            name=constants.Templates.AI,
            description="[bold]Try our free AI builder.",
            code_url="",
        ),
        Template(
            name=constants.Templates.CHOOSE_TEMPLATES,
            description="Premade templates built by the Reflex team.",
            code_url="",
        ),
    ]


def format_address_width(address_width: str | None) -> int | None:
    """Cast address width to an int.

    Args:
        address_width: The address width.

    Returns:
        Address width int
    """
    try:
        return int(address_width) if address_width else None
    except ValueError:
        return None


def _retrieve_cpu_info() -> CpuInfo | None:
    """Retrieve the CPU info of the host.

    Returns:
        The CPU info.
    """
    platform_os = platform.system()
    cpuinfo = {}
    try:
        if platform_os == "Windows":
            cmd = 'powershell -Command "Get-CimInstance Win32_Processor | Select-Object -First 1 | Select-Object AddressWidth,Manufacturer,Name | ConvertTo-Json"'
            output = processes.execute_command_and_return_output(cmd)
            if output:
                cpu_data = json.loads(output)
                cpuinfo["address_width"] = cpu_data["AddressWidth"]
                cpuinfo["manufacturer_id"] = cpu_data["Manufacturer"]
                cpuinfo["model_name"] = cpu_data["Name"]
        elif platform_os == "Linux":
            output = processes.execute_command_and_return_output("lscpu")
            if output:
                lines = output.split("\n")
                for line in lines:
                    if "Architecture" in line:
                        cpuinfo["address_width"] = (
                            64 if line.split(":")[1].strip() == "x86_64" else 32
                        )
                    if "Vendor ID:" in line:
                        cpuinfo["manufacturer_id"] = line.split(":")[1].strip()
                    if "Model name" in line:
                        cpuinfo["model_name"] = line.split(":")[1].strip()
        elif platform_os == "Darwin":
            cpuinfo["address_width"] = format_address_width(
                processes.execute_command_and_return_output("getconf LONG_BIT")
            )
            cpuinfo["manufacturer_id"] = processes.execute_command_and_return_output(
                "sysctl -n machdep.cpu.brand_string"
            )
            cpuinfo["model_name"] = processes.execute_command_and_return_output(
                "uname -m"
            )
    except Exception as err:
        console.error(f"Failed to retrieve CPU info. {err}")
        return None

    return (
        CpuInfo(
            manufacturer_id=cpuinfo.get("manufacturer_id"),
            model_name=cpuinfo.get("model_name"),
            address_width=cpuinfo.get("address_width"),
        )
        if cpuinfo
        else None
    )


@functools.cache
def get_cpu_info() -> CpuInfo | None:
    """Get the CPU info of the underlining host.

    Returns:
        The CPU info.
    """
    cpu_info_file = environment.REFLEX_DIR.get() / "cpu_info.json"
    if cpu_info_file.exists() and (cpu_info := json.loads(cpu_info_file.read_text())):
        return CpuInfo(**cpu_info)
    cpu_info = _retrieve_cpu_info()
    if cpu_info:
        cpu_info_file.parent.mkdir(parents=True, exist_ok=True)
        cpu_info_file.write_text(json.dumps(dataclasses.asdict(cpu_info)))
    return cpu_info


def is_generation_hash(template: str) -> bool:
    """Check if the template looks like a generation hash.

    Args:
        template: The template name.

    Returns:
        True if the template is composed of 32 or more hex characters.
    """
    return re.match(r"^[0-9a-f]{32,}$", template) is not None


def get_user_tier():
    """Get the current user's tier.

    Returns:
        The current user's tier.
    """
    from reflex_cli.v2.utils import hosting

    authenticated_token = hosting.authenticated_token()
    return (
        authenticated_token[1].get("tier", "").lower()
        if authenticated_token[0]
        else "anonymous"
    )<|MERGE_RESOLUTION|>--- conflicted
+++ resolved
@@ -413,18 +413,12 @@
     app_module = get_app(reload=reload)
     app = getattr(app_module, constants.CompileVars.APP)
     if not isinstance(app, App):
-<<<<<<< HEAD
-        raise RuntimeError(
-            "The app instance in the specified app_module_import in rxconfig must be an instance of rx.App."
-        )
+        msg = "The app instance in the specified app_module_import in rxconfig must be an instance of rx.App."
+        raise RuntimeError(msg)
 
     if check_if_schema_up_to_date:
         check_schema_up_to_date()
 
-=======
-        msg = "The app instance in the specified app_module_import in rxconfig must be an instance of rx.App."
-        raise RuntimeError(msg)
->>>>>>> 24cf7642
     return AppInfo(app=app, module=app_module)
 
 
