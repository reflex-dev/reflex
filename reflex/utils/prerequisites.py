"""Everything related to fetching or initializing build prerequisites."""

from __future__ import annotations

import contextlib
import dataclasses
import functools
import importlib
import importlib.metadata
import importlib.util
import json
import os
import platform
import random
import re
import shutil
import stat
import sys
import tempfile
import time
import typing
import zipfile
from datetime import datetime
from pathlib import Path
from types import ModuleType
<<<<<<< HEAD
from typing import Any, Callable, NamedTuple
=======
from typing import Callable, List, NamedTuple, Optional
>>>>>>> e0e33977
from urllib.parse import urlparse

import httpx
import typer
from alembic.util.exc import CommandError
from packaging import version
from redis import Redis as RedisSync
from redis.asyncio import Redis
from redis.exceptions import RedisError

from reflex import constants, model
from reflex.compiler import templates
from reflex.config import Config, environment, get_config
from reflex.utils import console, net, path_ops, processes, redir
from reflex.utils.exceptions import (
    GeneratedCodeHasNoFunctionDefsError,
    SystemPackageMissingError,
)
from reflex.utils.format import format_library_name
from reflex.utils.registry import _get_npm_registry

if typing.TYPE_CHECKING:
    from reflex.app import App

CURRENTLY_INSTALLING_NODE = False


class AppInfo(NamedTuple):
    """A tuple containing the app instance and module."""

    app: App
    module: ModuleType


@dataclasses.dataclass(frozen=True)
class Template:
    """A template for a Reflex app."""

    name: str
    description: str
    code_url: str
    demo_url: str | None = None


@dataclasses.dataclass(frozen=True)
class CpuInfo:
    """Model to save cpu info."""

    manufacturer_id: str | None
    model_name: str | None
    address_width: int | None


def get_web_dir() -> Path:
    """Get the working directory for the next.js commands.

    Can be overridden with REFLEX_WEB_WORKDIR.

    Returns:
        The working directory.
    """
    return environment.REFLEX_WEB_WORKDIR.get()


def get_states_dir() -> Path:
    """Get the working directory for the states.

    Can be overridden with REFLEX_STATES_WORKDIR.

    Returns:
        The working directory.
    """
    return environment.REFLEX_STATES_WORKDIR.get()


def get_backend_dir() -> Path:
    """Get the working directory for the backend.

    Returns:
        The working directory.
    """
    return get_web_dir() / constants.Dirs.BACKEND


def check_latest_package_version(package_name: str):
    """Check if the latest version of the package is installed.

    Args:
        package_name: The name of the package.
    """
    if environment.REFLEX_CHECK_LATEST_VERSION.get() is False:
        return
    try:
        # Get the latest version from PyPI
        current_version = importlib.metadata.version(package_name)
        url = f"https://pypi.org/pypi/{package_name}/json"
        response = net.get(url)
        latest_version = response.json()["info"]["version"]
        if get_or_set_last_reflex_version_check_datetime():
            # Versions were already checked and saved in reflex.json, no need to warn again
            return
        if version.parse(current_version) < version.parse(latest_version):
            # Show a warning when the host version is older than PyPI version
            console.warn(
                f"Your version ({current_version}) of {package_name} is out of date. Upgrade to {latest_version} with 'pip install {package_name} --upgrade'"
            )
    except Exception:
        pass


def get_or_set_last_reflex_version_check_datetime():
    """Get the last time a check was made for the latest reflex version.
    This is typically useful for cases where the host reflex version is
    less than that on Pypi.

    Returns:
        The last version check datetime.
    """
    reflex_json_file = get_web_dir() / constants.Reflex.JSON
    if not reflex_json_file.exists():
        return None
    # Open and read the file
    data = json.loads(reflex_json_file.read_text())
    last_version_check_datetime = data.get("last_version_check_datetime")
    if not last_version_check_datetime:
        data.update({"last_version_check_datetime": str(datetime.now())})
        path_ops.update_json_file(reflex_json_file, data)
    return last_version_check_datetime


def set_last_reflex_run_time():
    """Set the last Reflex run time."""
    path_ops.update_json_file(
        get_web_dir() / constants.Reflex.JSON,
        {"last_reflex_run_datetime": str(datetime.now())},
    )


def check_node_version() -> bool:
    """Check the version of Node.js.

    Returns:
        Whether the version of Node.js is valid.
    """
    current_version = get_node_version()
    return current_version is not None and current_version >= version.parse(
        constants.Node.MIN_VERSION
    )


def get_node_version() -> version.Version | None:
    """Get the version of node.

    Returns:
        The version of node.
    """
    node_path = path_ops.get_node_path()
    if node_path is None:
        return None
    try:
        result = processes.new_process([node_path, "-v"], run=True)
        # The output will be in the form "vX.Y.Z", but version.parse() can handle it
        return version.parse(result.stdout)  # pyright: ignore [reportArgumentType]
    except (FileNotFoundError, TypeError):
        return None


def get_fnm_version() -> version.Version | None:
    """Get the version of fnm.

    Returns:
        The version of FNM.
    """
    try:
        result = processes.new_process([constants.Fnm.EXE, "--version"], run=True)
        return version.parse(result.stdout.split(" ")[1])  # pyright: ignore [reportOptionalMemberAccess, reportAttributeAccessIssue]
    except (FileNotFoundError, TypeError):
        return None
    except version.InvalidVersion as e:
        console.warn(
            f"The detected fnm version ({e.args[0]}) is not valid. Defaulting to None."
        )
        return None


def get_bun_version() -> version.Version | None:
    """Get the version of bun.

    Returns:
        The version of bun.
    """
    bun_path = path_ops.get_bun_path()
    if bun_path is None:
        return None
    try:
        # Run the bun -v command and capture the output
        result = processes.new_process([str(bun_path), "-v"], run=True)
        return version.parse(str(result.stdout))  # pyright: ignore [reportArgumentType]
    except FileNotFoundError:
        return None
    except version.InvalidVersion as e:
        console.warn(
            f"The detected bun version ({e.args[0]}) is not valid. Defaulting to None."
        )
        return None


def get_install_package_manager(on_failure_return_none: bool = False) -> str | None:
    """Get the package manager executable for installation.
      Currently, bun is used for installation only.

    Args:
        on_failure_return_none: Whether to return None on failure.

    Returns:
        The path to the package manager.
    """
    if constants.IS_WINDOWS and (
        not is_windows_bun_supported()
        or windows_check_onedrive_in_path()
        or windows_npm_escape_hatch()
    ):
        return get_package_manager(on_failure_return_none)
    return str(get_config().bun_path)


def get_package_manager(on_failure_return_none: bool = False) -> str | None:
    """Get the package manager executable for running app.
      Currently on unix systems, npm is used for running the app only.

    Args:
        on_failure_return_none: Whether to return None on failure.

    Returns:
        The path to the package manager.

    Raises:
        FileNotFoundError: If the package manager is not found.
    """
    npm_path = path_ops.get_npm_path()
    if npm_path is not None:
        return str(npm_path)
    if on_failure_return_none:
        return None
    raise FileNotFoundError("NPM not found. You may need to run `reflex init`.")


def windows_check_onedrive_in_path() -> bool:
    """For windows, check if oneDrive is present in the project dir path.

    Returns:
        If oneDrive is in the path of the project directory.
    """
    return "onedrive" in str(Path.cwd()).lower()


def windows_npm_escape_hatch() -> bool:
    """For windows, if the user sets REFLEX_USE_NPM, use npm instead of bun.

    Returns:
        If the user has set REFLEX_USE_NPM.
    """
    return environment.REFLEX_USE_NPM.get()


def _check_app_name(config: Config):
    """Check if the app name is set in the config.

    Args:
        config: The config object.

    Raises:
        RuntimeError: If the app name is not set in the config.
    """
    if not config.app_name:
        raise RuntimeError(
            "Cannot get the app module because `app_name` is not set in rxconfig! "
            "If this error occurs in a reflex test case, ensure that `get_app` is mocked."
        )


def get_app(reload: bool = False) -> ModuleType:
    """Get the app module based on the default config.

    Args:
        reload: Re-import the app module from disk

    Returns:
        The app based on the default config.

    Raises:
        Exception: If an error occurs while getting the app module.
    """
    from reflex.utils import telemetry

    try:
        environment.RELOAD_CONFIG.set(reload)
        config = get_config()

        _check_app_name(config)

        module = config.module
        sys.path.insert(0, str(Path.cwd()))
        app = (
            __import__(module, fromlist=(constants.CompileVars.APP,))
            if not config.app_module
            else config.app_module
        )
        if reload:
            from reflex.state import reload_state_module

            # Reset rx.State subclasses to avoid conflict when reloading.
            reload_state_module(module=module)

            # Reload the app module.
            importlib.reload(app)
    except Exception as ex:
        telemetry.send_error(ex, context="frontend")
        raise
    else:
        return app


def get_and_validate_app(reload: bool = False) -> AppInfo:
    """Get the app instance based on the default config and validate it.

    Args:
        reload: Re-import the app module from disk

    Returns:
        The app instance and the app module.

    Raises:
        RuntimeError: If the app instance is not an instance of rx.App.
    """
    from reflex.app import App

    app_module = get_app(reload=reload)
    app = getattr(app_module, constants.CompileVars.APP)
    if not isinstance(app, App):
        raise RuntimeError(
            "The app instance in the specified app_module_import in rxconfig must be an instance of rx.App."
        )
    return AppInfo(app=app, module=app_module)


def get_compiled_app(reload: bool = False, export: bool = False) -> ModuleType:
    """Get the app module based on the default config after first compiling it.

    Args:
        reload: Re-import the app module from disk
        export: Compile the app for export

    Returns:
        The compiled app based on the default config.
    """
    app, app_module = get_and_validate_app(reload=reload)
    # For py3.9 compatibility when redis is used, we MUST add any decorator pages
    # before compiling the app in a thread to avoid event loop error (REF-2172).
    app._apply_decorated_pages()
    app._compile(export=export)
    return app_module


def get_redis() -> Redis | None:
    """Get the asynchronous redis client.

    Returns:
        The asynchronous redis client.
    """
    if (redis_url := parse_redis_url()) is not None:
        return Redis.from_url(
            redis_url,
            retry_on_error=[RedisError],
        )
    return None


def get_redis_sync() -> RedisSync | None:
    """Get the synchronous redis client.

    Returns:
        The synchronous redis client.
    """
    if (redis_url := parse_redis_url()) is not None:
        return RedisSync.from_url(
            redis_url,
            retry_on_error=[RedisError],
        )
    return None


def parse_redis_url() -> str | None:
    """Parse the REDIS_URL in config if applicable.

    Returns:
        If url is non-empty, return the URL as it is.

    Raises:
        ValueError: If the REDIS_URL is not a supported scheme.
    """
    config = get_config()
    if not config.redis_url:
        return None
    if not config.redis_url.startswith(("redis://", "rediss://", "unix://")):
        raise ValueError(
            "REDIS_URL must start with 'redis://', 'rediss://', or 'unix://'."
        )
    return config.redis_url


async def get_redis_status() -> dict[str, bool | None]:
    """Checks the status of the Redis connection.

    Attempts to connect to Redis and send a ping command to verify connectivity.

    Returns:
        The status of the Redis connection.
    """
    try:
        status = True
        redis_client = get_redis_sync()
        if redis_client is not None:
            redis_client.ping()
        else:
            status = None
    except RedisError:
        status = False

    return {"redis": status}


def validate_app_name(app_name: str | None = None) -> str:
    """Validate the app name.

    The default app name is the name of the current directory.

    Args:
        app_name: the name passed by user during reflex init

    Returns:
        The app name after validation.

    Raises:
        Exit: if the app directory name is reflex or if the name is not standard for a python package name.
    """
    app_name = app_name if app_name else Path.cwd().name.replace("-", "_")
    # Make sure the app is not named "reflex".
    if app_name.lower() == constants.Reflex.MODULE_NAME:
        console.error(
            f"The app directory cannot be named [bold]{constants.Reflex.MODULE_NAME}[/bold]."
        )
        raise typer.Exit(1)

    # Make sure the app name is standard for a python package name.
    if not re.match(r"^[a-zA-Z][a-zA-Z0-9_]*$", app_name):
        console.error(
            "The app directory name must start with a letter and can contain letters, numbers, and underscores."
        )
        raise typer.Exit(1)

    return app_name


def rename_path_up_tree(full_path: str | Path, old_name: str, new_name: str) -> Path:
    """Rename all instances of `old_name` in the path (file and directories) to `new_name`.
    The renaming stops when we reach the directory containing `rxconfig.py`.

    Args:
        full_path: The full path to start renaming from.
        old_name: The name to be replaced.
        new_name: The replacement name.

    Returns:
         The updated path after renaming.
    """
    current_path = Path(full_path)
    new_path = None

    while True:
        directory, base = current_path.parent, current_path.name
        # Stop renaming when we reach the root dir (which contains rxconfig.py)
        if current_path.is_dir() and (current_path / "rxconfig.py").exists():
            new_path = current_path
            break

        if old_name == base.removesuffix(constants.Ext.PY):
            new_base = base.replace(old_name, new_name)
            new_path = directory / new_base
            current_path.rename(new_path)
            console.debug(f"Renamed {current_path} -> {new_path}")
            current_path = new_path
        else:
            new_path = current_path

        # Move up the directory tree
        current_path = directory

    return new_path


def rename_app(new_app_name: str, loglevel: constants.LogLevel):
    """Rename the app directory.

    Args:
        new_app_name: The new name for the app.
        loglevel: The log level to use.

    Raises:
        Exit: If the command is not ran in the root dir or the app module cannot be imported.
    """
    # Set the log level.
    console.set_log_level(loglevel)

    if not constants.Config.FILE.exists():
        console.error(
            "No rxconfig.py found. Make sure you are in the root directory of your app."
        )
        raise typer.Exit(1)

    sys.path.insert(0, str(Path.cwd()))

    config = get_config()
    module_path = importlib.util.find_spec(config.module)
    if module_path is None:
        console.error(f"Could not find module {config.module}.")
        raise typer.Exit(1)

    if not module_path.origin:
        console.error(f"Could not find origin for module {config.module}.")
        raise typer.Exit(1)
    console.info(f"Renaming app directory to {new_app_name}.")
    process_directory(
        Path.cwd(),
        config.app_name,
        new_app_name,
        exclude_dirs=[constants.Dirs.WEB, constants.Dirs.APP_ASSETS],
    )

    rename_path_up_tree(Path(module_path.origin), config.app_name, new_app_name)

    console.success(f"App directory renamed to [bold]{new_app_name}[/bold].")


def rename_imports_and_app_name(file_path: str | Path, old_name: str, new_name: str):
    """Rename imports the file using string replacement as well as app_name in rxconfig.py.

    Args:
        file_path: The file to process.
        old_name: The old name to replace.
        new_name: The new name to use.
    """
    file_path = Path(file_path)
    content = file_path.read_text()

    # Replace `from old_name.` or `from old_name` with `from new_name`
    content = re.sub(
        rf"\bfrom {re.escape(old_name)}(\b|\.|\s)",
        lambda match: f"from {new_name}{match.group(1)}",
        content,
    )

    # Replace `import old_name` with `import new_name`
    content = re.sub(
        rf"\bimport {re.escape(old_name)}\b",
        f"import {new_name}",
        content,
    )

    # Replace `app_name="old_name"` in rx.Config
    content = re.sub(
        rf'\bapp_name\s*=\s*["\']{re.escape(old_name)}["\']',
        f'app_name="{new_name}"',
        content,
    )

    # Replace positional argument `"old_name"` in rx.Config
    content = re.sub(
        rf'\brx\.Config\(\s*["\']{re.escape(old_name)}["\']',
        f'rx.Config("{new_name}"',
        content,
    )

    file_path.write_text(content)


def process_directory(
    directory: str | Path,
    old_name: str,
    new_name: str,
    exclude_dirs: list | None = None,
    extensions: list | None = None,
):
    """Process files with specified extensions in a directory, excluding specified directories.

    Args:
        directory: The root directory to process.
        old_name: The old name to replace.
        new_name: The new name to use.
        exclude_dirs: List of directory names to exclude. Defaults to None.
        extensions: List of file extensions to process.
    """
    exclude_dirs = exclude_dirs or []
    extensions = extensions or [
        constants.Ext.PY,
        constants.Ext.MD,
    ]  # include .md files, typically used in reflex-web.
    extensions_set = {ext.lstrip(".") for ext in extensions}
    directory = Path(directory)

    root_exclude_dirs = {directory / exclude_dir for exclude_dir in exclude_dirs}

    files = (
        p.resolve()
        for p in directory.glob("**/*")
        if p.is_file() and p.suffix.lstrip(".") in extensions_set
    )

    for file_path in files:
        if not any(
            file_path.is_relative_to(exclude_dir) for exclude_dir in root_exclude_dirs
        ):
            rename_imports_and_app_name(file_path, old_name, new_name)


def create_config(app_name: str):
    """Create a new rxconfig file.

    Args:
        app_name: The name of the app.
    """
    # Import here to avoid circular imports.
    from reflex.compiler import templates

    config_name = f"{re.sub(r'[^a-zA-Z]', '', app_name).capitalize()}Config"

    console.debug(f"Creating {constants.Config.FILE}")
    constants.Config.FILE.write_text(
        templates.RXCONFIG.render(app_name=app_name, config_name=config_name)
    )


def initialize_gitignore(
    gitignore_file: Path = constants.GitIgnore.FILE,
    files_to_ignore: set[str] | list[str] = constants.GitIgnore.DEFAULTS,
):
    """Initialize the template .gitignore file.

    Args:
        gitignore_file: The .gitignore file to create.
        files_to_ignore: The files to add to the .gitignore file.
    """
    # Combine with the current ignored files.
    current_ignore: list[str] = []
    if gitignore_file.exists():
        current_ignore = [ln.strip() for ln in gitignore_file.read_text().splitlines()]

    if files_to_ignore == current_ignore:
        console.debug(f"{gitignore_file} already up to date.")
        return
    files_to_ignore = [ln for ln in files_to_ignore if ln not in current_ignore]
    files_to_ignore += current_ignore

    # Write files to the .gitignore file.
    gitignore_file.touch(exist_ok=True)
    console.debug(f"Creating {gitignore_file}")
    gitignore_file.write_text("\n".join(files_to_ignore) + "\n")


def initialize_requirements_txt():
    """Initialize the requirements.txt file.
    If absent, generate one for the user.
    If the requirements.txt does not have reflex as dependency,
    generate a requirement pinning current version and append to
    the requirements.txt file.
    """
    fp = Path(constants.RequirementsTxt.FILE)
    encoding = "utf-8"
    if not fp.exists():
        fp.touch()
    else:
        # Detect the encoding of the original file
        import charset_normalizer

        charset_matches = charset_normalizer.from_path(fp)
        maybe_charset_match = charset_matches.best()
        if maybe_charset_match is None:
            console.debug(f"Unable to detect encoding for {fp}, exiting.")
            return
        encoding = maybe_charset_match.encoding
        console.debug(f"Detected encoding for {fp} as {encoding}.")
    try:
        other_requirements_exist = False
        with fp.open("r", encoding=encoding) as f:
            for req in f:
                # Check if we have a package name that is reflex
                if re.match(r"^reflex[^a-zA-Z0-9]", req):
                    console.debug(f"{fp} already has reflex as dependency.")
                    return
                other_requirements_exist = True
        with fp.open("a", encoding=encoding) as f:
            preceding_newline = "\n" if other_requirements_exist else ""
            f.write(
                f"{preceding_newline}{constants.RequirementsTxt.DEFAULTS_STUB}{constants.Reflex.VERSION}\n"
            )
    except Exception:
        console.info(f"Unable to check {fp} for reflex dependency.")


def initialize_app_directory(
    app_name: str,
    template_name: str = constants.Templates.DEFAULT,
    template_code_dir_name: str | None = None,
    template_dir: Path | None = None,
):
    """Initialize the app directory on reflex init.

    Args:
        app_name: The name of the app.
        template_name: The name of the template to use.
        template_code_dir_name: The name of the code directory in the template.
        template_dir: The directory of the template source files.

    Raises:
        Exit: If template_name, template_code_dir_name, template_dir combination is not supported.
    """
    console.log("Initializing the app directory.")

    # By default, use the blank template from local assets.
    if template_name == constants.Templates.DEFAULT:
        if template_code_dir_name is not None or template_dir is not None:
            console.error(
                f"Only {template_name=} should be provided, got {template_code_dir_name=}, {template_dir=}."
            )
            raise typer.Exit(1)
        template_code_dir_name = constants.Templates.Dirs.CODE
        template_dir = Path(constants.Templates.Dirs.BASE, "apps", template_name)
    else:
        if template_code_dir_name is None or template_dir is None:
            console.error(
                f"For `{template_name}` template, `template_code_dir_name` and `template_dir` should both be provided."
            )
            raise typer.Exit(1)

    console.debug(f"Using {template_name=} {template_dir=} {template_code_dir_name=}.")

    # Remove all pyc and __pycache__ dirs in template directory.
    for pyc_file in template_dir.glob("**/*.pyc"):
        pyc_file.unlink()
    for pycache_dir in template_dir.glob("**/__pycache__"):
        pycache_dir.rmdir()

    for file in template_dir.iterdir():
        # Copy the file to current directory but keep the name the same.
        path_ops.cp(str(file), file.name)

    # Rename the template app to the app name.
    path_ops.mv(template_code_dir_name, app_name)
    path_ops.mv(
        Path(app_name) / (template_name + constants.Ext.PY),
        Path(app_name) / (app_name + constants.Ext.PY),
    )

    # Fix up the imports.
    path_ops.find_replace(
        app_name,
        f"from {template_name}",
        f"from {app_name}",
    )


def get_project_hash(raise_on_fail: bool = False) -> int | None:
    """Get the project hash from the reflex.json file if the file exists.

    Args:
        raise_on_fail: Whether to raise an error if the file does not exist.

    Returns:
        project_hash: The app hash.
    """
    json_file = get_web_dir() / constants.Reflex.JSON
    if not json_file.exists() and not raise_on_fail:
        return None
    data = json.loads(json_file.read_text())
    return data.get("project_hash")


def initialize_web_directory():
    """Initialize the web directory on reflex init."""
    console.log("Initializing the web directory.")

    # Reuse the hash if one is already created, so we don't over-write it when running reflex init
    project_hash = get_project_hash()

    path_ops.cp(constants.Templates.Dirs.WEB_TEMPLATE, str(get_web_dir()))

    initialize_package_json()

    initialize_bun_config()

    path_ops.mkdir(get_web_dir() / constants.Dirs.PUBLIC)

    update_next_config()

    # Initialize the reflex json file.
    init_reflex_json(project_hash=project_hash)


def _turbopack_flag() -> str:
    return " --turbopack" if environment.REFLEX_USE_TURBOPACK.get() else ""


def _compile_package_json():
    return templates.PACKAGE_JSON.render(
        scripts={
            "dev": constants.PackageJson.Commands.DEV + _turbopack_flag(),
            "export": constants.PackageJson.Commands.EXPORT,
            "export_sitemap": constants.PackageJson.Commands.EXPORT_SITEMAP,
            "prod": constants.PackageJson.Commands.PROD,
        },
        dependencies=constants.PackageJson.DEPENDENCIES,
        dev_dependencies=constants.PackageJson.DEV_DEPENDENCIES,
        overrides=constants.PackageJson.OVERRIDES,
    )


def initialize_package_json():
    """Render and write in .web the package.json file."""
    output_path = get_web_dir() / constants.PackageJson.PATH
    output_path.write_text(_compile_package_json())


def initialize_bun_config():
    """Initialize the bun config file."""
    bun_config_path = get_web_dir() / constants.Bun.CONFIG_PATH

    if (custom_bunfig := Path(constants.Bun.CONFIG_PATH)).exists():
        bunfig_content = custom_bunfig.read_text()
        console.info(f"Copying custom bunfig.toml inside {get_web_dir()} folder")
    else:
        best_registry = _get_npm_registry()
        bunfig_content = constants.Bun.DEFAULT_CONFIG.format(registry=best_registry)

    bun_config_path.write_text(bunfig_content)


def init_reflex_json(project_hash: int | None):
    """Write the hash of the Reflex project to a REFLEX_JSON.

    Reuse the hash if one is already created, therefore do not
    overwrite it every time we run the reflex init command
    .

    Args:
        project_hash: The app hash.
    """
    if project_hash is not None:
        console.debug(f"Project hash is already set to {project_hash}.")
    else:
        # Get a random project hash.
        project_hash = random.getrandbits(128)
        console.debug(f"Setting project hash to {project_hash}.")

    # Write the hash and version to the reflex json file.
    reflex_json = {
        "version": constants.Reflex.VERSION,
        "project_hash": project_hash,
    }
    path_ops.update_json_file(get_web_dir() / constants.Reflex.JSON, reflex_json)


def update_next_config(
    export: bool = False, transpile_packages: list[str] | None = None
):
    """Update Next.js config from Reflex config.

    Args:
        export: if the method run during reflex export.
        transpile_packages: list of packages to transpile via next.config.js.
    """
    next_config_file = get_web_dir() / constants.Next.CONFIG_FILE

    next_config = _update_next_config(
        get_config(), export=export, transpile_packages=transpile_packages
    )

    # Overwriting the next.config.js triggers a full server reload, so make sure
    # there is actually a diff.
    orig_next_config = next_config_file.read_text() if next_config_file.exists() else ""
    if orig_next_config != next_config:
        next_config_file.write_text(next_config)


def _update_next_config(
    config: Config, export: bool = False, transpile_packages: list[str] | None = None
):
    next_config = {
        "basePath": config.frontend_path or "",
        "compress": config.next_compression,
        "trailingSlash": True,
        "staticPageGenerationTimeout": config.static_page_generation_timeout,
    }
    if transpile_packages:
        next_config["transpilePackages"] = list(
            {format_library_name(p) for p in transpile_packages}
        )
    if export:
        next_config["output"] = "export"
        next_config["distDir"] = constants.Dirs.STATIC

    next_config_json = re.sub(r'"([^"]+)"(?=:)', r"\1", json.dumps(next_config))
    return f"module.exports = {next_config_json};"


def remove_existing_bun_installation():
    """Remove existing bun installation."""
    console.debug("Removing existing bun installation.")
    if Path(get_config().bun_path).exists():
        path_ops.rm(constants.Bun.ROOT_PATH)


def download_and_run(url: str, *args, show_status: bool = False, **env):
    """Download and run a script.

    Args:
        url: The url of the script.
        args: The arguments to pass to the script.
        show_status: Whether to show the status of the script.
        env: The environment variables to use.
    """
    # Download the script
    console.debug(f"Downloading {url}")
    response = net.get(url)
    if response.status_code != httpx.codes.OK:
        response.raise_for_status()

    # Save the script to a temporary file.
    script = Path(tempfile.NamedTemporaryFile().name)

    script.write_text(response.text)

    # Run the script.
    env = {**os.environ, **env}
    process = processes.new_process(["bash", str(script), *args], env=env)
    show = processes.show_status if show_status else processes.show_logs
    show(f"Installing {url}", process)


def download_and_extract_fnm_zip():
    """Download and run a script.

    Raises:
        Exit: If an error occurs while downloading or extracting the FNM zip.
    """
    # Download the zip file
    url = constants.Fnm.INSTALL_URL
    console.debug(f"Downloading {url}")
    fnm_zip_file: Path = constants.Fnm.DIR / f"{constants.Fnm.FILENAME}.zip"
    # Function to download and extract the FNM zip release.
    try:
        # Download the FNM zip release.
        # TODO: show progress to improve UX
        response = net.get(url, follow_redirects=True)
        response.raise_for_status()
        with fnm_zip_file.open("wb") as output_file:
            for chunk in response.iter_bytes():
                output_file.write(chunk)

        # Extract the downloaded zip file.
        with zipfile.ZipFile(fnm_zip_file, "r") as zip_ref:
            zip_ref.extractall(constants.Fnm.DIR)

        console.debug("FNM package downloaded and extracted successfully.")
    except Exception as e:
        console.error(f"An error occurred while downloading fnm package: {e}")
        raise typer.Exit(1) from e
    finally:
        # Clean up the downloaded zip file.
        path_ops.rm(fnm_zip_file)


def install_node():
    """Install fnm and nodejs for use by Reflex.
    Independent of any existing system installations.
    """
    if not constants.Fnm.FILENAME:
        # fnm only support Linux, macOS and Windows distros.
        console.debug("")
        return

    # Skip installation if check_node_version() checks out
    if check_node_version():
        console.debug("Skipping node installation as it is already installed.")
        return

    path_ops.mkdir(constants.Fnm.DIR)
    if not constants.Fnm.EXE.exists():
        download_and_extract_fnm_zip()

    if constants.IS_WINDOWS:
        # Install node
        fnm_exe = Path(constants.Fnm.EXE).resolve()
        fnm_dir = Path(constants.Fnm.DIR).resolve()
        process = processes.new_process(
            [
                "powershell",
                "-Command",
                f'& "{fnm_exe}" install {constants.Node.VERSION} --fnm-dir "{fnm_dir}"',
            ],
        )
    else:  # All other platforms (Linux, MacOS).
        # Add execute permissions to fnm executable.
        constants.Fnm.EXE.chmod(stat.S_IXUSR)
        # Install node.
        # Specify arm64 arch explicitly for M1s and M2s.
        architecture_arg = (
            ["--arch=arm64"]
            if platform.system() == "Darwin" and platform.machine() == "arm64"
            else []
        )

        process = processes.new_process(
            [
                constants.Fnm.EXE,
                "install",
                *architecture_arg,
                constants.Node.VERSION,
                "--fnm-dir",
                constants.Fnm.DIR,
            ],
        )
    processes.show_status("Installing node", process)


def install_bun():
    """Install bun onto the user's system.

    Raises:
        SystemPackageMissingError: If "unzip" is missing.
    """
    win_supported = is_windows_bun_supported()
    one_drive_in_path = windows_check_onedrive_in_path()
    if constants.IS_WINDOWS and (not win_supported or one_drive_in_path):
        if not win_supported:
            console.warn(
                "Bun for Windows is currently only available for x86 64-bit Windows. Installation will fall back on npm."
            )
        if one_drive_in_path:
            console.warn(
                "Creating project directories in OneDrive is not recommended for bun usage on windows. This will fallback to npm."
            )

    # Skip if bun is already installed.
    if get_bun_version() == version.parse(constants.Bun.VERSION):
        console.debug("Skipping bun installation as it is already installed.")
        return

    #  if unzip is installed
    if constants.IS_WINDOWS:
        processes.new_process(
            [
                "powershell",
                "-c",
                f"irm {constants.Bun.WINDOWS_INSTALL_URL}|iex",
            ],
            env={
                "BUN_INSTALL": str(constants.Bun.ROOT_PATH),
                "BUN_VERSION": constants.Bun.VERSION,
            },
            shell=True,
            run=True,
            show_logs=console.is_debug(),
        )
    else:
        if path_ops.which("unzip") is None:
            raise SystemPackageMissingError("unzip")

        # Run the bun install script.
        download_and_run(
            constants.Bun.INSTALL_URL,
            f"bun-v{constants.Bun.VERSION}",
            BUN_INSTALL=str(constants.Bun.ROOT_PATH),
            BUN_VERSION=str(constants.Bun.VERSION),
        )


def _write_cached_procedure_file(payload: str, cache_file: str | Path):
    cache_file = Path(cache_file)
    cache_file.write_text(payload)


def _read_cached_procedure_file(cache_file: str | Path) -> str | None:
    cache_file = Path(cache_file)
    if cache_file.exists():
        return cache_file.read_text()
    return None


def _clear_cached_procedure_file(cache_file: str | Path):
    cache_file = Path(cache_file)
    if cache_file.exists():
        cache_file.unlink()


def cached_procedure(cache_file: str, payload_fn: Callable[..., str]):
    """Decorator to cache the runs of a procedure on disk. Procedures should not have
       a return value.

    Args:
        cache_file: The file to store the cache payload in.
        payload_fn: Function that computes cache payload from function args

    Returns:
        The decorated function.
    """

    def _inner_decorator(func: Callable):
        def _inner(*args, **kwargs):
            payload = _read_cached_procedure_file(cache_file)
            new_payload = payload_fn(*args, **kwargs)
            if payload != new_payload:
                _clear_cached_procedure_file(cache_file)
                func(*args, **kwargs)
                _write_cached_procedure_file(new_payload, cache_file)

        return _inner

    return _inner_decorator


@cached_procedure(
    cache_file=str(get_web_dir() / "reflex.install_frontend_packages.cached"),
    payload_fn=lambda p, c: f"{sorted(p)!r},{c.json()}",
)
def install_frontend_packages(packages: set[str], config: Config):
    """Installs the base and custom frontend packages.

    Args:
        packages: A list of package names to be installed.
        config: The config object.

    Raises:
        FileNotFoundError: If the package manager is not found.

    Example:
        >>> install_frontend_packages(["react", "react-dom"], get_config())
    """
    # unsupported archs(arm and 32bit machines) will use npm anyway. so we dont have to run npm twice
    fallback_command = (
        get_package_manager(on_failure_return_none=True)
        if (
            not constants.IS_WINDOWS
            or (
                constants.IS_WINDOWS
                and (
                    is_windows_bun_supported() and not windows_check_onedrive_in_path()
                )
            )
        )
        else None
    )

    install_package_manager = (
        get_install_package_manager(on_failure_return_none=True) or fallback_command
    )

    if install_package_manager is None:
        raise FileNotFoundError(
            "Could not find a package manager to install frontend packages. You may need to run `reflex init`."
        )

    fallback_command = (
        fallback_command if fallback_command is not install_package_manager else None
    )

    processes.run_process_with_fallback(
        [install_package_manager, "install"],
        fallback=fallback_command,
        analytics_enabled=True,
        show_status_message="Installing base frontend packages",
        cwd=get_web_dir(),
        shell=constants.IS_WINDOWS,
    )

    if config.tailwind is not None:
        processes.run_process_with_fallback(
            [
                install_package_manager,
                "add",
                "-d",
                constants.Tailwind.VERSION,
                *((config.tailwind or {}).get("plugins", [])),
            ],
            fallback=fallback_command,
            analytics_enabled=True,
            show_status_message="Installing tailwind",
            cwd=get_web_dir(),
            shell=constants.IS_WINDOWS,
        )

    # Install custom packages defined in frontend_packages
    if len(packages) > 0:
        processes.run_process_with_fallback(
            [install_package_manager, "add", *packages],
            fallback=fallback_command,
            analytics_enabled=True,
            show_status_message="Installing frontend packages from config and components",
            cwd=get_web_dir(),
            shell=constants.IS_WINDOWS,
        )


def check_running_mode(frontend: bool, backend: bool) -> tuple[bool, bool]:
    """Check if the app is running in frontend or backend mode.

    Args:
        frontend: Whether to run the frontend of the app.
        backend: Whether to run the backend of the app.

    Returns:
        The running modes.
    """
    if not frontend and not backend:
        return True, True
    return frontend, backend


def needs_reinit(frontend: bool = True) -> bool:
    """Check if an app needs to be reinitialized.

    Args:
        frontend: Whether to check if the frontend is initialized.

    Returns:
        Whether the app needs to be reinitialized.

    Raises:
        Exit: If the app is not initialized.
    """
    if not constants.Config.FILE.exists():
        console.error(
            f"[cyan]{constants.Config.FILE}[/cyan] not found. Move to the root folder of your project, or run [bold]{constants.Reflex.MODULE_NAME} init[/bold] to start a new project."
        )
        raise typer.Exit(1)

    # Don't need to reinit if not running in frontend mode.
    if not frontend:
        return False

    # Make sure the .reflex directory exists.
    if not environment.REFLEX_DIR.get().exists():
        return True

    # Make sure the .web directory exists in frontend mode.
    if not get_web_dir().exists():
        return True

    # If the template is out of date, then we need to re-init
    if not is_latest_template():
        return True

    if constants.IS_WINDOWS:
        console.warn(
            """Windows Subsystem for Linux (WSL) is recommended for improving initial install times."""
        )

        if windows_check_onedrive_in_path():
            console.warn(
                "Creating project directories in OneDrive may lead to performance issues. For optimal performance, It is recommended to avoid using OneDrive for your reflex app."
            )
    # No need to reinitialize if the app is already initialized.
    return False


def is_latest_template() -> bool:
    """Whether the app is using the latest template.

    Returns:
        Whether the app is using the latest template.
    """
    json_file = get_web_dir() / constants.Reflex.JSON
    if not json_file.exists():
        return False
    app_version = json.loads(json_file.read_text()).get("version")
    return app_version == constants.Reflex.VERSION


def validate_bun():
    """Validate bun if a custom bun path is specified to ensure the bun version meets requirements.

    Raises:
        Exit: If custom specified bun does not exist or does not meet requirements.
    """
    bun_path = path_ops.get_bun_path()

    if bun_path is None:
        return

    if not path_ops.samefile(bun_path, constants.Bun.DEFAULT_PATH):
        console.info(f"Using custom Bun path: {bun_path}")
        bun_version = get_bun_version()
        if bun_version is None:
            console.error(
                "Failed to obtain bun version. Make sure the specified bun path in your config is correct."
            )
            raise typer.Exit(1)
        elif bun_version < version.parse(constants.Bun.MIN_VERSION):
            console.error(
                f"Reflex requires bun version {constants.Bun.VERSION} or higher to run, but the detected version is "
                f"{bun_version}. If you have specified a custom bun path in your config, make sure to provide one "
                f"that satisfies the minimum version requirement."
            )

            raise typer.Exit(1)


def validate_frontend_dependencies(init: bool = True):
    """Validate frontend dependencies to ensure they meet requirements.

    Args:
        init: whether running `reflex init`

    Raises:
        Exit: If the package manager is invalid.
    """
    if not init:
        # we only need to validate the package manager when running app.
        # `reflex init` will install the deps anyway(if applied).
        package_manager = get_package_manager()
        if not package_manager:
            console.error(
                "Could not find NPM package manager. Make sure you have node installed."
            )
            raise typer.Exit(1)

        if not check_node_version():
            node_version = get_node_version()
            console.error(
                f"Reflex requires node version {constants.Node.MIN_VERSION} or higher to run, but the detected version is {node_version}",
            )
            raise typer.Exit(1)

    if init:
        # we only need bun for package install on `reflex init`.
        validate_bun()


def ensure_reflex_installation_id() -> int | None:
    """Ensures that a reflex distinct id has been generated and stored in the reflex directory.

    Returns:
        Distinct id.
    """
    try:
        initialize_reflex_user_directory()
        installation_id_file = environment.REFLEX_DIR.get() / "installation_id"

        installation_id = None
        if installation_id_file.exists():
            with contextlib.suppress(Exception):
                installation_id = int(installation_id_file.read_text())
                # If anything goes wrong at all... just regenerate.
                # Like what? Examples:
                #     - file not exists
                #     - file not readable
                #     - content not parseable as an int

        if installation_id is None:
            installation_id = random.getrandbits(128)
            installation_id_file.write_text(str(installation_id))
    except Exception as e:
        console.debug(f"Failed to ensure reflex installation id: {e}")
        return None
    else:
        # If we get here, installation_id is definitely set
        return installation_id


def initialize_reflex_user_directory():
    """Initialize the reflex user directory."""
    # Create the reflex directory.
    path_ops.mkdir(environment.REFLEX_DIR.get())


def initialize_frontend_dependencies():
    """Initialize all the frontend dependencies."""
    # validate dependencies before install
    validate_frontend_dependencies()
    # Avoid warning about Node installation while we're trying to install it.
    global CURRENTLY_INSTALLING_NODE
    CURRENTLY_INSTALLING_NODE = True
    # Install the frontend dependencies.
    processes.run_concurrently(install_node, install_bun)
    CURRENTLY_INSTALLING_NODE = False
    # Set up the web directory.
    initialize_web_directory()


def check_db_used() -> bool:
    """Check if the database is used.

    Returns:
        True if the database is used.
    """
    return bool(get_config().db_url)


def check_redis_used() -> bool:
    """Check if Redis is used.

    Returns:
        True if Redis is used.
    """
    return bool(get_config().redis_url)


def check_db_initialized() -> bool:
    """Check if the database migrations are initialized.

    Returns:
        True if alembic is initialized (or if database is not used).
    """
    if (
        get_config().db_url is not None
        and not environment.ALEMBIC_CONFIG.get().exists()
    ):
        console.error(
            "Database is not initialized. Run [bold]reflex db init[/bold] first."
        )
        return False
    return True


def check_schema_up_to_date():
    """Check if the sqlmodel metadata matches the current database schema."""
    if get_config().db_url is None or not environment.ALEMBIC_CONFIG.get().exists():
        return
    with model.Model.get_db_engine().connect() as connection:
        try:
            if model.Model.alembic_autogenerate(
                connection=connection,
                write_migration_scripts=False,
            ):
                console.error(
                    "Detected database schema changes. Run [bold]reflex db makemigrations[/bold] "
                    "to generate migration scripts.",
                )
        except CommandError as command_error:
            if "Target database is not up to date." in str(command_error):
                console.error(
                    f"{command_error} Run [bold]reflex db migrate[/bold] to update database."
                )


def prompt_for_template_options(templates: list[Template]) -> str:
    """Prompt the user to specify a template.

    Args:
        templates: The templates to choose from.

    Returns:
        The template name the user selects.
    """
    # Show the user the URLs of each template to preview.
    console.print("\nGet started with a template:")

    def format_demo_url_str(url: str | None) -> str:
        return f" ({url})" if url else ""

    # Prompt the user to select a template.
    id_to_name = {
        str(
            idx
        ): f"{template.name.replace('_', ' ').replace('-', ' ')}{format_demo_url_str(template.demo_url)} - {template.description}"
        for idx, template in enumerate(templates)
    }
    for id in range(len(id_to_name)):
        console.print(f"({id}) {id_to_name[str(id)]}")

    template = console.ask(
        "Which template would you like to use?",
        choices=[str(i) for i in range(len(id_to_name))],
        show_choices=False,
        default="0",
    )

    # Return the template.
    return templates[int(template)].name  # pyright: ignore [reportArgumentType]


def fetch_app_templates(version: str) -> dict[str, Template]:
    """Fetch a dict of templates from the templates repo using github API.

    Args:
        version: The version of the templates to fetch.

    Returns:
        The dict of templates.
    """

    def get_release_by_tag(tag: str) -> dict | None:
        response = net.get(constants.Reflex.RELEASES_URL)
        response.raise_for_status()
        releases = response.json()
        for release in releases:
            if release["tag_name"] == f"v{tag}":
                return release
        return None

    release = get_release_by_tag(version)
    if release is None:
        console.warn(f"No templates known for version {version}")
        return {}

    assets = release.get("assets", [])
    asset = next((a for a in assets if a["name"] == "templates.json"), None)
    if asset is None:
        console.warn(f"Templates metadata not found for version {version}")
        return {}
    else:
        templates_url = asset["browser_download_url"]

    templates_data = net.get(templates_url, follow_redirects=True).json()["templates"]

    for template in templates_data:
        if template["name"] == "blank":
            template["code_url"] = ""
            continue
        template["code_url"] = next(
            (
                a["browser_download_url"]
                for a in assets
                if a["name"] == f"{template['name']}.zip"
            ),
            None,
        )

    filtered_templates = {}
    for tp in templates_data:
        if tp["hidden"] or tp["code_url"] is None:
            continue
        known_fields = {f.name for f in dataclasses.fields(Template)}
        filtered_templates[tp["name"]] = Template(
            **{k: v for k, v in tp.items() if k in known_fields}
        )
    return filtered_templates


def create_config_init_app_from_remote_template(app_name: str, template_url: str):
    """Create new rxconfig and initialize app using a remote template.

    Args:
        app_name: The name of the app.
        template_url: The path to the template source code as a zip file.

    Raises:
        Exit: If any download, file operations fail or unexpected zip file format.

    """
    # Create a temp directory for the zip download.
    try:
        temp_dir = tempfile.mkdtemp()
    except OSError as ose:
        console.error(f"Failed to create temp directory for download: {ose}")
        raise typer.Exit(1) from ose

    # Use httpx GET with redirects to download the zip file.
    zip_file_path: Path = Path(temp_dir) / "template.zip"
    try:
        # Note: following redirects can be risky. We only allow this for reflex built templates at the moment.
        response = net.get(template_url, follow_redirects=True)
        console.debug(f"Server responded download request: {response}")
        response.raise_for_status()
    except httpx.HTTPError as he:
        console.error(f"Failed to download the template: {he}")
        raise typer.Exit(1) from he
    try:
        zip_file_path.write_bytes(response.content)
        console.debug(f"Downloaded the zip to {zip_file_path}")
    except OSError as ose:
        console.error(f"Unable to write the downloaded zip to disk {ose}")
        raise typer.Exit(1) from ose

    # Create a temp directory for the zip extraction.
    try:
        unzip_dir = Path(tempfile.mkdtemp())
    except OSError as ose:
        console.error(f"Failed to create temp directory for extracting zip: {ose}")
        raise typer.Exit(1) from ose

    try:
        zipfile.ZipFile(zip_file_path).extractall(path=unzip_dir)
        # The zip file downloaded from github looks like:
        # repo-name-branch/**/*, so we need to remove the top level directory.
    except Exception as uze:
        console.error(f"Failed to unzip the template: {uze}")
        raise typer.Exit(1) from uze

    if len(subdirs := os.listdir(unzip_dir)) != 1:
        console.error(f"Expected one directory in the zip, found {subdirs}")
        raise typer.Exit(1)

    template_dir = unzip_dir / subdirs[0]
    console.debug(f"Template folder is located at {template_dir}")

    # Move the rxconfig file here first.
    path_ops.mv(str(template_dir / constants.Config.FILE), constants.Config.FILE)
    new_config = get_config(reload=True)

    # Get the template app's name from rxconfig in case it is different than
    # the source code repo name on github.
    template_name = new_config.app_name

    create_config(app_name)
    initialize_app_directory(
        app_name,
        template_name=template_name,
        template_code_dir_name=template_name,
        template_dir=template_dir,
    )
    req_file = Path("requirements.txt")
    if req_file.exists() and len(req_file.read_text().splitlines()) > 1:
        console.info(
            "Run `pip install -r requirements.txt` to install the required python packages for this template."
        )
    #  Clean up the temp directories.
    shutil.rmtree(temp_dir)
    shutil.rmtree(unzip_dir)


def initialize_default_app(app_name: str):
    """Initialize the default app.

    Args:
        app_name: The name of the app.
    """
    create_config(app_name)
    initialize_app_directory(app_name)


def validate_and_create_app_using_remote_template(
    app_name: str, template: str, templates: dict[str, Template]
):
    """Validate and create an app using a remote template.

    Args:
        app_name: The name of the app.
        template: The name of the template.
        templates: The available templates.

    Raises:
        Exit: If the template is not found.
    """
    # If user selects a template, it needs to exist.
    if template in templates:
        from reflex_cli.v2.utils import hosting

        authenticated_token = hosting.authenticated_token()
        if not authenticated_token or not authenticated_token[0]:
            console.print(
                f"Please use `reflex login` to access the '{template}' template."
            )
            raise typer.Exit(3)

        template_url = templates[template].code_url
    else:
        template_parsed_url = urlparse(template)
        # Check if the template is a github repo.
        if template_parsed_url.hostname == "github.com":
            path = template_parsed_url.path.strip("/").removesuffix(".git")
            template_url = f"https://github.com/{path}/archive/main.zip"
        else:
            console.error(f"Template `{template}` not found or invalid.")
            raise typer.Exit(1)

    if template_url is None:
        return

    create_config_init_app_from_remote_template(
        app_name=app_name, template_url=template_url
    )


def generate_template_using_ai(template: str | None = None) -> str:
    """Generate a template using AI(Flexgen).

    Args:
        template: The name of the template.

    Returns:
        The generation hash.

    Raises:
        Exit: If the template and ai flags are used.
    """
    if template is None:
        # If AI is requested and no template specified, redirect the user to reflex.build.
        return redir.reflex_build_redirect()
    elif is_generation_hash(template):
        # Otherwise treat the template as a generation hash.
        return template
    else:
        console.error(
            "Cannot use `--template` option with `--ai` option. Please remove `--template` option."
        )
        raise typer.Exit(2)


def fetch_remote_templates(
    template: str,
) -> tuple[str, dict[str, Template]]:
    """Fetch the available remote templates.

    Args:
        template: The name of the template.

    Returns:
        The selected template and the available templates.
    """
    available_templates = {}

    try:
        # Get the available templates
        available_templates = fetch_app_templates(constants.Reflex.VERSION)
    except Exception as e:
        console.warn("Failed to fetch templates. Falling back to default template.")
        console.debug(f"Error while fetching templates: {e}")
        template = constants.Templates.DEFAULT

    return template, available_templates


def initialize_app(
    app_name: str, template: str | None = None, ai: bool = False
) -> str | None:
    """Initialize the app either from a remote template or a blank app. If the config file exists, it is considered as reinit.

    Args:
        app_name: The name of the app.
        template: The name of the template to use.
        ai: Whether to use AI to generate the template.

    Returns:
        The name of the template.

    Raises:
        Exit: If the template is not valid or unspecified.
    """
    # Local imports to avoid circular imports.
    from reflex.utils import telemetry

    # Check if the app is already initialized.
    if constants.Config.FILE.exists():
        telemetry.send("reinit")
        return

    generation_hash = None
    if ai:
        generation_hash = generate_template_using_ai(template)
        template = constants.Templates.DEFAULT

    templates: dict[str, Template] = {}

    # Don't fetch app templates if the user directly asked for DEFAULT.
    if template is not None and (template not in (constants.Templates.DEFAULT,)):
        template, templates = fetch_remote_templates(template)

    if template is None:
        template = prompt_for_template_options(get_init_cli_prompt_options())
        if template == constants.Templates.AI:
            generation_hash = generate_template_using_ai()
            # change to the default to allow creation of default app
            template = constants.Templates.DEFAULT
        elif template == constants.Templates.CHOOSE_TEMPLATES:
            console.print(
                f"Go to the templates page ({constants.Templates.REFLEX_TEMPLATES_URL}) and copy the command to init with a template."
            )
            raise typer.Exit(0)

    # If the blank template is selected, create a blank app.
    if template in (constants.Templates.DEFAULT,):
        # Default app creation behavior: a blank app.
        initialize_default_app(app_name)
    else:
        validate_and_create_app_using_remote_template(
            app_name=app_name, template=template, templates=templates
        )

    # If a reflex.build generation hash is available, download the code and apply it to the main module.
    if generation_hash:
        initialize_main_module_index_from_generation(
            app_name, generation_hash=generation_hash
        )
    telemetry.send("init", template=template)

    return template


def get_init_cli_prompt_options() -> list[Template]:
    """Get the CLI options for initializing a Reflex app.

    Returns:
        The CLI options.
    """
    return [
        Template(
            name=constants.Templates.DEFAULT,
            description="A blank Reflex app.",
            demo_url=constants.Templates.DEFAULT_TEMPLATE_URL,
            code_url="",
        ),
        Template(
            name=constants.Templates.AI,
            description="Generate a template using AI [Experimental]",
            demo_url="",
            code_url="",
        ),
        Template(
            name=constants.Templates.CHOOSE_TEMPLATES,
            description="Choose an existing template.",
            demo_url="",
            code_url="",
        ),
    ]


def initialize_main_module_index_from_generation(app_name: str, generation_hash: str):
    """Overwrite the `index` function in the main module with reflex.build generated code.

    Args:
        app_name: The name of the app.
        generation_hash: The generation hash from reflex.build.

    Raises:
        GeneratedCodeHasNoFunctionDefsError: If the fetched code has no function definitions
            (the refactored reflex code is expected to have at least one root function defined).
    """
    # Download the reflex code for the generation.
    url = constants.Templates.REFLEX_BUILD_CODE_URL.format(
        generation_hash=generation_hash
    )
    resp = net.get(url)
    while resp.status_code == httpx.codes.SERVICE_UNAVAILABLE:
        console.debug("Waiting for the code to be generated...")
        time.sleep(1)
        resp = net.get(url)
    resp.raise_for_status()

    # Determine the name of the last function, which renders the generated code.
    defined_funcs = re.findall(r"def ([a-zA-Z_]+)\(", resp.text)
    if not defined_funcs:
        raise GeneratedCodeHasNoFunctionDefsError(
            f"No function definitions found in generated code from {url!r}."
        )
    render_func_name = defined_funcs[-1]

    def replace_content(_match: re.Match) -> str:
        return "\n".join(
            [
                resp.text,
                "",
                "def index() -> rx.Component:",
                f"    return {render_func_name}()",
                "",
                "",
            ],
        )

    main_module_path = Path(app_name, app_name + constants.Ext.PY)
    main_module_code = main_module_path.read_text()

    main_module_code = re.sub(
        r"def index\(\).*:\n([^\n]\s+.*\n+)+",
        replace_content,
        main_module_code,
    )
    # Make the app use light mode until flexgen enforces the conversion of
    # tailwind colors to radix colors.
    main_module_code = re.sub(
        r"app\s*=\s*rx\.App\(\s*\)",
        'app = rx.App(theme=rx.theme(color_mode="light"))',
        main_module_code,
    )
    main_module_path.write_text(main_module_code)


def format_address_width(address_width: str | None) -> int | None:
    """Cast address width to an int.

    Args:
        address_width: The address width.

    Returns:
        Address width int
    """
    try:
        return int(address_width) if address_width else None
    except ValueError:
        return None


@functools.lru_cache(maxsize=None)
def get_cpu_info() -> CpuInfo | None:
    """Get the CPU info of the underlining host.

    Returns:
         The CPU info.
    """
    platform_os = platform.system()
    cpuinfo = {}
    try:
        if platform_os == "Windows":
            cmd = "wmic cpu get addresswidth,caption,manufacturer /FORMAT:csv"
            output = processes.execute_command_and_return_output(cmd)
            if output:
                val = output.splitlines()[-1].split(",")[1:]
                cpuinfo["manufacturer_id"] = val[2]
                cpuinfo["model_name"] = val[1].split("Family")[0].strip()
                cpuinfo["address_width"] = format_address_width(val[0])
        elif platform_os == "Linux":
            output = processes.execute_command_and_return_output("lscpu")
            if output:
                lines = output.split("\n")
                for line in lines:
                    if "Architecture" in line:
                        cpuinfo["address_width"] = (
                            64 if line.split(":")[1].strip() == "x86_64" else 32
                        )
                    if "Vendor ID:" in line:
                        cpuinfo["manufacturer_id"] = line.split(":")[1].strip()
                    if "Model name" in line:
                        cpuinfo["model_name"] = line.split(":")[1].strip()
        elif platform_os == "Darwin":
            cpuinfo["address_width"] = format_address_width(
                processes.execute_command_and_return_output("getconf LONG_BIT")
            )
            cpuinfo["manufacturer_id"] = processes.execute_command_and_return_output(
                "sysctl -n machdep.cpu.brand_string"
            )
            cpuinfo["model_name"] = processes.execute_command_and_return_output(
                "uname -m"
            )
    except Exception as err:
        console.error(f"Failed to retrieve CPU info. {err}")
        return None

    return (
        CpuInfo(
            manufacturer_id=cpuinfo.get("manufacturer_id"),
            model_name=cpuinfo.get("model_name"),
            address_width=cpuinfo.get("address_width"),
        )
        if cpuinfo
        else None
    )


@functools.lru_cache(maxsize=None)
def is_windows_bun_supported() -> bool:
    """Check whether the underlining host running windows qualifies to run bun.
    We typically do not run bun on ARM or 32 bit devices that use windows.

    Returns:
        Whether the host is qualified to use bun.
    """
    cpu_info = get_cpu_info()
    return (
        constants.IS_WINDOWS
        and cpu_info is not None
        and cpu_info.address_width == 64
        and cpu_info.model_name is not None
        and "ARM" not in cpu_info.model_name
    )


def is_generation_hash(template: str) -> bool:
    """Check if the template looks like a generation hash.

    Args:
        template: The template name.

    Returns:
        True if the template is composed of 32 or more hex characters.
    """
    return re.match(r"^[0-9a-f]{32,}$", template) is not None


def get_user_tier():
    """Get the current user's tier.

    Returns:
        The current user's tier.
    """
    from reflex_cli.v2.utils import hosting

    authenticated_token = hosting.authenticated_token()
    return (
        authenticated_token[1].get("tier", "").lower()
        if authenticated_token[0]
        else "anonymous"
    )<|MERGE_RESOLUTION|>--- conflicted
+++ resolved
@@ -23,11 +23,7 @@
 from datetime import datetime
 from pathlib import Path
 from types import ModuleType
-<<<<<<< HEAD
-from typing import Any, Callable, NamedTuple
-=======
-from typing import Callable, List, NamedTuple, Optional
->>>>>>> e0e33977
+from typing import Callable, NamedTuple
 from urllib.parse import urlparse
 
 import httpx
