"""Everything related to fetching or initializing build prerequisites."""

from __future__ import annotations

import contextlib
import dataclasses
import functools
import importlib
import importlib.metadata
import importlib.util
import io
import json
import os
import platform
import random
import re
import shutil
import sys
import tempfile
import typing
import zipfile
from collections.abc import Callable, Sequence
from datetime import datetime
from pathlib import Path
from types import ModuleType
from typing import NamedTuple
from urllib.parse import urlparse

import click
import httpx
from alembic.util.exc import CommandError
from packaging import version
from redis import Redis as RedisSync
from redis.asyncio import Redis
from redis.exceptions import RedisError

from reflex import constants, model
from reflex.compiler import templates
from reflex.config import Config, environment, get_config
from reflex.utils import console, net, path_ops, processes, redir
<<<<<<< HEAD
from reflex.utils.exceptions import (
    GeneratedCodeHasNoFunctionDefsError,
    SystemPackageMissingError,
)
=======
from reflex.utils.decorator import once
from reflex.utils.exceptions import SystemPackageMissingError
from reflex.utils.format import format_library_name
>>>>>>> 859e8f84
from reflex.utils.registry import get_npm_registry

if typing.TYPE_CHECKING:
    from reflex.app import App


class AppInfo(NamedTuple):
    """A tuple containing the app instance and module."""

    app: App
    module: ModuleType


@dataclasses.dataclass(frozen=True)
class Template:
    """A template for a Reflex app."""

    name: str
    description: str
    code_url: str


@dataclasses.dataclass(frozen=True)
class CpuInfo:
    """Model to save cpu info."""

    manufacturer_id: str | None
    model_name: str | None
    address_width: int | None


def get_web_dir() -> Path:
    """Get the working directory for the frontend.

    Can be overridden with REFLEX_WEB_WORKDIR.

    Returns:
        The working directory.
    """
    return environment.REFLEX_WEB_WORKDIR.get()


def get_states_dir() -> Path:
    """Get the working directory for the states.

    Can be overridden with REFLEX_STATES_WORKDIR.

    Returns:
        The working directory.
    """
    return environment.REFLEX_STATES_WORKDIR.get()


def get_backend_dir() -> Path:
    """Get the working directory for the backend.

    Returns:
        The working directory.
    """
    return get_web_dir() / constants.Dirs.BACKEND


def check_latest_package_version(package_name: str):
    """Check if the latest version of the package is installed.

    Args:
        package_name: The name of the package.
    """
    if environment.REFLEX_CHECK_LATEST_VERSION.get() is False:
        return
    try:
        console.debug(f"Checking for the latest version of {package_name}...")
        # Get the latest version from PyPI
        current_version = importlib.metadata.version(package_name)
        url = f"https://pypi.org/pypi/{package_name}/json"
        response = net.get(url)
        latest_version = response.json()["info"]["version"]
        console.debug(f"Latest version of {package_name}: {latest_version}")
        if get_or_set_last_reflex_version_check_datetime():
            # Versions were already checked and saved in reflex.json, no need to warn again
            return
        if version.parse(current_version) < version.parse(latest_version):
            # Show a warning when the host version is older than PyPI version
            console.warn(
                f"Your version ({current_version}) of {package_name} is out of date. Upgrade to {latest_version} with 'pip install {package_name} --upgrade'"
            )
    except Exception:
        console.debug(f"Failed to check for the latest version of {package_name}.")
        pass


def get_or_set_last_reflex_version_check_datetime():
    """Get the last time a check was made for the latest reflex version.
    This is typically useful for cases where the host reflex version is
    less than that on Pypi.

    Returns:
        The last version check datetime.
    """
    reflex_json_file = get_web_dir() / constants.Reflex.JSON
    if not reflex_json_file.exists():
        return None
    # Open and read the file
    data = json.loads(reflex_json_file.read_text())
    last_version_check_datetime = data.get("last_version_check_datetime")
    if not last_version_check_datetime:
        data.update({"last_version_check_datetime": str(datetime.now())})
        path_ops.update_json_file(reflex_json_file, data)
    return last_version_check_datetime


def set_last_reflex_run_time():
    """Set the last Reflex run time."""
    path_ops.update_json_file(
        get_web_dir() / constants.Reflex.JSON,
        {"last_reflex_run_datetime": str(datetime.now())},
    )


def check_node_version() -> bool:
    """Check the version of Node.js.

    Returns:
        Whether the version of Node.js is valid.
    """
    current_version = get_node_version()
    return current_version is not None and current_version >= version.parse(
        constants.Node.MIN_VERSION
    )


def get_node_version() -> version.Version | None:
    """Get the version of node.

    Returns:
        The version of node.
    """
    node_path = path_ops.get_node_path()
    if node_path is None:
        return None
    try:
        result = processes.new_process([node_path, "-v"], run=True)
        # The output will be in the form "vX.Y.Z", but version.parse() can handle it
        return version.parse(result.stdout)
    except (FileNotFoundError, TypeError):
        return None


def get_bun_version(bun_path: Path | None = None) -> version.Version | None:
    """Get the version of bun.

    Args:
        bun_path: The path to the bun executable.

    Returns:
        The version of bun.
    """
    bun_path = bun_path or path_ops.get_bun_path()
    if bun_path is None:
        return None
    try:
        # Run the bun -v command and capture the output
        result = processes.new_process([str(bun_path), "-v"], run=True)
        return version.parse(str(result.stdout))
    except FileNotFoundError:
        return None
    except version.InvalidVersion as e:
        console.warn(
            f"The detected bun version ({e.args[0]}) is not valid. Defaulting to None."
        )
        return None


def prefer_npm_over_bun() -> bool:
    """Check if npm should be preferred over bun.

    Returns:
        If npm should be preferred over bun.
    """
    return npm_escape_hatch() or (
        constants.IS_WINDOWS and windows_check_onedrive_in_path()
    )


def get_nodejs_compatible_package_managers(
    raise_on_none: bool = True,
) -> Sequence[str]:
    """Get the package manager executable for installation. Typically, bun is used for installation.

    Args:
        raise_on_none: Whether to raise an error if the package manager is not found.

    Returns:
        The path to the package manager.

    Raises:
        FileNotFoundError: If the package manager is not found and raise_on_none is True.
    """
    bun_package_manager = (
        str(bun_path) if (bun_path := path_ops.get_bun_path()) else None
    )

    npm_package_manager = (
        str(npm_path) if (npm_path := path_ops.get_npm_path()) else None
    )

    if prefer_npm_over_bun():
        package_managers = [npm_package_manager, bun_package_manager]
    else:
        package_managers = [bun_package_manager, npm_package_manager]

    package_managers = list(filter(None, package_managers))

    if not package_managers and raise_on_none:
        raise FileNotFoundError(
            "Bun or npm not found. You might need to rerun `reflex init` or install either."
        )

    return package_managers


def is_outdated_nodejs_installed():
    """Check if the installed Node.js version is outdated.

    Returns:
        If the installed Node.js version is outdated.
    """
    current_version = get_node_version()
    if current_version is not None and current_version < version.parse(
        constants.Node.MIN_VERSION
    ):
        console.warn(
            f"Your version ({current_version}) of Node.js is out of date. Upgrade to {constants.Node.MIN_VERSION} or higher."
        )
        return True
    return False


def get_js_package_executor(raise_on_none: bool = False) -> Sequence[Sequence[str]]:
    """Get the paths to package managers for running commands. Ordered by preference.
    This is currently identical to get_install_package_managers, but may change in the future.

    Args:
        raise_on_none: Whether to raise an error if no package managers is not found.

    Returns:
        The paths to the package managers as a list of lists, where each list is the command to run and its arguments.

    Raises:
        FileNotFoundError: If no package managers are found and raise_on_none is True.
    """
    bun_package_manager = (
        [str(bun_path)] + (["--bun"] if is_outdated_nodejs_installed() else [])
        if (bun_path := path_ops.get_bun_path())
        else None
    )

    npm_package_manager = (
        [str(npm_path)] if (npm_path := path_ops.get_npm_path()) else None
    )

    if prefer_npm_over_bun():
        package_managers = [npm_package_manager, bun_package_manager]
    else:
        package_managers = [bun_package_manager, npm_package_manager]

    package_managers = list(filter(None, package_managers))

    if not package_managers and raise_on_none:
        raise FileNotFoundError(
            "Bun or npm not found. You might need to rerun `reflex init` or install either."
        )

    return package_managers


def windows_check_onedrive_in_path() -> bool:
    """For windows, check if oneDrive is present in the project dir path.

    Returns:
        If oneDrive is in the path of the project directory.
    """
    return "onedrive" in str(Path.cwd()).lower()


def npm_escape_hatch() -> bool:
    """If the user sets REFLEX_USE_NPM, prefer npm over bun.

    Returns:
        If the user has set REFLEX_USE_NPM.
    """
    return environment.REFLEX_USE_NPM.get()


def _check_app_name(config: Config):
    """Check if the app name is set in the config.

    Args:
        config: The config object.

    Raises:
        RuntimeError: If the app name is not set in the config.
    """
    if not config.app_name:
        raise RuntimeError(
            "Cannot get the app module because `app_name` is not set in rxconfig! "
            "If this error occurs in a reflex test case, ensure that `get_app` is mocked."
        )


def get_app(reload: bool = False) -> ModuleType:
    """Get the app module based on the default config.

    Args:
        reload: Re-import the app module from disk

    Returns:
        The app based on the default config.

    Raises:
        Exception: If an error occurs while getting the app module.
    """
    from reflex.utils import telemetry

    try:
        config = get_config()

        _check_app_name(config)

        module = config.module
        sys.path.insert(0, str(Path.cwd()))
        app = (
            __import__(module, fromlist=(constants.CompileVars.APP,))
            if not config.app_module
            else config.app_module
        )
        if reload:
            from reflex.page import DECORATED_PAGES
            from reflex.state import reload_state_module

            # Reset rx.State subclasses to avoid conflict when reloading.
            reload_state_module(module=module)

            DECORATED_PAGES.clear()

            # Reload the app module.
            importlib.reload(app)
    except Exception as ex:
        telemetry.send_error(ex, context="frontend")
        raise
    else:
        return app


def get_and_validate_app(reload: bool = False) -> AppInfo:
    """Get the app instance based on the default config and validate it.

    Args:
        reload: Re-import the app module from disk

    Returns:
        The app instance and the app module.

    Raises:
        RuntimeError: If the app instance is not an instance of rx.App.
    """
    from reflex.app import App

    app_module = get_app(reload=reload)
    app = getattr(app_module, constants.CompileVars.APP)
    if not isinstance(app, App):
        raise RuntimeError(
            "The app instance in the specified app_module_import in rxconfig must be an instance of rx.App."
        )
    return AppInfo(app=app, module=app_module)


def validate_app(reload: bool = False) -> None:
    """Validate the app instance based on the default config.

    Args:
        reload: Re-import the app module from disk
    """
    get_and_validate_app(reload=reload)


def get_compiled_app(
    reload: bool = False, export: bool = False, dry_run: bool = False
) -> ModuleType:
    """Get the app module based on the default config after first compiling it.

    Args:
        reload: Re-import the app module from disk
        export: Compile the app for export
        dry_run: If True, do not write the compiled app to disk.

    Returns:
        The compiled app based on the default config.
    """
    app, app_module = get_and_validate_app(reload=reload)
    # For py3.9 compatibility when redis is used, we MUST add any decorator pages
    # before compiling the app in a thread to avoid event loop error (REF-2172).
    app._apply_decorated_pages()
    app._compile(export=export, dry_run=dry_run)
    return app_module


def compile_app(
    reload: bool = False, export: bool = False, dry_run: bool = False
) -> None:
    """Compile the app module based on the default config.

    Args:
        reload: Re-import the app module from disk
        export: Compile the app for export
        dry_run: If True, do not write the compiled app to disk.
    """
    get_compiled_app(reload=reload, export=export, dry_run=dry_run)


def _can_colorize() -> bool:
    """Check if the output can be colorized.

    Copied from _colorize.can_colorize.

    https://raw.githubusercontent.com/python/cpython/refs/heads/main/Lib/_colorize.py

    Returns:
        If the output can be colorized
    """
    file = sys.stdout

    if not sys.flags.ignore_environment:
        if os.environ.get("PYTHON_COLORS") == "0":
            return False
        if os.environ.get("PYTHON_COLORS") == "1":
            return True
    if os.environ.get("NO_COLOR"):
        return False
    if os.environ.get("FORCE_COLOR"):
        return True
    if os.environ.get("TERM") == "dumb":
        return False

    if not hasattr(file, "fileno"):
        return False

    if sys.platform == "win32":
        try:
            import nt

            if not nt._supports_virtual_terminal():
                return False
        except (ImportError, AttributeError):
            return False

    try:
        return os.isatty(file.fileno())
    except io.UnsupportedOperation:
        return file.isatty()


def compile_or_validate_app(compile: bool = False) -> bool:
    """Compile or validate the app module based on the default config.

    Args:
        compile: Whether to compile the app.

    Returns:
        If the app is compiled successfully.
    """
    try:
        if compile:
            compile_app()
        else:
            validate_app()
    except Exception as e:
        if isinstance(e, click.exceptions.Exit):
            return False

        import traceback

        sys_exception = sys.exception()

        try:
            colorize = _can_colorize()
            traceback.print_exception(e, colorize=colorize)  # pyright: ignore[reportCallIssue]
        except Exception:
            traceback.print_exception(sys_exception)
        return False
    return True


def get_redis() -> Redis | None:
    """Get the asynchronous redis client.

    Returns:
        The asynchronous redis client.
    """
    if (redis_url := parse_redis_url()) is not None:
        return Redis.from_url(
            redis_url,
            retry_on_error=[RedisError],
        )
    return None


def get_redis_sync() -> RedisSync | None:
    """Get the synchronous redis client.

    Returns:
        The synchronous redis client.
    """
    if (redis_url := parse_redis_url()) is not None:
        return RedisSync.from_url(
            redis_url,
            retry_on_error=[RedisError],
        )
    return None


def parse_redis_url() -> str | None:
    """Parse the REDIS_URL in config if applicable.

    Returns:
        If url is non-empty, return the URL as it is.

    Raises:
        ValueError: If the REDIS_URL is not a supported scheme.
    """
    config = get_config()
    if not config.redis_url:
        return None
    if not config.redis_url.startswith(("redis://", "rediss://", "unix://")):
        raise ValueError(
            "REDIS_URL must start with 'redis://', 'rediss://', or 'unix://'."
        )
    return config.redis_url


async def get_redis_status() -> dict[str, bool | None]:
    """Checks the status of the Redis connection.

    Attempts to connect to Redis and send a ping command to verify connectivity.

    Returns:
        The status of the Redis connection.
    """
    try:
        status = True
        redis_client = get_redis_sync()
        if redis_client is not None:
            redis_client.ping()
        else:
            status = None
    except RedisError:
        status = False

    return {"redis": status}


def validate_app_name(app_name: str | None = None) -> str:
    """Validate the app name.

    The default app name is the name of the current directory.

    Args:
        app_name: the name passed by user during reflex init

    Returns:
        The app name after validation.

    Raises:
        Exit: if the app directory name is reflex or if the name is not standard for a python package name.
    """
    app_name = app_name if app_name else Path.cwd().name.replace("-", "_")
    # Make sure the app is not named "reflex".
    if app_name.lower() == constants.Reflex.MODULE_NAME:
        console.error(
            f"The app directory cannot be named [bold]{constants.Reflex.MODULE_NAME}[/bold]."
        )
        raise click.exceptions.Exit(1)

    # Make sure the app name is standard for a python package name.
    if not re.match(r"^[a-zA-Z][a-zA-Z0-9_]*$", app_name):
        console.error(
            "The app directory name must start with a letter and can contain letters, numbers, and underscores."
        )
        raise click.exceptions.Exit(1)

    return app_name


def rename_path_up_tree(full_path: str | Path, old_name: str, new_name: str) -> Path:
    """Rename all instances of `old_name` in the path (file and directories) to `new_name`.
    The renaming stops when we reach the directory containing `rxconfig.py`.

    Args:
        full_path: The full path to start renaming from.
        old_name: The name to be replaced.
        new_name: The replacement name.

    Returns:
         The updated path after renaming.
    """
    current_path = Path(full_path)
    new_path = None

    while True:
        directory, base = current_path.parent, current_path.name
        # Stop renaming when we reach the root dir (which contains rxconfig.py)
        if current_path.is_dir() and (current_path / "rxconfig.py").exists():
            new_path = current_path
            break

        if old_name == base.removesuffix(constants.Ext.PY):
            new_base = base.replace(old_name, new_name)
            new_path = directory / new_base
            current_path.rename(new_path)
            console.debug(f"Renamed {current_path} -> {new_path}")
            current_path = new_path
        else:
            new_path = current_path

        # Move up the directory tree
        current_path = directory

    return new_path


def rename_app(new_app_name: str, loglevel: constants.LogLevel):
    """Rename the app directory.

    Args:
        new_app_name: The new name for the app.
        loglevel: The log level to use.

    Raises:
        Exit: If the command is not ran in the root dir or the app module cannot be imported.
    """
    # Set the log level.
    console.set_log_level(loglevel)

    if not constants.Config.FILE.exists():
        console.error(
            "No rxconfig.py found. Make sure you are in the root directory of your app."
        )
        raise click.exceptions.Exit(1)

    sys.path.insert(0, str(Path.cwd()))

    config = get_config()
    module_path = importlib.util.find_spec(config.module)
    if module_path is None:
        console.error(f"Could not find module {config.module}.")
        raise click.exceptions.Exit(1)

    if not module_path.origin:
        console.error(f"Could not find origin for module {config.module}.")
        raise click.exceptions.Exit(1)
    console.info(f"Renaming app directory to {new_app_name}.")
    process_directory(
        Path.cwd(),
        config.app_name,
        new_app_name,
        exclude_dirs=[constants.Dirs.WEB, constants.Dirs.APP_ASSETS],
    )

    rename_path_up_tree(Path(module_path.origin), config.app_name, new_app_name)

    console.success(f"App directory renamed to [bold]{new_app_name}[/bold].")


def rename_imports_and_app_name(file_path: str | Path, old_name: str, new_name: str):
    """Rename imports the file using string replacement as well as app_name in rxconfig.py.

    Args:
        file_path: The file to process.
        old_name: The old name to replace.
        new_name: The new name to use.
    """
    file_path = Path(file_path)
    content = file_path.read_text()

    # Replace `from old_name.` or `from old_name` with `from new_name`
    content = re.sub(
        rf"\bfrom {re.escape(old_name)}(\b|\.|\s)",
        lambda match: f"from {new_name}{match.group(1)}",
        content,
    )

    # Replace `import old_name` with `import new_name`
    content = re.sub(
        rf"\bimport {re.escape(old_name)}\b",
        f"import {new_name}",
        content,
    )

    # Replace `app_name="old_name"` in rx.Config
    content = re.sub(
        rf'\bapp_name\s*=\s*["\']{re.escape(old_name)}["\']',
        f'app_name="{new_name}"',
        content,
    )

    # Replace positional argument `"old_name"` in rx.Config
    content = re.sub(
        rf'\brx\.Config\(\s*["\']{re.escape(old_name)}["\']',
        f'rx.Config("{new_name}"',
        content,
    )

    file_path.write_text(content)


def process_directory(
    directory: str | Path,
    old_name: str,
    new_name: str,
    exclude_dirs: list | None = None,
    extensions: list | None = None,
):
    """Process files with specified extensions in a directory, excluding specified directories.

    Args:
        directory: The root directory to process.
        old_name: The old name to replace.
        new_name: The new name to use.
        exclude_dirs: List of directory names to exclude. Defaults to None.
        extensions: List of file extensions to process.
    """
    exclude_dirs = exclude_dirs or []
    extensions = extensions or [
        constants.Ext.PY,
        constants.Ext.MD,
    ]  # include .md files, typically used in reflex-web.
    extensions_set = {ext.lstrip(".") for ext in extensions}
    directory = Path(directory)

    root_exclude_dirs = {directory / exclude_dir for exclude_dir in exclude_dirs}

    files = (
        p.resolve()
        for p in directory.glob("**/*")
        if p.is_file() and p.suffix.lstrip(".") in extensions_set
    )

    for file_path in files:
        if not any(
            file_path.is_relative_to(exclude_dir) for exclude_dir in root_exclude_dirs
        ):
            rename_imports_and_app_name(file_path, old_name, new_name)


def create_config(app_name: str):
    """Create a new rxconfig file.

    Args:
        app_name: The name of the app.
    """
    # Import here to avoid circular imports.
    from reflex.compiler import templates

    config_name = f"{re.sub(r'[^a-zA-Z]', '', app_name).capitalize()}Config"

    console.debug(f"Creating {constants.Config.FILE}")
    constants.Config.FILE.write_text(
        templates.RXCONFIG.render(app_name=app_name, config_name=config_name)
    )


def initialize_gitignore(
    gitignore_file: Path = constants.GitIgnore.FILE,
    files_to_ignore: set[str] | list[str] = constants.GitIgnore.DEFAULTS,
):
    """Initialize the template .gitignore file.

    Args:
        gitignore_file: The .gitignore file to create.
        files_to_ignore: The files to add to the .gitignore file.
    """
    # Combine with the current ignored files.
    current_ignore: list[str] = []
    if gitignore_file.exists():
        current_ignore = [ln.strip() for ln in gitignore_file.read_text().splitlines()]

    if files_to_ignore == current_ignore:
        console.debug(f"{gitignore_file} already up to date.")
        return
    files_to_ignore = [ln for ln in files_to_ignore if ln not in current_ignore]
    files_to_ignore += current_ignore

    # Write files to the .gitignore file.
    gitignore_file.touch(exist_ok=True)
    console.debug(f"Creating {gitignore_file}")
    gitignore_file.write_text("\n".join(files_to_ignore) + "\n")


def initialize_requirements_txt() -> bool:
    """Initialize the requirements.txt file.
    If absent and no pyproject.toml file exists, generate one for the user.
    If the requirements.txt does not have reflex as dependency,
    generate a requirement pinning current version and append to
    the requirements.txt file.

    Returns:
        True if the user has to update the requirements.txt file.

    Raises:
        Exit: If the requirements.txt file cannot be read or written to.
    """
    requirements_file_path = Path(constants.RequirementsTxt.FILE)
    if (
        not requirements_file_path.exists()
        and Path(constants.PyprojectToml.FILE).exists()
    ):
        return True

    requirements_file_path.touch(exist_ok=True)

    for encoding in [None, "utf-8"]:
        try:
            content = requirements_file_path.read_text(encoding)
            break
        except UnicodeDecodeError:
            continue
        except Exception as e:
            console.error(f"Failed to read {requirements_file_path}.")
            raise click.exceptions.Exit(1) from e
    else:
        return True

    for line in content.splitlines():
        if re.match(r"^reflex[^a-zA-Z0-9]", line):
            console.debug(f"{requirements_file_path} already has reflex as dependency.")
            return False

    console.debug(
        f"Appending {constants.RequirementsTxt.DEFAULTS_STUB} to {requirements_file_path}"
    )
    with requirements_file_path.open("a", encoding=encoding) as f:
        f.write(
            "\n" + constants.RequirementsTxt.DEFAULTS_STUB + constants.Reflex.VERSION
        )

    return False


def initialize_app_directory(
    app_name: str,
    template_name: str = constants.Templates.DEFAULT,
    template_code_dir_name: str | None = None,
    template_dir: Path | None = None,
):
    """Initialize the app directory on reflex init.

    Args:
        app_name: The name of the app.
        template_name: The name of the template to use.
        template_code_dir_name: The name of the code directory in the template.
        template_dir: The directory of the template source files.

    Raises:
        Exit: If template_name, template_code_dir_name, template_dir combination is not supported.
    """
    console.log("Initializing the app directory.")

    # By default, use the blank template from local assets.
    if template_name == constants.Templates.DEFAULT:
        if template_code_dir_name is not None or template_dir is not None:
            console.error(
                f"Only {template_name=} should be provided, got {template_code_dir_name=}, {template_dir=}."
            )
            raise click.exceptions.Exit(1)
        template_code_dir_name = constants.Templates.Dirs.CODE
        template_dir = Path(constants.Templates.Dirs.BASE, "apps", template_name)
    else:
        if template_code_dir_name is None or template_dir is None:
            console.error(
                f"For `{template_name}` template, `template_code_dir_name` and `template_dir` should both be provided."
            )
            raise click.exceptions.Exit(1)

    console.debug(f"Using {template_name=} {template_dir=} {template_code_dir_name=}.")

    # Remove __pycache__ dirs in template directory and current directory.
    for pycache_dir in [
        *template_dir.glob("**/__pycache__"),
        *Path.cwd().glob("**/__pycache__"),
    ]:
        shutil.rmtree(pycache_dir, ignore_errors=True)

    for file in template_dir.iterdir():
        # Copy the file to current directory but keep the name the same.
        path_ops.cp(str(file), file.name)

    # Rename the template app to the app name.
    path_ops.mv(template_code_dir_name, app_name)
    path_ops.mv(
        Path(app_name) / (template_name + constants.Ext.PY),
        Path(app_name) / (app_name + constants.Ext.PY),
    )

    # Fix up the imports.
    path_ops.find_replace(
        app_name,
        f"from {template_name}",
        f"from {app_name}",
    )


def get_project_hash(raise_on_fail: bool = False) -> int | None:
    """Get the project hash from the reflex.json file if the file exists.

    Args:
        raise_on_fail: Whether to raise an error if the file does not exist.

    Returns:
        project_hash: The app hash.
    """
    json_file = get_web_dir() / constants.Reflex.JSON
    if not json_file.exists() and not raise_on_fail:
        return None
    data = json.loads(json_file.read_text())
    return data.get("project_hash")


def initialize_web_directory():
    """Initialize the web directory on reflex init."""
    console.log("Initializing the web directory.")

    # Reuse the hash if one is already created, so we don't over-write it when running reflex init
    project_hash = get_project_hash()

    console.debug(f"Copying {constants.Templates.Dirs.WEB_TEMPLATE} to {get_web_dir()}")
    path_ops.copy_tree(constants.Templates.Dirs.WEB_TEMPLATE, str(get_web_dir()))

    console.debug("Initializing the web directory.")
    initialize_package_json()

    console.debug("Initializing the bun config file.")
    initialize_bun_config()

    console.debug("Initializing the .npmrc file.")
    initialize_npmrc()

    console.debug("Initializing the public directory.")
    path_ops.mkdir(get_web_dir() / constants.Dirs.PUBLIC)

    console.debug("Initializing the react-router.config.js file.")
    update_react_router_config()

    console.debug("Initializing the reflex.json file.")
    # Initialize the reflex json file.
    init_reflex_json(project_hash=project_hash)


def _compile_package_json():
    return templates.PACKAGE_JSON.render(
        scripts={
            "dev": constants.PackageJson.Commands.DEV,
            "export": constants.PackageJson.Commands.EXPORT,
            "export_sitemap": constants.PackageJson.Commands.EXPORT_SITEMAP,
            "prod": constants.PackageJson.Commands.PROD,
        },
        dependencies=constants.PackageJson.DEPENDENCIES,
        dev_dependencies=constants.PackageJson.DEV_DEPENDENCIES,
        overrides=constants.PackageJson.OVERRIDES,
    )


def initialize_package_json():
    """Render and write in .web the package.json file."""
    output_path = get_web_dir() / constants.PackageJson.PATH
    output_path.write_text(_compile_package_json())


def initialize_bun_config():
    """Initialize the bun config file."""
    bun_config_path = get_web_dir() / constants.Bun.CONFIG_PATH

    if (custom_bunfig := Path(constants.Bun.CONFIG_PATH)).exists():
        bunfig_content = custom_bunfig.read_text()
        console.info(f"Copying custom bunfig.toml inside {get_web_dir()} folder")
    else:
        best_registry = get_npm_registry()
        bunfig_content = constants.Bun.DEFAULT_CONFIG.format(registry=best_registry)

    bun_config_path.write_text(bunfig_content)


def initialize_npmrc():
    """Initialize the .npmrc file."""
    npmrc_path = get_web_dir() / constants.Node.CONFIG_PATH

    if (custom_npmrc := Path(constants.Node.CONFIG_PATH)).exists():
        npmrc_content = custom_npmrc.read_text()
        console.info(f"Copying custom .npmrc inside {get_web_dir()} folder")
    else:
        best_registry = get_npm_registry()
        npmrc_content = constants.Node.DEFAULT_CONFIG.format(registry=best_registry)

    npmrc_path.write_text(npmrc_content)


def init_reflex_json(project_hash: int | None):
    """Write the hash of the Reflex project to a REFLEX_JSON.

    Reuse the hash if one is already created, therefore do not
    overwrite it every time we run the reflex init command
    .

    Args:
        project_hash: The app hash.
    """
    if project_hash is not None:
        console.debug(f"Project hash is already set to {project_hash}.")
    else:
        # Get a random project hash.
        project_hash = random.getrandbits(128)
        console.debug(f"Setting project hash to {project_hash}.")

    # Write the hash and version to the reflex json file.
    reflex_json = {
        "version": constants.Reflex.VERSION,
        "project_hash": project_hash,
    }
    path_ops.update_json_file(get_web_dir() / constants.Reflex.JSON, reflex_json)


def update_react_router_config(export: bool = False):
    """Update react-router.config.js config from Reflex config.

    Args:
        export: if the method run during reflex export.
    """
    react_router_config_file_path = get_web_dir() / constants.ReactRouter.CONFIG_FILE

    react_router_config = _update_react_router_config(get_config(), export=export)

    # Overwriting the config file triggers a full server reload, so make sure
    # there is actually a diff.
    orig_next_config = (
        react_router_config_file_path.read_text()
        if react_router_config_file_path.exists()
        else ""
    )
    if orig_next_config != react_router_config:
        react_router_config_file_path.write_text(react_router_config)


def _update_react_router_config(config: Config, export: bool = False):
    react_router_config = {
        "basename": "/" + (config.frontend_path or "").removeprefix("/"),
        "future": {
            "unstable_optimizeDeps": True,
        },
        "ssr": False,
    }

<<<<<<< HEAD
=======
    if transpile_packages:
        next_config["transpilePackages"] = list(
            dict.fromkeys([format_library_name(p) for p in transpile_packages])
        )
>>>>>>> 859e8f84
    if export:
        react_router_config["prerender"] = True
        react_router_config["build"] = constants.Dirs.BUILD_DIR

    return f"export default {json.dumps(react_router_config)};"


def remove_existing_bun_installation():
    """Remove existing bun installation."""
    console.debug("Removing existing bun installation.")
    if Path(get_config().bun_path).exists():
        path_ops.rm(constants.Bun.ROOT_PATH)


def download_and_run(url: str, *args, show_status: bool = False, **env):
    """Download and run a script.

    Args:
        url: The url of the script.
        args: The arguments to pass to the script.
        show_status: Whether to show the status of the script.
        env: The environment variables to use.

    Raises:
        Exit: If the script fails to download.
    """
    # Download the script
    console.debug(f"Downloading {url}")
    try:
        response = net.get(url)
        response.raise_for_status()
    except httpx.HTTPError as e:
        console.error(
            f"Failed to download bun install script. You can install or update bun manually from https://bun.sh \n{e}"
        )
        raise click.exceptions.Exit(1) from None

    # Save the script to a temporary file.
    script = Path(tempfile.NamedTemporaryFile().name)

    script.write_text(response.text)

    # Run the script.
    env = {**os.environ, **env}
    process = processes.new_process(["bash", str(script), *args], env=env)
    show = processes.show_status if show_status else processes.show_logs
    show(f"Installing {url}", process)


def install_bun():
    """Install bun onto the user's system.

    Raises:
        SystemPackageMissingError: If "unzip" is missing.
    """
    one_drive_in_path = windows_check_onedrive_in_path()
    if constants.IS_WINDOWS and one_drive_in_path:
        console.warn(
            "Creating project directories in OneDrive is not recommended for bun usage on windows. This will fallback to npm."
        )

    bun_path = path_ops.get_bun_path()

    # Skip if bun is already installed.
    if (
        bun_path
        and (current_version := get_bun_version(bun_path=bun_path))
        and current_version >= version.parse(constants.Bun.MIN_VERSION)
    ):
        console.debug("Skipping bun installation as it is already installed.")
        return

    if bun_path and path_ops.use_system_bun():
        validate_bun(bun_path=bun_path)
        return

    #  if unzip is installed
    if constants.IS_WINDOWS:
        processes.new_process(
            [
                "powershell",
                "-c",
                f"irm {constants.Bun.WINDOWS_INSTALL_URL}|iex",
            ],
            env={
                "BUN_INSTALL": str(constants.Bun.ROOT_PATH),
                "BUN_VERSION": constants.Bun.VERSION,
            },
            shell=True,
            run=True,
            show_logs=console.is_debug(),
        )
    else:
        if path_ops.which("unzip") is None:
            raise SystemPackageMissingError("unzip")

        # Run the bun install script.
        download_and_run(
            constants.Bun.INSTALL_URL,
            f"bun-v{constants.Bun.VERSION}",
            BUN_INSTALL=str(constants.Bun.ROOT_PATH),
            BUN_VERSION=str(constants.Bun.VERSION),
        )


def _write_cached_procedure_file(payload: str, cache_file: str | Path):
    cache_file = Path(cache_file)
    cache_file.write_text(payload)


def _read_cached_procedure_file(cache_file: str | Path) -> str | None:
    cache_file = Path(cache_file)
    if cache_file.exists():
        return cache_file.read_text()
    return None


def _clear_cached_procedure_file(cache_file: str | Path):
    cache_file = Path(cache_file)
    if cache_file.exists():
        cache_file.unlink()


def cached_procedure(
    cache_file: str | None,
    payload_fn: Callable[..., str],
    cache_file_fn: Callable[[], str] | None = None,
):
    """Decorator to cache the runs of a procedure on disk. Procedures should not have
       a return value.

    Args:
        cache_file: The file to store the cache payload in.
        payload_fn: Function that computes cache payload from function args.
        cache_file_fn: Function that computes the cache file name at runtime.

    Returns:
        The decorated function.

    Raises:
        ValueError: If both cache_file and cache_file_fn are provided.
    """
    if cache_file and cache_file_fn is not None:
        raise ValueError("cache_file and cache_file_fn cannot both be provided.")

    def _inner_decorator(func: Callable):
        def _inner(*args, **kwargs):
            _cache_file = cache_file_fn() if cache_file_fn is not None else cache_file
            if not _cache_file:
                raise ValueError("Unknown cache file, cannot cache result.")
            payload = _read_cached_procedure_file(_cache_file)
            new_payload = payload_fn(*args, **kwargs)
            if payload != new_payload:
                _clear_cached_procedure_file(_cache_file)
                func(*args, **kwargs)
                _write_cached_procedure_file(new_payload, _cache_file)

        return _inner

    return _inner_decorator


@cached_procedure(
    cache_file_fn=lambda: str(
        get_web_dir() / "reflex.install_frontend_packages.cached"
    ),
    payload_fn=lambda p, c: f"{sorted(p)!r},{c.json()}",
    cache_file=None,
)
def install_frontend_packages(packages: set[str], config: Config):
    """Installs the base and custom frontend packages.

    Args:
        packages: A list of package names to be installed.
        config: The config object.

    Example:
        >>> install_frontend_packages(["react", "react-dom"], get_config())
    """
    install_package_managers = get_nodejs_compatible_package_managers(
        raise_on_none=True
    )

    env = (
        {
            "NODE_TLS_REJECT_UNAUTHORIZED": "0",
        }
        if environment.SSL_NO_VERIFY.get()
        else {}
    )

    primary_package_manager = install_package_managers[0]
    fallbacks = install_package_managers[1:]

    run_package_manager = functools.partial(
        processes.run_process_with_fallbacks,
        fallbacks=fallbacks,
        analytics_enabled=True,
        cwd=get_web_dir(),
        shell=constants.IS_WINDOWS,
        env=env,
    )

    run_package_manager(
        [primary_package_manager, "install", "--legacy-peer-deps"],
        show_status_message="Installing base frontend packages",
    )

    development_deps: set[str] = set()
    for plugin in config.plugins:
        development_deps.update(plugin.get_frontend_development_dependencies())
        packages.update(plugin.get_frontend_dependencies())

    if development_deps:
        run_package_manager(
            [
                primary_package_manager,
                "add",
                "--legacy-peer-deps",
                "-d",
                *development_deps,
            ],
            show_status_message="Installing frontend development dependencies",
        )

    # Install custom packages defined in frontend_packages
    if packages:
        run_package_manager(
            [primary_package_manager, "add", "--legacy-peer-deps", *packages],
            show_status_message="Installing frontend packages from config and components",
        )


def check_running_mode(frontend: bool, backend: bool) -> tuple[bool, bool]:
    """Check if the app is running in frontend or backend mode.

    Args:
        frontend: Whether to run the frontend of the app.
        backend: Whether to run the backend of the app.

    Returns:
        The running modes.
    """
    if not frontend and not backend:
        return True, True
    return frontend, backend


def assert_in_reflex_dir():
    """Assert that the current working directory is the reflex directory.

    Raises:
        Exit: If the current working directory is not the reflex directory.
    """
    if not constants.Config.FILE.exists():
        console.error(
            f"[cyan]{constants.Config.FILE}[/cyan] not found. Move to the root folder of your project, or run [bold]{constants.Reflex.MODULE_NAME} init[/bold] to start a new project."
        )
        raise click.exceptions.Exit(1)


def needs_reinit() -> bool:
    """Check if an app needs to be reinitialized.

    Returns:
        Whether the app needs to be reinitialized.
    """
    # Make sure the .reflex directory exists.
    if not environment.REFLEX_DIR.get().exists():
        return True

    # Make sure the .web directory exists in frontend mode.
    if not get_web_dir().exists():
        return True

    # If the template is out of date, then we need to re-init
    if not is_latest_template():
        return True

    if constants.IS_WINDOWS:
        console.warn(
            """Windows Subsystem for Linux (WSL) is recommended for improving initial install times."""
        )

        if windows_check_onedrive_in_path():
            console.warn(
                "Creating project directories in OneDrive may lead to performance issues. For optimal performance, It is recommended to avoid using OneDrive for your reflex app."
            )
    # No need to reinitialize if the app is already initialized.
    return False


def is_latest_template() -> bool:
    """Whether the app is using the latest template.

    Returns:
        Whether the app is using the latest template.
    """
    json_file = get_web_dir() / constants.Reflex.JSON
    if not json_file.exists():
        return False
    app_version = json.loads(json_file.read_text()).get("version")
    return app_version == constants.Reflex.VERSION


def validate_bun(bun_path: Path | None = None):
    """Validate bun if a custom bun path is specified to ensure the bun version meets requirements.

    Args:
        bun_path: The path to the bun executable. If None, the default bun path is used.

    Raises:
        Exit: If custom specified bun does not exist or does not meet requirements.
    """
    bun_path = bun_path or path_ops.get_bun_path()

    if bun_path is None:
        return

    if not path_ops.samefile(bun_path, constants.Bun.DEFAULT_PATH):
        console.info(f"Using custom Bun path: {bun_path}")
        bun_version = get_bun_version()
        if bun_version is None:
            console.error(
                "Failed to obtain bun version. Make sure the specified bun path in your config is correct."
            )
            raise click.exceptions.Exit(1)
        elif bun_version < version.parse(constants.Bun.MIN_VERSION):
            console.warn(
                f"Reflex requires bun version {constants.Bun.MIN_VERSION} or higher to run, but the detected version is "
                f"{bun_version}. If you have specified a custom bun path in your config, make sure to provide one "
                f"that satisfies the minimum version requirement. You can upgrade bun by running [bold]bun upgrade[/bold]."
            )


def validate_frontend_dependencies(init: bool = True):
    """Validate frontend dependencies to ensure they meet requirements.

    Args:
        init: whether running `reflex init`

    Raises:
        Exit: If the package manager is invalid.
    """
    if not init:
        try:
            get_js_package_executor(raise_on_none=True)
        except FileNotFoundError as e:
            raise click.exceptions.Exit(1) from e

    if prefer_npm_over_bun() and not check_node_version():
        node_version = get_node_version()
        console.error(
            f"Reflex requires node version {constants.Node.MIN_VERSION} or higher to run, but the detected version is {node_version}",
        )
        raise click.exceptions.Exit(1)


def ensure_reflex_installation_id() -> int | None:
    """Ensures that a reflex distinct id has been generated and stored in the reflex directory.

    Returns:
        Distinct id.
    """
    try:
        console.debug("Ensuring reflex installation id.")
        initialize_reflex_user_directory()
        installation_id_file = environment.REFLEX_DIR.get() / "installation_id"

        installation_id = None
        if installation_id_file.exists():
            with contextlib.suppress(Exception):
                installation_id = int(installation_id_file.read_text())
                # If anything goes wrong at all... just regenerate.
                # Like what? Examples:
                #     - file not exists
                #     - file not readable
                #     - content not parseable as an int

        if installation_id is None:
            installation_id = random.getrandbits(128)
            installation_id_file.write_text(str(installation_id))
    except Exception as e:
        console.debug(f"Failed to ensure reflex installation id: {e}")
        return None
    else:
        # If we get here, installation_id is definitely set
        return installation_id


def initialize_reflex_user_directory():
    """Initialize the reflex user directory."""
    console.debug(f"Creating {environment.REFLEX_DIR.get()}")
    # Create the reflex directory.
    path_ops.mkdir(environment.REFLEX_DIR.get())


def initialize_frontend_dependencies():
    """Initialize all the frontend dependencies."""
    # validate dependencies before install
    console.debug("Validating frontend dependencies.")
    validate_frontend_dependencies()
    # Install the frontend dependencies.
    console.debug("Installing or validating bun.")
    install_bun()
    # Set up the web directory.
    initialize_web_directory()


def check_db_used() -> bool:
    """Check if the database is used.

    Returns:
        True if the database is used.
    """
    return bool(get_config().db_url)


def check_redis_used() -> bool:
    """Check if Redis is used.

    Returns:
        True if Redis is used.
    """
    return bool(get_config().redis_url)


def check_db_initialized() -> bool:
    """Check if the database migrations are initialized.

    Returns:
        True if alembic is initialized (or if database is not used).
    """
    if (
        get_config().db_url is not None
        and not environment.ALEMBIC_CONFIG.get().exists()
    ):
        console.error(
            "Database is not initialized. Run [bold]reflex db init[/bold] first."
        )
        return False
    return True


def check_schema_up_to_date():
    """Check if the sqlmodel metadata matches the current database schema."""
    if get_config().db_url is None or not environment.ALEMBIC_CONFIG.get().exists():
        return
    with model.Model.get_db_engine().connect() as connection:
        try:
            if model.Model.alembic_autogenerate(
                connection=connection,
                write_migration_scripts=False,
            ):
                console.error(
                    "Detected database schema changes. Run [bold]reflex db makemigrations[/bold] "
                    "to generate migration scripts.",
                )
        except CommandError as command_error:
            if "Target database is not up to date." in str(command_error):
                console.error(
                    f"{command_error} Run [bold]reflex db migrate[/bold] to update database."
                )


def prompt_for_template_options(templates: list[Template]) -> str:
    """Prompt the user to specify a template.

    Args:
        templates: The templates to choose from.

    Returns:
        The template name the user selects.

    Raises:
        Exit: If the user does not select a template.
    """
    # Show the user the URLs of each template to preview.
    console.print("\nGet started with a template:")

    # Prompt the user to select a template.
    for index, template in enumerate(templates):
        console.print(f"({index}) {template.description}")

    template = console.ask(
        "Which template would you like to use?",
        choices=[str(i) for i in range(len(templates))],
        show_choices=False,
        default="0",
    )

    if not template:
        console.error("No template selected.")
        raise click.exceptions.Exit(1)

    try:
        template_index = int(template)
    except ValueError:
        console.error("Invalid template selected.")
        raise click.exceptions.Exit(1) from None

    if template_index < 0 or template_index >= len(templates):
        console.error("Invalid template selected.")
        raise click.exceptions.Exit(1)

    # Return the template.
    return templates[template_index].name


def fetch_app_templates(version: str) -> dict[str, Template]:
    """Fetch a dict of templates from the templates repo using github API.

    Args:
        version: The version of the templates to fetch.

    Returns:
        The dict of templates.
    """

    def get_release_by_tag(tag: str) -> dict | None:
        response = net.get(constants.Reflex.RELEASES_URL)
        response.raise_for_status()
        releases = response.json()
        for release in releases:
            if release["tag_name"] == f"v{tag}":
                return release
        return None

    release = get_release_by_tag(version)
    if release is None:
        console.warn(f"No templates known for version {version}")
        return {}

    assets = release.get("assets", [])
    asset = next((a for a in assets if a["name"] == "templates.json"), None)
    if asset is None:
        console.warn(f"Templates metadata not found for version {version}")
        return {}
    else:
        templates_url = asset["browser_download_url"]

    templates_data = net.get(templates_url, follow_redirects=True).json()["templates"]

    for template in templates_data:
        if template["name"] == "blank":
            template["code_url"] = ""
            continue
        template["code_url"] = next(
            (
                a["browser_download_url"]
                for a in assets
                if a["name"] == f"{template['name']}.zip"
            ),
            None,
        )

    filtered_templates = {}
    for tp in templates_data:
        if tp["hidden"] or tp["code_url"] is None:
            continue
        known_fields = {f.name for f in dataclasses.fields(Template)}
        filtered_templates[tp["name"]] = Template(
            **{k: v for k, v in tp.items() if k in known_fields}
        )
    return filtered_templates


def create_config_init_app_from_remote_template(app_name: str, template_url: str):
    """Create new rxconfig and initialize app using a remote template.

    Args:
        app_name: The name of the app.
        template_url: The path to the template source code as a zip file.

    Raises:
        Exit: If any download, file operations fail or unexpected zip file format.

    """
    # Create a temp directory for the zip download.
    try:
        temp_dir = tempfile.mkdtemp()
    except OSError as ose:
        console.error(f"Failed to create temp directory for download: {ose}")
        raise click.exceptions.Exit(1) from ose

    # Use httpx GET with redirects to download the zip file.
    zip_file_path: Path = Path(temp_dir) / "template.zip"
    try:
        # Note: following redirects can be risky. We only allow this for reflex built templates at the moment.
        response = net.get(template_url, follow_redirects=True)
        console.debug(f"Server responded download request: {response}")
        response.raise_for_status()
    except httpx.HTTPError as he:
        console.error(f"Failed to download the template: {he}")
        raise click.exceptions.Exit(1) from he
    try:
        zip_file_path.write_bytes(response.content)
        console.debug(f"Downloaded the zip to {zip_file_path}")
    except OSError as ose:
        console.error(f"Unable to write the downloaded zip to disk {ose}")
        raise click.exceptions.Exit(1) from ose

    # Create a temp directory for the zip extraction.
    try:
        unzip_dir = Path(tempfile.mkdtemp())
    except OSError as ose:
        console.error(f"Failed to create temp directory for extracting zip: {ose}")
        raise click.exceptions.Exit(1) from ose

    try:
        zipfile.ZipFile(zip_file_path).extractall(path=unzip_dir)
        # The zip file downloaded from github looks like:
        # repo-name-branch/**/*, so we need to remove the top level directory.
    except Exception as uze:
        console.error(f"Failed to unzip the template: {uze}")
        raise click.exceptions.Exit(1) from uze

    if len(subdirs := list(unzip_dir.iterdir())) != 1:
        console.error(f"Expected one directory in the zip, found {subdirs}")
        raise click.exceptions.Exit(1)

    template_dir = unzip_dir / subdirs[0]
    console.debug(f"Template folder is located at {template_dir}")

    # Move the rxconfig file here first.
    path_ops.mv(str(template_dir / constants.Config.FILE), constants.Config.FILE)
    new_config = get_config(reload=True)

    # Get the template app's name from rxconfig in case it is different than
    # the source code repo name on github.
    template_name = new_config.app_name

    create_config(app_name)
    initialize_app_directory(
        app_name,
        template_name=template_name,
        template_code_dir_name=template_name,
        template_dir=template_dir,
    )
    req_file = Path("requirements.txt")
    if req_file.exists() and len(req_file.read_text().splitlines()) > 1:
        console.info(
            "Run `pip install -r requirements.txt` to install the required python packages for this template."
        )
    #  Clean up the temp directories.
    shutil.rmtree(temp_dir)
    shutil.rmtree(unzip_dir)


def initialize_default_app(app_name: str):
    """Initialize the default app.

    Args:
        app_name: The name of the app.
    """
    create_config(app_name)
    initialize_app_directory(app_name)


def validate_and_create_app_using_remote_template(
    app_name: str, template: str, templates: dict[str, Template]
):
    """Validate and create an app using a remote template.

    Args:
        app_name: The name of the app.
        template: The name of the template.
        templates: The available templates.

    Raises:
        Exit: If the template is not found.
    """
    # If user selects a template, it needs to exist.
    if template in templates:
        from reflex_cli.v2.utils import hosting

        authenticated_token = hosting.authenticated_token()
        if not authenticated_token or not authenticated_token[0]:
            console.print(
                f"Please use `reflex login` to access the '{template}' template."
            )
            raise click.exceptions.Exit(3)

        template_url = templates[template].code_url
    else:
        template_parsed_url = urlparse(template)
        # Check if the template is a github repo.
        if template_parsed_url.hostname == "github.com":
            path = template_parsed_url.path.strip("/").removesuffix(".git")
            template_url = f"https://github.com/{path}/archive/main.zip"
        else:
            console.error(f"Template `{template}` not found or invalid.")
            raise click.exceptions.Exit(1)

    if template_url is None:
        return

    create_config_init_app_from_remote_template(
        app_name=app_name, template_url=template_url
    )


def fetch_remote_templates(
    template: str,
) -> tuple[str, dict[str, Template]]:
    """Fetch the available remote templates.

    Args:
        template: The name of the template.

    Returns:
        The selected template and the available templates.
    """
    available_templates = {}

    try:
        # Get the available templates
        available_templates = fetch_app_templates(constants.Reflex.VERSION)
    except Exception as e:
        console.warn("Failed to fetch templates. Falling back to default template.")
        console.debug(f"Error while fetching templates: {e}")
        template = constants.Templates.DEFAULT

    return template, available_templates


def initialize_app(app_name: str, template: str | None = None) -> str | None:
    """Initialize the app either from a remote template or a blank app. If the config file exists, it is considered as reinit.

    Args:
        app_name: The name of the app.
        template: The name of the template to use.

    Returns:
        The name of the template.

    Raises:
        Exit: If the template is not valid or unspecified.
    """
    # Local imports to avoid circular imports.
    from reflex.utils import telemetry

    # Check if the app is already initialized.
    if constants.Config.FILE.exists():
        telemetry.send("reinit")
        return

    templates: dict[str, Template] = {}

    # Don't fetch app templates if the user directly asked for DEFAULT.
    if template is not None and (template not in (constants.Templates.DEFAULT,)):
        template, templates = fetch_remote_templates(template)

    if template is None:
        template = prompt_for_template_options(get_init_cli_prompt_options())

        if template == constants.Templates.CHOOSE_TEMPLATES:
            redir.reflex_templates()
            raise click.exceptions.Exit(0)

    if template == constants.Templates.AI:
        redir.reflex_build_redirect()
        raise click.exceptions.Exit(0)

    # If the blank template is selected, create a blank app.
    if template == constants.Templates.DEFAULT:
        # Default app creation behavior: a blank app.
        initialize_default_app(app_name)
    else:
        validate_and_create_app_using_remote_template(
            app_name=app_name, template=template, templates=templates
        )

    telemetry.send("init", template=template)

    return template


def get_init_cli_prompt_options() -> list[Template]:
    """Get the CLI options for initializing a Reflex app.

    Returns:
        The CLI options.
    """
    return [
        Template(
            name=constants.Templates.DEFAULT,
            description="A blank Reflex app.",
            code_url="",
        ),
        Template(
            name=constants.Templates.AI,
            description="[bold]Try our free AI builder.",
            code_url="",
        ),
        Template(
            name=constants.Templates.CHOOSE_TEMPLATES,
            description="Premade templates built by the Reflex team.",
            code_url="",
        ),
    ]


def format_address_width(address_width: str | None) -> int | None:
    """Cast address width to an int.

    Args:
        address_width: The address width.

    Returns:
        Address width int
    """
    try:
        return int(address_width) if address_width else None
    except ValueError:
        return None


def _retrieve_cpu_info() -> CpuInfo | None:
    """Retrieve the CPU info of the host.

    Returns:
        The CPU info.
    """
    platform_os = platform.system()
    cpuinfo = {}
    try:
        if platform_os == "Windows":
            cmd = 'powershell -Command "Get-CimInstance Win32_Processor | Select-Object -First 1 | Select-Object AddressWidth,Manufacturer,Name | ConvertTo-Json"'
            output = processes.execute_command_and_return_output(cmd)
            if output:
                cpu_data = json.loads(output)
                cpuinfo["address_width"] = cpu_data["AddressWidth"]
                cpuinfo["manufacturer_id"] = cpu_data["Manufacturer"]
                cpuinfo["model_name"] = cpu_data["Name"]
        elif platform_os == "Linux":
            output = processes.execute_command_and_return_output("lscpu")
            if output:
                lines = output.split("\n")
                for line in lines:
                    if "Architecture" in line:
                        cpuinfo["address_width"] = (
                            64 if line.split(":")[1].strip() == "x86_64" else 32
                        )
                    if "Vendor ID:" in line:
                        cpuinfo["manufacturer_id"] = line.split(":")[1].strip()
                    if "Model name" in line:
                        cpuinfo["model_name"] = line.split(":")[1].strip()
        elif platform_os == "Darwin":
            cpuinfo["address_width"] = format_address_width(
                processes.execute_command_and_return_output("getconf LONG_BIT")
            )
            cpuinfo["manufacturer_id"] = processes.execute_command_and_return_output(
                "sysctl -n machdep.cpu.brand_string"
            )
            cpuinfo["model_name"] = processes.execute_command_and_return_output(
                "uname -m"
            )
    except Exception as err:
        console.error(f"Failed to retrieve CPU info. {err}")
        return None

    return (
        CpuInfo(
            manufacturer_id=cpuinfo.get("manufacturer_id"),
            model_name=cpuinfo.get("model_name"),
            address_width=cpuinfo.get("address_width"),
        )
        if cpuinfo
        else None
    )


@functools.cache
def get_cpu_info() -> CpuInfo | None:
    """Get the CPU info of the underlining host.

    Returns:
        The CPU info.
    """
    cpu_info_file = environment.REFLEX_DIR.get() / "cpu_info.json"
    if cpu_info_file.exists() and (cpu_info := json.loads(cpu_info_file.read_text())):
        return CpuInfo(**cpu_info)
    cpu_info = _retrieve_cpu_info()
    if cpu_info:
        cpu_info_file.parent.mkdir(parents=True, exist_ok=True)
        cpu_info_file.write_text(json.dumps(dataclasses.asdict(cpu_info)))
    return cpu_info


def is_generation_hash(template: str) -> bool:
    """Check if the template looks like a generation hash.

    Args:
        template: The template name.

    Returns:
        True if the template is composed of 32 or more hex characters.
    """
    return re.match(r"^[0-9a-f]{32,}$", template) is not None


def get_user_tier():
    """Get the current user's tier.

    Returns:
        The current user's tier.
    """
    from reflex_cli.v2.utils import hosting

    authenticated_token = hosting.authenticated_token()
    return (
        authenticated_token[1].get("tier", "").lower()
        if authenticated_token[0]
        else "anonymous"
    )<|MERGE_RESOLUTION|>--- conflicted
+++ resolved
@@ -38,16 +38,7 @@
 from reflex.compiler import templates
 from reflex.config import Config, environment, get_config
 from reflex.utils import console, net, path_ops, processes, redir
-<<<<<<< HEAD
-from reflex.utils.exceptions import (
-    GeneratedCodeHasNoFunctionDefsError,
-    SystemPackageMissingError,
-)
-=======
-from reflex.utils.decorator import once
 from reflex.utils.exceptions import SystemPackageMissingError
-from reflex.utils.format import format_library_name
->>>>>>> 859e8f84
 from reflex.utils.registry import get_npm_registry
 
 if typing.TYPE_CHECKING:
@@ -1108,13 +1099,6 @@
         "ssr": False,
     }
 
-<<<<<<< HEAD
-=======
-    if transpile_packages:
-        next_config["transpilePackages"] = list(
-            dict.fromkeys([format_library_name(p) for p in transpile_packages])
-        )
->>>>>>> 859e8f84
     if export:
         react_router_config["prerender"] = True
         react_router_config["build"] = constants.Dirs.BUILD_DIR
