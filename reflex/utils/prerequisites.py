--- conflicted
+++ resolved
@@ -210,13 +210,9 @@
         return None
     try:
         # Run the bun -v command and capture the output
-<<<<<<< HEAD
         result = processes.new_process([str(get_config().bun_path), "-v"], run=True)
-        return version.parse(result.stdout)  # pyright: ignore [reportArgumentType]
-=======
-        result = processes.new_process([str(bun_path), "-v"], run=True)
-        return version.parse(str(result.stdout))
->>>>>>> 61a6ab9b
+        result = processes.new_process([str(get_config().bun_path), "-v"], run=True)
+        return version.parse(str(result.stdout))  # pyright: ignore [reportArgumentType]
     except FileNotFoundError:
         return None
     except version.InvalidVersion as e:
