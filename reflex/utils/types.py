"""Contains custom types and methods to check types."""

from __future__ import annotations

import contextlib
import dataclasses
import inspect
import sys
import types
from collections import abc
from functools import cached_property, lru_cache, wraps
from typing import (
    TYPE_CHECKING,
    Any,
    Callable,
    ClassVar,
    Dict,
    FrozenSet,
    Iterable,
    List,
    Literal,
    Mapping,
    Optional,
    Sequence,
    Tuple,
    Type,
    TypeVar,
    Union,
    _GenericAlias,  # type: ignore
    get_args,
    get_type_hints,
)
from typing import get_origin as get_origin_og

import sqlalchemy
<<<<<<< HEAD
import typing_extensions
=======
from typing_extensions import is_typeddict
>>>>>>> a86d2c61

import reflex
from reflex.components.core.breakpoints import Breakpoints

try:
    from pydantic.v1.fields import ModelField
except ModuleNotFoundError:
    from pydantic.fields import ModelField  # type: ignore

from sqlalchemy.ext.associationproxy import AssociationProxyInstance
from sqlalchemy.ext.hybrid import hybrid_property
from sqlalchemy.orm import DeclarativeBase, Mapped, QueryableAttribute, Relationship

from reflex import constants
from reflex.base import Base
from reflex.utils import console

if sys.version_info >= (3, 12):
    from typing import override as override
else:

    def override(func: Callable) -> Callable:
        """Fallback for @override decorator.

        Args:
            func: The function to decorate.

        Returns:
            The unmodified function.
        """
        return func


# Potential GenericAlias types for isinstance checks.
GenericAliasTypes = [_GenericAlias]

with contextlib.suppress(ImportError):
    # For newer versions of Python.
    from types import GenericAlias  # type: ignore

    GenericAliasTypes.append(GenericAlias)

with contextlib.suppress(ImportError):
    # For older versions of Python.
    from typing import _SpecialGenericAlias  # type: ignore

    GenericAliasTypes.append(_SpecialGenericAlias)

GenericAliasTypes = tuple(GenericAliasTypes)

# Potential Union types for isinstance checks (UnionType added in py3.10).
UnionTypes = (Union, types.UnionType) if hasattr(types, "UnionType") else (Union,)

# Union of generic types.
GenericType = Union[Type, _GenericAlias]

# Valid state var types.
JSONType = {str, int, float, bool}
PrimitiveType = Union[int, float, bool, str, list, dict, set, tuple]
StateVar = Union[PrimitiveType, Base, None]
StateIterVar = Union[list, set, tuple]

if TYPE_CHECKING:
    from reflex.vars.base import Var

    ArgsSpec = (
        Callable[[], Sequence[Var]]
        | Callable[[Var], Sequence[Var]]
        | Callable[[Var, Var], Sequence[Var]]
        | Callable[[Var, Var, Var], Sequence[Var]]
        | Callable[[Var, Var, Var, Var], Sequence[Var]]
        | Callable[[Var, Var, Var, Var, Var], Sequence[Var]]
        | Callable[[Var, Var, Var, Var, Var, Var], Sequence[Var]]
        | Callable[[Var, Var, Var, Var, Var, Var, Var], Sequence[Var]]
    )
else:
    ArgsSpec = Callable[..., List[Any]]


PrimitiveToAnnotation = {
    list: List,
    tuple: Tuple,
    dict: Dict,
}

RESERVED_BACKEND_VAR_NAMES = {
    "_abc_impl",
    "_backend_vars",
    "_was_touched",
}

if sys.version_info >= (3, 11):
    from typing import Self as Self
else:
    from typing_extensions import Self as Self


class Unset:
    """A class to represent an unset value.

    This is used to differentiate between a value that is not set and a value that is set to None.
    """

    def __repr__(self) -> str:
        """Return the string representation of the class.

        Returns:
            The string representation of the class.
        """
        return "Unset"

    def __bool__(self) -> bool:
        """Return False when the class is used in a boolean context.

        Returns:
            False
        """
        return False


@lru_cache()
def get_origin(tp):
    """Get the origin of a class.

    Args:
        tp: The class to get the origin of.

    Returns:
        The origin of the class.
    """
    return get_origin_og(tp)


@lru_cache()
def is_generic_alias(cls: GenericType) -> bool:
    """Check whether the class is a generic alias.

    Args:
        cls: The class to check.

    Returns:
        Whether the class is a generic alias.
    """
    return isinstance(cls, GenericAliasTypes)


def unionize(*args: GenericType) -> Type:
    """Unionize the types.

    Args:
        args: The types to unionize.

    Returns:
        The unionized types.
    """
    if not args:
        return Any
    if len(args) == 1:
        return args[0]
    # We are bisecting the args list here to avoid hitting the recursion limit
    # In Python versions >= 3.11, we can simply do `return Union[*args]`
    midpoint = len(args) // 2
    first_half, second_half = args[:midpoint], args[midpoint:]
    return Union[unionize(*first_half), unionize(*second_half)]


def is_none(cls: GenericType) -> bool:
    """Check if a class is None.

    Args:
        cls: The class to check.

    Returns:
        Whether the class is None.
    """
    return cls is type(None) or cls is None


@lru_cache()
def is_union(cls: GenericType) -> bool:
    """Check if a class is a Union.

    Args:
        cls: The class to check.

    Returns:
        Whether the class is a Union.
    """
    return get_origin(cls) in UnionTypes


@lru_cache()
def is_literal(cls: GenericType) -> bool:
    """Check if a class is a Literal.

    Args:
        cls: The class to check.

    Returns:
        Whether the class is a literal.
    """
    return get_origin(cls) is Literal


def has_args(cls) -> bool:
    """Check if the class has generic parameters.

    Args:
        cls: The class to check.

    Returns:
        Whether the class has generic
    """
    if get_args(cls):
        return True

    # Check if the class inherits from a generic class (using __orig_bases__)
    if hasattr(cls, "__orig_bases__"):
        for base in cls.__orig_bases__:
            if get_args(base):
                return True

    return False


def is_optional(cls: GenericType) -> bool:
    """Check if a class is an Optional.

    Args:
        cls: The class to check.

    Returns:
        Whether the class is an Optional.
    """
    return is_union(cls) and type(None) in get_args(cls)


def value_inside_optional(cls: GenericType) -> GenericType:
    """Get the value inside an Optional type or the original type.

    Args:
        cls: The class to check.

    Returns:
        The value inside the Optional type or the original type.
    """
    if is_union(cls) and len(args := get_args(cls)) >= 2 and type(None) in args:
        return unionize(*[arg for arg in args if arg is not type(None)])
    return cls


def get_property_hint(attr: Any | None) -> GenericType | None:
    """Check if an attribute is a property and return its type hint.

    Args:
        attr: The descriptor to check.

    Returns:
        The type hint of the property, if it is a property, else None.
    """
    if not isinstance(attr, (property, hybrid_property)):
        return None
    hints = get_type_hints(attr.fget)
    return hints.get("return", None)


def get_attribute_access_type(cls: GenericType, name: str) -> GenericType | None:
    """Check if an attribute can be accessed on the cls and return its type.

    Supports pydantic models, unions, and annotated attributes on rx.Model.

    Args:
        cls: The class to check.
        name: The name of the attribute to check.

    Returns:
        The type of the attribute, if accessible, or None
    """
    from reflex.model import Model

    try:
        attr = getattr(cls, name, None)
    except NotImplementedError:
        attr = None

    if hint := get_property_hint(attr):
        return hint

    if (
        hasattr(cls, "__fields__")
        and name in cls.__fields__
        and hasattr(cls.__fields__[name], "outer_type_")
    ):
        # pydantic models
        field = cls.__fields__[name]
        type_ = field.outer_type_
        if isinstance(type_, ModelField):
            type_ = type_.type_
        if (
            not field.required
            and field.default is None
            and field.default_factory is None
        ):
            # Ensure frontend uses null coalescing when accessing.
            type_ = Optional[type_]
        return type_
    elif isinstance(cls, type) and issubclass(cls, DeclarativeBase):
        insp = sqlalchemy.inspect(cls)
        if name in insp.columns:
            # check for list types
            column = insp.columns[name]
            column_type = column.type
            try:
                type_ = insp.columns[name].type.python_type
            except NotImplementedError:
                type_ = None
            if type_ is not None:
                if hasattr(column_type, "item_type"):
                    try:
                        item_type = column_type.item_type.python_type  # type: ignore
                    except NotImplementedError:
                        item_type = None
                    if item_type is not None:
                        if type_ in PrimitiveToAnnotation:
                            type_ = PrimitiveToAnnotation[type_]  # type: ignore
                        type_ = type_[item_type]  # type: ignore
                if column.nullable:
                    type_ = Optional[type_]
                return type_
        if name in insp.all_orm_descriptors:
            descriptor = insp.all_orm_descriptors[name]
            if hint := get_property_hint(descriptor):
                return hint
            if isinstance(descriptor, QueryableAttribute):
                prop = descriptor.property
                if isinstance(prop, Relationship):
                    type_ = prop.mapper.class_
                    # TODO: check for nullable?
                    type_ = List[type_] if prop.uselist else Optional[type_]
                    return type_
            if isinstance(attr, AssociationProxyInstance):
                return List[
                    get_attribute_access_type(
                        attr.target_class,
                        attr.remote_attr.key,  # type: ignore[attr-defined]
                    )
                ]
    elif isinstance(cls, type) and not is_generic_alias(cls) and issubclass(cls, Model):
        # Check in the annotations directly (for sqlmodel.Relationship)
        hints = get_type_hints(cls)
        if name in hints:
            type_ = hints[name]
            type_origin = get_origin(type_)
            if isinstance(type_origin, type) and issubclass(type_origin, Mapped):
                return get_args(type_)[0]  # SQLAlchemy v2
            if isinstance(type_, ModelField):
                return type_.type_  # SQLAlchemy v1.4
            return type_
    elif is_union(cls):
        # Check in each arg of the annotation.
        return unionize(
            *(get_attribute_access_type(arg, name) for arg in get_args(cls))
        )
    elif isinstance(cls, type):
        # Bare class
        if sys.version_info >= (3, 10):
            exceptions = NameError
        else:
            exceptions = (NameError, TypeError)
        try:
            hints = get_type_hints(cls)
            if name in hints:
                return hints[name]
        except exceptions as e:
            console.warn(f"Failed to resolve ForwardRefs for {cls}.{name} due to {e}")
            pass
    return None  # Attribute is not accessible.


@lru_cache()
def get_base_class(cls: GenericType) -> Type:
    """Get the base class of a class.

    Args:
        cls: The class.

    Returns:
        The base class of the class.

    Raises:
        TypeError: If a literal has multiple types.
    """
    if is_literal(cls):
        # only literals of the same type are supported.
        arg_type = type(get_args(cls)[0])
        if not all(type(arg) is arg_type for arg in get_args(cls)):
            raise TypeError("only literals of the same type are supported")
        return type(get_args(cls)[0])

    if is_union(cls):
        return tuple(get_base_class(arg) for arg in get_args(cls))

    return get_base_class(cls.__origin__) if is_generic_alias(cls) else cls


def _breakpoints_satisfies_typing(cls_check: GenericType, instance: Any) -> bool:
    """Check if the breakpoints instance satisfies the typing.

    Args:
        cls_check: The class to check against.
        instance: The instance to check.

    Returns:
        Whether the breakpoints instance satisfies the typing.
    """
    cls_check_base = get_base_class(cls_check)

    if cls_check_base == Breakpoints:
        _, expected_type = get_args(cls_check)
        if is_literal(expected_type):
            for value in instance.values():
                if not isinstance(value, str) or value not in get_args(expected_type):
                    return False
        return True
    elif isinstance(cls_check_base, tuple):
        # union type, so check all types
        return any(
            _breakpoints_satisfies_typing(type_to_check, instance)
            for type_to_check in get_args(cls_check)
        )
    elif cls_check_base == reflex.vars.Var and "__args__" in cls_check.__dict__:
        return _breakpoints_satisfies_typing(get_args(cls_check)[0], instance)

    return False


def _issubclass(cls: GenericType, cls_check: GenericType, instance: Any = None) -> bool:
    """Check if a class is a subclass of another class.

    Args:
        cls: The class to check.
        cls_check: The class to check against.
        instance: An instance of cls to aid in checking generics.

    Returns:
        Whether the class is a subclass of the other class.

    Raises:
        TypeError: If the base class is not valid for issubclass.
    """
    # Special check for Any.
    if cls_check == Any:
        return True
    if cls in [Any, Callable, None]:
        return False

    # Get the base classes.
    cls_base = get_base_class(cls)
    cls_check_base = get_base_class(cls_check)

    # The class we're checking should not be a union.
    if isinstance(cls_base, tuple):
        return False

    # Check that fields of breakpoints match the expected values.
    if isinstance(instance, Breakpoints):
        return _breakpoints_satisfies_typing(cls_check, instance)

    if isinstance(cls_check_base, tuple):
        cls_check_base = tuple(
            cls_check_one if not is_typeddict(cls_check_one) else dict
            for cls_check_one in cls_check_base
        )
    if is_typeddict(cls_check_base):
        cls_check_base = dict

    # Check if the types match.
    try:
        return cls_check_base == Any or issubclass(cls_base, cls_check_base)
    except TypeError as te:
        # These errors typically arise from bad annotations and are hard to
        # debug without knowing the type that we tried to compare.
        raise TypeError(f"Invalid type for issubclass: {cls_base}") from te


def does_obj_satisfy_typed_dict(obj: Any, cls: GenericType) -> bool:
    """Check if an object satisfies a typed dict.

    Args:
        obj: The object to check.
        cls: The typed dict to check against.

    Returns:
        Whether the object satisfies the typed dict.
    """
    if not isinstance(obj, Mapping):
        return False

    key_names_to_values = get_type_hints(cls)
    required_keys: FrozenSet[str] = getattr(cls, "__required_keys__", frozenset())

    if not all(
        isinstance(key, str)
        and key in key_names_to_values
        and _isinstance(value, key_names_to_values[key])
        for key, value in obj.items()
    ):
        return False

    # TODO in 3.14: Implement https://peps.python.org/pep-0728/ if it's approved

    # required keys are all present
    return required_keys.issubset(required_keys)


def _isinstance(obj: Any, cls: GenericType, nested: bool = False) -> bool:
    """Check if an object is an instance of a class.

    Args:
        obj: The object to check.
        cls: The class to check against.
        nested: Whether the check is nested.

    Returns:
        Whether the object is an instance of the class.
    """
    if cls is Any:
        return True

    if cls is None or cls is type(None):
        return obj is None

    if is_literal(cls):
        return obj in get_args(cls)

    if is_union(cls):
        return any(_isinstance(obj, arg) for arg in get_args(cls))

    origin = get_origin(cls)

    if origin is None:
        # cls is a typed dict
        if is_typeddict(cls):
            if nested:
                return does_obj_satisfy_typed_dict(obj, cls)
            return isinstance(obj, dict)

        # cls is a float
        if cls is float:
            return isinstance(obj, (float, int))

        # cls is a simple class
        return isinstance(obj, cls)

    args = get_args(cls)

    if not args:
        # cls is a simple generic class
        return isinstance(obj, origin)

    if nested and args:
        if origin is list:
            return isinstance(obj, list) and all(
                _isinstance(item, args[0]) for item in obj
            )
        if origin is tuple:
            if args[-1] is Ellipsis:
                return isinstance(obj, tuple) and all(
                    _isinstance(item, args[0]) for item in obj
                )
            return (
                isinstance(obj, tuple)
                and len(obj) == len(args)
                and all(_isinstance(item, arg) for item, arg in zip(obj, args))
            )
        if origin in (dict, Breakpoints):
            return isinstance(obj, dict) and all(
                _isinstance(key, args[0]) and _isinstance(value, args[1])
                for key, value in obj.items()
            )
        if origin is set:
            return isinstance(obj, set) and all(
                _isinstance(item, args[0]) for item in obj
            )

    if args:
        from reflex.vars import Field

        if origin is Field:
            return _isinstance(obj, args[0])

    return isinstance(obj, get_base_class(cls))


def is_dataframe(value: Type) -> bool:
    """Check if the given value is a dataframe.

    Args:
        value: The value to check.

    Returns:
        Whether the value is a dataframe.
    """
    if is_generic_alias(value) or value == Any:
        return False
    return value.__name__ == "DataFrame"


def is_valid_var_type(type_: Type) -> bool:
    """Check if the given type is a valid prop type.

    Args:
        type_: The type to check.

    Returns:
        Whether the type is a valid prop type.
    """
    from reflex.utils import serializers

    if is_union(type_):
        return all((is_valid_var_type(arg) for arg in get_args(type_)))
    return (
        _issubclass(type_, StateVar)
        or serializers.has_serializer(type_)
        or dataclasses.is_dataclass(type_)
    )


def is_backend_base_variable(name: str, cls: Type) -> bool:
    """Check if this variable name correspond to a backend variable.

    Args:
        name: The name of the variable to check
        cls: The class of the variable to check

    Returns:
        bool: The result of the check
    """
    if name in RESERVED_BACKEND_VAR_NAMES:
        return False

    if not name.startswith("_"):
        return False

    if name.startswith("__"):
        return False

    if name.startswith(f"_{cls.__name__}__"):
        return False

    # Extract the namespace of the original module if defined (dynamic substates).
    if callable(getattr(cls, "_get_type_hints", None)):
        hints = cls._get_type_hints()
    else:
        hints = get_type_hints(cls)
    if name in hints:
        hint = get_origin(hints[name])
        if hint == ClassVar:
            return False

    if name in cls.inherited_backend_vars:
        return False

    from reflex.vars.base import is_computed_var

    if name in cls.__dict__:
        value = cls.__dict__[name]
        if type(value) is classmethod:
            return False
        if callable(value):
            return False

        if isinstance(
            value,
            (
                types.FunctionType,
                property,
                cached_property,
            ),
        ) or is_computed_var(value):
            return False

    return True


def check_type_in_allowed_types(value_type: Type, allowed_types: Iterable) -> bool:
    """Check that a value type is found in a list of allowed types.

    Args:
        value_type: Type of value.
        allowed_types: Iterable of allowed types.

    Returns:
        If the type is found in the allowed types.
    """
    return get_base_class(value_type) in allowed_types


def check_prop_in_allowed_types(prop: Any, allowed_types: Iterable) -> bool:
    """Check that a prop value is in a list of allowed types.
    Does the check in a way that works regardless if it's a raw value or a state Var.

    Args:
        prop: The prop to check.
        allowed_types: The list of allowed types.

    Returns:
        If the prop type match one of the allowed_types.
    """
    from reflex.vars import Var

    type_ = prop._var_type if _isinstance(prop, Var) else type(prop)
    return type_ in allowed_types


def is_encoded_fstring(value) -> bool:
    """Check if a value is an encoded Var f-string.

    Args:
        value: The value string to check.

    Returns:
        Whether the value is an f-string
    """
    return isinstance(value, str) and constants.REFLEX_VAR_OPENING_TAG in value


def validate_literal(key: str, value: Any, expected_type: Type, comp_name: str):
    """Check that a value is a valid literal.

    Args:
        key: The prop name.
        value: The prop value to validate.
        expected_type: The expected type(literal type).
        comp_name: Name of the component.

    Raises:
        ValueError: When the value is not a valid literal.
    """
    from reflex.vars import Var

    if (
        is_literal(expected_type)
        and not isinstance(value, Var)  # validating vars is not supported yet.
        and not is_encoded_fstring(value)  # f-strings are not supported.
        and value not in expected_type.__args__
    ):
        allowed_values = expected_type.__args__
        if value not in allowed_values:
            allowed_value_str = ",".join(
                [str(v) if not isinstance(v, str) else f"'{v}'" for v in allowed_values]
            )
            value_str = f"'{value}'" if isinstance(value, str) else value
            raise ValueError(
                f"prop value for {key!s} of the `{comp_name}` component should be one of the following: {allowed_value_str}. Got {value_str} instead"
            )


def validate_parameter_literals(func):
    """Decorator to check that the arguments passed to a function
    correspond to the correct function parameter if it (the parameter)
    is a literal type.

    Args:
        func: The function to validate.

    Returns:
        The wrapper function.
    """

    @wraps(func)
    def wrapper(*args, **kwargs):
        func_params = list(inspect.signature(func).parameters.items())
        annotations = {param[0]: param[1].annotation for param in func_params}

        # validate args
        for param, arg in zip(annotations, args):
            if annotations[param] is inspect.Parameter.empty:
                continue
            validate_literal(param, arg, annotations[param], func.__name__)

        # validate kwargs.
        for key, value in kwargs.items():
            annotation = annotations.get(key)
            if not annotation or annotation is inspect.Parameter.empty:
                continue
            validate_literal(key, value, annotation, func.__name__)
        return func(*args, **kwargs)

    return wrapper


# Store this here for performance.
StateBases = get_base_class(StateVar)
StateIterBases = get_base_class(StateIterVar)


def safe_issubclass(cls: Any, class_or_tuple: Any, /) -> bool:
    """Check if a class is a subclass of another class or a tuple of classes.

    Args:
        cls: The class to check.
        class_or_tuple: The class or tuple of classes to check against.

    Returns:
        Whether the class is a subclass of the other class or tuple of classes.
    """
    try:
        return issubclass(cls, class_or_tuple)
    except TypeError as e:
        raise TypeError(
            f"Invalid arguments for issubclass: {cls}, {class_or_tuple}"
        ) from e


def typehint_issubclass(possible_subclass: Any, possible_superclass: Any) -> bool:
    """Check if a type hint is a subclass of another type hint.

    Args:
        possible_subclass: The type hint to check.
        possible_superclass: The type hint to check against.

    Returns:
        Whether the type hint is a subclass of the other type hint.
    """
    if possible_superclass is Any:
        return True
    if possible_subclass is Any:
        return False

    provided_type_origin = get_origin(possible_subclass)
    accepted_type_origin = get_origin(possible_superclass)

    if provided_type_origin is None and accepted_type_origin is None:
        # In this case, we are dealing with a non-generic type, so we can use issubclass
        return safe_issubclass(possible_subclass, possible_superclass)

    # Remove this check when Python 3.10 is the minimum supported version
    if hasattr(types, "UnionType"):
        provided_type_origin = (
            Union if provided_type_origin is types.UnionType else provided_type_origin
        )
        accepted_type_origin = (
            Union if accepted_type_origin is types.UnionType else accepted_type_origin
        )

    # Get type arguments (e.g., [float, int] for Dict[float, int])
    provided_args = get_args(possible_subclass)
    accepted_args = get_args(possible_superclass)

    if provided_type_origin is Union:
        return all(
            typehint_issubclass(provided_arg, possible_superclass)
            for provided_arg in provided_args
        )

    if accepted_type_origin is Union:
        return any(
            typehint_issubclass(possible_subclass, accepted_arg)
            for accepted_arg in accepted_args
        )

    # Check specifically for Sequence and Iterable
    if (accepted_type_origin or possible_superclass) in (
        Sequence,
        abc.Sequence,
        Iterable,
        abc.Iterable,
    ):
        iterable_type = accepted_args[0] if accepted_args else Any

        if provided_type_origin is None:
            if not safe_issubclass(
                possible_subclass, (accepted_type_origin or possible_superclass)
            ):
                return False

            if safe_issubclass(possible_subclass, str) and not isinstance(
                iterable_type, TypeVar
            ):
                return typehint_issubclass(str, iterable_type)
            return True

        if not safe_issubclass(
            provided_type_origin, (accepted_type_origin or possible_superclass)
        ):
            return False

        if not isinstance(iterable_type, (TypeVar, typing_extensions.TypeVar)):
            if provided_type_origin in (list, tuple, set):
                # Ensure all specific types are compatible with accepted types
                return all(
                    typehint_issubclass(provided_arg, iterable_type)
                    for provided_arg in provided_args
                    if provided_arg is not ...  # Ellipsis in Tuples
                )
            if possible_subclass is dict:
                # Ensure all specific types are compatible with accepted types
                return all(
                    typehint_issubclass(provided_arg, iterable_type)
                    for provided_arg in provided_args[:1]
                )
        return True

    # Check if the origin of both types is the same (e.g., list for List[int])
    if not safe_issubclass(
        provided_type_origin or possible_subclass,
        accepted_type_origin or possible_superclass,
    ):
        return False

    # Ensure all specific types are compatible with accepted types
    # Note this is not necessarily correct, as it doesn't check against contravariance and covariance
    # It also ignores when the length of the arguments is different
    return all(
        typehint_issubclass(provided_arg, accepted_arg)
        for provided_arg, accepted_arg in zip(provided_args, accepted_args)
        if accepted_arg is not Any
    )<|MERGE_RESOLUTION|>--- conflicted
+++ resolved
@@ -33,11 +33,8 @@
 from typing import get_origin as get_origin_og
 
 import sqlalchemy
-<<<<<<< HEAD
 import typing_extensions
-=======
 from typing_extensions import is_typeddict
->>>>>>> a86d2c61
 
 import reflex
 from reflex.components.core.breakpoints import Breakpoints
