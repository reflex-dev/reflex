--- conflicted
+++ resolved
@@ -20,11 +20,8 @@
     List,
     Literal,
     Mapping,
-<<<<<<< HEAD
     NoReturn,
-=======
     Optional,
->>>>>>> 21ba01cb
     Sequence,
     Tuple,
     Type,
