"""Contains custom types and methods to check types."""

from __future__ import annotations

import dataclasses
import sys
import types
from collections.abc import Callable, Iterable, Mapping, Sequence
from functools import cached_property, lru_cache
from importlib.util import find_spec
from types import GenericAlias
from typing import (  # noqa: UP035
    TYPE_CHECKING,
    Any,
    Awaitable,
    ClassVar,
    Dict,
    ForwardRef,
    List,
    Literal,
    MutableMapping,
    NoReturn,
    Protocol,
    Tuple,
    TypeVar,
    Union,
    _eval_type,  # pyright: ignore [reportAttributeAccessIssue]
    _GenericAlias,  # pyright: ignore [reportAttributeAccessIssue]
    _SpecialGenericAlias,  # pyright: ignore [reportAttributeAccessIssue]
    get_args,
    is_typeddict,
)
from typing import get_origin as get_origin_og
from typing import get_type_hints as get_type_hints_og

from typing_extensions import Self as Self
from typing_extensions import override as override

import reflex
from reflex import constants
from reflex.base import Base
from reflex.components.core.breakpoints import Breakpoints
from reflex.utils import console

# Potential GenericAlias types for isinstance checks.
GenericAliasTypes = (_GenericAlias, GenericAlias, _SpecialGenericAlias)

# Potential Union types for isinstance checks.
UnionTypes = (Union, types.UnionType)

# Union of generic types.
GenericType = type | _GenericAlias

# Valid state var types.
JSONType = {str, int, float, bool}
PrimitiveType = int | float | bool | str | list | dict | set | tuple
PrimitiveTypes = (int, float, bool, str, list, dict, set, tuple)
StateVar = PrimitiveType | Base | None
StateIterVar = list | set | tuple

if TYPE_CHECKING:
    from reflex.vars.base import Var

VAR1 = TypeVar("VAR1", bound="Var")
VAR2 = TypeVar("VAR2", bound="Var")
VAR3 = TypeVar("VAR3", bound="Var")
VAR4 = TypeVar("VAR4", bound="Var")
VAR5 = TypeVar("VAR5", bound="Var")
VAR6 = TypeVar("VAR6", bound="Var")
VAR7 = TypeVar("VAR7", bound="Var")


class _ArgsSpec0(Protocol):
    def __call__(self) -> Sequence[Var]: ...


class _ArgsSpec1(Protocol):
    def __call__(self, var1: VAR1, /) -> Sequence[Var]: ...  # pyright: ignore [reportInvalidTypeVarUse]


class _ArgsSpec2(Protocol):
    def __call__(self, var1: VAR1, var2: VAR2, /) -> Sequence[Var]: ...  # pyright: ignore [reportInvalidTypeVarUse]


class _ArgsSpec3(Protocol):
    def __call__(self, var1: VAR1, var2: VAR2, var3: VAR3, /) -> Sequence[Var]: ...  # pyright: ignore [reportInvalidTypeVarUse]


class _ArgsSpec4(Protocol):
    def __call__(
        self,
        var1: VAR1,  # pyright: ignore [reportInvalidTypeVarUse]
        var2: VAR2,  # pyright: ignore [reportInvalidTypeVarUse]
        var3: VAR3,  # pyright: ignore [reportInvalidTypeVarUse]
        var4: VAR4,  # pyright: ignore [reportInvalidTypeVarUse]
        /,
    ) -> Sequence[Var]: ...


class _ArgsSpec5(Protocol):
    def __call__(
        self,
        var1: VAR1,  # pyright: ignore [reportInvalidTypeVarUse]
        var2: VAR2,  # pyright: ignore [reportInvalidTypeVarUse]
        var3: VAR3,  # pyright: ignore [reportInvalidTypeVarUse]
        var4: VAR4,  # pyright: ignore [reportInvalidTypeVarUse]
        var5: VAR5,  # pyright: ignore [reportInvalidTypeVarUse]
        /,
    ) -> Sequence[Var]: ...


class _ArgsSpec6(Protocol):
    def __call__(
        self,
        var1: VAR1,  # pyright: ignore [reportInvalidTypeVarUse]
        var2: VAR2,  # pyright: ignore [reportInvalidTypeVarUse]
        var3: VAR3,  # pyright: ignore [reportInvalidTypeVarUse]
        var4: VAR4,  # pyright: ignore [reportInvalidTypeVarUse]
        var5: VAR5,  # pyright: ignore [reportInvalidTypeVarUse]
        var6: VAR6,  # pyright: ignore [reportInvalidTypeVarUse]
        /,
    ) -> Sequence[Var]: ...


class _ArgsSpec7(Protocol):
    def __call__(
        self,
        var1: VAR1,  # pyright: ignore [reportInvalidTypeVarUse]
        var2: VAR2,  # pyright: ignore [reportInvalidTypeVarUse]
        var3: VAR3,  # pyright: ignore [reportInvalidTypeVarUse]
        var4: VAR4,  # pyright: ignore [reportInvalidTypeVarUse]
        var5: VAR5,  # pyright: ignore [reportInvalidTypeVarUse]
        var6: VAR6,  # pyright: ignore [reportInvalidTypeVarUse]
        var7: VAR7,  # pyright: ignore [reportInvalidTypeVarUse]
        /,
    ) -> Sequence[Var]: ...


ArgsSpec = (
    _ArgsSpec0
    | _ArgsSpec1
    | _ArgsSpec2
    | _ArgsSpec3
    | _ArgsSpec4
    | _ArgsSpec5
    | _ArgsSpec6
    | _ArgsSpec7
)

Scope = MutableMapping[str, Any]
Message = MutableMapping[str, Any]

Receive = Callable[[], Awaitable[Message]]
Send = Callable[[Message], Awaitable[None]]

ASGIApp = Callable[[Scope, Receive, Send], Awaitable[None]]

PrimitiveToAnnotation = {
    list: List,  # noqa: UP006
    tuple: Tuple,  # noqa: UP006
    dict: Dict,  # noqa: UP006
}

RESERVED_BACKEND_VAR_NAMES = {"_abc_impl", "_backend_vars", "_was_touched", "_mixin"}


class Unset:
    """A class to represent an unset value.

    This is used to differentiate between a value that is not set and a value that is set to None.
    """

    def __repr__(self) -> str:
        """Return the string representation of the class.

        Returns:
            The string representation of the class.
        """
        return "Unset"

    def __bool__(self) -> bool:
        """Return False when the class is used in a boolean context.

        Returns:
            False
        """
        return False


@lru_cache
def _get_origin_cached(tp: Any):
    return get_origin_og(tp)


def get_origin(tp: Any):
    """Get the origin of a class.

    Args:
        tp: The class to get the origin of.

    Returns:
        The origin of the class.
    """
    return (
        origin
        if (origin := getattr(tp, "__origin__", None)) is not None
        else _get_origin_cached(tp)
    )


@lru_cache
def is_generic_alias(cls: GenericType) -> bool:
    """Check whether the class is a generic alias.

    Args:
        cls: The class to check.

    Returns:
        Whether the class is a generic alias.
    """
    return isinstance(cls, GenericAliasTypes)


@lru_cache
def get_type_hints(obj: Any) -> dict[str, Any]:
    """Get the type hints of a class.

    Args:
        obj: The class to get the type hints of.

    Returns:
        The type hints of the class.
    """
    return get_type_hints_og(obj)


def _unionize(args: list[GenericType]) -> GenericType:
    if not args:
        return Any  # pyright: ignore [reportReturnType]
    if len(args) == 1:
        return args[0]
    return Union[tuple(args)]  # noqa: UP007


def unionize(*args: GenericType) -> type:
    """Unionize the types.

    Args:
        args: The types to unionize.

    Returns:
        The unionized types.
    """
    return _unionize([arg for arg in args if arg is not NoReturn])


def is_none(cls: GenericType) -> bool:
    """Check if a class is None.

    Args:
        cls: The class to check.

    Returns:
        Whether the class is None.
    """
    return cls is type(None) or cls is None


def is_union(cls: GenericType) -> bool:
    """Check if a class is a Union.

    Args:
        cls: The class to check.

    Returns:
        Whether the class is a Union.
    """
    origin = getattr(cls, "__origin__", None)
    if origin is Union:
        return True
    return origin is None and isinstance(cls, types.UnionType)


def is_literal(cls: GenericType) -> bool:
    """Check if a class is a Literal.

    Args:
        cls: The class to check.

    Returns:
        Whether the class is a literal.
    """
    return getattr(cls, "__origin__", None) is Literal


def has_args(cls: type) -> bool:
    """Check if the class has generic parameters.

    Args:
        cls: The class to check.

    Returns:
        Whether the class has generic
    """
    if get_args(cls):
        return True

    # Check if the class inherits from a generic class (using __orig_bases__)
    if hasattr(cls, "__orig_bases__"):
        for base in cls.__orig_bases__:
            if get_args(base):
                return True

    return False


def is_optional(cls: GenericType) -> bool:
    """Check if a class is an Optional.

    Args:
        cls: The class to check.

    Returns:
        Whether the class is an Optional.
    """
    return (
        cls is None
        or cls is type(None)
        or (is_union(cls) and type(None) in get_args(cls))
    )


def is_classvar(a_type: Any) -> bool:
    """Check if a type is a ClassVar.

    Args:
        a_type: The type to check.

    Returns:
        Whether the type is a ClassVar.
    """
    return (
        a_type is ClassVar
        or (type(a_type) is _GenericAlias and a_type.__origin__ is ClassVar)
        or (
            type(a_type) is ForwardRef and a_type.__forward_arg__.startswith("ClassVar")
        )
    )


def value_inside_optional(cls: GenericType) -> GenericType:
    """Get the value inside an Optional type or the original type.

    Args:
        cls: The class to check.

    Returns:
        The value inside the Optional type or the original type.
    """
    if is_union(cls) and len(args := get_args(cls)) >= 2 and type(None) in args:
        if len(args) == 2:
            return args[0] if args[1] is type(None) else args[1]
        return unionize(*[arg for arg in args if arg is not type(None)])
    return cls


def get_field_type(cls: GenericType, field_name: str) -> GenericType | None:
    """Get the type of a field in a class.

    Args:
        cls: The class to check.
        field_name: The name of the field to check.

    Returns:
        The type of the field, if it exists, else None.
    """
    if (
        hasattr(cls, "__fields__")
        and field_name in cls.__fields__
        and hasattr(cls.__fields__[field_name], "annotation")
        and not isinstance(cls.__fields__[field_name].annotation, (str, ForwardRef))
    ):
        return cls.__fields__[field_name].annotation
    type_hints = get_type_hints(cls)
    return type_hints.get(field_name, None)


PROPERTY_CLASSES = (property,)
if find_spec("sqlalchemy") and find_spec("sqlalchemy.ext"):
    from sqlalchemy.ext.hybrid import hybrid_property

    PROPERTY_CLASSES += (hybrid_property,)


def get_property_hint(attr: Any | None) -> GenericType | None:
    """Check if an attribute is a property and return its type hint.

    Args:
        attr: The descriptor to check.

    Returns:
        The type hint of the property, if it is a property, else None.
    """
    if not isinstance(attr, PROPERTY_CLASSES):
        return None
    hints = get_type_hints(attr.fget)
    return hints.get("return", None)


def get_attribute_access_type(cls: GenericType, name: str) -> GenericType | None:
    """Check if an attribute can be accessed on the cls and return its type.

    Supports pydantic models, unions, and annotated attributes on rx.Model.

    Args:
        cls: The class to check.
        name: The name of the attribute to check.

    Returns:
        The type of the attribute, if accessible, or None
    """
    from reflex.model import Model

    try:
        attr = getattr(cls, name, None)
    except NotImplementedError:
        attr = None

    if hint := get_property_hint(attr):
        return hint

    if hasattr(cls, "__fields__") and name in cls.__fields__:
        # pydantic models
        return get_field_type(cls, name)
<<<<<<< HEAD
    if find_spec("sqlalchemy") and find_spec("sqlalchemy.orm"):
        import sqlalchemy
        from sqlalchemy.ext.associationproxy import AssociationProxyInstance
        from sqlalchemy.orm import (
            DeclarativeBase,
            Mapped,
            QueryableAttribute,
            Relationship,
        )

        if isinstance(cls, type) and issubclass(cls, DeclarativeBase):
            insp = sqlalchemy.inspect(cls)
            if name in insp.columns:
                # check for list types
                column = insp.columns[name]
                column_type = column.type
                try:
                    type_ = insp.columns[name].type.python_type
                except NotImplementedError:
                    type_ = None
                if type_ is not None:
                    if hasattr(column_type, "item_type"):
                        try:
                            item_type = column_type.item_type.python_type  # pyright: ignore [reportAttributeAccessIssue]
                        except NotImplementedError:
                            item_type = None
                        if item_type is not None:
                            if type_ in PrimitiveToAnnotation:
                                type_ = PrimitiveToAnnotation[type_]
                            type_ = type_[item_type]  # pyright: ignore [reportIndexIssue]
                    if column.nullable:
                        type_ = type_ | None
                    return type_
            if name in insp.all_orm_descriptors:
                descriptor = insp.all_orm_descriptors[name]
                if hint := get_property_hint(descriptor):
                    return hint
                if isinstance(descriptor, QueryableAttribute):
                    prop = descriptor.property
                    if isinstance(prop, Relationship):
                        type_ = prop.mapper.class_
                        # TODO: check for nullable?
                        return list[type_] if prop.uselist else type_ | None
                if isinstance(attr, AssociationProxyInstance):
                    return list[
                        get_attribute_access_type(
                            attr.target_class,
                            attr.remote_attr.key,  # pyright: ignore [reportAttributeAccessIssue]
                        )
                    ]
        elif (
            isinstance(cls, type)
            and not is_generic_alias(cls)
            and issubclass(cls, Model)
        ):
            # Check in the annotations directly (for sqlmodel.Relationship)
            hints = get_type_hints(cls)
            if name in hints:
                type_ = hints[name]
                type_origin = get_origin(type_)
                if isinstance(type_origin, type) and issubclass(type_origin, Mapped):
                    return get_args(type_)[0]  # SQLAlchemy v2
                if find_spec("pydantic"):
                    from pydantic.v1.fields import ModelField

                    if isinstance(type_, ModelField):
                        return type_.type_  # SQLAlchemy v1.4
=======
    if isinstance(cls, type) and issubclass(cls, DeclarativeBase):
        insp = sqlalchemy.inspect(cls)
        if name in insp.columns:
            # check for list types
            column = insp.columns[name]
            column_type = column.type
            try:
                type_ = insp.columns[name].type.python_type
            except NotImplementedError:
                type_ = None
            if type_ is not None:
                if hasattr(column_type, "item_type"):
                    try:
                        item_type = column_type.item_type.python_type  # pyright: ignore [reportAttributeAccessIssue]
                    except NotImplementedError:
                        item_type = None
                    if item_type is not None:
                        if type_ in PrimitiveToAnnotation:
                            type_ = PrimitiveToAnnotation[type_]
                        type_ = type_[item_type]  # pyright: ignore [reportIndexIssue]
                if hasattr(column, "nullable") and column.nullable:
                    type_ = type_ | None
>>>>>>> 7e0a95f9
                return type_
    if is_union(cls):
        # Check in each arg of the annotation.
        return unionize(
            *(get_attribute_access_type(arg, name) for arg in get_args(cls))
        )
    if isinstance(cls, type):
        # Bare class
        exceptions = NameError
        try:
            hints = get_type_hints(cls)
            if name in hints:
                return hints[name]
        except exceptions as e:
            console.warn(f"Failed to resolve ForwardRefs for {cls}.{name} due to {e}")
    return None  # Attribute is not accessible.


@lru_cache
def get_base_class(cls: GenericType) -> type:
    """Get the base class of a class.

    Args:
        cls: The class.

    Returns:
        The base class of the class.

    Raises:
        TypeError: If a literal has multiple types.
    """
    if is_literal(cls):
        # only literals of the same type are supported.
        arg_type = type(get_args(cls)[0])
        if not all(type(arg) is arg_type for arg in get_args(cls)):
            msg = "only literals of the same type are supported"
            raise TypeError(msg)
        return type(get_args(cls)[0])

    if is_union(cls):
        return tuple(get_base_class(arg) for arg in get_args(cls))  # pyright: ignore [reportReturnType]

    return get_base_class(cls.__origin__) if is_generic_alias(cls) else cls


def _breakpoints_satisfies_typing(cls_check: GenericType, instance: Any) -> bool:
    """Check if the breakpoints instance satisfies the typing.

    Args:
        cls_check: The class to check against.
        instance: The instance to check.

    Returns:
        Whether the breakpoints instance satisfies the typing.
    """
    cls_check_base = get_base_class(cls_check)

    if cls_check_base == Breakpoints:
        _, expected_type = get_args(cls_check)
        if is_literal(expected_type):
            for value in instance.values():
                if not isinstance(value, str) or value not in get_args(expected_type):
                    return False
        return True
    if isinstance(cls_check_base, tuple):
        # union type, so check all types
        return any(
            _breakpoints_satisfies_typing(type_to_check, instance)
            for type_to_check in get_args(cls_check)
        )
    if cls_check_base == reflex.vars.Var and "__args__" in cls_check.__dict__:
        return _breakpoints_satisfies_typing(get_args(cls_check)[0], instance)

    return False


def _issubclass(cls: GenericType, cls_check: GenericType, instance: Any = None) -> bool:
    """Check if a class is a subclass of another class.

    Args:
        cls: The class to check.
        cls_check: The class to check against.
        instance: An instance of cls to aid in checking generics.

    Returns:
        Whether the class is a subclass of the other class.

    Raises:
        TypeError: If the base class is not valid for issubclass.
    """
    # Special check for Any.
    if cls_check == Any:
        return True
    if cls in [Any, Callable, None]:
        return False

    # Get the base classes.
    cls_base = get_base_class(cls)
    cls_check_base = get_base_class(cls_check)

    # The class we're checking should not be a union.
    if isinstance(cls_base, tuple):
        return False

    # Check that fields of breakpoints match the expected values.
    if isinstance(instance, Breakpoints):
        return _breakpoints_satisfies_typing(cls_check, instance)

    if isinstance(cls_check_base, tuple):
        cls_check_base = tuple(
            cls_check_one if not is_typeddict(cls_check_one) else dict
            for cls_check_one in cls_check_base
        )
    if is_typeddict(cls_check_base):
        cls_check_base = dict

    # Check if the types match.
    try:
        return cls_check_base == Any or issubclass(cls_base, cls_check_base)
    except TypeError as te:
        # These errors typically arise from bad annotations and are hard to
        # debug without knowing the type that we tried to compare.
        msg = f"Invalid type for issubclass: {cls_base}"
        raise TypeError(msg) from te


def does_obj_satisfy_typed_dict(obj: Any, cls: GenericType) -> bool:
    """Check if an object satisfies a typed dict.

    Args:
        obj: The object to check.
        cls: The typed dict to check against.

    Returns:
        Whether the object satisfies the typed dict.
    """
    if not isinstance(obj, Mapping):
        return False

    key_names_to_values = get_type_hints(cls)
    required_keys: frozenset[str] = getattr(cls, "__required_keys__", frozenset())

    if not all(
        isinstance(key, str)
        and key in key_names_to_values
        and _isinstance(value, key_names_to_values[key])
        for key, value in obj.items()
    ):
        return False

    # TODO in 3.14: Implement https://peps.python.org/pep-0728/ if it's approved

    # required keys are all present
    return required_keys.issubset(required_keys)


def _isinstance(
    obj: Any,
    cls: GenericType,
    *,
    nested: int = 0,
    treat_var_as_type: bool = True,
    treat_mutable_obj_as_immutable: bool = False,
) -> bool:
    """Check if an object is an instance of a class.

    Args:
        obj: The object to check.
        cls: The class to check against.
        nested: How many levels deep to check.
        treat_var_as_type: Whether to treat Var as the type it represents, i.e. _var_type.
        treat_mutable_obj_as_immutable: Whether to treat mutable objects as immutable. Useful if a component declares a mutable object as a prop, but the value is not expected to change.

    Returns:
        Whether the object is an instance of the class.
    """
    if cls is Any:
        return True

    from reflex.vars import LiteralVar, Var

    if cls is Var:
        return isinstance(obj, Var)
    if isinstance(obj, LiteralVar):
        return treat_var_as_type and _isinstance(
            obj._var_value, cls, nested=nested, treat_var_as_type=True
        )
    if isinstance(obj, Var):
        return treat_var_as_type and typehint_issubclass(
            obj._var_type,
            cls,
            treat_mutable_superclasss_as_immutable=treat_mutable_obj_as_immutable,
            treat_literals_as_union_of_types=True,
            treat_any_as_subtype_of_everything=True,
        )

    if cls is None or cls is type(None):
        return obj is None

    if cls is not None and is_union(cls):
        return any(
            _isinstance(obj, arg, nested=nested, treat_var_as_type=treat_var_as_type)
            for arg in get_args(cls)
        )

    if is_literal(cls):
        return obj in get_args(cls)

    origin = get_origin(cls)

    if origin is None:
        # cls is a typed dict
        if is_typeddict(cls):
            if nested:
                return does_obj_satisfy_typed_dict(obj, cls)
            return isinstance(obj, dict)

        # cls is a float
        if cls is float:
            return isinstance(obj, (float, int))

        # cls is a simple class
        return isinstance(obj, cls)

    args = get_args(cls)

    if not args:
        if treat_mutable_obj_as_immutable:
            if origin is dict:
                origin = Mapping
            elif origin is list or origin is set:
                origin = Sequence
        # cls is a simple generic class
        return isinstance(obj, origin)

    if origin is Var and args:
        # cls is a Var
        return _isinstance(
            obj,
            args[0],
            nested=nested,
            treat_var_as_type=treat_var_as_type,
            treat_mutable_obj_as_immutable=treat_mutable_obj_as_immutable,
        )

    if nested > 0 and args:
        if origin is list:
            expected_class = Sequence if treat_mutable_obj_as_immutable else list
            return isinstance(obj, expected_class) and all(
                _isinstance(
                    item,
                    args[0],
                    nested=nested - 1,
                    treat_var_as_type=treat_var_as_type,
                )
                for item in obj
            )
        if origin is tuple:
            if args[-1] is Ellipsis:
                return isinstance(obj, tuple) and all(
                    _isinstance(
                        item,
                        args[0],
                        nested=nested - 1,
                        treat_var_as_type=treat_var_as_type,
                    )
                    for item in obj
                )
            return (
                isinstance(obj, tuple)
                and len(obj) == len(args)
                and all(
                    _isinstance(
                        item,
                        arg,
                        nested=nested - 1,
                        treat_var_as_type=treat_var_as_type,
                    )
                    for item, arg in zip(obj, args, strict=True)
                )
            )
        if origin in (dict, Mapping, Breakpoints):
            expected_class = (
                dict
                if origin is dict and not treat_mutable_obj_as_immutable
                else Mapping
            )
            return isinstance(obj, expected_class) and all(
                _isinstance(
                    key, args[0], nested=nested - 1, treat_var_as_type=treat_var_as_type
                )
                and _isinstance(
                    value,
                    args[1],
                    nested=nested - 1,
                    treat_var_as_type=treat_var_as_type,
                )
                for key, value in obj.items()
            )
        if origin is set:
            expected_class = Sequence if treat_mutable_obj_as_immutable else set
            return isinstance(obj, expected_class) and all(
                _isinstance(
                    item,
                    args[0],
                    nested=nested - 1,
                    treat_var_as_type=treat_var_as_type,
                )
                for item in obj
            )

    if args:
        from reflex.vars import Field

        if origin is Field:
            return _isinstance(
                obj, args[0], nested=nested, treat_var_as_type=treat_var_as_type
            )

    return isinstance(obj, get_base_class(cls))


def is_dataframe(value: type) -> bool:
    """Check if the given value is a dataframe.

    Args:
        value: The value to check.

    Returns:
        Whether the value is a dataframe.
    """
    if is_generic_alias(value) or value == Any:
        return False
    return value.__name__ == "DataFrame"


def is_valid_var_type(type_: type) -> bool:
    """Check if the given type is a valid prop type.

    Args:
        type_: The type to check.

    Returns:
        Whether the type is a valid prop type.
    """
    from reflex.utils import serializers

    if is_union(type_):
        return all(is_valid_var_type(arg) for arg in get_args(type_))
    return (
        _issubclass(type_, StateVar)
        or serializers.has_serializer(type_)
        or dataclasses.is_dataclass(type_)
    )


def is_backend_base_variable(name: str, cls: type) -> bool:
    """Check if this variable name correspond to a backend variable.

    Args:
        name: The name of the variable to check
        cls: The class of the variable to check

    Returns:
        bool: The result of the check
    """
    if name in RESERVED_BACKEND_VAR_NAMES:
        return False

    if not name.startswith("_"):
        return False

    if name.startswith("__"):
        return False

    if name.startswith(f"_{cls.__name__}__"):
        return False

    # Extract the namespace of the original module if defined (dynamic substates).
    if callable(getattr(cls, "_get_type_hints", None)):
        hints = cls._get_type_hints()
    else:
        hints = get_type_hints(cls)
    if name in hints:
        hint = get_origin(hints[name])
        if hint == ClassVar:
            return False

    if name in cls.inherited_backend_vars:
        return False

    from reflex.vars.base import is_computed_var

    if name in cls.__dict__:
        value = cls.__dict__[name]
        if type(value) is classmethod:
            return False
        if callable(value):
            return False

        if isinstance(
            value,
            (
                types.FunctionType,
                property,
                cached_property,
            ),
        ) or is_computed_var(value):
            return False

    return True


def check_type_in_allowed_types(value_type: type, allowed_types: Iterable) -> bool:
    """Check that a value type is found in a list of allowed types.

    Args:
        value_type: Type of value.
        allowed_types: Iterable of allowed types.

    Returns:
        If the type is found in the allowed types.
    """
    return get_base_class(value_type) in allowed_types


def check_prop_in_allowed_types(prop: Any, allowed_types: Iterable) -> bool:
    """Check that a prop value is in a list of allowed types.
    Does the check in a way that works regardless if it's a raw value or a state Var.

    Args:
        prop: The prop to check.
        allowed_types: The list of allowed types.

    Returns:
        If the prop type match one of the allowed_types.
    """
    from reflex.vars import Var

    type_ = prop._var_type if isinstance(prop, Var) else type(prop)
    return type_ in allowed_types


def is_encoded_fstring(value: Any) -> bool:
    """Check if a value is an encoded Var f-string.

    Args:
        value: The value string to check.

    Returns:
        Whether the value is an f-string
    """
    return isinstance(value, str) and constants.REFLEX_VAR_OPENING_TAG in value


def validate_literal(key: str, value: Any, expected_type: type, comp_name: str):
    """Check that a value is a valid literal.

    Args:
        key: The prop name.
        value: The prop value to validate.
        expected_type: The expected type(literal type).
        comp_name: Name of the component.

    Raises:
        ValueError: When the value is not a valid literal.
    """
    from reflex.vars import Var

    if (
        is_literal(expected_type)
        and not isinstance(value, Var)  # validating vars is not supported yet.
        and not is_encoded_fstring(value)  # f-strings are not supported.
        and value not in expected_type.__args__
    ):
        allowed_values = expected_type.__args__
        if value not in allowed_values:
            allowed_value_str = ",".join(
                [str(v) if not isinstance(v, str) else f"'{v}'" for v in allowed_values]
            )
            value_str = f"'{value}'" if isinstance(value, str) else value
            msg = f"prop value for {key!s} of the `{comp_name}` component should be one of the following: {allowed_value_str}. Got {value_str} instead"
            raise ValueError(msg)


# Store this here for performance.
StateBases = get_base_class(StateVar)
StateIterBases = get_base_class(StateIterVar)


def safe_issubclass(cls: Any, cls_check: Any | tuple[Any, ...]):
    """Check if a class is a subclass of another class. Returns False if internal error occurs.

    Args:
        cls: The class to check.
        cls_check: The class to check against.

    Returns:
        Whether the class is a subclass of the other class.
    """
    try:
        return issubclass(cls, cls_check)
    except TypeError:
        return False


def typehint_issubclass(
    possible_subclass: Any,
    possible_superclass: Any,
    *,
    treat_mutable_superclasss_as_immutable: bool = False,
    treat_literals_as_union_of_types: bool = True,
    treat_any_as_subtype_of_everything: bool = False,
) -> bool:
    """Check if a type hint is a subclass of another type hint.

    Args:
        possible_subclass: The type hint to check.
        possible_superclass: The type hint to check against.
        treat_mutable_superclasss_as_immutable: Whether to treat target classes as immutable.
        treat_literals_as_union_of_types: Whether to treat literals as a union of their types.
        treat_any_as_subtype_of_everything: Whether to treat Any as a subtype of everything. This is the default behavior in Python.

    Returns:
        Whether the type hint is a subclass of the other type hint.
    """
    if possible_subclass is possible_superclass or possible_superclass is Any:
        return True
    if possible_subclass is Any:
        return treat_any_as_subtype_of_everything
    if possible_subclass is NoReturn:
        return True

    provided_type_origin = get_origin(possible_subclass)
    accepted_type_origin = get_origin(possible_superclass)

    if provided_type_origin is None and accepted_type_origin is None:
        # In this case, we are dealing with a non-generic type, so we can use issubclass
        return issubclass(possible_subclass, possible_superclass)

    if treat_literals_as_union_of_types and is_literal(possible_superclass):
        args = get_args(possible_superclass)
        return any(
            typehint_issubclass(
                possible_subclass,
                type(arg),
                treat_mutable_superclasss_as_immutable=treat_mutable_superclasss_as_immutable,
                treat_literals_as_union_of_types=treat_literals_as_union_of_types,
                treat_any_as_subtype_of_everything=treat_any_as_subtype_of_everything,
            )
            for arg in args
        )

    if is_literal(possible_subclass):
        args = get_args(possible_subclass)
        return all(
            _isinstance(
                arg,
                possible_superclass,
                treat_mutable_obj_as_immutable=treat_mutable_superclasss_as_immutable,
                nested=2,
            )
            for arg in args
        )

    provided_type_origin = (
        Union if provided_type_origin is types.UnionType else provided_type_origin
    )
    accepted_type_origin = (
        Union if accepted_type_origin is types.UnionType else accepted_type_origin
    )

    # Get type arguments (e.g., [float, int] for dict[float, int])
    provided_args = get_args(possible_subclass)
    accepted_args = get_args(possible_superclass)

    if accepted_type_origin is Union:
        if provided_type_origin is not Union:
            return any(
                typehint_issubclass(
                    possible_subclass,
                    accepted_arg,
                    treat_mutable_superclasss_as_immutable=treat_mutable_superclasss_as_immutable,
                    treat_literals_as_union_of_types=treat_literals_as_union_of_types,
                    treat_any_as_subtype_of_everything=treat_any_as_subtype_of_everything,
                )
                for accepted_arg in accepted_args
            )
        return all(
            any(
                typehint_issubclass(
                    provided_arg,
                    accepted_arg,
                    treat_mutable_superclasss_as_immutable=treat_mutable_superclasss_as_immutable,
                    treat_literals_as_union_of_types=treat_literals_as_union_of_types,
                    treat_any_as_subtype_of_everything=treat_any_as_subtype_of_everything,
                )
                for accepted_arg in accepted_args
            )
            for provided_arg in provided_args
        )
    if provided_type_origin is Union:
        return all(
            typehint_issubclass(
                provided_arg,
                possible_superclass,
                treat_mutable_superclasss_as_immutable=treat_mutable_superclasss_as_immutable,
                treat_literals_as_union_of_types=treat_literals_as_union_of_types,
                treat_any_as_subtype_of_everything=treat_any_as_subtype_of_everything,
            )
            for provided_arg in provided_args
        )

    provided_type_origin = provided_type_origin or possible_subclass
    accepted_type_origin = accepted_type_origin or possible_superclass

    if treat_mutable_superclasss_as_immutable:
        if accepted_type_origin is dict:
            accepted_type_origin = Mapping
        elif accepted_type_origin is list or accepted_type_origin is set:
            accepted_type_origin = Sequence

    # Check if the origin of both types is the same (e.g., list for list[int])
    if not safe_issubclass(
        provided_type_origin or possible_subclass,
        accepted_type_origin or possible_superclass,
    ):
        return False

    # Ensure all specific types are compatible with accepted types
    # Note this is not necessarily correct, as it doesn't check against contravariance and covariance
    # It also ignores when the length of the arguments is different
    return all(
        typehint_issubclass(
            provided_arg,
            accepted_arg,
            treat_mutable_superclasss_as_immutable=treat_mutable_superclasss_as_immutable,
            treat_literals_as_union_of_types=treat_literals_as_union_of_types,
            treat_any_as_subtype_of_everything=treat_any_as_subtype_of_everything,
        )
        for provided_arg, accepted_arg in zip(
            provided_args, accepted_args, strict=False
        )
        if accepted_arg is not Any
    )


def resolve_annotations(
    raw_annotations: Mapping[str, type[Any]], module_name: str | None
) -> dict[str, type[Any]]:
    """Partially taken from typing.get_type_hints.

    Resolve string or ForwardRef annotations into type objects if possible.

    Args:
        raw_annotations: The raw annotations to resolve.
        module_name: The name of the module.

    Returns:
        The resolved annotations.
    """
    module = sys.modules.get(module_name, None) if module_name is not None else None

    base_globals: dict[str, Any] | None = (
        module.__dict__ if module is not None else None
    )

    annotations = {}
    for name, value in raw_annotations.items():
        if isinstance(value, str):
            if sys.version_info == (3, 10, 0):
                value = ForwardRef(value, is_argument=False)
            else:
                value = ForwardRef(value, is_argument=False, is_class=True)
        try:
            if sys.version_info >= (3, 13):
                value = _eval_type(value, base_globals, None, type_params=())
            else:
                value = _eval_type(value, base_globals, None)
        except NameError:
            # this is ok, it can be fixed with update_forward_refs
            pass
        annotations[name] = value
    return annotations


TYPES_THAT_HAS_DEFAULT_VALUE = (int, float, tuple, list, set, dict, str)


def get_default_value_for_type(t: GenericType) -> Any:
    """Get the default value of the var.

    Args:
        t: The type of the var.

    Returns:
        The default value of the var, if it has one, else None.

    Raises:
        ImportError: If the var is a dataframe and pandas is not installed.
    """
    if is_optional(t):
        return None

    origin = get_origin(t) if is_generic_alias(t) else t
    if origin is Literal:
        args = get_args(t)
        return args[0] if args else None
    if safe_issubclass(origin, TYPES_THAT_HAS_DEFAULT_VALUE):
        return origin()
    if safe_issubclass(origin, Mapping):
        return {}
    if is_dataframe(origin):
        try:
            import pandas as pd

            return pd.DataFrame()
        except ImportError as e:
            msg = "Please install pandas to use dataframes in your app."
            raise ImportError(msg) from e
    return None


IMMUTABLE_TYPES = (
    int,
    float,
    bool,
    str,
    bytes,
    frozenset,
    tuple,
    type(None),
)


def is_immutable(i: Any) -> bool:
    """Check if a value is immutable.

    Args:
        i: The value to check.

    Returns:
        Whether the value is immutable.
    """
    return isinstance(i, IMMUTABLE_TYPES)<|MERGE_RESOLUTION|>--- conflicted
+++ resolved
@@ -432,7 +432,6 @@
     if hasattr(cls, "__fields__") and name in cls.__fields__:
         # pydantic models
         return get_field_type(cls, name)
-<<<<<<< HEAD
     if find_spec("sqlalchemy") and find_spec("sqlalchemy.orm"):
         import sqlalchemy
         from sqlalchemy.ext.associationproxy import AssociationProxyInstance
@@ -463,7 +462,7 @@
                             if type_ in PrimitiveToAnnotation:
                                 type_ = PrimitiveToAnnotation[type_]
                             type_ = type_[item_type]  # pyright: ignore [reportIndexIssue]
-                    if column.nullable:
+                    if hasattr(column, "nullable") and column.nullable:
                         type_ = type_ | None
                     return type_
             if name in insp.all_orm_descriptors:
@@ -500,30 +499,6 @@
 
                     if isinstance(type_, ModelField):
                         return type_.type_  # SQLAlchemy v1.4
-=======
-    if isinstance(cls, type) and issubclass(cls, DeclarativeBase):
-        insp = sqlalchemy.inspect(cls)
-        if name in insp.columns:
-            # check for list types
-            column = insp.columns[name]
-            column_type = column.type
-            try:
-                type_ = insp.columns[name].type.python_type
-            except NotImplementedError:
-                type_ = None
-            if type_ is not None:
-                if hasattr(column_type, "item_type"):
-                    try:
-                        item_type = column_type.item_type.python_type  # pyright: ignore [reportAttributeAccessIssue]
-                    except NotImplementedError:
-                        item_type = None
-                    if item_type is not None:
-                        if type_ in PrimitiveToAnnotation:
-                            type_ = PrimitiveToAnnotation[type_]
-                        type_ = type_[item_type]  # pyright: ignore [reportIndexIssue]
-                if hasattr(column, "nullable") and column.nullable:
-                    type_ = type_ | None
->>>>>>> 7e0a95f9
                 return type_
     if is_union(cls):
         # Check in each arg of the annotation.
