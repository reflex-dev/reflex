--- conflicted
+++ resolved
@@ -335,22 +335,7 @@
 
     if hasattr(cls, "__fields__") and name in cls.__fields__:
         # pydantic models
-<<<<<<< HEAD
         return get_field_type(cls, name)
-=======
-        field = cls.__fields__[name]
-        type_ = field.outer_type_
-        if isinstance(type_, ModelField):
-            type_ = type_.type_
-        if (
-            not field.required
-            and field.default is None
-            and field.default_factory is None
-        ):
-            # Ensure frontend uses null coalescing when accessing.
-            type_ = type_ | None
-        return type_
->>>>>>> d97d1d93
     elif isinstance(cls, type) and issubclass(cls, DeclarativeBase):
         insp = sqlalchemy.inspect(cls)
         if name in insp.columns:
