--- conflicted
+++ resolved
@@ -6,11 +6,7 @@
 import json
 import os
 import re
-<<<<<<< HEAD
 from typing import TYPE_CHECKING, Any, Dict, Union
-=======
-from typing import TYPE_CHECKING, Any
->>>>>>> 642233b1
 
 from reflex import constants
 from reflex.constants.state import FRONTEND_EVENT_STATE
