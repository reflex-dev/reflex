--- conflicted
+++ resolved
@@ -627,7 +627,6 @@
     )
 
 
-<<<<<<< HEAD
 def collect_form_dict_names(form_dict: dict[str, Any]) -> dict[str, Any]:
     """Collapse keys with consecutive suffixes into a single list value.
 
@@ -648,7 +647,8 @@
     # collapsing never overwrites valid data from the form_dict
     collapsed.update(form_dict)
     return collapsed
-=======
+
+
 def format_data_editor_column(col: str | dict):
     """Format a given column into the proper format.
 
@@ -690,5 +690,4 @@
     Returns:
         The formatted cell.
     """
-    return {"kind": Var.create(value="GridCellKind.Text"), "data": cell}
->>>>>>> 96eca4f6
+    return {"kind": Var.create(value="GridCellKind.Text"), "data": cell}