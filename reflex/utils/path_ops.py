--- conflicted
+++ resolved
@@ -129,9 +129,6 @@
     return shutil.which(str(program))
 
 
-<<<<<<< HEAD
-def get_node_bin_path() -> Path | None:
-=======
 def use_system_install(var_name: str) -> bool:
     """Check if the system install should be used.
 
@@ -167,8 +164,7 @@
     return use_system_install(constants.Bun.USE_SYSTEM_VAR)
 
 
-def get_node_bin_path() -> str | None:
->>>>>>> 23e97971
+def get_node_bin_path() -> Path | None:
     """Get the node binary dir path.
 
     Returns:
