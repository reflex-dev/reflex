--- conflicted
+++ resolved
@@ -9,6 +9,7 @@
 import signal
 import subprocess
 from concurrent import futures
+from pathlib import Path
 from typing import Callable, Generator, List, Optional, Tuple, Union
 
 import psutil
@@ -162,19 +163,8 @@
     Raises:
         Exit: When attempting to run a command with a None value.
     """
-<<<<<<< HEAD
-    node_bin_path = str(path_ops.get_node_bin_path())
-    if not node_bin_path and not prerequisites.CURRENTLY_INSTALLING_NODE:
-        console.warn(
-            "The path to the Node binary could not be found. Please ensure that Node is properly "
-            "installed and added to your system's PATH environment variable or try running "
-            "`reflex init` again."
-        )
+    # Check for invalid command first.
     if isinstance(args, list) and None in args:
-=======
-    # Check for invalid command first.
-    if None in args:
->>>>>>> 72860764
         console.error(f"Invalid command: {args}")
         raise typer.Exit(1)
 
