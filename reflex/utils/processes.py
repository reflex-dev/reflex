"""Process operations."""

from __future__ import annotations

import collections
import contextlib
import importlib.metadata
import os
import signal
import subprocess
from concurrent import futures
from pathlib import Path
from typing import Any, Callable, Generator, Literal, Sequence, Tuple, overload

import psutil
import typer
from redis.exceptions import RedisError
from rich.progress import Progress

from reflex import constants
from reflex.config import environment
from reflex.utils import console, path_ops, prerequisites
from reflex.utils.registry import get_npm_registry


def kill(pid: int):
    """Kill a process.

    Args:
        pid: The process ID.
    """
    os.kill(pid, signal.SIGTERM)


def get_num_workers() -> int:
    """Get the number of backend worker processes.

    Raises:
        Exit: If unable to connect to Redis.

    Returns:
        The number of backend worker processes.
    """
    if (redis_client := prerequisites.get_redis_sync()) is None:
        return 1
    try:
        redis_client.ping()
    except RedisError as re:
        console.error(f"Unable to connect to Redis: {re}")
        raise typer.Exit(1) from re
    return (os.cpu_count() or 1) * 2 + 1


def get_process_on_port(port: int) -> psutil.Process | None:
    """Get the process on the given port.

    Args:
        port: The port.

    Returns:
        The process on the given port.
    """
    for proc in psutil.process_iter(["pid", "name", "cmdline"]):
        with contextlib.suppress(
            psutil.NoSuchProcess, psutil.AccessDenied, psutil.ZombieProcess
        ):
            if importlib.metadata.version("psutil") >= "6.0.0":
                conns = proc.net_connections(kind="inet")
            else:
                conns = proc.connections(kind="inet")
            for conn in conns:
                if conn.laddr.port == int(port):
                    return proc
    return None


def is_process_on_port(port: int) -> bool:
    """Check if a process is running on the given port.

    Args:
        port: The port.

    Returns:
        Whether a process is running on the given port.
    """
    return get_process_on_port(port) is not None


def kill_process_on_port(port: int):
    """Kill the process on the given port.

    Args:
        port: The port.
    """
    if get_process_on_port(port) is not None:
        with contextlib.suppress(psutil.AccessDenied):
            get_process_on_port(port).kill()  # pyright: ignore [reportOptionalMemberAccess]


def change_port(port: int, _type: str) -> int:
    """Change the port.

    Args:
        port: The port.
        _type: The type of the port.

    Returns:
        The new port.

    """
    new_port = port + 1
    if is_process_on_port(new_port):
        return change_port(new_port, _type)
    console.info(
        f"The {_type} will run on port [bold underline]{new_port}[/bold underline]."
    )
    return new_port


def handle_port(service_name: str, port: int, auto_increment: bool) -> int:
    """Change port if the specified port is in use and is not explicitly specified as a CLI arg or config arg.
    Otherwise tell the user the port is in use and exit the app.

    Args:
        service_name: The frontend or backend.
        port: The provided port.
        auto_increment: Whether to automatically increment the port.

    Returns:
        The port to run the service on.

    Raises:
        Exit:when the port is in use.
    """
    if (process := get_process_on_port(port)) is None:
        return port
    if auto_increment:
        return change_port(port, service_name)
    else:
        console.error(
            f"{service_name.capitalize()} port: {port} is already in use by PID: {process.pid}."
        )
        raise typer.Exit()


@overload
def new_process(
    args: str | list[str] | list[str | None] | list[str | Path | None],
    run: Literal[False] = False,
    show_logs: bool = False,
    **kwargs,
) -> subprocess.Popen[str]: ...


@overload
def new_process(
    args: str | list[str] | list[str | None] | list[str | Path | None],
    run: Literal[True],
    show_logs: bool = False,
    **kwargs,
) -> subprocess.CompletedProcess[str]: ...


def new_process(
    args: str | list[str] | list[str | None] | list[str | Path | None],
    run: bool = False,
    show_logs: bool = False,
    **kwargs,
) -> subprocess.CompletedProcess[str] | subprocess.Popen[str]:
    """Wrapper over subprocess.Popen to unify the launch of child processes.

    Args:
        args: A string, or a sequence of program arguments.
        run: Whether to run the process to completion.
        show_logs: Whether to show the logs of the process.
        **kwargs: Kwargs to override default wrap values to pass to subprocess.Popen as arguments.

    Returns:
        Execute a child program in a new process.

    Raises:
        Exit: When attempting to run a command with a None value.
    """
    # Check for invalid command first.
    non_empty_args = list(filter(None, args)) if isinstance(args, list) else [args]
    if isinstance(args, list) and len(non_empty_args) != len(args):
        console.error(f"Invalid command: {args}")
        raise typer.Exit(1)

    path_env: str = os.environ.get("PATH", "")

    # Add node_bin_path to the PATH environment variable.
    if not environment.REFLEX_BACKEND_ONLY.get():
        node_bin_path = path_ops.get_node_bin_path()
        if node_bin_path:
            path_env = os.pathsep.join([str(node_bin_path), path_env])

    env: dict[str, str] = {
        **os.environ,
        "PATH": path_env,
        **kwargs.pop("env", {}),
    }

    kwargs = {
        "env": env,
        "stderr": None if show_logs else subprocess.STDOUT,
        "stdout": None if show_logs else subprocess.PIPE,
        "universal_newlines": True,
        "encoding": "UTF-8",
        "errors": "replace",  # Avoid UnicodeDecodeError in unknown command output
        **kwargs,
    }
    console.debug(f"Running command: {non_empty_args}")

    def subprocess_p_open(args: subprocess._CMD, **kwargs):
        return subprocess.Popen(args, **kwargs)

    fn: Callable[..., subprocess.CompletedProcess[str] | subprocess.Popen[str]] = (
        subprocess.run if run else subprocess_p_open
    )
    return fn(non_empty_args, **kwargs)


@contextlib.contextmanager
def run_concurrently_context(
    *fns: Callable[..., Any] | tuple[Callable[..., Any], ...],
) -> Generator[list[futures.Future], None, None]:
    """Run functions concurrently in a thread pool.

    Args:
        *fns: The functions to run.

    Yields:
        The futures for the functions.
    """
    # If no functions are provided, yield an empty list and return.
    if not fns:
        yield []
        return

    # Convert the functions to tuples.
    fns = tuple(fn if isinstance(fn, tuple) else (fn,) for fn in fns)

    # Run the functions concurrently.
    executor = None
    try:
        executor = futures.ThreadPoolExecutor(max_workers=len(fns))
        # Submit the tasks.
        tasks = [executor.submit(*fn) for fn in fns]

        # Yield control back to the main thread while tasks are running.
        yield tasks

        # Get the results in the order completed to check any exceptions.
        for task in futures.as_completed(tasks):
            # if task throws something, we let it bubble up immediately
            task.result()
    finally:
        # Shutdown the executor
        if executor:
            executor.shutdown(wait=False)


def run_concurrently(*fns: Callable | Tuple) -> None:
    """Run functions concurrently in a thread pool.

    Args:
        *fns: The functions to run.
    """
    with run_concurrently_context(*fns):
        pass


def stream_logs(
    message: str,
    process: subprocess.Popen,
    progress: Progress | None = None,
    suppress_errors: bool = False,
    analytics_enabled: bool = False,
    prior_logs: Tuple[tuple[str, ...], ...] = (),
):
    """Stream the logs for a process.

    Args:
        message: The message to display.
        process: The process.
        progress: The ongoing progress bar if one is being used.
        suppress_errors: If True, do not exit if errors are encountered (for fallback).
        analytics_enabled: Whether analytics are enabled for this command.
        prior_logs: The logs of the prior processes that have been run.

    Yields:
        The lines of the process output.

    Raises:
        Exit: If the process failed.
        ValueError: If the process stdout pipe is closed, but the process remains running.
    """
    from reflex.utils import telemetry

    # Store the tail of the logs.
    logs = collections.deque(maxlen=512)
    with process:
        console.debug(message, progress=progress)
        if process.stdout is None:
            return
        try:
            for line in process.stdout:
                console.debug(line, end="", progress=progress)
                logs.append(line)
                yield line
<<<<<<< HEAD
        except ValueError as ve:
            console.debug(f"Error streaming logs: {ve}")
            return
=======
        except ValueError:
            # The stream we were reading has been closed,
            if process.poll() is None:
                # But if the process is still running that is weird.
                raise
            # If the process exited, break out of the loop for post processing.
            pass
>>>>>>> 06a3beb0

    # Check if the process failed (not printing the logs for SIGINT).

    # Windows uvicorn bug
    # https://github.com/reflex-dev/reflex/issues/2335
    accepted_return_codes = [0, -2, 15] if constants.IS_WINDOWS else [0, -2]
    if process.returncode not in accepted_return_codes and not suppress_errors:
        console.error(f"{message} failed with exit code {process.returncode}")
        if "".join(logs).count("CERT_HAS_EXPIRED") > 0:
            bunfig = prerequisites.get_web_dir() / constants.Bun.CONFIG_PATH
            npm_registry_line = next(
                (
                    line
                    for line in bunfig.read_text().splitlines()
                    if line.startswith("registry")
                ),
                None,
            )
            if not npm_registry_line or "=" not in npm_registry_line:
                npm_registry = get_npm_registry()
            else:
                npm_registry = npm_registry_line.split("=")[1].strip()
            console.error(
                f"Failed to fetch securely from [bold]{npm_registry}[/bold]. Please check your network connection. "
                "You can try running the command again or changing the registry by setting the "
                "NPM_CONFIG_REGISTRY environment variable. If TLS is the issue, and you know what "
                "you are doing, you can disable it by setting the SSL_NO_VERIFY environment variable."
            )
            raise typer.Exit(1)
        for set_of_logs in (*prior_logs, tuple(logs)):
            for line in set_of_logs:
                console.error(line, end="")
            console.error("\n\n")
        if analytics_enabled:
            telemetry.send("error", context=message)
        console.error("Run with [bold]--loglevel debug [/bold] for the full log.")
        raise typer.Exit(1)


def show_logs(message: str, process: subprocess.Popen):
    """Show the logs for a process.

    Args:
        message: The message to display.
        process: The process.
    """
    for _ in stream_logs(message, process):
        pass


def show_status(
    message: str,
    process: subprocess.Popen,
    suppress_errors: bool = False,
    analytics_enabled: bool = False,
    prior_logs: Tuple[tuple[str, ...], ...] = (),
) -> list[str]:
    """Show the status of a process.

    Args:
        message: The initial message to display.
        process: The process.
        suppress_errors: If True, do not exit if errors are encountered (for fallback).
        analytics_enabled: Whether analytics are enabled for this command.
        prior_logs: The logs of the prior processes that have been run.

    Returns:
        The lines of the process output.
    """
    lines = []

    with console.status(message) as status:
        for line in stream_logs(
            message,
            process,
            suppress_errors=suppress_errors,
            analytics_enabled=analytics_enabled,
            prior_logs=prior_logs,
        ):
            status.update(f"{message} {line}")
            lines.append(line)
        return lines


def show_progress(message: str, process: subprocess.Popen, checkpoints: list[str]):
    """Show a progress bar for a process.

    Args:
        message: The message to display.
        process: The process.
        checkpoints: The checkpoints to advance the progress bar.
    """
    # Iterate over the process output.
    with console.progress() as progress:
        task = progress.add_task(f"{message}: ", total=len(checkpoints))
        for line in stream_logs(message, process, progress=progress):
            # Check for special strings and update the progress bar.
            for special_string in checkpoints:
                if special_string in line:
                    progress.update(task, advance=1)
                    if special_string == checkpoints[-1]:
                        progress.update(task, completed=len(checkpoints))
                    break


def atexit_handler():
    """Display a custom message with the current time when exiting an app."""
    console.log("Reflex app stopped.")


def get_command_with_loglevel(command: list[str]) -> list[str]:
    """Add the right loglevel flag to the designated command.
     npm uses --loglevel <level>, Bun doesn't use the --loglevel flag and
     runs in debug mode by default.

    Args:
        command:The command to add loglevel flag.

    Returns:
        The updated command list
    """
    npm_path = path_ops.get_npm_path()
    npm_path = str(npm_path) if npm_path else None

    if command[0] == npm_path:
        return [*command, "--loglevel", "silly"]
    return command


def run_process_with_fallbacks(
    args: list[str],
    *,
    show_status_message: str,
    fallbacks: str | Sequence[str] | Sequence[Sequence[str]] | None = None,
    analytics_enabled: bool = False,
    prior_logs: Tuple[tuple[str, ...], ...] = (),
    **kwargs,
):
    """Run subprocess and retry using fallback command if initial command fails.

    Args:
        args: A string, or a sequence of program arguments.
        show_status_message: The status message to be displayed in the console.
        fallbacks: The fallback command to run if the initial command fails.
        analytics_enabled: Whether analytics are enabled for this command.
        prior_logs: The logs of the prior processes that have been run.
        **kwargs: Kwargs to pass to new_process function.
    """
    process = new_process(get_command_with_loglevel(args), **kwargs)
    if not fallbacks:
        # No fallback given, or this _is_ the fallback command.
        show_status(
            show_status_message,
            process,
            analytics_enabled=analytics_enabled,
            prior_logs=prior_logs,
        )
    else:
        # Suppress errors for initial command, because we will try to fallback
        logs = show_status(show_status_message, process, suppress_errors=True)

        current_fallback = fallbacks[0] if not isinstance(fallbacks, str) else fallbacks
        next_fallbacks = fallbacks[1:] if not isinstance(fallbacks, str) else None

        if process.returncode != 0:
            # retry with fallback command.
            fallback_with_args = (
                [current_fallback, *args[1:]]
                if isinstance(current_fallback, str)
                else [*current_fallback, *args[1:]]
            )
            console.warn(
                f"There was an error running command: {args}. Falling back to: {fallback_with_args}."
            )
            run_process_with_fallbacks(
                fallback_with_args,
                show_status_message=show_status_message,
                fallbacks=next_fallbacks,
                analytics_enabled=analytics_enabled,
                prior_logs=(*prior_logs, tuple(logs)),
                **kwargs,
            )


def execute_command_and_return_output(command: str) -> str | None:
    """Execute a command and return the output.

    Args:
        command: The command to run.

    Returns:
        The output of the command.
    """
    try:
        return subprocess.check_output(command, shell=True).decode().strip()
    except subprocess.SubprocessError as err:
        console.error(
            f"The command `{command}` failed with error: {err}. This will return None."
        )
        return None<|MERGE_RESOLUTION|>--- conflicted
+++ resolved
@@ -309,11 +309,6 @@
                 console.debug(line, end="", progress=progress)
                 logs.append(line)
                 yield line
-<<<<<<< HEAD
-        except ValueError as ve:
-            console.debug(f"Error streaming logs: {ve}")
-            return
-=======
         except ValueError:
             # The stream we were reading has been closed,
             if process.poll() is None:
@@ -321,7 +316,6 @@
                 raise
             # If the process exited, break out of the loop for post processing.
             pass
->>>>>>> 06a3beb0
 
     # Check if the process failed (not printing the logs for SIGINT).
 
