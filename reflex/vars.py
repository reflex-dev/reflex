--- conflicted
+++ resolved
@@ -2240,11 +2240,8 @@
     deps: Optional[List[Union[str, Var]]] = None,
     auto_deps: bool = True,
     interval: Optional[Union[datetime.timedelta, int]] = None,
-<<<<<<< HEAD
     backend: bool = False,
-=======
     _deprecated_cached_var: bool = False,
->>>>>>> a6bdaf1b
     **kwargs,
 ) -> ComputedVar | Callable[[Callable[[BaseState], Any]], ComputedVar]:
     """A ComputedVar decorator with or without kwargs.
@@ -2256,11 +2253,8 @@
         deps: Explicit var dependencies to track.
         auto_deps: Whether var dependencies should be auto-determined.
         interval: Interval at which the computed var should be updated.
-<<<<<<< HEAD
         backend: Whether the computed var is a backend var.
-=======
         _deprecated_cached_var: Indicate usage of deprecated cached_var partial function.
->>>>>>> a6bdaf1b
         **kwargs: additional attributes to set on the instance
 
     Returns:
