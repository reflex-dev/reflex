--- conflicted
+++ resolved
@@ -320,28 +320,15 @@
         "upload_files",
         "window_alert",
     ],
-<<<<<<< HEAD
     "istate.builtins": ["ComponentState", "State"],
-=======
     "istate.storage": [
         "Cookie",
         "LocalStorage",
         "SessionStorage",
     ],
->>>>>>> a65fc2e9
     "middleware": ["middleware", "Middleware"],
     "model": ["session", "Model"],
-    "state": [
-        "var",
-<<<<<<< HEAD
-        "Cookie",
-        "LocalStorage",
-        "SessionStorage",
-=======
-        "ComponentState",
-        "State",
->>>>>>> a65fc2e9
-    ],
+    "state": ["var"],
     "style": ["Style", "toggle_color_mode"],
     "utils.imports": ["ImportVar"],
     "utils.serializers": ["serializer"],
