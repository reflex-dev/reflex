"""Import all classes and functions the end user will need to make an app.

Anything imported here will be available in the default Reflex import as `rx.*`.

Dynamic Imports
---------------
Reflex utilizes dynamic imports, or lazy loading, to reduce startup/import times.
With this approach, imports are delayed until they are actually needed. We use
the `lazy_loader` library(https://github.com/scientific-python/lazy_loader) to achieve this.

How it works
--------------
`lazy_loader.attach` takes two optional arguments: `submodules` and `submod_attrs`.
- `submodules` typically points to directories or files to be accessed.
- `submod_attrs` defines a mapping of directory or file names as keys with a list
  of attributes or modules to access.

Example directory structure:

reflex/
    |_ components/
            |_ radix/
                |_ themes/
                    |_ components/
                        |_ box.py

To add `box` under the `rx` namespace (`rx.box`), add the relative path to `submod_attrs` in
`reflex/__init__.py` (this file):

```python
lazy_loader.attach(
    submodules={"components"},
    submod_attrs={
        "components.radix.themes.components.box": ["box"]
    }
)
```

This implies that `box` will be imported from `reflex/components/radix/themes/components/box.py`.

To add box under the `rx.radix` namespace (`rx.radix.box`), add the relative path to the
submod_attrs argument in `reflex/components/radix/__init__.py`:

```python
lazy_loader.attach(
    submodules = {"themes"},
    submod_attrs = {
        "themes.components.box": ["box"]
    }
)
```

Note: It is important to specify the immediate submodules of a directory in the submodules
argument to ensure they are registered at runtime. For example, 'components' for reflex,
'radix' for components, 'themes' for radix, etc.


Pyi_generator
--------------
To generate `.pyi` files for `__init__.py` files, we read the `_SUBMODULES` and `_SUBMOD_ATTRS`
attributes to generate the import statements. It is highly recommended to define these with
the provided annotations to facilitate their generation.


Aliases
------------
This is a special case to specify an alias for a component.
As an example, we use this typically for `rx.list` where defining `list` attribute in the list.py
overshadows python's list object which messes up the pyi generation for `list.pyi`. As a result, aliases
should be used for similar cases like this. Note that this logic is employed to fix the pyi generation and alias
should still be defined or accessible. Check out the __getattr__ logic in `reflex/components/radix/themes/layouts/list.py`

```python
lazy_loader.attach(
    submodules={"components"},
    submod_attrs={
        "components.radix.themes.layouts": [("list_ns", "list")]
    }
)
```

In the example above, you will be able to do `rx.list`
"""

from __future__ import annotations

from types import ModuleType
from typing import Any

from reflex.utils import (
    compat,  # for side-effects
    lazy_loader,
)

from .event import event as event

# import this here explicitly to avoid returning the page module since page attr has the
# same name as page module(page.py)
from .page import page as page

# Remove the `compat` name from the namespace, it was imported for side-effects only.
del compat

RADIX_THEMES_MAPPING: dict = {
    "components.radix.themes.base": ["color_mode", "theme", "theme_panel"],
    "components.radix.themes.color_mode": ["color_mode"],
}
RADIX_THEMES_COMPONENTS_MAPPING: dict = {
    **{
        f"components.radix.themes.components.{mod}": [mod]
        for mod in [
            "alert_dialog",
            "aspect_ratio",
            "avatar",
            "badge",
            "button",
            "callout",
            "card",
            "checkbox",
            "context_menu",
            "data_list",
            "dialog",
            "hover_card",
            "icon_button",
            "input",
            "inset",
            "popover",
            "scroll_area",
            "select",
            "skeleton",
            "slider",
            "spinner",
            "switch",
            "table",
            "tabs",
            "text_area",
            "tooltip",
            "segmented_control",
            "radio_cards",
            "checkbox_cards",
            "checkbox_group",
        ]
    },
    "components.radix.themes.components.text_field": ["text_field", "input"],
    "components.radix.themes.components.radio_group": ["radio", "radio_group"],
    "components.radix.themes.components.dropdown_menu": ["menu", "dropdown_menu"],
    "components.radix.themes.components.separator": ["divider", "separator"],
    "components.radix.themes.components.progress": ["progress"],
}

RADIX_THEMES_LAYOUT_MAPPING: dict = {
    "components.radix.themes.layout.box": [
        "box",
    ],
    "components.radix.themes.layout.center": [
        "center",
    ],
    "components.radix.themes.layout.container": [
        "container",
    ],
    "components.radix.themes.layout.flex": [
        "flex",
    ],
    "components.radix.themes.layout.grid": [
        "grid",
    ],
    "components.radix.themes.layout.section": [
        "section",
    ],
    "components.radix.themes.layout.spacer": [
        "spacer",
    ],
    "components.radix.themes.layout.stack": [
        "stack",
        "hstack",
        "vstack",
    ],
    "components.radix.themes.layout.list": [
        ("list_ns", "list"),
        "list_item",
        "ordered_list",
        "unordered_list",
    ],
}

RADIX_THEMES_TYPOGRAPHY_MAPPING: dict = {
    "components.radix.themes.typography.blockquote": [
        "blockquote",
    ],
    "components.radix.themes.typography.code": [
        "code",
    ],
    "components.radix.themes.typography.heading": [
        "heading",
    ],
    "components.radix.themes.typography.link": [
        "link",
    ],
    "components.radix.themes.typography.text": [
        "text",
    ],
}

RADIX_PRIMITIVES_MAPPING: dict = {
    "components.radix.primitives.accordion": [
        "accordion",
    ],
    "components.radix.primitives.drawer": [
        "drawer",
    ],
    "components.radix.primitives.form": [
        "form",
    ],
    "components.radix.primitives.progress": [
        "progress",
    ],
}

RADIX_PRIMITIVES_SHORTCUT_MAPPING: dict = {
    k: v for k, v in RADIX_PRIMITIVES_MAPPING.items() if "progress" not in k
}

COMPONENTS_CORE_MAPPING: dict = {
    "components.core.banner": [
        "connection_banner",
        "connection_modal",
    ],
    "components.core.cond": ["cond", "color_mode_cond"],
    "components.core.foreach": ["foreach"],
    "components.core.debounce": ["debounce_input"],
    "components.core.html": ["html"],
    "components.core.match": ["match"],
    "components.core.clipboard": ["clipboard"],
    "components.core.colors": ["color"],
    "components.core.breakpoints": ["breakpoints"],
    "components.core.responsive": [
        "desktop_only",
        "mobile_and_tablet",
        "mobile_only",
        "tablet_and_desktop",
        "tablet_only",
    ],
    "components.core.upload": [
        "cancel_upload",
        "clear_selected_files",
        "get_upload_dir",
        "get_upload_url",
        "selected_files",
        "upload",
    ],
    "components.core.auto_scroll": ["auto_scroll"],
}

COMPONENTS_BASE_MAPPING: dict = {
    "components.base.fragment": ["fragment", "Fragment"],
    "components.base.script": ["script", "Script"],
}

RADIX_MAPPING: dict = {
    **RADIX_THEMES_MAPPING,
    **RADIX_THEMES_COMPONENTS_MAPPING,
    **RADIX_THEMES_TYPOGRAPHY_MAPPING,
    **RADIX_THEMES_LAYOUT_MAPPING,
    **RADIX_PRIMITIVES_SHORTCUT_MAPPING,
}

_MAPPING: dict = {
    "experimental": ["_x"],
    "admin": ["AdminDash"],
    "app": ["App", "UploadFile"],
    "assets": ["asset"],
    "base": ["Base"],
    "components.component": [
        "Component",
        "NoSSRComponent",
        "memo",
        "ComponentNamespace",
    ],
    "components.el.elements.media": ["image"],
    "components.lucide": ["icon"],
    **COMPONENTS_BASE_MAPPING,
<<<<<<< HEAD
    "components.suneditor": [
        "editor",
        "EditorButtonList",
        "EditorOptions",
    ],
    "components": ["el", "radix", "lucide", "recharts"],
=======
    "components": ["el", "radix", "lucide", "recharts", "next"],
>>>>>>> 8de13025
    "components.markdown": ["markdown"],
    **RADIX_MAPPING,
    "components.plotly": ["plotly"],
    "components.react_player": ["audio", "video"],
    **COMPONENTS_CORE_MAPPING,
    "components.datadisplay.code": [
        "code_block",
    ],
    "components.datadisplay.dataeditor": [
        "data_editor",
        "data_editor_theme",
    ],
    "components.sonner.toast": ["toast"],
    "components.datadisplay.logo": ["logo"],
    "components.gridjs": ["data_table"],
    "components.moment": ["MomentDelta", "moment"],
    "config": ["Config", "DBConfig"],
    "constants": ["Env"],
    "constants.colors": ["Color"],
    "event": [
        "EventChain",
        "EventHandler",
        "call_script",
        "call_function",
        "run_script",
        "clear_local_storage",
        "clear_session_storage",
        "console_log",
        "download",
        "noop",
        "prevent_default",
        "redirect",
        "remove_cookie",
        "remove_local_storage",
        "remove_session_storage",
        "set_clipboard",
        "set_focus",
        "scroll_to",
        "set_value",
        "stop_propagation",
        "upload_files",
        "window_alert",
    ],
    "istate.storage": [
        "Cookie",
        "LocalStorage",
        "SessionStorage",
    ],
    "middleware": ["middleware", "Middleware"],
    "model": ["asession", "session", "Model"],
    "state": [
        "var",
        "ComponentState",
        "State",
        "dynamic",
    ],
    "istate.wrappers": ["get_state"],
    "style": ["Style", "toggle_color_mode"],
    "utils.imports": ["ImportDict", "ImportVar"],
    "utils.misc": ["run_in_thread"],
    "utils.serializers": ["serializer"],
    "vars": ["Var", "field", "Field"],
}

_SUBMODULES: set[str] = {
    "components",
    "app",
    "style",
    "admin",
    "base",
    "model",
    "testing",
    "utils",
    "vars",
    "config",
    "compiler",
    "plugins",
}
_SUBMOD_ATTRS: dict = _MAPPING
getattr, __dir__, __all__ = lazy_loader.attach(
    __name__,
    submodules=_SUBMODULES,
    submod_attrs=_SUBMOD_ATTRS,
)


def __getattr__(name: str):
    return getattr(name)<|MERGE_RESOLUTION|>--- conflicted
+++ resolved
@@ -279,16 +279,7 @@
     "components.el.elements.media": ["image"],
     "components.lucide": ["icon"],
     **COMPONENTS_BASE_MAPPING,
-<<<<<<< HEAD
-    "components.suneditor": [
-        "editor",
-        "EditorButtonList",
-        "EditorOptions",
-    ],
     "components": ["el", "radix", "lucide", "recharts"],
-=======
-    "components": ["el", "radix", "lucide", "recharts", "next"],
->>>>>>> 8de13025
     "components.markdown": ["markdown"],
     **RADIX_MAPPING,
     "components.plotly": ["plotly"],
