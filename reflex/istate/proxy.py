"""A module to hold state proxy classes."""

from __future__ import annotations

import asyncio
import copy
import dataclasses
import functools
import inspect
import json
from collections.abc import Callable, Sequence
from importlib.util import find_spec
from types import MethodType
from typing import TYPE_CHECKING, Any, SupportsIndex, TypeVar

import wrapt

from reflex.base import Base
from reflex.utils import prerequisites
from reflex.utils.exceptions import ImmutableStateError
from reflex.utils.serializers import serializer
from reflex.vars.base import Var

if TYPE_CHECKING:
    from reflex.state import BaseState, StateUpdate

T_STATE = TypeVar("T_STATE", bound="BaseState")


class StateProxy(wrapt.ObjectProxy):
    """Proxy of a state instance to control mutability of vars for a background task.

    Since a background task runs against a state instance without holding the
    state_manager lock for the token, the reference may become stale if the same
    state is modified by another event handler.

    The proxy object ensures that writes to the state are blocked unless
    explicitly entering a context which refreshes the state from state_manager
    and holds the lock for the token until exiting the context. After exiting
    the context, a StateUpdate may be emitted to the frontend to notify the
    client of the state change.

    A background task will be passed the `StateProxy` as `self`, so mutability
    can be safely performed inside an `async with self` block.

        class State(rx.State):
            counter: int = 0

            @rx.event(background=True)
            async def bg_increment(self):
                await asyncio.sleep(1)
                async with self:
                    self.counter += 1
    """

    def __init__(
        self,
        state_instance: BaseState,
        parent_state_proxy: StateProxy | None = None,
    ):
        """Create a proxy for a state instance.

        If `get_state` is used on a StateProxy, the resulting state will be
        linked to the given state via parent_state_proxy. The first state in the
        chain is the state that initiated the background task.

        Args:
            state_instance: The state instance to proxy.
            parent_state_proxy: The parent state proxy, for linked mutability and context tracking.
        """
        from reflex.state import _substate_key

        super().__init__(state_instance)
        self._self_app = prerequisites.get_and_validate_app().app
        self._self_substate_path = tuple(state_instance.get_full_name().split("."))
        self._self_substate_token = _substate_key(
            state_instance.router.session.client_token,
            self._self_substate_path,
        )
        self._self_actx = None
        self._self_mutable = False
        self._self_actx_lock = asyncio.Lock()
        self._self_actx_lock_holder = None
        self._self_parent_state_proxy = parent_state_proxy

    def _is_mutable(self) -> bool:
        """Check if the state is mutable.

        Returns:
            Whether the state is mutable.
        """
        if self._self_parent_state_proxy is not None:
            return self._self_parent_state_proxy._is_mutable() or self._self_mutable
        return self._self_mutable

    async def __aenter__(self) -> StateProxy:
        """Enter the async context manager protocol.

        Sets mutability to True and enters the `App.modify_state` async context,
        which refreshes the state from state_manager and holds the lock for the
        given state token until exiting the context.

        Background tasks should avoid blocking calls while inside the context.

        Returns:
            This StateProxy instance in mutable mode.

        Raises:
            ImmutableStateError: If the state is already mutable.
        """
        if self._self_parent_state_proxy is not None:
            from reflex.state import State

            parent_state = (
                await self._self_parent_state_proxy.__aenter__()
            ).__wrapped__
            super().__setattr__(
                "__wrapped__",
                await parent_state.get_state(
                    State.get_class_substate(self._self_substate_path)
                ),
            )
            return self
        current_task = asyncio.current_task()
        if (
            self._self_actx_lock.locked()
            and current_task == self._self_actx_lock_holder
        ):
            msg = "The state is already mutable. Do not nest `async with self` blocks."
            raise ImmutableStateError(msg)

        await self._self_actx_lock.acquire()
        self._self_actx_lock_holder = current_task
        self._self_actx = self._self_app.modify_state(token=self._self_substate_token)
        mutable_state = await self._self_actx.__aenter__()
        super().__setattr__(
            "__wrapped__", mutable_state.get_substate(self._self_substate_path)
        )
        self._self_mutable = True
        return self

    async def __aexit__(self, *exc_info: Any) -> None:
        """Exit the async context manager protocol.

        Sets proxy mutability to False and persists any state changes.

        Args:
            exc_info: The exception info tuple.
        """
        if self._self_parent_state_proxy is not None:
            await self._self_parent_state_proxy.__aexit__(*exc_info)
            return
        if self._self_actx is None:
            return
        self._self_mutable = False
        try:
            await self._self_actx.__aexit__(*exc_info)
        finally:
            self._self_actx_lock_holder = None
            self._self_actx_lock.release()
        self._self_actx = None

    def __enter__(self):
        """Enter the regular context manager protocol.

        This is not supported for background tasks, and exists only to raise a more useful exception
        when the StateProxy is used incorrectly.

        Raises:
            TypeError: always, because only async contextmanager protocol is supported.
        """
        msg = "Background task must use `async with self` to modify state."
        raise TypeError(msg)

    def __exit__(self, *exc_info: Any) -> None:
        """Exit the regular context manager protocol.

        Args:
            exc_info: The exception info tuple.
        """

    def __getattr__(self, name: str) -> Any:
        """Get the attribute from the underlying state instance.

        Args:
            name: The name of the attribute.

        Returns:
            The value of the attribute.

        Raises:
            ImmutableStateError: If the state is not in mutable mode.
        """
        if name in ["substates", "parent_state"] and not self._is_mutable():
            msg = (
                "Background task StateProxy is immutable outside of a context "
                "manager. Use `async with self` to modify state."
            )
            raise ImmutableStateError(msg)

        value = super().__getattr__(name)
        if not name.startswith("_self_") and isinstance(value, MutableProxy):
            # ensure mutations to these containers are blocked unless proxy is _mutable
            return ImmutableMutableProxy(
                wrapped=value.__wrapped__,
                state=self,
                field_name=value._self_field_name,
            )
        if isinstance(value, functools.partial) and value.args[0] is self.__wrapped__:
            # Rebind event handler to the proxy instance
            value = functools.partial(
                value.func,
                self,
                *value.args[1:],
                **value.keywords,
            )
        if isinstance(value, MethodType) and value.__self__ is self.__wrapped__:
            # Rebind methods to the proxy instance
            value = type(value)(value.__func__, self)
        return value

    def __setattr__(self, name: str, value: Any) -> None:
        """Set the attribute on the underlying state instance.

        If the attribute is internal, set it on the proxy instance instead.

        Args:
            name: The name of the attribute.
            value: The value of the attribute.

        Raises:
            ImmutableStateError: If the state is not in mutable mode.
        """
        if (
            name.startswith("_self_")  # wrapper attribute
            or self._is_mutable()  # lock held
            # non-persisted state attribute
            or name in self.__wrapped__.get_skip_vars()
        ):
            super().__setattr__(name, value)
            return

        msg = (
            "Background task StateProxy is immutable outside of a context "
            "manager. Use `async with self` to modify state."
        )
        raise ImmutableStateError(msg)

    def get_substate(self, path: Sequence[str]) -> BaseState:
        """Only allow substate access with lock held.

        Args:
            path: The path to the substate.

        Returns:
            The substate.

        Raises:
            ImmutableStateError: If the state is not in mutable mode.
        """
        if not self._is_mutable():
            msg = (
                "Background task StateProxy is immutable outside of a context "
                "manager. Use `async with self` to modify state."
            )
            raise ImmutableStateError(msg)
        return self.__wrapped__.get_substate(path)

    async def get_state(self, state_cls: type[T_STATE]) -> T_STATE:
        """Get an instance of the state associated with this token.

        Args:
            state_cls: The class of the state.

        Returns:
            The state.

        Raises:
            ImmutableStateError: If the state is not in mutable mode.
        """
        if not self._is_mutable():
            msg = (
                "Background task StateProxy is immutable outside of a context "
                "manager. Use `async with self` to modify state."
            )
            raise ImmutableStateError(msg)
        return type(self)(
            await self.__wrapped__.get_state(state_cls), parent_state_proxy=self
        )  # pyright: ignore [reportReturnType]

    async def _as_state_update(self, *args, **kwargs) -> StateUpdate:
        """Temporarily allow mutability to access parent_state.

        Args:
            *args: The args to pass to the underlying state instance.
            **kwargs: The kwargs to pass to the underlying state instance.

        Returns:
            The state update.
        """
        original_mutable = self._self_mutable
        self._self_mutable = True
        try:
            return await self.__wrapped__._as_state_update(*args, **kwargs)
        finally:
            self._self_mutable = original_mutable


class ReadOnlyStateProxy(StateProxy):
    """A read-only proxy for a state."""

    def __setattr__(self, name: str, value: Any) -> None:
        """Prevent setting attributes on the state for read-only proxy.

        Args:
            name: The attribute name.
            value: The attribute value.

        Raises:
            NotImplementedError: Always raised when trying to set an attribute on proxied state.
        """
        if name.startswith("_self_"):
            # Special case attributes of the proxy itself, not applied to the wrapped object.
            super().__setattr__(name, value)
            return
        msg = "This is a read-only state proxy."
        raise NotImplementedError(msg)

    def mark_dirty(self):
        """Mark the state as dirty.

        Raises:
            NotImplementedError: Always raised when trying to mark the proxied state as dirty.
        """
        msg = "This is a read-only state proxy."
        raise NotImplementedError(msg)


if find_spec("pydantic"):
    import pydantic

    NEVER_WRAP_BASE_ATTRS = set(Base.__dict__) - {"set"} | set(
        pydantic.BaseModel.__dict__
    )
else:
    NEVER_WRAP_BASE_ATTRS = {}

MUTABLE_TYPES = (
    list,
    dict,
    set,
    Base,
)

if find_spec("sqlalchemy"):
    from sqlalchemy.orm import DeclarativeBase

    MUTABLE_TYPES += (DeclarativeBase,)

if find_spec("pydantic"):
    from pydantic import BaseModel as BaseModelV2
    from pydantic.v1 import BaseModel as BaseModelV1

    MUTABLE_TYPES += (BaseModelV1, BaseModelV2)


class MutableProxy(wrapt.ObjectProxy):
    """A proxy for a mutable object that tracks changes."""

    # Hint for finding the base class of the proxy.
    __base_proxy__ = "MutableProxy"

    # Methods on wrapped objects which should mark the state as dirty.
    __mark_dirty_attrs__ = {
        "add",
        "append",
        "clear",
        "difference_update",
        "discard",
        "extend",
        "insert",
        "intersection_update",
        "pop",
        "popitem",
        "remove",
        "reverse",
        "setdefault",
        "sort",
        "symmetric_difference_update",
        "update",
    }

    # Methods on wrapped objects might return mutable objects that should be tracked.
    __wrap_mutable_attrs__ = {
        "get",
        "setdefault",
    }

<<<<<<< HEAD
=======
    # These internal attributes on rx.Base should NOT be wrapped in a MutableProxy.
    __never_wrap_base_attrs__ = set(Base.__dict__) - {"set"} | set(
        pydantic.BaseModel.__dict__
    )

>>>>>>> b7230bd8
    # Dynamically generated classes for tracking dataclass mutations.
    __dataclass_proxies__: dict[type, type] = {}

    def __new__(cls, wrapped: Any, *args, **kwargs) -> MutableProxy:
        """Create a proxy instance for a mutable object that tracks changes.

        Args:
            wrapped: The object to proxy.
            *args: Other args passed to MutableProxy (ignored).
            **kwargs: Other kwargs passed to MutableProxy (ignored).

        Returns:
            The proxy instance.
        """
        if dataclasses.is_dataclass(wrapped):
            wrapped_cls = type(wrapped)
            wrapper_cls_name = wrapped_cls.__name__ + cls.__name__
            # Find the associated class
            if wrapper_cls_name not in cls.__dataclass_proxies__:
                # Create a new class that has the __dataclass_fields__ defined
                cls.__dataclass_proxies__[wrapper_cls_name] = type(
                    wrapper_cls_name,
                    (cls,),
                    {
                        dataclasses._FIELDS: getattr(  # pyright: ignore [reportAttributeAccessIssue]
                            wrapped_cls,
                            dataclasses._FIELDS,  # pyright: ignore [reportAttributeAccessIssue]
                        ),
                    },
                )
            cls = cls.__dataclass_proxies__[wrapper_cls_name]
        return super().__new__(cls)

    def __init__(self, wrapped: Any, state: BaseState, field_name: str):
        """Create a proxy for a mutable object that tracks changes.

        Args:
            wrapped: The object to proxy.
            state: The state to mark dirty when the object is changed.
            field_name: The name of the field on the state associated with the
                wrapped object.
        """
        super().__init__(wrapped)
        self._self_state = state
        self._self_field_name = field_name

    def __repr__(self) -> str:
        """Get the representation of the wrapped object.

        Returns:
            The representation of the wrapped object.
        """
        return f"{type(self).__name__}({self.__wrapped__})"

    def _mark_dirty(
        self,
        wrapped: Callable | None = None,
        instance: BaseState | None = None,
        args: tuple = (),
        kwargs: dict | None = None,
    ) -> Any:
        """Mark the state as dirty, then call a wrapped function.

        Intended for use with `FunctionWrapper` from the `wrapt` library.

        Args:
            wrapped: The wrapped function.
            instance: The instance of the wrapped function.
            args: The args for the wrapped function.
            kwargs: The kwargs for the wrapped function.

        Returns:
            The result of the wrapped function.
        """
        self._self_state.dirty_vars.add(self._self_field_name)
        self._self_state._mark_dirty()
        if wrapped is not None:
            return wrapped(*args, **(kwargs or {}))
        return None

<<<<<<< HEAD
    @classmethod
    def _is_mutable_type(cls, value: Any) -> bool:
        """Check if a value is of a mutable type and should be wrapped.

        Args:
            value: The value to check.

        Returns:
            Whether the value is of a mutable type.
        """
        return isinstance(value, MUTABLE_TYPES) or (
            dataclasses.is_dataclass(value) and not isinstance(value, Var)
        )

=======
>>>>>>> b7230bd8
    @staticmethod
    def _is_called_from_dataclasses_internal() -> bool:
        """Check if the current function is called from dataclasses helper.

        Returns:
            Whether the current function is called from dataclasses internal code.
        """
        # Walk up the stack a bit to see if we are called from dataclasses
        # internal code, for example `asdict` or `astuple`.
        frame = inspect.currentframe()
        for _ in range(5):
            # Why not `inspect.stack()` -- this is much faster!
            if not (frame := frame and frame.f_back):
                break
            if inspect.getfile(frame) == dataclasses.__file__:
                return True
        return False

    def _wrap_recursive(self, value: Any) -> Any:
        """Wrap a value recursively if it is mutable.

        Args:
            value: The value to wrap.

        Returns:
            The wrapped value.
        """
        # When called from dataclasses internal code, return the unwrapped value
        if self._is_called_from_dataclasses_internal():
            return value
        # Recursively wrap mutable types, but do not re-wrap MutableProxy instances.
        if is_mutable_type(type(value)) and not isinstance(value, MutableProxy):
            base_cls = globals()[self.__base_proxy__]
            return base_cls(
                wrapped=value,
                state=self._self_state,
                field_name=self._self_field_name,
            )
        return value

    def _wrap_recursive_decorator(
        self, wrapped: Callable, instance: BaseState, args: list, kwargs: dict
    ) -> Any:
        """Wrap a function that returns a possibly mutable value.

        Intended for use with `FunctionWrapper` from the `wrapt` library.

        Args:
            wrapped: The wrapped function.
            instance: The instance of the wrapped function.
            args: The args for the wrapped function.
            kwargs: The kwargs for the wrapped function.

        Returns:
            The result of the wrapped function (possibly wrapped in a MutableProxy).
        """
        return self._wrap_recursive(wrapped(*args, **kwargs))

    def __getattr__(self, __name: str) -> Any:
        """Get the attribute on the proxied object and return a proxy if mutable.

        Args:
            __name: The name of the attribute.

        Returns:
            The attribute value.
        """
        value = super().__getattr__(__name)

        if callable(value):
            if __name in self.__mark_dirty_attrs__:
                # Wrap special callables, like "append", which should mark state dirty.
                value = wrapt.FunctionWrapper(value, self._mark_dirty)

            if __name in self.__wrap_mutable_attrs__:
                # Wrap methods that may return mutable objects tied to the state.
                value = wrapt.FunctionWrapper(
                    value,
                    self._wrap_recursive_decorator,
                )

            if (
                isinstance(self.__wrapped__, Base)
                and __name not in NEVER_WRAP_BASE_ATTRS
                and hasattr(value, "__func__")
            ):
                # Wrap methods called on Base subclasses, which might do _anything_
                return wrapt.FunctionWrapper(
                    functools.partial(value.__func__, self),  # pyright: ignore [reportFunctionMemberAccess]
                    self._wrap_recursive_decorator,
                )

        if is_mutable_type(type(value)) and __name not in (
            "__wrapped__",
            "_self_state",
            "__dict__",
        ):
            # Recursively wrap mutable attribute values retrieved through this proxy.
            return self._wrap_recursive(value)

        return value

    def __getitem__(self, key: Any) -> Any:
        """Get the item on the proxied object and return a proxy if mutable.

        Args:
            key: The key of the item.

        Returns:
            The item value.
        """
        value = super().__getitem__(key)
        if isinstance(key, slice) and isinstance(value, list):
            return [self._wrap_recursive(item) for item in value]
        # Recursively wrap mutable items retrieved through this proxy.
        return self._wrap_recursive(value)

    def __iter__(self) -> Any:
        """Iterate over the proxied object and return a proxy if mutable.

        Yields:
            Each item value (possibly wrapped in MutableProxy).
        """
        for value in super().__iter__():
            # Recursively wrap mutable items retrieved through this proxy.
            yield self._wrap_recursive(value)

    def __delattr__(self, name: str):
        """Delete the attribute on the proxied object and mark state dirty.

        Args:
            name: The name of the attribute.
        """
        self._mark_dirty(super().__delattr__, args=(name,))

    def __delitem__(self, key: str):
        """Delete the item on the proxied object and mark state dirty.

        Args:
            key: The key of the item.
        """
        self._mark_dirty(super().__delitem__, args=(key,))

    def __setitem__(self, key: str, value: Any):
        """Set the item on the proxied object and mark state dirty.

        Args:
            key: The key of the item.
            value: The value of the item.
        """
        self._mark_dirty(super().__setitem__, args=(key, value))

    def __setattr__(self, name: str, value: Any):
        """Set the attribute on the proxied object and mark state dirty.

        If the attribute starts with "_self_", then the state is NOT marked
        dirty as these are internal proxy attributes.

        Args:
            name: The name of the attribute.
            value: The value of the attribute.
        """
        if name.startswith("_self_"):
            # Special case attributes of the proxy itself, not applied to the wrapped object.
            super().__setattr__(name, value)
            return
        self._mark_dirty(super().__setattr__, args=(name, value))

    def __copy__(self) -> Any:
        """Return a copy of the proxy.

        Returns:
            A copy of the wrapped object, unconnected to the proxy.
        """
        return copy.copy(self.__wrapped__)

    def __deepcopy__(self, memo: dict[int, Any] | None = None) -> Any:
        """Return a deepcopy of the proxy.

        Args:
            memo: The memo dict to use for the deepcopy.

        Returns:
            A deepcopy of the wrapped object, unconnected to the proxy.
        """
        return copy.deepcopy(self.__wrapped__, memo=memo)

    def __reduce_ex__(self, protocol_version: SupportsIndex):
        """Get the state for redis serialization.

        This method is called by cloudpickle to serialize the object.

        It explicitly serializes the wrapped object, stripping off the mutable proxy.

        Args:
            protocol_version: The protocol version.

        Returns:
            Tuple of (wrapped class, empty args, class __getstate__)
        """
        return self.__wrapped__.__reduce_ex__(protocol_version)


@serializer
def serialize_mutable_proxy(mp: MutableProxy):
    """Return the wrapped value of a MutableProxy.

    Args:
        mp: The MutableProxy to serialize.

    Returns:
        The wrapped object.
    """
    return mp.__wrapped__


_orig_json_encoder_default = json.JSONEncoder.default


def _json_encoder_default_wrapper(self: json.JSONEncoder, o: Any) -> Any:
    """Wrap JSONEncoder.default to handle MutableProxy objects.

    Args:
        self: the JSONEncoder instance.
        o: the object to serialize.

    Returns:
        A JSON-able object.
    """
    try:
        return o.__wrapped__
    except AttributeError:
        pass
    return _orig_json_encoder_default(self, o)


json.JSONEncoder.default = _json_encoder_default_wrapper


class ImmutableMutableProxy(MutableProxy):
    """A proxy for a mutable object that tracks changes.

    This wrapper comes from StateProxy, and will raise an exception if an attempt is made
    to modify the wrapped object when the StateProxy is immutable.
    """

    # Ensure that recursively wrapped proxies use ImmutableMutableProxy as base.
    __base_proxy__ = "ImmutableMutableProxy"

    def _mark_dirty(
        self,
        wrapped: Callable | None = None,
        instance: BaseState | None = None,
        args: tuple = (),
        kwargs: dict | None = None,
    ) -> Any:
        """Raise an exception when an attempt is made to modify the object.

        Intended for use with `FunctionWrapper` from the `wrapt` library.

        Args:
            wrapped: The wrapped function.
            instance: The instance of the wrapped function.
            args: The args for the wrapped function.
            kwargs: The kwargs for the wrapped function.

        Returns:
            The result of the wrapped function.

        Raises:
            ImmutableStateError: if the StateProxy is not mutable.
        """
        if not self._self_state._is_mutable():
            msg = (
                "Background task StateProxy is immutable outside of a context "
                "manager. Use `async with self` to modify state."
            )
            raise ImmutableStateError(msg)
        return super()._mark_dirty(
            wrapped=wrapped, instance=instance, args=args, kwargs=kwargs
        )


# These types will be wrapped in MutableProxy
MUTABLE_TYPES = (
    list,
    dict,
    set,
    Base,
    DeclarativeBase,
    BaseModelV2,
    BaseModelV1,
)


@functools.lru_cache(maxsize=1024)
def is_mutable_type(type_: type) -> bool:
    """Check if a type is mutable and should be wrapped.

    Args:
        type_: The type to check.

    Returns:
        Whether the type is mutable and should be wrapped.
    """
    return issubclass(type_, MUTABLE_TYPES) or (
        dataclasses.is_dataclass(type_) and not issubclass(type_, Var)
    )<|MERGE_RESOLUTION|>--- conflicted
+++ resolved
@@ -396,14 +396,6 @@
         "setdefault",
     }
 
-<<<<<<< HEAD
-=======
-    # These internal attributes on rx.Base should NOT be wrapped in a MutableProxy.
-    __never_wrap_base_attrs__ = set(Base.__dict__) - {"set"} | set(
-        pydantic.BaseModel.__dict__
-    )
-
->>>>>>> b7230bd8
     # Dynamically generated classes for tracking dataclass mutations.
     __dataclass_proxies__: dict[type, type] = {}
 
@@ -484,23 +476,6 @@
             return wrapped(*args, **(kwargs or {}))
         return None
 
-<<<<<<< HEAD
-    @classmethod
-    def _is_mutable_type(cls, value: Any) -> bool:
-        """Check if a value is of a mutable type and should be wrapped.
-
-        Args:
-            value: The value to check.
-
-        Returns:
-            Whether the value is of a mutable type.
-        """
-        return isinstance(value, MUTABLE_TYPES) or (
-            dataclasses.is_dataclass(value) and not isinstance(value, Var)
-        )
-
-=======
->>>>>>> b7230bd8
     @staticmethod
     def _is_called_from_dataclasses_internal() -> bool:
         """Check if the current function is called from dataclasses helper.
@@ -784,18 +759,6 @@
         )
 
 
-# These types will be wrapped in MutableProxy
-MUTABLE_TYPES = (
-    list,
-    dict,
-    set,
-    Base,
-    DeclarativeBase,
-    BaseModelV2,
-    BaseModelV1,
-)
-
-
 @functools.lru_cache(maxsize=1024)
 def is_mutable_type(type_: type) -> bool:
     """Check if a type is mutable and should be wrapped.
