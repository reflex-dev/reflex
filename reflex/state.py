"""Define the reflex state specification."""

from __future__ import annotations

import asyncio
import contextlib
import copy
import functools
import inspect
import os
import uuid
from abc import ABC, abstractmethod
from collections import defaultdict
from types import FunctionType, MethodType
from typing import (
    TYPE_CHECKING,
    Any,
    AsyncIterator,
    Callable,
    ClassVar,
    Dict,
    List,
    Optional,
    Sequence,
    Set,
    Type,
    Union,
    cast,
)

import dill
from sqlalchemy.orm import DeclarativeBase

from reflex.config import get_config

try:
    import pydantic.v1 as pydantic
except ModuleNotFoundError:
    import pydantic

import wrapt
from redis.asyncio import Redis
from redis.exceptions import ResponseError

from reflex import constants
from reflex.base import Base
from reflex.config import get_config
from reflex.event import (
    BACKGROUND_TASK_MARKER,
    Event,
    EventHandler,
    EventSpec,
    fix_events,
)
from reflex.utils import console, format, prerequisites, types
from reflex.utils.exceptions import ImmutableStateError, LockExpiredError
from reflex.utils.exec import is_testing_env
from reflex.utils.serializers import SerializedType, serialize, serializer
from reflex.vars import BaseVar, ComputedVar, Var, computed_var

if TYPE_CHECKING:
    from reflex.components.component import Component


Delta = Dict[str, Any]
var = computed_var


# If the state is this large, it's considered a performance issue.
TOO_LARGE_SERIALIZED_STATE = 100 * 1024  # 100kb


class HeaderData(Base):
    """An object containing headers data."""

    host: str = ""
    origin: str = ""
    upgrade: str = ""
    connection: str = ""
    pragma: str = ""
    cache_control: str = ""
    user_agent: str = ""
    sec_websocket_version: str = ""
    sec_websocket_key: str = ""
    sec_websocket_extensions: str = ""
    accept_encoding: str = ""
    accept_language: str = ""

    def __init__(self, router_data: Optional[dict] = None):
        """Initalize the HeaderData object based on router_data.

        Args:
            router_data: the router_data dict.
        """
        super().__init__()
        if router_data:
            for k, v in router_data.get(constants.RouteVar.HEADERS, {}).items():
                setattr(self, format.to_snake_case(k), v)


class PageData(Base):
    """An object containing page data."""

    host: str = ""  # repeated with self.headers.origin (remove or keep the duplicate?)
    path: str = ""
    raw_path: str = ""
    full_path: str = ""
    full_raw_path: str = ""
    params: dict = {}

    def __init__(self, router_data: Optional[dict] = None):
        """Initalize the PageData object based on router_data.

        Args:
            router_data: the router_data dict.
        """
        super().__init__()
        if router_data:
            self.host = router_data.get(constants.RouteVar.HEADERS, {}).get("origin")
            self.path = router_data.get(constants.RouteVar.PATH, "")
            self.raw_path = router_data.get(constants.RouteVar.ORIGIN, "")
            self.full_path = f"{self.host}{self.path}"
            self.full_raw_path = f"{self.host}{self.raw_path}"
            self.params = router_data.get(constants.RouteVar.QUERY, {})


class SessionData(Base):
    """An object containing session data."""

    client_token: str = ""
    client_ip: str = ""
    session_id: str = ""

    def __init__(self, router_data: Optional[dict] = None):
        """Initalize the SessionData object based on router_data.

        Args:
            router_data: the router_data dict.
        """
        super().__init__()
        if router_data:
            self.client_token = router_data.get(constants.RouteVar.CLIENT_TOKEN, "")
            self.client_ip = router_data.get(constants.RouteVar.CLIENT_IP, "")
            self.session_id = router_data.get(constants.RouteVar.SESSION_ID, "")


class RouterData(Base):
    """An object containing RouterData."""

    session: SessionData = SessionData()
    headers: HeaderData = HeaderData()
    page: PageData = PageData()

    def __init__(self, router_data: Optional[dict] = None):
        """Initialize the RouterData object.

        Args:
            router_data: the router_data dict.
        """
        super().__init__()
        self.session = SessionData(router_data)
        self.headers = HeaderData(router_data)
        self.page = PageData(router_data)


def _no_chain_background_task(
    state_cls: Type["BaseState"], name: str, fn: Callable
) -> Callable:
    """Protect against directly chaining a background task from another event handler.

    Args:
        state_cls: The state class that the event handler is in.
        name: The name of the background task.
        fn: The background task coroutine function / generator.

    Returns:
        A compatible coroutine function / generator that raises a runtime error.

    Raises:
        TypeError: If the background task is not async.
    """
    call = f"{state_cls.__name__}.{name}"
    message = (
        f"Cannot directly call background task {name!r}, use "
        f"`yield {call}` or `return {call}` instead."
    )
    if inspect.iscoroutinefunction(fn):

        async def _no_chain_background_task_co(*args, **kwargs):
            raise RuntimeError(message)

        return _no_chain_background_task_co
    if inspect.isasyncgenfunction(fn):

        async def _no_chain_background_task_gen(*args, **kwargs):
            yield
            raise RuntimeError(message)

        return _no_chain_background_task_gen

    raise TypeError(f"{fn} is marked as a background task, but is not async.")


def _substate_key(
    token: str,
    state_cls_or_name: BaseState | Type[BaseState] | str | list[str],
) -> str:
    """Get the substate key.

    Args:
        token: The token of the state.
        state_cls_or_name: The state class/instance or name or sequence of name parts.

    Returns:
        The substate key.
    """
    if isinstance(state_cls_or_name, BaseState) or (
        isinstance(state_cls_or_name, type) and issubclass(state_cls_or_name, BaseState)
    ):
        state_cls_or_name = state_cls_or_name.get_full_name()
    elif isinstance(state_cls_or_name, (list, tuple)):
        state_cls_or_name = ".".join(state_cls_or_name)
    return f"{token}_{state_cls_or_name}"


def _split_substate_key(substate_key: str) -> tuple[str, str]:
    """Split the substate key into token and state name.

    Args:
        substate_key: The substate key.

    Returns:
        Tuple of token and state name.
    """
    token, _, state_name = substate_key.partition("_")
    return token, state_name


class EventHandlerSetVar(EventHandler):
    """A special event handler to wrap setvar functionality."""

    state_cls: Type[BaseState]

    def __init__(self, state_cls: Type[BaseState]):
        """Initialize the EventHandlerSetVar.

        Args:
            state_cls: The state class that vars will be set on.
        """
        super().__init__(
            fn=type(self).setvar,
            state_full_name=state_cls.get_full_name(),
            state_cls=state_cls,  # type: ignore
        )

    def setvar(self, var_name: str, value: Any):
        """Set the state variable to the value of the event.

        Note: `self` here will be an instance of the state, not EventHandlerSetVar.

        Args:
            var_name: The name of the variable to set.
            value: The value to set the variable to.
        """
        getattr(self, constants.SETTER_PREFIX + var_name)(value)

    def __call__(self, *args: Any) -> EventSpec:
        """Performs pre-checks and munging on the provided args that will become an EventSpec.

        Args:
            *args: The event args.

        Returns:
            The (partial) EventSpec that will be used to create the event to setvar.

        Raises:
            AttributeError: If the given Var name does not exist on the state.
            EventHandlerValueError: If the given Var name is not a str
        """
        from reflex.utils.exceptions import EventHandlerValueError

        if args:
            if not isinstance(args[0], str):
                raise EventHandlerValueError(
                    f"Var name must be passed as a string, got {args[0]!r}"
                )
            # Check that the requested Var setter exists on the State at compile time.
            if getattr(self.state_cls, constants.SETTER_PREFIX + args[0], None) is None:
                raise AttributeError(
                    f"Variable `{args[0]}` cannot be set on `{self.state_cls.get_full_name()}`"
                )
        return super().__call__(*args)


class BaseState(Base, ABC, extra=pydantic.Extra.allow):
    """The state of the app."""

    # A map from the var name to the var.
    vars: ClassVar[Dict[str, Var]] = {}

    # The base vars of the class.
    base_vars: ClassVar[Dict[str, BaseVar]] = {}

    # The computed vars of the class.
    computed_vars: ClassVar[Dict[str, ComputedVar]] = {}

    # Vars inherited by the parent state.
    inherited_vars: ClassVar[Dict[str, Var]] = {}

    # Backend base vars that are never sent to the client.
    backend_vars: ClassVar[Dict[str, Any]] = {}

    # Backend base vars inherited
    inherited_backend_vars: ClassVar[Dict[str, Any]] = {}

    # The event handlers.
    event_handlers: ClassVar[Dict[str, EventHandler]] = {}

    # A set of subclassses of this class.
    class_subclasses: ClassVar[Set[Type[BaseState]]] = set()

    # Mapping of var name to set of computed variables that depend on it
    _computed_var_dependencies: ClassVar[Dict[str, Set[str]]] = {}

    # Mapping of var name to set of substates that depend on it
    _substate_var_dependencies: ClassVar[Dict[str, Set[str]]] = {}

    # Set of vars which always need to be recomputed
    _always_dirty_computed_vars: ClassVar[Set[str]] = set()

    # Set of substates which always need to be recomputed
    _always_dirty_substates: ClassVar[Set[str]] = set()

    # The parent state.
    parent_state: Optional[BaseState] = None

    # The substates of the state.
    substates: Dict[str, BaseState] = {}

    # The set of dirty vars.
    dirty_vars: Set[str] = set()

    # The set of dirty substates.
    dirty_substates: Set[str] = set()

    # The routing path that triggered the state
    router_data: Dict[str, Any] = {}

    # Per-instance copy of backend base variable values
    _backend_vars: Dict[str, Any] = {}

    # The router data for the current page
    router: RouterData = RouterData()

    # Whether the state has ever been touched since instantiation.
    _was_touched: bool = False

    # Whether this state class is a mixin and should not be instantiated.
    _mixin: ClassVar[bool] = False

    # A special event handler for setting base vars.
    setvar: ClassVar[EventHandler]

    def __init__(
        self,
        *args,
        parent_state: BaseState | None = None,
        init_substates: bool = True,
        _reflex_internal_init: bool = False,
        **kwargs,
    ):
        """Initialize the state.

        DO NOT INSTANTIATE STATE CLASSES DIRECTLY! Use StateManager.get_state() instead.

        Args:
            *args: The args to pass to the Pydantic init method.
            parent_state: The parent state.
            init_substates: Whether to initialize the substates in this instance.
            _reflex_internal_init: A flag to indicate that the state is being initialized by the framework.
            **kwargs: The kwargs to pass to the Pydantic init method.

        Raises:
            ReflexRuntimeError: If the state is instantiated directly by end user.
        """
        from reflex.utils.exceptions import ReflexRuntimeError

        if not _reflex_internal_init and not is_testing_env():
            raise ReflexRuntimeError(
                "State classes should not be instantiated directly in a Reflex app. "
                "See https://reflex.dev/docs/state/ for further information."
            )
        kwargs["parent_state"] = parent_state
        super().__init__(*args, **kwargs)

        # Setup the substates (for memory state manager only).
        if init_substates:
            for substate in self.get_substates():
                self.substates[substate.get_name()] = substate(
                    parent_state=self,
                    _reflex_internal_init=True,
                )

        # Create a fresh copy of the backend variables for this instance
        self._backend_vars = copy.deepcopy(
            {name: item for name, item in self.backend_vars.items()}
        )

    def __repr__(self) -> str:
        """Get the string representation of the state.

        Returns:
            The string representation of the state.
        """
        return f"{self.__class__.__name__}({self.dict()})"

    @classmethod
    def _get_computed_vars(cls) -> list[ComputedVar]:
        """Helper function to get all computed vars of a instance.

        Returns:
            A list of computed vars.
        """
        return [
            v
            for mixin in cls._mixins() + [cls]
            for v in mixin.__dict__.values()
            if isinstance(v, ComputedVar)
        ]

    @classmethod
    def _validate_module_name(cls) -> None:
        """Check if the module name is valid.

        Reflex uses ___ as state name module separator.

        Raises:
            NameError: If the module name is invalid.
        """
        if "___" in cls.__module__:
            raise NameError(
                "The module name of a State class cannot contain '___'. "
                "Please rename the module."
            )

    @classmethod
    def __init_subclass__(cls, mixin: bool = False, **kwargs):
        """Do some magic for the subclass initialization.

        Args:
            mixin: Whether the subclass is a mixin and should not be initialized.
            **kwargs: The kwargs to pass to the pydantic init_subclass method.

        Raises:
            StateValueError: If a substate class shadows another.
        """
        from reflex.utils.exceptions import StateValueError

        super().__init_subclass__(**kwargs)

        cls._mixin = mixin
        if mixin:
            return

        # Validate the module name.
        cls._validate_module_name()

        # Event handlers should not shadow builtin state methods.
        cls._check_overridden_methods()

        # Computed vars should not shadow builtin state props.
        cls._check_overriden_basevars()

        # Reset subclass tracking for this class.
        cls.class_subclasses = set()

        # Reset dirty substate tracking for this class.
        cls._always_dirty_substates = set()

        # Get the parent vars.
        parent_state = cls.get_parent_state()
        if parent_state is not None:
            cls.inherited_vars = parent_state.vars
            cls.inherited_backend_vars = parent_state.backend_vars

            # Check if another substate class with the same name has already been defined.
            if cls.get_name() in set(
                c.get_name() for c in parent_state.class_subclasses
            ):
                if is_testing_env():
                    # Clear existing subclass with same name when app is reloaded via
                    # utils.prerequisites.get_app(reload=True)
                    parent_state.class_subclasses = set(
                        c
                        for c in parent_state.class_subclasses
                        if c.get_name() != cls.get_name()
                    )
                else:
                    # During normal operation, subclasses cannot have the same name, even if they are
                    # defined in different modules.
                    raise StateValueError(
                        f"The substate class '{cls.get_name()}' has been defined multiple times. "
                        "Shadowing substate classes is not allowed."
                    )
            # Track this new subclass in the parent state's subclasses set.
            parent_state.class_subclasses.add(cls)

        # Get computed vars.
        computed_vars = cls._get_computed_vars()

        new_backend_vars = {
            name: value
            for name, value in cls.__dict__.items()
            if types.is_backend_base_variable(name, cls)
        }

        cls.backend_vars = {
            **cls.inherited_backend_vars,
            **new_backend_vars,
        }

        # Set the base and computed vars.
        cls.base_vars = {
            f.name: BaseVar(_var_name=f.name, _var_type=f.outer_type_)._var_set_state(
                cls
            )
            for f in cls.get_fields().values()
            if f.name not in cls.get_skip_vars()
        }
        cls.computed_vars = {v._var_name: v._var_set_state(cls) for v in computed_vars}
        cls.vars = {
            **cls.inherited_vars,
            **cls.base_vars,
            **cls.computed_vars,
        }
        cls.event_handlers = {}

        # Setup the base vars at the class level.
        for prop in cls.base_vars.values():
            cls._init_var(prop)

        # Set up the event handlers.
        events = {
            name: fn
            for name, fn in cls.__dict__.items()
            if cls._item_is_event_handler(name, fn)
        }

        for mixin in cls._mixins():
            for name, value in mixin.__dict__.items():
                if isinstance(value, ComputedVar):
                    fget = cls._copy_fn(value.fget)
                    newcv = value._replace(fget=fget)
                    # cleanup refs to mixin cls in var_data
                    newcv._var_data = None
                    newcv._var_set_state(cls)
                    setattr(cls, name, newcv)
                    cls.computed_vars[newcv._var_name] = newcv
                    cls.vars[newcv._var_name] = newcv
                    continue
                if types.is_backend_base_variable(name, mixin):
                    cls.backend_vars[name] = copy.deepcopy(value)
                    continue
                if events.get(name) is not None:
                    continue
                if not cls._item_is_event_handler(name, value):
                    continue
                if parent_state is not None and parent_state.event_handlers.get(name):
                    continue
                value = cls._copy_fn(value)
                value.__qualname__ = f"{cls.__name__}.{name}"
                events[name] = value

        # Create the setvar event handler for this state
        cls._create_setvar()

        for name, fn in events.items():
            handler = cls._create_event_handler(fn)
            cls.event_handlers[name] = handler
            setattr(cls, name, handler)

        cls._init_var_dependency_dicts()

    @staticmethod
    def _copy_fn(fn: Callable) -> Callable:
        """Copy a function. Used to copy ComputedVars and EventHandlers from mixins.

        Args:
            fn: The function to copy.

        Returns:
            The copied function.
        """
        newfn = FunctionType(
            fn.__code__,
            fn.__globals__,
            name=fn.__name__,
            argdefs=fn.__defaults__,
            closure=fn.__closure__,
        )
        newfn.__annotations__ = fn.__annotations__
        if mark := getattr(fn, BACKGROUND_TASK_MARKER, None):
            setattr(newfn, BACKGROUND_TASK_MARKER, mark)
        return newfn

    @staticmethod
    def _item_is_event_handler(name: str, value: Any) -> bool:
        """Check if the item is an event handler.

        Args:
            name: The name of the item.
            value: The value of the item.

        Returns:
            Whether the item is an event handler.
        """
        return (
            not name.startswith("_")
            and isinstance(value, Callable)
            and not isinstance(value, EventHandler)
            and hasattr(value, "__code__")
        )

    @classmethod
    def _mixins(cls) -> List[Type]:
        """Get the mixin classes of the state.

        Returns:
            The mixin classes of the state.
        """
        return [
            mixin
            for mixin in cls.__mro__
            if (
                mixin not in [pydantic.BaseModel, Base, cls]
                and issubclass(mixin, BaseState)
                and mixin._mixin is True
            )
        ]

    @classmethod
    def _init_var_dependency_dicts(cls):
        """Initialize the var dependency tracking dicts.

        Allows the state to know which vars each ComputedVar depends on and
        whether a ComputedVar depends on a var in its parent state.

        Additional updates tracking dicts for vars and substates that always
        need to be recomputed.
        """
        # Initialize per-class var dependency tracking.
        cls._computed_var_dependencies = defaultdict(set)
        cls._substate_var_dependencies = defaultdict(set)

        inherited_vars = set(cls.inherited_vars).union(
            set(cls.inherited_backend_vars),
        )
        for cvar_name, cvar in cls.computed_vars.items():
            # Add the dependencies.
            for var in cvar._deps(objclass=cls):
                cls._computed_var_dependencies[var].add(cvar_name)
                if var in inherited_vars:
                    # track that this substate depends on its parent for this var
                    state_name = cls.get_name()
                    parent_state = cls.get_parent_state()
                    while parent_state is not None and var in {
                        **parent_state.vars,
                        **parent_state.backend_vars,
                    }:
                        parent_state._substate_var_dependencies[var].add(state_name)
                        state_name, parent_state = (
                            parent_state.get_name(),
                            parent_state.get_parent_state(),
                        )

        # ComputedVar with cache=False always need to be recomputed
        cls._always_dirty_computed_vars = set(
            cvar_name
            for cvar_name, cvar in cls.computed_vars.items()
            if not cvar._cache
        )

        # Any substate containing a ComputedVar with cache=False always needs to be recomputed
        if cls._always_dirty_computed_vars:
            # Tell parent classes that this substate has always dirty computed vars
            state_name = cls.get_name()
            parent_state = cls.get_parent_state()
            while parent_state is not None:
                parent_state._always_dirty_substates.add(state_name)
                state_name, parent_state = (
                    parent_state.get_name(),
                    parent_state.get_parent_state(),
                )

    @classmethod
    def _check_overridden_methods(cls):
        """Check for shadow methods and raise error if any.

        Raises:
            NameError: When an event handler shadows an inbuilt state method.
        """
        overridden_methods = set()
        state_base_functions = cls._get_base_functions()
        for name, method in inspect.getmembers(cls, inspect.isfunction):
            # Check if the method is overridden and not a dunder method
            if (
                not name.startswith("__")
                and method.__name__ in state_base_functions
                and state_base_functions[method.__name__] != method
            ):
                overridden_methods.add(method.__name__)

        for method_name in overridden_methods:
            raise NameError(
                f"The event handler name `{method_name}` shadows a builtin State method; use a different name instead"
            )

    @classmethod
    def _check_overriden_basevars(cls):
        """Check for shadow base vars and raise error if any.

        Raises:
            NameError: When a computed var shadows a base var.
        """
        for computed_var_ in cls._get_computed_vars():
            if computed_var_._var_name in cls.__annotations__:
                raise NameError(
                    f"The computed var name `{computed_var_._var_name}` shadows a base var in {cls.__module__}.{cls.__name__}; use a different name instead"
                )

    @classmethod
    def get_skip_vars(cls) -> set[str]:
        """Get the vars to skip when serializing.

        Returns:
            The vars to skip when serializing.
        """
        return (
            set(cls.inherited_vars)
            | {
                "parent_state",
                "substates",
                "dirty_vars",
                "dirty_substates",
                "router_data",
            }
            | types.RESERVED_BACKEND_VAR_NAMES
        )

    @classmethod
    @functools.lru_cache()
    def get_parent_state(cls) -> Type[BaseState] | None:
        """Get the parent state.

        Returns:
            The parent state.
        """
        parent_states = [
            base
            for base in cls.__bases__
            if issubclass(base, BaseState) and base is not BaseState and not base._mixin
        ]
        assert (
            len(parent_states) < 2
        ), f"Only one parent state is allowed {parent_states}."
        return parent_states[0] if len(parent_states) == 1 else None  # type: ignore

    @classmethod
    def get_substates(cls) -> set[Type[BaseState]]:
        """Get the substates of the state.

        Returns:
            The substates of the state.
        """
        return cls.class_subclasses

    @classmethod
    @functools.lru_cache()
    def get_name(cls) -> str:
        """Get the name of the state.

        Returns:
            The name of the state.
        """
        module = cls.__module__.replace(".", "___")
        return format.to_snake_case(f"{module}___{cls.__name__}")

    @classmethod
    @functools.lru_cache()
    def get_full_name(cls) -> str:
        """Get the full name of the state.

        Returns:
            The full name of the state.
        """
        name = cls.get_name()
        parent_state = cls.get_parent_state()
        if parent_state is not None:
            name = ".".join((parent_state.get_full_name(), name))
        return name

    @classmethod
    @functools.lru_cache()
    def get_class_substate(cls, path: Sequence[str] | str) -> Type[BaseState]:
        """Get the class substate.

        Args:
            path: The path to the substate.

        Returns:
            The class substate.

        Raises:
            ValueError: If the substate is not found.
        """
        if isinstance(path, str):
            path = tuple(path.split("."))

        if len(path) == 0:
            return cls
        if path[0] == cls.get_name():
            if len(path) == 1:
                return cls
            path = path[1:]
        for substate in cls.get_substates():
            if path[0] == substate.get_name():
                return substate.get_class_substate(path[1:])
        raise ValueError(f"Invalid path: {path}")

    @classmethod
    def get_class_var(cls, path: Sequence[str]) -> Any:
        """Get the class var.

        Args:
            path: The path to the var.

        Returns:
            The class var.

        Raises:
            ValueError: If the path is invalid.
        """
        path, name = path[:-1], path[-1]
        substate = cls.get_class_substate(tuple(path))
        if not hasattr(substate, name):
            raise ValueError(f"Invalid path: {path}")
        return getattr(substate, name)

    @classmethod
    def _init_var(cls, prop: BaseVar):
        """Initialize a variable.

        Args:
            prop: The variable to initialize

        Raises:
            VarTypeError: if the variable has an incorrect type
        """
        from reflex.utils.exceptions import VarTypeError

        if not types.is_valid_var_type(prop._var_type):
            raise VarTypeError(
                "State vars must be primitive Python types, "
                "Plotly figures, Pandas dataframes, "
                "or subclasses of rx.Base. "
                f'Found var "{prop._var_name}" with type {prop._var_type}.'
            )
        cls._set_var(prop)
        cls._create_setter(prop)
        cls._set_default_value(prop)

    @classmethod
    def add_var(cls, name: str, type_: Any, default_value: Any = None):
        """Add dynamically a variable to the State.

        The variable added this way can be used in the same way as a variable
        defined statically in the model.

        Args:
            name: The name of the variable
            type_: The type of the variable
            default_value: The default value of the variable

        Raises:
            NameError: if a variable of this name already exists
        """
        if name in cls.__fields__:
            raise NameError(
                f"The variable '{name}' already exist. Use a different name"
            )

        # create the variable based on name and type
        var = BaseVar(_var_name=name, _var_type=type_)
        var._var_set_state(cls)

        # add the pydantic field dynamically (must be done before _init_var)
        cls.add_field(var, default_value)

        cls._init_var(var)

        # update the internal dicts so the new variable is correctly handled
        cls.base_vars.update({name: var})
        cls.vars.update({name: var})

        # let substates know about the new variable
        for substate_class in cls.class_subclasses:
            substate_class.vars.setdefault(name, var)

        # Reinitialize dependency tracking dicts.
        cls._init_var_dependency_dicts()

    @classmethod
    def _set_var(cls, prop: BaseVar):
        """Set the var as a class member.

        Args:
            prop: The var instance to set.
        """
        setattr(cls, prop._var_name, prop)

    @classmethod
    def _create_event_handler(cls, fn):
        """Create an event handler for the given function.

        Args:
            fn: The function to create an event handler for.

        Returns:
            The event handler.
        """
        return EventHandler(fn=fn, state_full_name=cls.get_full_name())

    @classmethod
    def _create_setvar(cls):
        """Create the setvar method for the state."""
        cls.setvar = cls.event_handlers["setvar"] = EventHandlerSetVar(state_cls=cls)

    @classmethod
    def _create_setter(cls, prop: BaseVar):
        """Create a setter for the var.

        Args:
            prop: The var to create a setter for.
        """
        setter_name = prop.get_setter_name(include_state=False)
        if setter_name not in cls.__dict__:
            event_handler = cls._create_event_handler(prop.get_setter())
            cls.event_handlers[setter_name] = event_handler
            setattr(cls, setter_name, event_handler)

    @classmethod
    def _set_default_value(cls, prop: BaseVar):
        """Set the default value for the var.

        Args:
            prop: The var to set the default value for.
        """
        # Get the pydantic field for the var.
        field = cls.get_fields()[prop._var_name]
        if field.required:
            default_value = prop.get_default_value()
            if default_value is not None:
                field.required = False
                field.default = default_value
        if (
            not field.required
            and field.default is None
            and not types.is_optional(prop._var_type)
        ):
            # Ensure frontend uses null coalescing when accessing.
            prop._var_type = Optional[prop._var_type]

    @staticmethod
    def _get_base_functions() -> dict[str, FunctionType]:
        """Get all functions of the state class excluding dunder methods.

        Returns:
            The functions of rx.State class as a dict.
        """
        return {
            func[0]: func[1]
            for func in inspect.getmembers(BaseState, predicate=inspect.isfunction)
            if not func[0].startswith("__")
        }

    @classmethod
    def setup_dynamic_args(cls, args: dict[str, str]):
        """Set up args for easy access in renderer.

        Args:
            args: a dict of args
        """

        def argsingle_factory(param):
            @ComputedVar
            def inner_func(self) -> str:
                return self.router.page.params.get(param, "")

            return inner_func

        def arglist_factory(param):
            @ComputedVar
            def inner_func(self) -> List:
                return self.router.page.params.get(param, [])

            return inner_func

        for param, value in args.items():
            if value == constants.RouteArgType.SINGLE:
                func = argsingle_factory(param)
            elif value == constants.RouteArgType.LIST:
                func = arglist_factory(param)
            else:
                continue
            # to allow passing as a prop
            func._var_name = param
            cls.vars[param] = cls.computed_vars[param] = func._var_set_state(cls)  # type: ignore
            setattr(cls, param, func)

            # Reinitialize dependency tracking dicts.
            cls._init_var_dependency_dicts()

    def __getattribute__(self, name: str) -> Any:
        """Get the state var.

        If the var is inherited, get the var from the parent state.

        Args:
            name: The name of the var.

        Returns:
            The value of the var.
        """
        # If the state hasn't been initialized yet, return the default value.
        if not super().__getattribute__("__dict__"):
            return super().__getattribute__(name)

        inherited_vars = {
            **super().__getattribute__("inherited_vars"),
            **super().__getattribute__("inherited_backend_vars"),
        }

        # For now, handle router_data updates as a special case.
        if name in inherited_vars or name == constants.ROUTER_DATA:
            parent_state = super().__getattribute__("parent_state")
            if parent_state is not None:
                return getattr(parent_state, name)

        # Allow event handlers to be called on the instance directly.
        event_handlers = super().__getattribute__("event_handlers")
        if name in event_handlers:
            handler = event_handlers[name]
            if handler.is_background:
                fn = _no_chain_background_task(type(self), name, handler.fn)
            else:
                fn = functools.partial(handler.fn, self)
            fn.__module__ = handler.fn.__module__  # type: ignore
            fn.__qualname__ = handler.fn.__qualname__  # type: ignore
            return fn

        backend_vars = super().__getattribute__("_backend_vars")
        if name in backend_vars:
            value = backend_vars[name]
        else:
            value = super().__getattribute__(name)

        if isinstance(value, EventHandler):
            # The event handler is inherited from a parent, so let the parent convert
            # it to a callable function.
            parent_state = super().__getattribute__("parent_state")
            if parent_state is not None:
                return getattr(parent_state, name)

        if isinstance(value, MutableProxy.__mutable_types__) and (
            name in super().__getattribute__("base_vars") or name in backend_vars
        ):
            # track changes in mutable containers (list, dict, set, etc)
            return MutableProxy(wrapped=value, state=self, field_name=name)

        return value

    def __setattr__(self, name: str, value: Any):
        """Set the attribute.

        If the attribute is inherited, set the attribute on the parent state.

        Args:
            name: The name of the attribute.
            value: The value of the attribute.
        """
        if isinstance(value, MutableProxy):
            # unwrap proxy objects when assigning back to the state
            value = value.__wrapped__

        # Set the var on the parent state.
        inherited_vars = {**self.inherited_vars, **self.inherited_backend_vars}
        if name in inherited_vars:
            setattr(self.parent_state, name, value)
            return

        if name in self.backend_vars:
            self._backend_vars.__setitem__(name, value)
            self.dirty_vars.add(name)
            self._mark_dirty()
            return

        # Set the attribute.
        super().__setattr__(name, value)

        # Add the var to the dirty list.
        if name in self.vars or name in self._computed_var_dependencies:
            self.dirty_vars.add(name)
            self._mark_dirty()

        # For now, handle router_data updates as a special case
        if name == constants.ROUTER_DATA:
            self.dirty_vars.add(name)
            self._mark_dirty()

    def reset(self):
        """Reset all the base vars to their default values."""
        # Reset the base vars.
        fields = self.get_fields()
        for prop_name in self.base_vars:
            if prop_name == constants.ROUTER:
                continue  # never reset the router data
            field = fields[prop_name]
            if default_factory := field.default_factory:
                default = default_factory()
            else:
                default = copy.deepcopy(field.default)
            setattr(self, prop_name, default)

        # Recursively reset the substates.
        for substate in self.substates.values():
            substate.reset()

    def _reset_client_storage(self):
        """Reset client storage base vars to their default values."""
        # Client-side storage is reset during hydrate so that clearing cookies
        # on the browser also resets the values on the backend.
        fields = self.get_fields()
        for prop_name in self.base_vars:
            field = fields[prop_name]
            if isinstance(field.default, ClientStorageBase) or (
                isinstance(field.type_, type)
                and issubclass(field.type_, ClientStorageBase)
            ):
                setattr(self, prop_name, copy.deepcopy(field.default))

        # Recursively reset the substate client storage.
        for substate in self.substates.values():
            substate._reset_client_storage()

    def get_substate(self, path: Sequence[str]) -> BaseState:
        """Get the substate.

        Args:
            path: The path to the substate.

        Returns:
            The substate.

        Raises:
            ValueError: If the substate is not found.
        """
        if len(path) == 0:
            return self
        if path[0] == self.get_name():
            if len(path) == 1:
                return self
            path = path[1:]
        if path[0] not in self.substates:
            raise ValueError(f"Invalid path: {path}")
        return self.substates[path[0]].get_substate(path[1:])

    @classmethod
    def _get_common_ancestor(cls, other: Type[BaseState]) -> str:
        """Find the name of the nearest common ancestor shared by this and the other state.

        Args:
            other: The other state.

        Returns:
            Full name of the nearest common ancestor.
        """
        common_ancestor_parts = []
        for part1, part2 in zip(
            cls.get_full_name().split("."),
            other.get_full_name().split("."),
        ):
            if part1 != part2:
                break
            common_ancestor_parts.append(part1)
        return ".".join(common_ancestor_parts)

    @classmethod
    def _determine_missing_parent_states(
        cls, target_state_cls: Type[BaseState]
    ) -> tuple[str, list[str]]:
        """Determine the missing parent states between the target_state_cls and common ancestor of this state.

        Args:
            target_state_cls: The class of the state to find missing parent states for.

        Returns:
            The name of the common ancestor and the list of missing parent states.
        """
        common_ancestor_name = cls._get_common_ancestor(target_state_cls)
        common_ancestor_parts = common_ancestor_name.split(".")
        target_state_parts = tuple(target_state_cls.get_full_name().split("."))
        relative_target_state_parts = target_state_parts[len(common_ancestor_parts) :]

        # Determine which parent states to fetch from the common ancestor down to the target_state_cls.
        fetch_parent_states = [common_ancestor_name]
        for relative_parent_state_name in relative_target_state_parts:
            fetch_parent_states.append(
                ".".join((fetch_parent_states[-1], relative_parent_state_name))
            )

        return common_ancestor_name, fetch_parent_states[1:-1]

    def _get_parent_states(self) -> list[tuple[str, BaseState]]:
        """Get all parent state instances up to the root of the state tree.

        Returns:
            A list of tuples containing the name and the instance of each parent state.
        """
        parent_states_with_name = []
        parent_state = self
        while parent_state.parent_state is not None:
            parent_state = parent_state.parent_state
            parent_states_with_name.append((parent_state.get_full_name(), parent_state))
        return parent_states_with_name

    async def _populate_parent_states(self, target_state_cls: Type[BaseState]):
        """Populate substates in the tree between the target_state_cls and common ancestor of this state.

        Args:
            target_state_cls: The class of the state to populate parent states for.

        Returns:
            The parent state instance of target_state_cls.

        Raises:
            RuntimeError: If redis is not used in this backend process.
        """
        state_manager = get_state_manager()
        if not isinstance(state_manager, StateManagerRedis):
            raise RuntimeError(
                f"Cannot populate parent states of {target_state_cls.get_full_name()} without redis. "
                "(All states should already be available -- this is likely a bug).",
            )

        # Find the missing parent states up to the common ancestor.
        (
            common_ancestor_name,
            missing_parent_states,
        ) = self._determine_missing_parent_states(target_state_cls)

        # Fetch all missing parent states and link them up to the common ancestor.
        parent_states_tuple = self._get_parent_states()
        root_state = parent_states_tuple[-1][1]
        parent_states_by_name = dict(parent_states_tuple)
        parent_state = parent_states_by_name[common_ancestor_name]
        for parent_state_name in missing_parent_states:
            try:
                parent_state = root_state.get_substate(parent_state_name.split("."))
                # The requested state is already cached, do NOT fetch it again.
                continue
            except ValueError:
                # The requested state is missing, fetch from redis.
                pass
            parent_state = await state_manager.get_state(
                token=_substate_key(
                    self.router.session.client_token, parent_state_name
                ),
                top_level=False,
                get_substates=False,
                parent_state=parent_state,
            )

        # Return the direct parent of target_state_cls for subsequent linking.
        return parent_state

    def _get_state_from_cache(self, state_cls: Type[BaseState]) -> BaseState:
        """Get a state instance from the cache.

        Args:
            state_cls: The class of the state.

        Returns:
            The instance of state_cls associated with this state's client_token.
        """
        if self.parent_state is None:
            root_state = self
        else:
            root_state = self._get_parent_states()[-1][1]
        return root_state.get_substate(state_cls.get_full_name().split("."))

    async def _get_state_from_redis(self, state_cls: Type[BaseState]) -> BaseState:
        """Get a state instance from redis.

        Args:
            state_cls: The class of the state.

        Returns:
            The instance of state_cls associated with this state's client_token.

        Raises:
            RuntimeError: If redis is not used in this backend process.
        """
        # Fetch all missing parent states from redis.
        parent_state_of_state_cls = await self._populate_parent_states(state_cls)

        # Then get the target state and all its substates.
        state_manager = get_state_manager()
        if not isinstance(state_manager, StateManagerRedis):
            raise RuntimeError(
                f"Requested state {state_cls.get_full_name()} is not cached and cannot be accessed without redis. "
                "(All states should already be available -- this is likely a bug).",
            )
        return await state_manager.get_state(
            token=_substate_key(self.router.session.client_token, state_cls),
            top_level=False,
            get_substates=True,
            parent_state=parent_state_of_state_cls,
        )

    async def get_state(self, state_cls: Type[BaseState]) -> BaseState:
        """Get an instance of the state associated with this token.

        Allows for arbitrary access to sibling states from within an event handler.

        Args:
            state_cls: The class of the state.

        Returns:
            The instance of state_cls associated with this state's client_token.
        """
        # Fast case - if this state instance is already cached, get_substate from root state.
        try:
            return self._get_state_from_cache(state_cls)
        except ValueError:
            pass

        # Slow case - fetch missing parent states from redis.
        return await self._get_state_from_redis(state_cls)

    def _get_event_handler(
        self, event: Event
    ) -> tuple[BaseState | StateProxy, EventHandler]:
        """Get the event handler for the given event.

        Args:
            event: The event to get the handler for.


        Returns:
            The event handler.

        Raises:
            ValueError: If the event handler or substate is not found.
        """
        # Get the event handler.
        path = event.name.split(".")
        path, name = path[:-1], path[-1]
        substate = self.get_substate(path)
        if not substate:
            raise ValueError(
                "The value of state cannot be None when processing an event."
            )
        handler = substate.event_handlers[name]

        # For background tasks, proxy the state
        if handler.is_background:
            substate = StateProxy(substate)

        return substate, handler

    async def _process(self, event: Event) -> AsyncIterator[StateUpdate]:
        """Obtain event info and process event.

        Args:
            event: The event to process.

        Yields:
            The state update after processing the event.
        """
        # Get the event handler.
        substate, handler = self._get_event_handler(event)

        # Run the event generator and yield state updates.
        async for update in self._process_event(
            handler=handler,
            state=substate,
            payload=event.payload,
        ):
            yield update

    def _check_valid(self, handler: EventHandler, events: Any) -> Any:
        """Check if the events yielded are valid. They must be EventHandlers or EventSpecs.

        Args:
            handler: EventHandler.
            events: The events to be checked.

        Raises:
            TypeError: If any of the events are not valid.

        Returns:
            The events as they are if valid.
        """

        def _is_valid_type(events: Any) -> bool:
            return isinstance(events, (Event, EventHandler, EventSpec))

        if events is None or _is_valid_type(events):
            return events
        try:
            if all(_is_valid_type(e) for e in events):
                return events
        except TypeError:
            pass

        raise TypeError(
            f"Your handler {handler.fn.__qualname__} must only return/yield: None, Events or other EventHandlers referenced by their class (not using `self`)"
        )

    def _as_state_update(
        self,
        handler: EventHandler,
        events: EventSpec | list[EventSpec] | None,
        final: bool,
    ) -> StateUpdate:
        """Convert the events to a StateUpdate.

        Fixes the events and checks for validity before converting.

        Args:
            handler: The handler where the events originated from.
            events: The events to queue with the update.
            final: Whether the handler is done processing.

        Returns:
            The valid StateUpdate containing the events and final flag.
        """
        # get the delta from the root of the state tree
        state = self
        while state.parent_state is not None:
            state = state.parent_state

        token = self.router.session.client_token

        # Convert valid EventHandler and EventSpec into Event
        fixed_events = fix_events(self._check_valid(handler, events), token)

        try:
            # Get the delta after processing the event.
            delta = state.get_delta()
            state._clean()

            return StateUpdate(
                delta=delta,
                events=fixed_events,
                final=final if not handler.is_background else True,
            )
        except Exception as ex:
            state._clean()

            app_instance = getattr(prerequisites.get_app(), constants.CompileVars.APP)

            event_specs = app_instance.backend_exception_handler(ex)

            if event_specs is None:
                return StateUpdate()

            event_specs_correct_type = cast(
                Union[List[Union[EventSpec, EventHandler]], None],
                [event_specs] if isinstance(event_specs, EventSpec) else event_specs,
            )
            fixed_events = fix_events(
                event_specs_correct_type,
                token,
                router_data=state.router_data,
            )
            return StateUpdate(
                events=fixed_events,
                final=True,
            )

    async def _process_event(
        self, handler: EventHandler, state: BaseState | StateProxy, payload: Dict
    ) -> AsyncIterator[StateUpdate]:
        """Process event.

        Args:
            handler: EventHandler to process.
            state: State to process the handler.
            payload: The event payload.

        Yields:
            StateUpdate object
        """
        from reflex.utils import telemetry

        # Get the function to process the event.
        fn = functools.partial(handler.fn, state)

        # Wrap the function in a try/except block.
        try:
            # Handle async functions.
            if asyncio.iscoroutinefunction(fn.func):
                events = await fn(**payload)

            # Handle regular functions.
            else:
                events = fn(**payload)
            # Handle async generators.
            if inspect.isasyncgen(events):
                async for event in events:
                    yield state._as_state_update(handler, event, final=False)
                yield state._as_state_update(handler, events=None, final=True)

            # Handle regular generators.
            elif inspect.isgenerator(events):
                try:
                    while True:
                        yield state._as_state_update(handler, next(events), final=False)
                except StopIteration as si:
                    # the "return" value of the generator is not available
                    # in the loop, we must catch StopIteration to access it
                    if si.value is not None:
                        yield state._as_state_update(handler, si.value, final=False)
                yield state._as_state_update(handler, events=None, final=True)

            # Handle regular event chains.
            else:
                yield state._as_state_update(handler, events, final=True)

        # If an error occurs, throw a window alert.
        except Exception as ex:
<<<<<<< HEAD

            def error_handler(ex: Exception):
                from reflex.components.sonner.toast import Toaster, toast

                error_message = (
                    [f"{type(ex).__name__}: {ex}.", "See logs for details."]
                    if get_config().debug is True
                    else ["Contact the website administrator."]
                )
                if Toaster.is_used:
                    return toast(
                        level="error",
                        title="An error occurred.",
                        description="<br/>".join(error_message),
                        position="top-center",
                        style={"width": "500px"},
                    )
                else:
                    error_message.insert(0, "An error occurred.")
                    return window_alert("\n".join(error_message))

            error = traceback.format_exc()
            print(error)
            telemetry.send_error(ex, context="backend")
            yield state._as_state_update(handler, error_handler(ex), final=True)
=======
            telemetry.send_error(ex, context="backend")

            app_instance = getattr(prerequisites.get_app(), constants.CompileVars.APP)

            event_specs = app_instance.backend_exception_handler(ex)

            yield state._as_state_update(
                handler,
                event_specs,
                final=True,
            )
>>>>>>> 94c4c2f2

    def _mark_dirty_computed_vars(self) -> None:
        """Mark ComputedVars that need to be recalculated based on dirty_vars."""
        dirty_vars = self.dirty_vars
        while dirty_vars:
            calc_vars, dirty_vars = dirty_vars, set()
            for cvar in self._dirty_computed_vars(from_vars=calc_vars):
                self.dirty_vars.add(cvar)
                dirty_vars.add(cvar)
                actual_var = self.computed_vars.get(cvar)
                if actual_var is not None:
                    actual_var.mark_dirty(instance=self)

    def _expired_computed_vars(self) -> set[str]:
        """Determine ComputedVars that need to be recalculated based on the expiration time.

        Returns:
            Set of computed vars to include in the delta.
        """
        return set(
            cvar
            for cvar in self.computed_vars
            if self.computed_vars[cvar].needs_update(instance=self)
        )

    def _dirty_computed_vars(
        self, from_vars: set[str] | None = None, include_backend: bool = True
    ) -> set[str]:
        """Determine ComputedVars that need to be recalculated based on the given vars.

        Args:
            from_vars: find ComputedVar that depend on this set of vars. If unspecified, will use the dirty_vars.
            include_backend: whether to include backend vars in the calculation.

        Returns:
            Set of computed vars to include in the delta.
        """
        return set(
            cvar
            for dirty_var in from_vars or self.dirty_vars
            for cvar in self._computed_var_dependencies[dirty_var]
            if include_backend or not self.computed_vars[cvar]._backend
        )

    @classmethod
    def _potentially_dirty_substates(cls) -> set[Type[BaseState]]:
        """Determine substates which could be affected by dirty vars in this state.

        Returns:
            Set of State classes that may need to be fetched to recalc computed vars.
        """
        # _always_dirty_substates need to be fetched to recalc computed vars.
        fetch_substates = set(
            cls.get_class_substate((cls.get_name(), *substate_name.split(".")))
            for substate_name in cls._always_dirty_substates
        )
        for dependent_substates in cls._substate_var_dependencies.values():
            fetch_substates.update(
                set(
                    cls.get_class_substate((cls.get_name(), *substate_name.split(".")))
                    for substate_name in dependent_substates
                )
            )
        return fetch_substates

    def get_delta(self) -> Delta:
        """Get the delta for the state.

        Returns:
            The delta for the state.
        """
        delta = {}

        # Apply dirty variables down into substates
        self.dirty_vars.update(self._always_dirty_computed_vars)
        self._mark_dirty()

        frontend_computed_vars: set[str] = {
            name for name, cv in self.computed_vars.items() if not cv._backend
        }

        # Return the dirty vars for this instance, any cached/dependent computed vars,
        # and always dirty computed vars (cache=False)
        delta_vars = (
            self.dirty_vars.intersection(self.base_vars)
            .union(self.dirty_vars.intersection(frontend_computed_vars))
            .union(self._dirty_computed_vars(include_backend=False))
            .union(self._always_dirty_computed_vars)
        )

        subdelta = {
            prop: getattr(self, prop)
            for prop in delta_vars
            if not types.is_backend_base_variable(prop, type(self))
        }
        if len(subdelta) > 0:
            delta[self.get_full_name()] = subdelta

        # Recursively find the substate deltas.
        substates = self.substates
        for substate in self.dirty_substates.union(self._always_dirty_substates):
            delta.update(substates[substate].get_delta())

        # Format the delta.
        delta = format.format_state(delta)

        # Return the delta.
        return delta

    def _mark_dirty(self):
        """Mark the substate and all parent states as dirty."""
        state_name = self.get_name()
        if (
            self.parent_state is not None
            and state_name not in self.parent_state.dirty_substates
        ):
            self.parent_state.dirty_substates.add(self.get_name())
            self.parent_state._mark_dirty()

        # Append expired computed vars to dirty_vars to trigger recalculation
        self.dirty_vars.update(self._expired_computed_vars())

        # have to mark computed vars dirty to allow access to newly computed
        # values within the same ComputedVar function
        self._mark_dirty_computed_vars()
        self._mark_dirty_substates()

    def _mark_dirty_substates(self):
        """Propagate dirty var / computed var status into substates."""
        substates = self.substates
        for var in self.dirty_vars:
            for substate_name in self._substate_var_dependencies[var]:
                self.dirty_substates.add(substate_name)
                substate = substates[substate_name]
                substate.dirty_vars.add(var)
                substate._mark_dirty()

    def _update_was_touched(self):
        """Update the _was_touched flag based on dirty_vars."""
        if self.dirty_vars and not self._was_touched:
            for var in self.dirty_vars:
                if var in self.base_vars or var in self._backend_vars:
                    self._was_touched = True
                    break

    def _get_was_touched(self) -> bool:
        """Check current dirty_vars and flag to determine if state instance was modified.

        If any dirty vars belong to this state, mark _was_touched.

        This flag determines whether this state instance should be persisted to redis.

        Returns:
            Whether this state instance was ever modified.
        """
        # Ensure the flag is up to date based on the current dirty_vars
        self._update_was_touched()
        return self._was_touched

    def _clean(self):
        """Reset the dirty vars."""
        # Update touched status before cleaning dirty_vars.
        self._update_was_touched()

        # Recursively clean the substates.
        for substate in self.dirty_substates:
            if substate not in self.substates:
                continue
            self.substates[substate]._clean()

        # Clean this state.
        self.dirty_vars = set()
        self.dirty_substates = set()

    def get_value(self, key: str) -> Any:
        """Get the value of a field (without proxying).

        The returned value will NOT track dirty state updates.

        Args:
            key: The key of the field.

        Returns:
            The value of the field.
        """
        if isinstance(key, MutableProxy):
            return super().get_value(key.__wrapped__)
        return super().get_value(key)

    def dict(
        self, include_computed: bool = True, initial: bool = False, **kwargs
    ) -> dict[str, Any]:
        """Convert the object to a dictionary.

        Args:
            include_computed: Whether to include computed vars.
            initial: Whether to get the initial value of computed vars.
            **kwargs: Kwargs to pass to the pydantic dict method.

        Returns:
            The object as a dictionary.
        """
        if include_computed:
            # Apply dirty variables down into substates to allow never-cached ComputedVar to
            # trigger recalculation of dependent vars
            self.dirty_vars.update(self._always_dirty_computed_vars)
            self._mark_dirty()

        base_vars = {
            prop_name: self.get_value(getattr(self, prop_name))
            for prop_name in self.base_vars
        }
        if initial:
            computed_vars = {
                # Include initial computed vars.
                prop_name: (
                    cv._initial_value
                    if isinstance(cv, ComputedVar)
                    and not isinstance(cv._initial_value, types.Unset)
                    else self.get_value(getattr(self, prop_name))
                )
                for prop_name, cv in self.computed_vars.items()
                if not cv._backend
            }
        elif include_computed:
            computed_vars = {
                # Include the computed vars.
                prop_name: self.get_value(getattr(self, prop_name))
                for prop_name, cv in self.computed_vars.items()
                if not cv._backend
            }
        else:
            computed_vars = {}
        variables = {**base_vars, **computed_vars}
        d = {
            self.get_full_name(): {k: variables[k] for k in sorted(variables)},
        }
        for substate_d in [
            v.dict(include_computed=include_computed, initial=initial, **kwargs)
            for v in self.substates.values()
        ]:
            d.update(substate_d)

        return d

    async def __aenter__(self) -> BaseState:
        """Enter the async context manager protocol.

        This should not be used for the State class, but exists for
        type-compatibility with StateProxy.

        Raises:
            TypeError: always, because async contextmanager protocol is only supported for background task.
        """
        raise TypeError(
            "Only background task should use `async with self` to modify state."
        )

    async def __aexit__(self, *exc_info: Any) -> None:
        """Exit the async context manager protocol.

        This should not be used for the State class, but exists for
        type-compatibility with StateProxy.

        Args:
            exc_info: The exception info tuple.
        """
        pass

    def __getstate__(self):
        """Get the state for redis serialization.

        This method is called by cloudpickle to serialize the object.

        It explicitly removes parent_state and substates because those are serialized separately
        by the StateManagerRedis to allow for better horizontal scaling as state size increases.

        Returns:
            The state dict for serialization.
        """
        state = super().__getstate__()
        # Never serialize parent_state or substates
        state["__dict__"] = state["__dict__"].copy()
        state["__dict__"]["parent_state"] = None
        state["__dict__"]["substates"] = {}
        state["__dict__"].pop("_was_touched", None)
        return state


EventHandlerSetVar.update_forward_refs()


class State(BaseState):
    """The app Base State."""

    # The hydrated bool.
    is_hydrated: bool = False


class FrontendEventExceptionState(State):
    """Substate for handling frontend exceptions."""

    def handle_frontend_exception(self, stack: str) -> None:
        """Handle frontend exceptions.

        If a frontend exception handler is provided, it will be called.
        Otherwise, the default frontend exception handler will be called.

        Args:
            stack: The stack trace of the exception.

        """
        app_instance = getattr(prerequisites.get_app(), constants.CompileVars.APP)
        app_instance.frontend_exception_handler(Exception(stack))


class UpdateVarsInternalState(State):
    """Substate for handling internal state var updates."""

    async def update_vars_internal(self, vars: dict[str, Any]) -> None:
        """Apply updates to fully qualified state vars.

        The keys in `vars` should be in the form of `{state.get_full_name()}.{var_name}`,
        and each value will be set on the appropriate substate instance.

        This function is primarily used to apply cookie and local storage
        updates from the frontend to the appropriate substate.

        Args:
            vars: The fully qualified vars and values to update.
        """
        for var, value in vars.items():
            state_name, _, var_name = var.rpartition(".")
            var_state_cls = State.get_class_substate(state_name)
            var_state = await self.get_state(var_state_cls)
            setattr(var_state, var_name, value)


class OnLoadInternalState(State):
    """Substate for handling on_load event enumeration.

    This is a separate substate to avoid deserializing the entire state tree for every page navigation.
    """

    def on_load_internal(self) -> list[Event | EventSpec] | None:
        """Queue on_load handlers for the current page.

        Returns:
            The list of events to queue for on load handling.
        """
        # Do not app._compile()!  It should be already compiled by now.
        app = getattr(prerequisites.get_app(), constants.CompileVars.APP)
        load_events = app.get_load_events(self.router.page.path)
        if not load_events:
            self.is_hydrated = True
            return  # Fast path for navigation with no on_load events defined.
        self.is_hydrated = False
        return [
            *fix_events(
                load_events,
                self.router.session.client_token,
                router_data=self.router_data,
            ),
            State.set_is_hydrated(True),  # type: ignore
        ]


class ComponentState(State, mixin=True):
    """Base class to allow for the creation of a state instance per component.

    This allows for the bundling of UI and state logic into a single class,
    where each instance has a separate instance of the state.

    Subclass this class and define vars and event handlers in the traditional way.
    Then define a `get_component` method that returns the UI for the component instance.

    See the full [docs](https://reflex.dev/docs/substates/component-state/) for more.

    Basic example:
    ```python
    # Subclass ComponentState and define vars and event handlers.
    class Counter(rx.ComponentState):
        # Define vars that change.
        count: int = 0

        # Define event handlers.
        def increment(self):
            self.count += 1

        def decrement(self):
            self.count -= 1

        @classmethod
        def get_component(cls, **props):
            # Access the state vars and event handlers using `cls`.
            return rx.hstack(
                rx.button("Decrement", on_click=cls.decrement),
                rx.text(cls.count),
                rx.button("Increment", on_click=cls.increment),
                **props,
            )

    counter = Counter.create()
    ```
    """

    # The number of components created from this class.
    _per_component_state_instance_count: ClassVar[int] = 0

    @classmethod
    def __init_subclass__(cls, mixin: bool = True, **kwargs):
        """Overwrite mixin default to True.

        Args:
            mixin: Whether the subclass is a mixin and should not be initialized.
            **kwargs: The kwargs to pass to the pydantic init_subclass method.
        """
        super().__init_subclass__(mixin=mixin, **kwargs)

    @classmethod
    def get_component(cls, *children, **props) -> "Component":
        """Get the component instance.

        Args:
            children: The children of the component.
            props: The props of the component.

        Raises:
            NotImplementedError: if the subclass does not override this method.
        """
        raise NotImplementedError(
            f"{cls.__name__} must implement get_component to return the component instance."
        )

    @classmethod
    def create(cls, *children, **props) -> "Component":
        """Create a new instance of the Component.

        Args:
            children: The children of the component.
            props: The props of the component.

        Returns:
            A new instance of the Component with an independent copy of the State.
        """
        cls._per_component_state_instance_count += 1
        state_cls_name = f"{cls.__name__}_n{cls._per_component_state_instance_count}"
        component_state = type(state_cls_name, (cls, State), {}, mixin=False)
        component = component_state.get_component(*children, **props)
        component.State = component_state
        return component


class StateProxy(wrapt.ObjectProxy):
    """Proxy of a state instance to control mutability of vars for a background task.

    Since a background task runs against a state instance without holding the
    state_manager lock for the token, the reference may become stale if the same
    state is modified by another event handler.

    The proxy object ensures that writes to the state are blocked unless
    explicitly entering a context which refreshes the state from state_manager
    and holds the lock for the token until exiting the context. After exiting
    the context, a StateUpdate may be emitted to the frontend to notify the
    client of the state change.

    A background task will be passed the `StateProxy` as `self`, so mutability
    can be safely performed inside an `async with self` block.

        class State(rx.State):
            counter: int = 0

            @rx.background
            async def bg_increment(self):
                await asyncio.sleep(1)
                async with self:
                    self.counter += 1
    """

    def __init__(self, state_instance):
        """Create a proxy for a state instance.

        Args:
            state_instance: The state instance to proxy.
        """
        super().__init__(state_instance)
        # compile is not relevant to backend logic
        self._self_app = getattr(prerequisites.get_app(), constants.CompileVars.APP)
        self._self_substate_path = state_instance.get_full_name().split(".")
        self._self_actx = None
        self._self_mutable = False
        self._self_actx_lock = asyncio.Lock()

    async def __aenter__(self) -> StateProxy:
        """Enter the async context manager protocol.

        Sets mutability to True and enters the `App.modify_state` async context,
        which refreshes the state from state_manager and holds the lock for the
        given state token until exiting the context.

        Background tasks should avoid blocking calls while inside the context.

        Returns:
            This StateProxy instance in mutable mode.
        """
        await self._self_actx_lock.acquire()
        self._self_actx = self._self_app.modify_state(
            token=_substate_key(
                self.__wrapped__.router.session.client_token,
                self._self_substate_path,
            )
        )
        mutable_state = await self._self_actx.__aenter__()
        super().__setattr__(
            "__wrapped__", mutable_state.get_substate(self._self_substate_path)
        )
        self._self_mutable = True
        return self

    async def __aexit__(self, *exc_info: Any) -> None:
        """Exit the async context manager protocol.

        Sets proxy mutability to False and persists any state changes.

        Args:
            exc_info: The exception info tuple.
        """
        if self._self_actx is None:
            return
        self._self_mutable = False
        try:
            await self._self_actx.__aexit__(*exc_info)
        finally:
            self._self_actx_lock.release()
        self._self_actx = None

    def __enter__(self):
        """Enter the regular context manager protocol.

        This is not supported for background tasks, and exists only to raise a more useful exception
        when the StateProxy is used incorrectly.

        Raises:
            TypeError: always, because only async contextmanager protocol is supported.
        """
        raise TypeError("Background task must use `async with self` to modify state.")

    def __exit__(self, *exc_info: Any) -> None:
        """Exit the regular context manager protocol.

        Args:
            exc_info: The exception info tuple.
        """
        pass

    def __getattr__(self, name: str) -> Any:
        """Get the attribute from the underlying state instance.

        Args:
            name: The name of the attribute.

        Returns:
            The value of the attribute.

        Raises:
            ImmutableStateError: If the state is not in mutable mode.
        """
        if name in ["substates", "parent_state"] and not self._self_mutable:
            raise ImmutableStateError(
                "Background task StateProxy is immutable outside of a context "
                "manager. Use `async with self` to modify state."
            )
        value = super().__getattr__(name)
        if not name.startswith("_self_") and isinstance(value, MutableProxy):
            # ensure mutations to these containers are blocked unless proxy is _mutable
            return ImmutableMutableProxy(
                wrapped=value.__wrapped__,
                state=self,  # type: ignore
                field_name=value._self_field_name,
            )
        if isinstance(value, functools.partial) and value.args[0] is self.__wrapped__:
            # Rebind event handler to the proxy instance
            value = functools.partial(
                value.func,
                self,
                *value.args[1:],
                **value.keywords,
            )
        if isinstance(value, MethodType) and value.__self__ is self.__wrapped__:
            # Rebind methods to the proxy instance
            value = type(value)(value.__func__, self)  # type: ignore
        return value

    def __setattr__(self, name: str, value: Any) -> None:
        """Set the attribute on the underlying state instance.

        If the attribute is internal, set it on the proxy instance instead.

        Args:
            name: The name of the attribute.
            value: The value of the attribute.

        Raises:
            ImmutableStateError: If the state is not in mutable mode.
        """
        if (
            name.startswith("_self_")  # wrapper attribute
            or self._self_mutable  # lock held
            # non-persisted state attribute
            or name in self.__wrapped__.get_skip_vars()
        ):
            super().__setattr__(name, value)
            return

        raise ImmutableStateError(
            "Background task StateProxy is immutable outside of a context "
            "manager. Use `async with self` to modify state."
        )

    def get_substate(self, path: Sequence[str]) -> BaseState:
        """Only allow substate access with lock held.

        Args:
            path: The path to the substate.

        Returns:
            The substate.

        Raises:
            ImmutableStateError: If the state is not in mutable mode.
        """
        if not self._self_mutable:
            raise ImmutableStateError(
                "Background task StateProxy is immutable outside of a context "
                "manager. Use `async with self` to modify state."
            )
        return self.__wrapped__.get_substate(path)

    async def get_state(self, state_cls: Type[BaseState]) -> BaseState:
        """Get an instance of the state associated with this token.

        Args:
            state_cls: The class of the state.

        Returns:
            The state.

        Raises:
            ImmutableStateError: If the state is not in mutable mode.
        """
        if not self._self_mutable:
            raise ImmutableStateError(
                "Background task StateProxy is immutable outside of a context "
                "manager. Use `async with self` to modify state."
            )
        return await self.__wrapped__.get_state(state_cls)

    def _as_state_update(self, *args, **kwargs) -> StateUpdate:
        """Temporarily allow mutability to access parent_state.

        Args:
            *args: The args to pass to the underlying state instance.
            **kwargs: The kwargs to pass to the underlying state instance.

        Returns:
            The state update.
        """
        self._self_mutable = True
        try:
            return self.__wrapped__._as_state_update(*args, **kwargs)
        finally:
            self._self_mutable = False


class StateUpdate(Base):
    """A state update sent to the frontend."""

    # The state delta.
    delta: Delta = {}

    # Events to be added to the event queue.
    events: List[Event] = []

    # Whether this is the final state update for the event.
    final: bool = True


class StateManager(Base, ABC):
    """A class to manage many client states."""

    # The state class to use.
    state: Type[BaseState]

    @classmethod
    def create(cls, state: Type[BaseState]):
        """Create a new state manager.

        Args:
            state: The state class to use.

        Returns:
            The state manager (either memory or redis).
        """
        redis = prerequisites.get_redis()
        if redis is not None:
            # make sure expiration values are obtained only from the config object on creation
            config = get_config()
            return StateManagerRedis(
                state=state,
                redis=redis,
                token_expiration=config.redis_token_expiration,
                lock_expiration=config.redis_lock_expiration,
            )
        return StateManagerMemory(state=state)

    @abstractmethod
    async def get_state(self, token: str) -> BaseState:
        """Get the state for a token.

        Args:
            token: The token to get the state for.

        Returns:
            The state for the token.
        """
        pass

    @abstractmethod
    async def set_state(self, token: str, state: BaseState):
        """Set the state for a token.

        Args:
            token: The token to set the state for.
            state: The state to set.
        """
        pass

    @abstractmethod
    @contextlib.asynccontextmanager
    async def modify_state(self, token: str) -> AsyncIterator[BaseState]:
        """Modify the state for a token while holding exclusive lock.

        Args:
            token: The token to modify the state for.

        Yields:
            The state for the token.
        """
        yield self.state()


class StateManagerMemory(StateManager):
    """A state manager that stores states in memory."""

    # The mapping of client ids to states.
    states: Dict[str, BaseState] = {}

    # The mutex ensures the dict of mutexes is updated exclusively
    _state_manager_lock = asyncio.Lock()

    # The dict of mutexes for each client
    _states_locks: Dict[str, asyncio.Lock] = pydantic.PrivateAttr({})

    class Config:
        """The Pydantic config."""

        fields = {
            "_states_locks": {"exclude": True},
        }

    async def get_state(self, token: str) -> BaseState:
        """Get the state for a token.

        Args:
            token: The token to get the state for.

        Returns:
            The state for the token.
        """
        # Memory state manager ignores the substate suffix and always returns the top-level state.
        token = _split_substate_key(token)[0]
        if token not in self.states:
            self.states[token] = self.state(_reflex_internal_init=True)
        return self.states[token]

    async def set_state(self, token: str, state: BaseState):
        """Set the state for a token.

        Args:
            token: The token to set the state for.
            state: The state to set.
        """
        pass

    @contextlib.asynccontextmanager
    async def modify_state(self, token: str) -> AsyncIterator[BaseState]:
        """Modify the state for a token while holding exclusive lock.

        Args:
            token: The token to modify the state for.

        Yields:
            The state for the token.
        """
        # Memory state manager ignores the substate suffix and always returns the top-level state.
        token = _split_substate_key(token)[0]
        if token not in self._states_locks:
            async with self._state_manager_lock:
                if token not in self._states_locks:
                    self._states_locks[token] = asyncio.Lock()

        async with self._states_locks[token]:
            state = await self.get_state(token)
            yield state
            await self.set_state(token, state)


# Workaround https://github.com/cloudpipe/cloudpickle/issues/408 for dynamic pydantic classes
if not isinstance(State.validate.__func__, FunctionType):
    cython_function_or_method = type(State.validate.__func__)

    @dill.register(cython_function_or_method)
    def _dill_reduce_cython_function_or_method(pickler, obj):
        # Ignore cython function when pickling.
        pass


@dill.register(type(State))
def _dill_reduce_state(pickler, obj):
    if obj is not State and issubclass(obj, State):
        # Avoid serializing subclasses of State, instead get them by reference from the State class.
        pickler.save_reduce(State.get_class_substate, (obj.get_full_name(),), obj=obj)
    else:
        dill.Pickler.dispatch[type](pickler, obj)


def _default_lock_expiration() -> int:
    """Get the default lock expiration time.

    Returns:
        The default lock expiration time.
    """
    return get_config().redis_lock_expiration


def _default_token_expiration() -> int:
    """Get the default token expiration time.

    Returns:
        The default token expiration time.
    """
    return get_config().redis_token_expiration


class StateManagerRedis(StateManager):
    """A state manager that stores states in redis."""

    # The redis client to use.
    redis: Redis

    # The token expiration time (s).
    token_expiration: int = pydantic.Field(default_factory=_default_token_expiration)

    # The maximum time to hold a lock (ms).
    lock_expiration: int = pydantic.Field(default_factory=_default_lock_expiration)

    # The keyspace subscription string when redis is waiting for lock to be released
    _redis_notify_keyspace_events: str = (
        "K"  # Enable keyspace notifications (target a particular key)
        "g"  # For generic commands (DEL, EXPIRE, etc)
        "x"  # For expired events
        "e"  # For evicted events (i.e. maxmemory exceeded)
    )

    # These events indicate that a lock is no longer held
    _redis_keyspace_lock_release_events: Set[bytes] = {
        b"del",
        b"expire",
        b"expired",
        b"evicted",
    }

    # Only warn about each state class size once.
    _warned_about_state_size: ClassVar[Set[str]] = set()

    def _get_root_state(self, state: BaseState) -> BaseState:
        """Chase parent_state pointers to find an instance of the top-level state.

        Args:
            state: The state to start from.

        Returns:
            An instance of the top-level state (self.state).
        """
        while type(state) != self.state and state.parent_state is not None:
            state = state.parent_state
        return state

    async def _get_parent_state(self, token: str) -> BaseState | None:
        """Get the parent state for the state requested in the token.

        Args:
            token: The token to get the state for (_substate_key).

        Returns:
            The parent state for the state requested by the token or None if there is no such parent.
        """
        parent_state = None
        client_token, state_path = _split_substate_key(token)
        parent_state_name = state_path.rpartition(".")[0]
        if parent_state_name:
            # Retrieve the parent state to populate event handlers onto this substate.
            parent_state = await self.get_state(
                token=_substate_key(client_token, parent_state_name),
                top_level=False,
                get_substates=False,
            )
        return parent_state

    async def _populate_substates(
        self,
        token: str,
        state: BaseState,
        all_substates: bool = False,
    ):
        """Fetch and link substates for the given state instance.

        There is no return value; the side-effect is that `state` will have `substates` populated,
        and each substate will have its `parent_state` set to `state`.

        Args:
            token: The token to get the state for.
            state: The state instance to populate substates for.
            all_substates: Whether to fetch all substates or just required substates.
        """
        client_token, _ = _split_substate_key(token)

        if all_substates:
            # All substates are requested.
            fetch_substates = state.get_substates()
        else:
            # Only _potentially_dirty_substates need to be fetched to recalc computed vars.
            fetch_substates = state._potentially_dirty_substates()

        tasks = {}
        # Retrieve the necessary substates from redis.
        for substate_cls in fetch_substates:
            substate_name = substate_cls.get_name()
            tasks[substate_name] = asyncio.create_task(
                self.get_state(
                    token=_substate_key(client_token, substate_cls),
                    top_level=False,
                    get_substates=all_substates,
                    parent_state=state,
                )
            )

        for substate_name, substate_task in tasks.items():
            state.substates[substate_name] = await substate_task

    async def get_state(
        self,
        token: str,
        top_level: bool = True,
        get_substates: bool = True,
        parent_state: BaseState | None = None,
    ) -> BaseState:
        """Get the state for a token.

        Args:
            token: The token to get the state for.
            top_level: If true, return an instance of the top-level state (self.state).
            get_substates: If true, also retrieve substates.
            parent_state: If provided, use this parent_state instead of getting it from redis.

        Returns:
            The state for the token.

        Raises:
            RuntimeError: when the state_cls is not specified in the token
        """
        # Split the actual token from the fully qualified substate name.
        _, state_path = _split_substate_key(token)
        if state_path:
            # Get the State class associated with the given path.
            state_cls = self.state.get_class_substate(state_path)
        else:
            raise RuntimeError(
                "StateManagerRedis requires token to be specified in the form of {token}_{state_full_name}"
            )

        # Fetch the serialized substate from redis.
        redis_state = await self.redis.get(token)

        if redis_state is not None:
            # Deserialize the substate.
            state = dill.loads(redis_state)

            # Populate parent state if missing and requested.
            if parent_state is None:
                parent_state = await self._get_parent_state(token)
            # Set up Bidirectional linkage between this state and its parent.
            if parent_state is not None:
                parent_state.substates[state.get_name()] = state
                state.parent_state = parent_state
            # Populate substates if requested.
            await self._populate_substates(token, state, all_substates=get_substates)

            # To retain compatibility with previous implementation, by default, we return
            # the top-level state by chasing `parent_state` pointers up the tree.
            if top_level:
                return self._get_root_state(state)
            return state

        # TODO: dedupe the following logic with the above block
        # Key didn't exist so we have to create a new instance for this token.
        if parent_state is None:
            parent_state = await self._get_parent_state(token)
        # Instantiate the new state class (but don't persist it yet).
        state = state_cls(
            parent_state=parent_state,
            init_substates=False,
            _reflex_internal_init=True,
        )
        # Set up Bidirectional linkage between this state and its parent.
        if parent_state is not None:
            parent_state.substates[state.get_name()] = state
            state.parent_state = parent_state
        # Populate substates for the newly created state.
        await self._populate_substates(token, state, all_substates=get_substates)
        # To retain compatibility with previous implementation, by default, we return
        # the top-level state by chasing `parent_state` pointers up the tree.
        if top_level:
            return self._get_root_state(state)
        return state

    def _warn_if_too_large(
        self,
        state: BaseState,
        pickle_state_size: int,
    ):
        """Print a warning when the state is too large.

        Args:
            state: The state to check.
            pickle_state_size: The size of the pickled state.
        """
        state_full_name = state.get_full_name()
        if (
            state_full_name not in self._warned_about_state_size
            and pickle_state_size > TOO_LARGE_SERIALIZED_STATE
            and state.substates
        ):
            console.warn(
                f"State {state_full_name} serializes to {pickle_state_size} bytes "
                "which may present performance issues. Consider reducing the size of this state."
            )
            self._warned_about_state_size.add(state_full_name)

    async def set_state(
        self,
        token: str,
        state: BaseState,
        lock_id: bytes | None = None,
    ):
        """Set the state for a token.

        Args:
            token: The token to set the state for.
            state: The state to set.
            lock_id: If provided, the lock_key must be set to this value to set the state.

        Raises:
            LockExpiredError: If lock_id is provided and the lock for the token is not held by that ID.
            RuntimeError: If the state instance doesn't match the state name in the token.
        """
        # Check that we're holding the lock.
        if (
            lock_id is not None
            and await self.redis.get(self._lock_key(token)) != lock_id
        ):
            raise LockExpiredError(
                f"Lock expired for token {token} while processing. Consider increasing "
                f"`app.state_manager.lock_expiration` (currently {self.lock_expiration}) "
                "or use `@rx.background` decorator for long-running tasks."
            )
        client_token, substate_name = _split_substate_key(token)
        # If the substate name on the token doesn't match the instance name, it cannot have a parent.
        if state.parent_state is not None and state.get_full_name() != substate_name:
            raise RuntimeError(
                f"Cannot `set_state` with mismatching token {token} and substate {state.get_full_name()}."
            )

        # Recursively set_state on all known substates.
        tasks = []
        for substate in state.substates.values():
            tasks.append(
                asyncio.create_task(
                    self.set_state(
                        token=_substate_key(client_token, substate),
                        state=substate,
                        lock_id=lock_id,
                    )
                )
            )
        # Persist only the given state (parents or substates are excluded by BaseState.__getstate__).
        if state._get_was_touched():
            pickle_state = dill.dumps(state, byref=True)
            self._warn_if_too_large(state, len(pickle_state))
            await self.redis.set(
                _substate_key(client_token, state),
                pickle_state,
                ex=self.token_expiration,
            )

        # Wait for substates to be persisted.
        for t in tasks:
            await t

    @contextlib.asynccontextmanager
    async def modify_state(self, token: str) -> AsyncIterator[BaseState]:
        """Modify the state for a token while holding exclusive lock.

        Args:
            token: The token to modify the state for.

        Yields:
            The state for the token.
        """
        async with self._lock(token) as lock_id:
            state = await self.get_state(token)
            yield state
            await self.set_state(token, state, lock_id)

    @staticmethod
    def _lock_key(token: str) -> bytes:
        """Get the redis key for a token's lock.

        Args:
            token: The token to get the lock key for.

        Returns:
            The redis lock key for the token.
        """
        # All substates share the same lock domain, so ignore any substate path suffix.
        client_token = _split_substate_key(token)[0]
        return f"{client_token}_lock".encode()

    async def _try_get_lock(self, lock_key: bytes, lock_id: bytes) -> bool | None:
        """Try to get a redis lock for a token.

        Args:
            lock_key: The redis key for the lock.
            lock_id: The ID of the lock.

        Returns:
            True if the lock was obtained.
        """
        return await self.redis.set(
            lock_key,
            lock_id,
            px=self.lock_expiration,
            nx=True,  # only set if it doesn't exist
        )

    async def _wait_lock(self, lock_key: bytes, lock_id: bytes) -> None:
        """Wait for a redis lock to be released via pubsub.

        Coroutine will not return until the lock is obtained.

        Args:
            lock_key: The redis key for the lock.
            lock_id: The ID of the lock.

        Raises:
            ResponseError: when the keyspace config cannot be set.
        """
        state_is_locked = False
        lock_key_channel = f"__keyspace@0__:{lock_key.decode()}"
        # Enable keyspace notifications for the lock key, so we know when it is available.
        try:
            await self.redis.config_set(
                "notify-keyspace-events",
                self._redis_notify_keyspace_events,
            )
        except ResponseError:
            # Some redis servers only allow out-of-band configuration, so ignore errors here.
            ignore_config_error = os.environ.get(
                "REFLEX_IGNORE_REDIS_CONFIG_ERROR",
                None,
            )
            if not ignore_config_error:
                raise
        async with self.redis.pubsub() as pubsub:
            await pubsub.psubscribe(lock_key_channel)
            while not state_is_locked:
                # wait for the lock to be released
                while True:
                    if not await self.redis.exists(lock_key):
                        break  # key was removed, try to get the lock again
                    message = await pubsub.get_message(
                        ignore_subscribe_messages=True,
                        timeout=self.lock_expiration / 1000.0,
                    )
                    if message is None:
                        continue
                    if message["data"] in self._redis_keyspace_lock_release_events:
                        break
                state_is_locked = await self._try_get_lock(lock_key, lock_id)

    @contextlib.asynccontextmanager
    async def _lock(self, token: str):
        """Obtain a redis lock for a token.

        Args:
            token: The token to obtain a lock for.

        Yields:
            The ID of the lock (to be passed to set_state).

        Raises:
            LockExpiredError: If the lock has expired while processing the event.
        """
        lock_key = self._lock_key(token)
        lock_id = uuid.uuid4().hex.encode()

        if not await self._try_get_lock(lock_key, lock_id):
            # Missed the fast-path to get lock, subscribe for lock delete/expire events
            await self._wait_lock(lock_key, lock_id)
        state_is_locked = True

        try:
            yield lock_id
        except LockExpiredError:
            state_is_locked = False
            raise
        finally:
            if state_is_locked:
                # only delete our lock
                await self.redis.delete(lock_key)

    async def close(self):
        """Explicitly close the redis connection and connection_pool.

        It is necessary in testing scenarios to close between asyncio test cases
        to avoid having lingering redis connections associated with event loops
        that will be closed (each test case uses its own event loop).

        Note: Connections will be automatically reopened when needed.
        """
        await self.redis.aclose(close_connection_pool=True)


def get_state_manager() -> StateManager:
    """Get the state manager for the app that is currently running.

    Returns:
        The state manager.
    """
    app = getattr(prerequisites.get_app(), constants.CompileVars.APP)
    return app.state_manager


class ClientStorageBase:
    """Base class for client-side storage."""

    def options(self) -> dict[str, Any]:
        """Get the options for the storage.

        Returns:
            All set options for the storage (not None).
        """
        return {
            format.to_camel_case(k): v for k, v in vars(self).items() if v is not None
        }


class Cookie(ClientStorageBase, str):
    """Represents a state Var that is stored as a cookie in the browser."""

    name: str | None
    path: str
    max_age: int | None
    domain: str | None
    secure: bool | None
    same_site: str

    def __new__(
        cls,
        object: Any = "",
        encoding: str | None = None,
        errors: str | None = None,
        /,
        name: str | None = None,
        path: str = "/",
        max_age: int | None = None,
        domain: str | None = None,
        secure: bool | None = None,
        same_site: str = "lax",
    ):
        """Create a client-side Cookie (str).

        Args:
            object: The initial object.
            encoding: The encoding to use.
            errors: The error handling scheme to use.
            name: The name of the cookie on the client side.
            path: Cookie path. Use / as the path if the cookie should be accessible on all pages.
            max_age: Relative max age of the cookie in seconds from when the client receives it.
            domain: Domain for the cookie (sub.domain.com or .allsubdomains.com).
            secure: Is the cookie only accessible through HTTPS?
            same_site: Whether the cookie is sent with third party requests.
                One of (true|false|none|lax|strict)

        Returns:
            The client-side Cookie object.

        Note: expires (absolute Date) is not supported at this time.
        """
        if encoding or errors:
            inst = super().__new__(cls, object, encoding or "utf-8", errors or "strict")
        else:
            inst = super().__new__(cls, object)
        inst.name = name
        inst.path = path
        inst.max_age = max_age
        inst.domain = domain
        inst.secure = secure
        inst.same_site = same_site
        return inst


class LocalStorage(ClientStorageBase, str):
    """Represents a state Var that is stored in localStorage in the browser."""

    name: str | None
    sync: bool = False

    def __new__(
        cls,
        object: Any = "",
        encoding: str | None = None,
        errors: str | None = None,
        /,
        name: str | None = None,
        sync: bool = False,
    ) -> "LocalStorage":
        """Create a client-side localStorage (str).

        Args:
            object: The initial object.
            encoding: The encoding to use.
            errors: The error handling scheme to use.
            name: The name of the storage key on the client side.
            sync: Whether changes should be propagated to other tabs.

        Returns:
            The client-side localStorage object.
        """
        if encoding or errors:
            inst = super().__new__(cls, object, encoding or "utf-8", errors or "strict")
        else:
            inst = super().__new__(cls, object)
        inst.name = name
        inst.sync = sync
        return inst


class SessionStorage(ClientStorageBase, str):
    """Represents a state Var that is stored in sessionStorage in the browser."""

    name: str | None

    def __new__(
        cls,
        object: Any = "",
        encoding: str | None = None,
        errors: str | None = None,
        /,
        name: str | None = None,
    ) -> "SessionStorage":
        """Create a client-side sessionStorage (str).

        Args:
            object: The initial object.
            encoding: The encoding to use.
            errors: The error handling scheme to use
            name: The name of the storage on the client side

        Returns:
            The client-side sessionStorage object.
        """
        if encoding or errors:
            inst = super().__new__(cls, object, encoding or "utf-8", errors or "strict")
        else:
            inst = super().__new__(cls, object)
        inst.name = name
        return inst


class MutableProxy(wrapt.ObjectProxy):
    """A proxy for a mutable object that tracks changes."""

    # Methods on wrapped objects which should mark the state as dirty.
    __mark_dirty_attrs__ = set(
        [
            "add",
            "append",
            "clear",
            "difference_update",
            "discard",
            "extend",
            "insert",
            "intersection_update",
            "pop",
            "popitem",
            "remove",
            "reverse",
            "setdefault",
            "sort",
            "symmetric_difference_update",
            "update",
        ]
    )
    # Methods on wrapped objects might return mutable objects that should be tracked.
    __wrap_mutable_attrs__ = set(
        [
            "get",
            "setdefault",
        ]
    )

    # These internal attributes on rx.Base should NOT be wrapped in a MutableProxy.
    __never_wrap_base_attrs__ = set(Base.__dict__) - {"set"} | set(
        pydantic.BaseModel.__dict__
    )

    __mutable_types__ = (list, dict, set, Base, DeclarativeBase)

    def __init__(self, wrapped: Any, state: BaseState, field_name: str):
        """Create a proxy for a mutable object that tracks changes.

        Args:
            wrapped: The object to proxy.
            state: The state to mark dirty when the object is changed.
            field_name: The name of the field on the state associated with the
                wrapped object.
        """
        super().__init__(wrapped)
        self._self_state = state
        self._self_field_name = field_name

    def _mark_dirty(
        self,
        wrapped=None,
        instance=None,
        args=tuple(),
        kwargs=None,
    ) -> Any:
        """Mark the state as dirty, then call a wrapped function.

        Intended for use with `FunctionWrapper` from the `wrapt` library.

        Args:
            wrapped: The wrapped function.
            instance: The instance of the wrapped function.
            args: The args for the wrapped function.
            kwargs: The kwargs for the wrapped function.

        Returns:
            The result of the wrapped function.
        """
        self._self_state.dirty_vars.add(self._self_field_name)
        self._self_state._mark_dirty()
        if wrapped is not None:
            return wrapped(*args, **(kwargs or {}))

    def _wrap_recursive(self, value: Any) -> Any:
        """Wrap a value recursively if it is mutable.

        Args:
            value: The value to wrap.

        Returns:
            The wrapped value.
        """
        # Recursively wrap mutable types, but do not re-wrap MutableProxy instances.
        if isinstance(value, self.__mutable_types__) and not isinstance(
            value, MutableProxy
        ):
            return type(self)(
                wrapped=value,
                state=self._self_state,
                field_name=self._self_field_name,
            )
        return value

    def _wrap_recursive_decorator(self, wrapped, instance, args, kwargs) -> Any:
        """Wrap a function that returns a possibly mutable value.

        Intended for use with `FunctionWrapper` from the `wrapt` library.

        Args:
            wrapped: The wrapped function.
            instance: The instance of the wrapped function.
            args: The args for the wrapped function.
            kwargs: The kwargs for the wrapped function.

        Returns:
            The result of the wrapped function (possibly wrapped in a MutableProxy).
        """
        return self._wrap_recursive(wrapped(*args, **kwargs))

    def __getattr__(self, __name: str) -> Any:
        """Get the attribute on the proxied object and return a proxy if mutable.

        Args:
            __name: The name of the attribute.

        Returns:
            The attribute value.
        """
        value = super().__getattr__(__name)

        if callable(value):
            if __name in self.__mark_dirty_attrs__:
                # Wrap special callables, like "append", which should mark state dirty.
                value = wrapt.FunctionWrapper(value, self._mark_dirty)

            if __name in self.__wrap_mutable_attrs__:
                # Wrap methods that may return mutable objects tied to the state.
                value = wrapt.FunctionWrapper(
                    value,
                    self._wrap_recursive_decorator,
                )

            if (
                isinstance(self.__wrapped__, Base)
                and __name not in self.__never_wrap_base_attrs__
                and hasattr(value, "__func__")
            ):
                # Wrap methods called on Base subclasses, which might do _anything_
                return wrapt.FunctionWrapper(
                    functools.partial(value.__func__, self),
                    self._wrap_recursive_decorator,
                )

        if isinstance(value, self.__mutable_types__) and __name not in (
            "__wrapped__",
            "_self_state",
        ):
            # Recursively wrap mutable attribute values retrieved through this proxy.
            return self._wrap_recursive(value)

        return value

    def __getitem__(self, key) -> Any:
        """Get the item on the proxied object and return a proxy if mutable.

        Args:
            key: The key of the item.

        Returns:
            The item value.
        """
        value = super().__getitem__(key)
        # Recursively wrap mutable items retrieved through this proxy.
        return self._wrap_recursive(value)

    def __iter__(self) -> Any:
        """Iterate over the proxied object and return a proxy if mutable.

        Yields:
            Each item value (possibly wrapped in MutableProxy).
        """
        for value in super().__iter__():
            # Recursively wrap mutable items retrieved through this proxy.
            yield self._wrap_recursive(value)

    def __delattr__(self, name):
        """Delete the attribute on the proxied object and mark state dirty.

        Args:
            name: The name of the attribute.
        """
        self._mark_dirty(super().__delattr__, args=(name,))

    def __delitem__(self, key):
        """Delete the item on the proxied object and mark state dirty.

        Args:
            key: The key of the item.
        """
        self._mark_dirty(super().__delitem__, args=(key,))

    def __setitem__(self, key, value):
        """Set the item on the proxied object and mark state dirty.

        Args:
            key: The key of the item.
            value: The value of the item.
        """
        self._mark_dirty(super().__setitem__, args=(key, value))

    def __setattr__(self, name, value):
        """Set the attribute on the proxied object and mark state dirty.

        If the attribute starts with "_self_", then the state is NOT marked
        dirty as these are internal proxy attributes.

        Args:
            name: The name of the attribute.
            value: The value of the attribute.
        """
        if name.startswith("_self_"):
            # Special case attributes of the proxy itself, not applied to the wrapped object.
            super().__setattr__(name, value)
            return
        self._mark_dirty(super().__setattr__, args=(name, value))

    def __copy__(self) -> Any:
        """Return a copy of the proxy.

        Returns:
            A copy of the wrapped object, unconnected to the proxy.
        """
        return copy.copy(self.__wrapped__)

    def __deepcopy__(self, memo=None) -> Any:
        """Return a deepcopy of the proxy.

        Args:
            memo: The memo dict to use for the deepcopy.

        Returns:
            A deepcopy of the wrapped object, unconnected to the proxy.
        """
        return copy.deepcopy(self.__wrapped__, memo=memo)

    def __reduce_ex__(self, protocol_version):
        """Get the state for redis serialization.

        This method is called by cloudpickle to serialize the object.

        It explicitly serializes the wrapped object, stripping off the mutable proxy.

        Args:
            protocol_version: The protocol version.

        Returns:
            Tuple of (wrapped class, empty args, class __getstate__)
        """
        return self.__wrapped__.__reduce_ex__(protocol_version)


@serializer
def serialize_mutable_proxy(mp: MutableProxy) -> SerializedType:
    """Serialize the wrapped value of a MutableProxy.

    Args:
        mp: The MutableProxy to serialize.

    Returns:
        The serialized wrapped object.

    Raises:
        ValueError: when the wrapped object is not serializable.
    """
    value = serialize(mp.__wrapped__)
    if value is None:
        raise ValueError(f"Cannot serialize {type(mp.__wrapped__)}")
    return value


class ImmutableMutableProxy(MutableProxy):
    """A proxy for a mutable object that tracks changes.

    This wrapper comes from StateProxy, and will raise an exception if an attempt is made
    to modify the wrapped object when the StateProxy is immutable.
    """

    def _mark_dirty(
        self,
        wrapped=None,
        instance=None,
        args=tuple(),
        kwargs=None,
    ) -> Any:
        """Raise an exception when an attempt is made to modify the object.

        Intended for use with `FunctionWrapper` from the `wrapt` library.

        Args:
            wrapped: The wrapped function.
            instance: The instance of the wrapped function.
            args: The args for the wrapped function.
            kwargs: The kwargs for the wrapped function.

        Returns:
            The result of the wrapped function.

        Raises:
            ImmutableStateError: if the StateProxy is not mutable.
        """
        if not self._self_state._self_mutable:
            raise ImmutableStateError(
                "Background task StateProxy is immutable outside of a context "
                "manager. Use `async with self` to modify state."
            )
        return super()._mark_dirty(
            wrapped=wrapped, instance=instance, args=args, kwargs=kwargs
        )


def code_uses_state_contexts(javascript_code: str) -> bool:
    """Check if the rendered Javascript uses state contexts.

    Args:
        javascript_code: The Javascript code to check.

    Returns:
        True if the code attempts to access a member of StateContexts.
    """
    return bool("useContext(StateContexts" in javascript_code)


def reload_state_module(
    module: str,
    state: Type[BaseState] = State,
) -> None:
    """Reset rx.State subclasses to avoid conflict when reloading.

    Args:
        module: The module to reload.
        state: Recursive argument for the state class to reload.

    """
    for subclass in tuple(state.class_subclasses):
        reload_state_module(module=module, state=subclass)
        if subclass.__module__ == module and module is not None:
            state.class_subclasses.remove(subclass)
            state._always_dirty_substates.discard(subclass.get_name())
    state._init_var_dependency_dicts()
    state.get_class_substate.cache_clear()<|MERGE_RESOLUTION|>--- conflicted
+++ resolved
@@ -44,7 +44,6 @@
 
 from reflex import constants
 from reflex.base import Base
-from reflex.config import get_config
 from reflex.event import (
     BACKGROUND_TASK_MARKER,
     Event,
@@ -1540,33 +1539,6 @@
 
         # If an error occurs, throw a window alert.
         except Exception as ex:
-<<<<<<< HEAD
-
-            def error_handler(ex: Exception):
-                from reflex.components.sonner.toast import Toaster, toast
-
-                error_message = (
-                    [f"{type(ex).__name__}: {ex}.", "See logs for details."]
-                    if get_config().debug is True
-                    else ["Contact the website administrator."]
-                )
-                if Toaster.is_used:
-                    return toast(
-                        level="error",
-                        title="An error occurred.",
-                        description="<br/>".join(error_message),
-                        position="top-center",
-                        style={"width": "500px"},
-                    )
-                else:
-                    error_message.insert(0, "An error occurred.")
-                    return window_alert("\n".join(error_message))
-
-            error = traceback.format_exc()
-            print(error)
-            telemetry.send_error(ex, context="backend")
-            yield state._as_state_update(handler, error_handler(ex), final=True)
-=======
             telemetry.send_error(ex, context="backend")
 
             app_instance = getattr(prerequisites.get_app(), constants.CompileVars.APP)
@@ -1578,7 +1550,6 @@
                 event_specs,
                 final=True,
             )
->>>>>>> 94c4c2f2
 
     def _mark_dirty_computed_vars(self) -> None:
         """Mark ComputedVars that need to be recalculated based on dirty_vars."""
