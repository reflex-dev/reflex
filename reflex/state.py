--- conflicted
+++ resolved
@@ -1452,59 +1452,8 @@
         return self.substates[path[0]].get_substate(path[1:])
 
     @classmethod
-<<<<<<< HEAD
     def _get_potentially_dirty_states(cls) -> set[type[BaseState]]:
         """Get substates which may have dirty vars due to dependencies.
-=======
-    def _get_common_ancestor(cls, other: Type[BaseState]) -> str:
-        """Find the name of the nearest common ancestor shared by this and the other state.
-
-        Args:
-            other: The other state.
-
-        Returns:
-            Full name of the nearest common ancestor.
-        """
-        common_ancestor_parts = []
-        for part1, part2 in zip(
-            cls.get_full_name().split("."),
-            other.get_full_name().split("."),
-            strict=True,
-        ):
-            if part1 != part2:
-                break
-            common_ancestor_parts.append(part1)
-        return ".".join(common_ancestor_parts)
-
-    @classmethod
-    def _determine_missing_parent_states(
-        cls, target_state_cls: Type[BaseState]
-    ) -> tuple[str, list[str]]:
-        """Determine the missing parent states between the target_state_cls and common ancestor of this state.
-
-        Args:
-            target_state_cls: The class of the state to find missing parent states for.
-
-        Returns:
-            The name of the common ancestor and the list of missing parent states.
-        """
-        common_ancestor_name = cls._get_common_ancestor(target_state_cls)
-        common_ancestor_parts = common_ancestor_name.split(".")
-        target_state_parts = tuple(target_state_cls.get_full_name().split("."))
-        relative_target_state_parts = target_state_parts[len(common_ancestor_parts) :]
-
-        # Determine which parent states to fetch from the common ancestor down to the target_state_cls.
-        fetch_parent_states = [common_ancestor_name]
-        for relative_parent_state_name in relative_target_state_parts:
-            fetch_parent_states.append(
-                ".".join((fetch_parent_states[-1], relative_parent_state_name))
-            )
-
-        return common_ancestor_name, fetch_parent_states[1:-1]
-
-    def _get_parent_states(self) -> list[tuple[str, BaseState]]:
-        """Get all parent state instances up to the root of the state tree.
->>>>>>> 1e8e82ec
 
         Returns:
             The set of potentially dirty substate classes.
@@ -3393,6 +3342,7 @@
         for state_cls, redis_state in zip(
             required_state_classes,
             await redis_pipeline.execute(),
+            strict=False,
         ):
             state = None
 
