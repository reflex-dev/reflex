"""Define the reflex state specification."""

from __future__ import annotations

import asyncio
import contextlib
import copy
import dataclasses
import functools
import inspect
import json
import pickle
import sys
import time
import typing
import uuid
from abc import ABC, abstractmethod
from collections import defaultdict
from hashlib import md5
from io import BytesIO
from pathlib import Path
from types import FunctionType, MethodType
from typing import (
    TYPE_CHECKING,
    Any,
    AsyncIterator,
    BinaryIO,
    Callable,
    ClassVar,
    Dict,
    List,
    Optional,
    Sequence,
    Set,
    Tuple,
    Type,
    TypeVar,
    Union,
    cast,
    get_args,
    get_type_hints,
)

from redis.asyncio.client import PubSub
from sqlalchemy.orm import DeclarativeBase
from typing_extensions import Self

from reflex import event
from reflex.config import PerformanceMode, get_config
from reflex.istate.data import RouterData
from reflex.istate.storage import ClientStorageBase
from reflex.model import Model
from reflex.vars.base import (
    ComputedVar,
    DynamicRouteVar,
    Var,
    computed_var,
    dispatch,
    get_unique_variable_name,
    is_computed_var,
)

try:
    import pydantic.v1 as pydantic
except ModuleNotFoundError:
    import pydantic

from pydantic import BaseModel as BaseModelV2

try:
    from pydantic.v1 import BaseModel as BaseModelV1
except ModuleNotFoundError:
    BaseModelV1 = BaseModelV2

try:
    from pydantic.v1 import validator
except ModuleNotFoundError:
    from pydantic import validator

import wrapt
from redis.asyncio import Redis
from redis.exceptions import ResponseError

import reflex.istate.dynamic
from reflex import constants
from reflex.base import Base
from reflex.config import environment
from reflex.event import (
    BACKGROUND_TASK_MARKER,
    Event,
    EventHandler,
    EventSpec,
    fix_events,
)
from reflex.utils import console, format, path_ops, prerequisites, types
from reflex.utils.exceptions import (
    ComputedVarShadowsBaseVars,
    ComputedVarShadowsStateVar,
    DynamicComponentInvalidSignature,
    DynamicRouteArgShadowsStateVar,
    EventHandlerShadowsBuiltInStateMethod,
    ImmutableStateError,
    InvalidLockWarningThresholdError,
    InvalidStateManagerMode,
    LockExpiredError,
    ReflexRuntimeError,
    SetUndefinedStateVarError,
    StateSchemaMismatchError,
    StateSerializationError,
    StateTooLargeError,
    UnretrievableVarValueError,
)
from reflex.utils.exec import is_testing_env
from reflex.utils.serializers import serializer
from reflex.utils.types import (
    _isinstance,
    get_origin,
    is_optional,
    is_union,
    override,
    value_inside_optional,
)
from reflex.vars import VarData

if TYPE_CHECKING:
    from reflex.components.component import Component


Delta = Dict[str, Any]
var = computed_var


if environment.REFLEX_PERF_MODE.get() != PerformanceMode.OFF:
    # If the state is this large, it's considered a performance issue.
    TOO_LARGE_SERIALIZED_STATE = environment.REFLEX_STATE_SIZE_LIMIT.get() * 1024
    # Only warn about each state class size once.
    _WARNED_ABOUT_STATE_SIZE: Set[str] = set()

# Errors caught during pickling of state
HANDLED_PICKLE_ERRORS = (
    pickle.PicklingError,
    AttributeError,
    IndexError,
    TypeError,
    ValueError,
)

<<<<<<< HEAD
STATE_NOT_COMPRESSED = b"\x01"
STATE_COMPRESSED = b"\x02"
STATE_CHUNK_SIZE = 1024
=======
# For BaseState.get_var_value
VAR_TYPE = TypeVar("VAR_TYPE")
>>>>>>> 1e7a37bc


def _no_chain_background_task(
    state_cls: Type["BaseState"], name: str, fn: Callable
) -> Callable:
    """Protect against directly chaining a background task from another event handler.

    Args:
        state_cls: The state class that the event handler is in.
        name: The name of the background task.
        fn: The background task coroutine function / generator.

    Returns:
        A compatible coroutine function / generator that raises a runtime error.

    Raises:
        TypeError: If the background task is not async.
    """
    call = f"{state_cls.__name__}.{name}"
    message = (
        f"Cannot directly call background task {name!r}, use "
        f"`yield {call}` or `return {call}` instead."
    )
    if inspect.iscoroutinefunction(fn):

        async def _no_chain_background_task_co(*args, **kwargs):
            raise RuntimeError(message)

        return _no_chain_background_task_co
    if inspect.isasyncgenfunction(fn):

        async def _no_chain_background_task_gen(*args, **kwargs):
            yield
            raise RuntimeError(message)

        return _no_chain_background_task_gen

    raise TypeError(f"{fn} is marked as a background task, but is not async.")


def _substate_key(
    token: str,
    state_cls_or_name: BaseState | Type[BaseState] | str | Sequence[str],
) -> str:
    """Get the substate key.

    Args:
        token: The token of the state.
        state_cls_or_name: The state class/instance or name or sequence of name parts.

    Returns:
        The substate key.
    """
    if isinstance(state_cls_or_name, BaseState) or (
        isinstance(state_cls_or_name, type) and issubclass(state_cls_or_name, BaseState)
    ):
        state_cls_or_name = state_cls_or_name.get_full_name()
    elif isinstance(state_cls_or_name, (list, tuple)):
        state_cls_or_name = ".".join(state_cls_or_name)
    return f"{token}_{state_cls_or_name}"


def _split_substate_key(substate_key: str) -> tuple[str, str]:
    """Split the substate key into token and state name.

    Args:
        substate_key: The substate key.

    Returns:
        Tuple of token and state name.
    """
    token, _, state_name = substate_key.partition("_")
    return token, state_name


@dataclasses.dataclass(frozen=True, init=False)
class EventHandlerSetVar(EventHandler):
    """A special event handler to wrap setvar functionality."""

    state_cls: Type[BaseState] = dataclasses.field(init=False)

    def __init__(self, state_cls: Type[BaseState]):
        """Initialize the EventHandlerSetVar.

        Args:
            state_cls: The state class that vars will be set on.
        """
        super().__init__(
            fn=type(self).setvar,
            state_full_name=state_cls.get_full_name(),
        )
        object.__setattr__(self, "state_cls", state_cls)

    def setvar(self, var_name: str, value: Any):
        """Set the state variable to the value of the event.

        Note: `self` here will be an instance of the state, not EventHandlerSetVar.

        Args:
            var_name: The name of the variable to set.
            value: The value to set the variable to.
        """
        getattr(self, constants.SETTER_PREFIX + var_name)(value)

    def __call__(self, *args: Any) -> EventSpec:
        """Performs pre-checks and munging on the provided args that will become an EventSpec.

        Args:
            *args: The event args.

        Returns:
            The (partial) EventSpec that will be used to create the event to setvar.

        Raises:
            AttributeError: If the given Var name does not exist on the state.
            EventHandlerValueError: If the given Var name is not a str
            NotImplementedError: If the setter for the given Var is async
        """
        from reflex.utils.exceptions import EventHandlerValueError

        if args:
            if not isinstance(args[0], str):
                raise EventHandlerValueError(
                    f"Var name must be passed as a string, got {args[0]!r}"
                )

            handler = getattr(self.state_cls, constants.SETTER_PREFIX + args[0], None)

            # Check that the requested Var setter exists on the State at compile time.
            if handler is None:
                raise AttributeError(
                    f"Variable `{args[0]}` cannot be set on `{self.state_cls.get_full_name()}`"
                )

            if asyncio.iscoroutinefunction(handler.fn):
                raise NotImplementedError(
                    f"Setter for {args[0]} is async, which is not supported."
                )

        return super().__call__(*args)


if TYPE_CHECKING:
    from pydantic.v1.fields import ModelField


def _unwrap_field_type(type_: Type) -> Type:
    """Unwrap rx.Field type annotations.

    Args:
        type_: The type to unwrap.

    Returns:
        The unwrapped type.
    """
    from reflex.vars import Field

    if get_origin(type_) is Field:
        return get_args(type_)[0]
    return type_


def get_var_for_field(cls: Type[BaseState], f: ModelField):
    """Get a Var instance for a Pydantic field.

    Args:
        cls: The state class.
        f: The Pydantic field.

    Returns:
        The Var instance.
    """
    field_name = format.format_state_name(cls.get_full_name()) + "." + f.name

    return dispatch(
        field_name=field_name,
        var_data=VarData.from_state(cls, f.name),
        result_var_type=_unwrap_field_type(f.outer_type_),
    )


class BaseState(Base, ABC, extra=pydantic.Extra.allow):
    """The state of the app."""

    # A map from the var name to the var.
    vars: ClassVar[Dict[str, Var]] = {}

    # The base vars of the class.
    base_vars: ClassVar[Dict[str, Var]] = {}

    # The computed vars of the class.
    computed_vars: ClassVar[Dict[str, ComputedVar]] = {}

    # Vars inherited by the parent state.
    inherited_vars: ClassVar[Dict[str, Var]] = {}

    # Backend base vars that are never sent to the client.
    backend_vars: ClassVar[Dict[str, Any]] = {}

    # Backend base vars inherited
    inherited_backend_vars: ClassVar[Dict[str, Any]] = {}

    # The event handlers.
    event_handlers: ClassVar[Dict[str, EventHandler]] = {}

    # A set of subclassses of this class.
    class_subclasses: ClassVar[Set[Type[BaseState]]] = set()

    # Mapping of var name to set of computed variables that depend on it
    _computed_var_dependencies: ClassVar[Dict[str, Set[str]]] = {}

    # Mapping of var name to set of substates that depend on it
    _substate_var_dependencies: ClassVar[Dict[str, Set[str]]] = {}

    # Set of vars which always need to be recomputed
    _always_dirty_computed_vars: ClassVar[Set[str]] = set()

    # Set of substates which always need to be recomputed
    _always_dirty_substates: ClassVar[Set[str]] = set()

    # The parent state.
    parent_state: Optional[BaseState] = None

    # The substates of the state.
    substates: Dict[str, BaseState] = {}

    # The set of dirty vars.
    dirty_vars: Set[str] = set()

    # The set of dirty substates.
    dirty_substates: Set[str] = set()

    # The routing path that triggered the state
    router_data: Dict[str, Any] = {}

    # Per-instance copy of backend base variable values
    _backend_vars: Dict[str, Any] = {}

    # The router data for the current page
    router: RouterData = RouterData()

    # Whether the state has ever been touched since instantiation.
    _was_touched: bool = False

    # Whether this state class is a mixin and should not be instantiated.
    _mixin: ClassVar[bool] = False

    # A special event handler for setting base vars.
    setvar: ClassVar[EventHandler]

    def __init__(
        self,
        parent_state: BaseState | None = None,
        init_substates: bool = True,
        _reflex_internal_init: bool = False,
        **kwargs,
    ):
        """Initialize the state.

        DO NOT INSTANTIATE STATE CLASSES DIRECTLY! Use StateManager.get_state() instead.

        Args:
            parent_state: The parent state.
            init_substates: Whether to initialize the substates in this instance.
            _reflex_internal_init: A flag to indicate that the state is being initialized by the framework.
            **kwargs: The kwargs to set as attributes on the state.

        Raises:
            ReflexRuntimeError: If the state is instantiated directly by end user.
        """
        from reflex.utils.exceptions import ReflexRuntimeError

        if not _reflex_internal_init and not is_testing_env():
            raise ReflexRuntimeError(
                "State classes should not be instantiated directly in a Reflex app. "
                "See https://reflex.dev/docs/state/ for further information."
            )
        if type(self)._mixin:
            raise ReflexRuntimeError(
                f"{type(self).__name__} is a state mixin and cannot be instantiated directly."
            )
        kwargs["parent_state"] = parent_state
        super().__init__()
        for name, value in kwargs.items():
            setattr(self, name, value)

        # Setup the substates (for memory state manager only).
        if init_substates:
            for substate in self.get_substates():
                self.substates[substate.get_name()] = substate(
                    parent_state=self,
                    _reflex_internal_init=True,
                )

        # Create a fresh copy of the backend variables for this instance
        self._backend_vars = copy.deepcopy(self.backend_vars)

    def __repr__(self) -> str:
        """Get the string representation of the state.

        Returns:
            The string representation of the state.
        """
        return f"{type(self).__name__}({self.dict()})"

    @classmethod
    def _get_computed_vars(cls) -> list[ComputedVar]:
        """Helper function to get all computed vars of a instance.

        Returns:
            A list of computed vars.
        """
        return [
            v
            for mixin in [*cls._mixins(), cls]
            for name, v in mixin.__dict__.items()
            if is_computed_var(v) and name not in cls.inherited_vars
        ]

    @classmethod
    def _validate_module_name(cls) -> None:
        """Check if the module name is valid.

        Reflex uses ___ as state name module separator.

        Raises:
            NameError: If the module name is invalid.
        """
        if "___" in cls.__module__:
            raise NameError(
                "The module name of a State class cannot contain '___'. "
                "Please rename the module."
            )

    @classmethod
    def __init_subclass__(cls, mixin: bool = False, **kwargs):
        """Do some magic for the subclass initialization.

        Args:
            mixin: Whether the subclass is a mixin and should not be initialized.
            **kwargs: The kwargs to pass to the pydantic init_subclass method.

        Raises:
            StateValueError: If a substate class shadows another.
        """
        from reflex.utils.exceptions import StateValueError

        super().__init_subclass__(**kwargs)

        cls._mixin = mixin
        if mixin:
            return

        # Handle locally-defined states for pickling.
        if "<locals>" in cls.__qualname__:
            cls._handle_local_def()

        # Validate the module name.
        cls._validate_module_name()

        # Event handlers should not shadow builtin state methods.
        cls._check_overridden_methods()

        # Computed vars should not shadow builtin state props.
        cls._check_overridden_basevars()

        # Reset subclass tracking for this class.
        cls.class_subclasses = set()

        # Reset dirty substate tracking for this class.
        cls._always_dirty_substates = set()

        # Get the parent vars.
        parent_state = cls.get_parent_state()
        if parent_state is not None:
            cls.inherited_vars = parent_state.vars
            cls.inherited_backend_vars = parent_state.backend_vars

            # Check if another substate class with the same name has already been defined.
            if cls.get_name() in {c.get_name() for c in parent_state.class_subclasses}:
                # This should not happen, since we have added module prefix to state names in #3214
                raise StateValueError(
                    f"The substate class '{cls.get_name()}' has been defined multiple times. "
                    "Shadowing substate classes is not allowed."
                )
            # Track this new subclass in the parent state's subclasses set.
            parent_state.class_subclasses.add(cls)

        # Get computed vars.
        computed_vars = cls._get_computed_vars()
        cls._check_overridden_computed_vars()

        new_backend_vars = {
            name: value
            for name, value in cls.__dict__.items()
            if types.is_backend_base_variable(name, cls)
        }
        # Add annotated backend vars that may not have a default value.
        new_backend_vars.update(
            {
                name: cls._get_var_default(name, annotation_value)
                for name, annotation_value in cls._get_type_hints().items()
                if name not in new_backend_vars
                and types.is_backend_base_variable(name, cls)
            }
        )

        cls.backend_vars = {
            **cls.inherited_backend_vars,
            **new_backend_vars,
        }

        # Set the base and computed vars.
        cls.base_vars = {
            f.name: get_var_for_field(cls, f)
            for f in cls.get_fields().values()
            if f.name not in cls.get_skip_vars()
        }
        cls.computed_vars = {
            v._js_expr: v._replace(merge_var_data=VarData.from_state(cls))
            for v in computed_vars
        }
        cls.vars = {
            **cls.inherited_vars,
            **cls.base_vars,
            **cls.computed_vars,
        }
        cls.event_handlers = {}

        # Setup the base vars at the class level.
        for prop in cls.base_vars.values():
            cls._init_var(prop)

        # Set up the event handlers.
        events = {
            name: fn
            for name, fn in cls.__dict__.items()
            if cls._item_is_event_handler(name, fn)
        }

        for mixin in cls._mixins():
            for name, value in mixin.__dict__.items():
                if name in cls.inherited_vars:
                    continue
                if is_computed_var(value):
                    fget = cls._copy_fn(value.fget)
                    newcv = value._replace(fget=fget, _var_data=VarData.from_state(cls))
                    # cleanup refs to mixin cls in var_data
                    setattr(cls, name, newcv)
                    cls.computed_vars[newcv._js_expr] = newcv
                    cls.vars[newcv._js_expr] = newcv
                    continue
                if types.is_backend_base_variable(name, mixin):
                    cls.backend_vars[name] = copy.deepcopy(value)
                    continue
                if events.get(name) is not None:
                    continue
                if not cls._item_is_event_handler(name, value):
                    continue
                if parent_state is not None and parent_state.event_handlers.get(name):
                    continue
                value = cls._copy_fn(value)
                value.__qualname__ = f"{cls.__name__}.{name}"
                events[name] = value

        # Create the setvar event handler for this state
        cls._create_setvar()

        for name, fn in events.items():
            handler = cls._create_event_handler(fn)
            cls.event_handlers[name] = handler
            setattr(cls, name, handler)

        # Initialize per-class var dependency tracking.
        cls._computed_var_dependencies = defaultdict(set)
        cls._substate_var_dependencies = defaultdict(set)
        cls._init_var_dependency_dicts()

    @staticmethod
    def _copy_fn(fn: Callable) -> Callable:
        """Copy a function. Used to copy ComputedVars and EventHandlers from mixins.

        Args:
            fn: The function to copy.

        Returns:
            The copied function.
        """
        newfn = FunctionType(
            fn.__code__,
            fn.__globals__,
            name=fn.__name__,
            argdefs=fn.__defaults__,
            closure=fn.__closure__,
        )
        newfn.__annotations__ = fn.__annotations__
        if mark := getattr(fn, BACKGROUND_TASK_MARKER, None):
            setattr(newfn, BACKGROUND_TASK_MARKER, mark)
        return newfn

    @staticmethod
    def _item_is_event_handler(name: str, value: Any) -> bool:
        """Check if the item is an event handler.

        Args:
            name: The name of the item.
            value: The value of the item.

        Returns:
            Whether the item is an event handler.
        """
        return (
            not name.startswith("_")
            and isinstance(value, Callable)
            and not isinstance(value, EventHandler)
            and hasattr(value, "__code__")
        )

    @classmethod
    def _evaluate(
        cls, f: Callable[[Self], Any], of_type: Union[type, None] = None
    ) -> Var:
        """Evaluate a function to a ComputedVar. Experimental.

        Args:
            f: The function to evaluate.
            of_type: The type of the ComputedVar. Defaults to Component.

        Returns:
            The ComputedVar.
        """
        console.warn(
            "The _evaluate method is experimental and may be removed in future versions."
        )
        from reflex.components.component import Component

        of_type = of_type or Component

        unique_var_name = get_unique_variable_name()

        @computed_var(_js_expr=unique_var_name, return_type=of_type)
        def computed_var_func(state: Self):
            result = f(state)

            if not _isinstance(result, of_type):
                console.warn(
                    f"Inline ComputedVar {f} expected type {of_type}, got {type(result)}. "
                    "You can specify expected type with `of_type` argument."
                )

            return result

        setattr(cls, unique_var_name, computed_var_func)
        cls.computed_vars[unique_var_name] = computed_var_func
        cls.vars[unique_var_name] = computed_var_func
        cls._update_substate_inherited_vars({unique_var_name: computed_var_func})
        cls._always_dirty_computed_vars.add(unique_var_name)

        return getattr(cls, unique_var_name)

    @classmethod
    def _mixins(cls) -> List[Type]:
        """Get the mixin classes of the state.

        Returns:
            The mixin classes of the state.
        """
        return [
            mixin
            for mixin in cls.__mro__
            if (
                mixin not in [pydantic.BaseModel, Base, cls]
                and issubclass(mixin, BaseState)
                and mixin._mixin is True
            )
        ]

    @classmethod
    def _handle_local_def(cls):
        """Handle locally-defined states for pickling."""
        known_names = dir(reflex.istate.dynamic)
        proposed_name = cls.__name__
        for ix in range(len(known_names)):
            if proposed_name not in known_names:
                break
            proposed_name = f"{cls.__name__}_{ix}"
        setattr(reflex.istate.dynamic, proposed_name, cls)
        cls.__original_name__ = cls.__name__
        cls.__original_module__ = cls.__module__
        cls.__name__ = cls.__qualname__ = proposed_name
        cls.__module__ = reflex.istate.dynamic.__name__

    @classmethod
    def _get_type_hints(cls) -> dict[str, Any]:
        """Get the type hints for this class.

        If the class is dynamic, evaluate the type hints with the original
        module in the local namespace.

        Returns:
            The type hints dict.
        """
        original_module = getattr(cls, "__original_module__", None)
        if original_module is not None:
            localns = sys.modules[original_module].__dict__
        else:
            localns = None

        return get_type_hints(cls, localns=localns)

    @classmethod
    def _init_var_dependency_dicts(cls):
        """Initialize the var dependency tracking dicts.

        Allows the state to know which vars each ComputedVar depends on and
        whether a ComputedVar depends on a var in its parent state.

        Additional updates tracking dicts for vars and substates that always
        need to be recomputed.
        """
        inherited_vars = set(cls.inherited_vars).union(
            set(cls.inherited_backend_vars),
        )
        for cvar_name, cvar in cls.computed_vars.items():
            # Add the dependencies.
            for var in cvar._deps(objclass=cls):
                cls._computed_var_dependencies[var].add(cvar_name)
                if var in inherited_vars:
                    # track that this substate depends on its parent for this var
                    state_name = cls.get_name()
                    parent_state = cls.get_parent_state()
                    while parent_state is not None and var in {
                        **parent_state.vars,
                        **parent_state.backend_vars,
                    }:
                        parent_state._substate_var_dependencies[var].add(state_name)
                        state_name, parent_state = (
                            parent_state.get_name(),
                            parent_state.get_parent_state(),
                        )

        # ComputedVar with cache=False always need to be recomputed
        cls._always_dirty_computed_vars = {
            cvar_name
            for cvar_name, cvar in cls.computed_vars.items()
            if not cvar._cache
        }

        # Any substate containing a ComputedVar with cache=False always needs to be recomputed
        if cls._always_dirty_computed_vars:
            # Tell parent classes that this substate has always dirty computed vars
            state_name = cls.get_name()
            parent_state = cls.get_parent_state()
            while parent_state is not None:
                parent_state._always_dirty_substates.add(state_name)
                state_name, parent_state = (
                    parent_state.get_name(),
                    parent_state.get_parent_state(),
                )

        # Reset cached schema value
        cls._to_schema.cache_clear()

    @classmethod
    def _check_overridden_methods(cls):
        """Check for shadow methods and raise error if any.

        Raises:
            EventHandlerShadowsBuiltInStateMethod: When an event handler shadows an inbuilt state method.
        """
        overridden_methods = set()
        state_base_functions = cls._get_base_functions()
        for name, method in inspect.getmembers(cls, inspect.isfunction):
            # Check if the method is overridden and not a dunder method
            if (
                not name.startswith("__")
                and method.__name__ in state_base_functions
                and state_base_functions[method.__name__] != method
            ):
                overridden_methods.add(method.__name__)

        for method_name in overridden_methods:
            raise EventHandlerShadowsBuiltInStateMethod(
                f"The event handler name `{method_name}` shadows a builtin State method; use a different name instead"
            )

    @classmethod
    def _check_overridden_basevars(cls):
        """Check for shadow base vars and raise error if any.

        Raises:
            ComputedVarShadowsBaseVars: When a computed var shadows a base var.
        """
        for computed_var_ in cls._get_computed_vars():
            if computed_var_._js_expr in cls.__annotations__:
                raise ComputedVarShadowsBaseVars(
                    f"The computed var name `{computed_var_._js_expr}` shadows a base var in {cls.__module__}.{cls.__name__}; use a different name instead"
                )

    @classmethod
    def _check_overridden_computed_vars(cls) -> None:
        """Check for shadow computed vars and raise error if any.

        Raises:
            ComputedVarShadowsStateVar: When a computed var shadows another.
        """
        for name, cv in cls.__dict__.items():
            if not is_computed_var(cv):
                continue
            name = cv._js_expr
            if name in cls.inherited_vars or name in cls.inherited_backend_vars:
                raise ComputedVarShadowsStateVar(
                    f"The computed var name `{cv._js_expr}` shadows a var in {cls.__module__}.{cls.__name__}; use a different name instead"
                )

    @classmethod
    def get_skip_vars(cls) -> set[str]:
        """Get the vars to skip when serializing.

        Returns:
            The vars to skip when serializing.
        """
        return (
            set(cls.inherited_vars)
            | {
                "parent_state",
                "substates",
                "dirty_vars",
                "dirty_substates",
                "router_data",
            }
            | types.RESERVED_BACKEND_VAR_NAMES
        )

    @classmethod
    @functools.lru_cache()
    def get_parent_state(cls) -> Type[BaseState] | None:
        """Get the parent state.

        Raises:
            ValueError: If more than one parent state is found.

        Returns:
            The parent state.
        """
        parent_states = [
            base
            for base in cls.__bases__
            if issubclass(base, BaseState) and base is not BaseState and not base._mixin
        ]
        if len(parent_states) >= 2:
            raise ValueError(f"Only one parent state is allowed {parent_states}.")
        return parent_states[0] if len(parent_states) == 1 else None  # type: ignore

    @classmethod
    def get_substates(cls) -> set[Type[BaseState]]:
        """Get the substates of the state.

        Returns:
            The substates of the state.
        """
        return cls.class_subclasses

    @classmethod
    @functools.lru_cache()
    def get_name(cls) -> str:
        """Get the name of the state.

        Returns:
            The name of the state.
        """
        module = cls.__module__.replace(".", "___")
        return format.to_snake_case(f"{module}___{cls.__name__}")

    @classmethod
    @functools.lru_cache()
    def get_full_name(cls) -> str:
        """Get the full name of the state.

        Returns:
            The full name of the state.
        """
        name = cls.get_name()
        parent_state = cls.get_parent_state()
        if parent_state is not None:
            name = ".".join((parent_state.get_full_name(), name))
        return name

    @classmethod
    @functools.lru_cache()
    def get_class_substate(cls, path: Sequence[str] | str) -> Type[BaseState]:
        """Get the class substate.

        Args:
            path: The path to the substate.

        Returns:
            The class substate.

        Raises:
            ValueError: If the substate is not found.
        """
        if isinstance(path, str):
            path = tuple(path.split("."))

        if len(path) == 0:
            return cls
        if path[0] == cls.get_name():
            if len(path) == 1:
                return cls
            path = path[1:]
        for substate in cls.get_substates():
            if path[0] == substate.get_name():
                return substate.get_class_substate(path[1:])
        raise ValueError(f"Invalid path: {path}")

    @classmethod
    def get_class_var(cls, path: Sequence[str]) -> Any:
        """Get the class var.

        Args:
            path: The path to the var.

        Returns:
            The class var.

        Raises:
            ValueError: If the path is invalid.
        """
        path, name = path[:-1], path[-1]
        substate = cls.get_class_substate(tuple(path))
        if not hasattr(substate, name):
            raise ValueError(f"Invalid path: {path}")
        return getattr(substate, name)

    @classmethod
    def _init_var(cls, prop: Var):
        """Initialize a variable.

        Args:
            prop: The variable to initialize

        Raises:
            VarTypeError: if the variable has an incorrect type
        """
        from reflex.utils.exceptions import VarTypeError

        if not types.is_valid_var_type(prop._var_type):
            raise VarTypeError(
                "State vars must be primitive Python types, "
                "Plotly figures, Pandas dataframes, "
                "or subclasses of rx.Base. "
                f'Found var "{prop._js_expr}" with type {prop._var_type}.'
            )
        cls._set_var(prop)
        cls._create_setter(prop)
        cls._set_default_value(prop)

    @classmethod
    def add_var(cls, name: str, type_: Any, default_value: Any = None):
        """Add dynamically a variable to the State.

        The variable added this way can be used in the same way as a variable
        defined statically in the model.

        Args:
            name: The name of the variable
            type_: The type of the variable
            default_value: The default value of the variable

        Raises:
            NameError: if a variable of this name already exists
        """
        if name in cls.__fields__:
            raise NameError(
                f"The variable '{name}' already exist. Use a different name"
            )

        # create the variable based on name and type
        var = Var(
            _js_expr=format.format_state_name(cls.get_full_name()) + "." + name,
            _var_type=type_,
            _var_data=VarData.from_state(cls, name),
        ).guess_type()

        # add the pydantic field dynamically (must be done before _init_var)
        cls.add_field(var, default_value)

        cls._init_var(var)

        # update the internal dicts so the new variable is correctly handled
        cls.base_vars.update({name: var})
        cls.vars.update({name: var})

        # let substates know about the new variable
        for substate_class in cls.class_subclasses:
            substate_class.vars.setdefault(name, var)

        # Reinitialize dependency tracking dicts.
        cls._init_var_dependency_dicts()

    @classmethod
    def _set_var(cls, prop: Var):
        """Set the var as a class member.

        Args:
            prop: The var instance to set.
        """
        setattr(cls, prop._var_field_name, prop)

    @classmethod
    def _create_event_handler(cls, fn):
        """Create an event handler for the given function.

        Args:
            fn: The function to create an event handler for.

        Returns:
            The event handler.
        """
        return EventHandler(fn=fn, state_full_name=cls.get_full_name())

    @classmethod
    def _create_setvar(cls):
        """Create the setvar method for the state."""
        cls.setvar = cls.event_handlers["setvar"] = EventHandlerSetVar(state_cls=cls)

    @classmethod
    def _create_setter(cls, prop: Var):
        """Create a setter for the var.

        Args:
            prop: The var to create a setter for.
        """
        setter_name = prop._get_setter_name(include_state=False)
        if setter_name not in cls.__dict__:
            event_handler = cls._create_event_handler(prop._get_setter())
            cls.event_handlers[setter_name] = event_handler
            setattr(cls, setter_name, event_handler)

    @classmethod
    def _set_default_value(cls, prop: Var):
        """Set the default value for the var.

        Args:
            prop: The var to set the default value for.
        """
        # Get the pydantic field for the var.
        field = cls.get_fields()[prop._var_field_name]
        if field.required:
            default_value = prop._get_default_value()
            if default_value is not None:
                field.required = False
                field.default = default_value
        if (
            not field.required
            and field.default is None
            and field.default_factory is None
            and not types.is_optional(prop._var_type)
        ):
            # Ensure frontend uses null coalescing when accessing.
            object.__setattr__(prop, "_var_type", Optional[prop._var_type])

    @classmethod
    def _get_var_default(cls, name: str, annotation_value: Any) -> Any:
        """Get the default value of a (backend) var.

        Args:
            name: The name of the var.
            annotation_value: The annotation value of the var.

        Returns:
            The default value of the var or None.
        """
        try:
            return getattr(cls, name)
        except AttributeError:
            try:
                return Var("", _var_type=annotation_value)._get_default_value()
            except TypeError:
                pass
        return None

    @staticmethod
    def _get_base_functions() -> dict[str, FunctionType]:
        """Get all functions of the state class excluding dunder methods.

        Returns:
            The functions of rx.State class as a dict.
        """
        return {
            func[0]: func[1]
            for func in inspect.getmembers(BaseState, predicate=inspect.isfunction)
            if not func[0].startswith("__")
        }

    @classmethod
    def _update_substate_inherited_vars(cls, vars_to_add: dict[str, Var]):
        """Update the inherited vars of substates recursively when new vars are added.

        Also updates the var dependency tracking dicts after adding vars.

        Args:
            vars_to_add: names to Var instances to add to substates
        """
        for substate_class in cls.class_subclasses:
            for name, var in vars_to_add.items():
                if types.is_backend_base_variable(name, cls):
                    substate_class.backend_vars.setdefault(name, var)
                    substate_class.inherited_backend_vars.setdefault(name, var)
                else:
                    substate_class.vars.setdefault(name, var)
                    substate_class.inherited_vars.setdefault(name, var)
                substate_class._update_substate_inherited_vars(vars_to_add)
        # Reinitialize dependency tracking dicts.
        cls._init_var_dependency_dicts()

    @classmethod
    def setup_dynamic_args(cls, args: dict[str, str]):
        """Set up args for easy access in renderer.

        Args:
            args: a dict of args
        """
        if not args:
            return

        cls._check_overwritten_dynamic_args(list(args.keys()))

        def argsingle_factory(param):
            def inner_func(self) -> str:
                return self.router.page.params.get(param, "")

            return inner_func

        def arglist_factory(param):
            def inner_func(self) -> List[str]:
                return self.router.page.params.get(param, [])

            return inner_func

        dynamic_vars = {}
        for param, value in args.items():
            if value == constants.RouteArgType.SINGLE:
                func = argsingle_factory(param)
            elif value == constants.RouteArgType.LIST:
                func = arglist_factory(param)
            else:
                continue
            dynamic_vars[param] = DynamicRouteVar(
                fget=func,
                auto_deps=False,
                deps=["router"],
                cache=True,
                _js_expr=param,
                _var_data=VarData.from_state(cls),
            )
            setattr(cls, param, dynamic_vars[param])

        # Update tracking dicts.
        cls.computed_vars.update(dynamic_vars)
        cls.vars.update(dynamic_vars)
        cls._update_substate_inherited_vars(dynamic_vars)

    @classmethod
    def _check_overwritten_dynamic_args(cls, args: list[str]):
        """Check if dynamic args are shadowing existing vars. Recursively checks all child states.

        Args:
            args: a dict of args

        Raises:
            DynamicRouteArgShadowsStateVar: If a dynamic arg is shadowing an existing var.
        """
        for arg in args:
            if (
                arg in cls.computed_vars
                and not isinstance(cls.computed_vars[arg], DynamicRouteVar)
            ) or arg in cls.base_vars:
                raise DynamicRouteArgShadowsStateVar(
                    f"Dynamic route arg '{arg}' is shadowing an existing var in {cls.__module__}.{cls.__name__}"
                )
        for substate in cls.get_substates():
            substate._check_overwritten_dynamic_args(args)

    def __getattribute__(self, name: str) -> Any:
        """Get the state var.

        If the var is inherited, get the var from the parent state.

        Args:
            name: The name of the var.

        Returns:
            The value of the var.
        """
        # If the state hasn't been initialized yet, return the default value.
        if not super().__getattribute__("__dict__"):
            return super().__getattribute__(name)

        # Fast path for dunder
        if name.startswith("__"):
            return super().__getattribute__(name)

        # For now, handle router_data updates as a special case.
        if (
            name == constants.ROUTER_DATA
            or name in super().__getattribute__("inherited_vars")
            or name in super().__getattribute__("inherited_backend_vars")
        ):
            parent_state = super().__getattribute__("parent_state")
            if parent_state is not None:
                return getattr(parent_state, name)

        # Allow event handlers to be called on the instance directly.
        event_handlers = super().__getattribute__("event_handlers")
        if name in event_handlers:
            handler = event_handlers[name]
            if handler.is_background:
                fn = _no_chain_background_task(type(self), name, handler.fn)
            else:
                fn = functools.partial(handler.fn, self)
            fn.__module__ = handler.fn.__module__  # type: ignore
            fn.__qualname__ = handler.fn.__qualname__  # type: ignore
            return fn

        backend_vars = super().__getattribute__("_backend_vars")
        if name in backend_vars:
            value = backend_vars[name]
        else:
            value = super().__getattribute__(name)

        if isinstance(value, EventHandler):
            # The event handler is inherited from a parent, so let the parent convert
            # it to a callable function.
            parent_state = super().__getattribute__("parent_state")
            if parent_state is not None:
                return getattr(parent_state, name)

        if MutableProxy._is_mutable_type(value) and (
            name in super().__getattribute__("base_vars") or name in backend_vars
        ):
            # track changes in mutable containers (list, dict, set, etc)
            return MutableProxy(wrapped=value, state=self, field_name=name)

        return value

    def __setattr__(self, name: str, value: Any):
        """Set the attribute.

        If the attribute is inherited, set the attribute on the parent state.

        Args:
            name: The name of the attribute.
            value: The value of the attribute.

        Raises:
            SetUndefinedStateVarError: If a value of a var is set without first defining it.
        """
        if isinstance(value, MutableProxy):
            # unwrap proxy objects when assigning back to the state
            value = value.__wrapped__

        # Set the var on the parent state.
        if name in self.inherited_vars or name in self.inherited_backend_vars:
            setattr(self.parent_state, name, value)
            return

        if name in self.backend_vars:
            self._backend_vars.__setitem__(name, value)
            self.dirty_vars.add(name)
            self._mark_dirty()
            return

        if (
            name not in self.vars
            and name not in self.get_skip_vars()
            and not name.startswith("__")
            and not name.startswith(
                f"_{getattr(type(self), '__original_name__', type(self).__name__)}__"
            )
        ):
            raise SetUndefinedStateVarError(
                f"The state variable '{name}' has not been defined in '{type(self).__name__}'. "
                f"All state variables must be declared before they can be set."
            )

        fields = self.get_fields()

        if name in fields:
            field = fields[name]
            field_type = _unwrap_field_type(field.outer_type_)
            if field.allow_none and not is_optional(field_type):
                field_type = Union[field_type, None]
            if not _isinstance(value, field_type):
                console.deprecate(
                    "mismatched-type-assignment",
                    f"Tried to assign value {value} of type {type(value)} to field {type(self).__name__}.{name} of type {field_type}."
                    " This might lead to unexpected behavior.",
                    "0.6.5",
                    "0.7.0",
                )

        # Set the attribute.
        super().__setattr__(name, value)

        # Add the var to the dirty list.
        if name in self.vars or name in self._computed_var_dependencies:
            self.dirty_vars.add(name)
            self._mark_dirty()

        # For now, handle router_data updates as a special case
        if name == constants.ROUTER_DATA:
            self.dirty_vars.add(name)
            self._mark_dirty()

    def reset(self):
        """Reset all the base vars to their default values."""
        # Reset the base vars.
        fields = self.get_fields()
        for prop_name in self.base_vars:
            if prop_name == constants.ROUTER:
                continue  # never reset the router data
            field = fields[prop_name]
            if default_factory := field.default_factory:
                default = default_factory()
            else:
                default = copy.deepcopy(field.default)
            setattr(self, prop_name, default)

        # Reset the backend vars.
        for prop_name, value in self.backend_vars.items():
            setattr(self, prop_name, copy.deepcopy(value))

        # Recursively reset the substates.
        for substate in self.substates.values():
            substate.reset()

    def _reset_client_storage(self):
        """Reset client storage base vars to their default values."""
        # Client-side storage is reset during hydrate so that clearing cookies
        # on the browser also resets the values on the backend.
        fields = self.get_fields()
        for prop_name in self.base_vars:
            field = fields[prop_name]
            if isinstance(field.default, ClientStorageBase) or (
                isinstance(field.type_, type)
                and issubclass(field.type_, ClientStorageBase)
            ):
                setattr(self, prop_name, copy.deepcopy(field.default))

        # Recursively reset the substate client storage.
        for substate in self.substates.values():
            substate._reset_client_storage()

    def get_substate(self, path: Sequence[str]) -> BaseState:
        """Get the substate.

        Args:
            path: The path to the substate.

        Returns:
            The substate.

        Raises:
            ValueError: If the substate is not found.
        """
        if len(path) == 0:
            return self
        if path[0] == self.get_name():
            if len(path) == 1:
                return self
            path = path[1:]
        if path[0] not in self.substates:
            raise ValueError(f"Invalid path: {path}")
        return self.substates[path[0]].get_substate(path[1:])

    @classmethod
    def _get_common_ancestor(cls, other: Type[BaseState]) -> str:
        """Find the name of the nearest common ancestor shared by this and the other state.

        Args:
            other: The other state.

        Returns:
            Full name of the nearest common ancestor.
        """
        common_ancestor_parts = []
        for part1, part2 in zip(
            cls.get_full_name().split("."),
            other.get_full_name().split("."),
        ):
            if part1 != part2:
                break
            common_ancestor_parts.append(part1)
        return ".".join(common_ancestor_parts)

    @classmethod
    def _determine_missing_parent_states(
        cls, target_state_cls: Type[BaseState]
    ) -> tuple[str, list[str]]:
        """Determine the missing parent states between the target_state_cls and common ancestor of this state.

        Args:
            target_state_cls: The class of the state to find missing parent states for.

        Returns:
            The name of the common ancestor and the list of missing parent states.
        """
        common_ancestor_name = cls._get_common_ancestor(target_state_cls)
        common_ancestor_parts = common_ancestor_name.split(".")
        target_state_parts = tuple(target_state_cls.get_full_name().split("."))
        relative_target_state_parts = target_state_parts[len(common_ancestor_parts) :]

        # Determine which parent states to fetch from the common ancestor down to the target_state_cls.
        fetch_parent_states = [common_ancestor_name]
        for relative_parent_state_name in relative_target_state_parts:
            fetch_parent_states.append(
                ".".join((fetch_parent_states[-1], relative_parent_state_name))
            )

        return common_ancestor_name, fetch_parent_states[1:-1]

    def _get_parent_states(self) -> list[tuple[str, BaseState]]:
        """Get all parent state instances up to the root of the state tree.

        Returns:
            A list of tuples containing the name and the instance of each parent state.
        """
        parent_states_with_name = []
        parent_state = self
        while parent_state.parent_state is not None:
            parent_state = parent_state.parent_state
            parent_states_with_name.append((parent_state.get_full_name(), parent_state))
        return parent_states_with_name

    def _get_root_state(self) -> BaseState:
        """Get the root state of the state tree.

        Returns:
            The root state of the state tree.
        """
        parent_state = self
        while parent_state.parent_state is not None:
            parent_state = parent_state.parent_state
        return parent_state

    async def _populate_parent_states(self, target_state_cls: Type[BaseState]):
        """Populate substates in the tree between the target_state_cls and common ancestor of this state.

        Args:
            target_state_cls: The class of the state to populate parent states for.

        Returns:
            The parent state instance of target_state_cls.

        Raises:
            RuntimeError: If redis is not used in this backend process.
        """
        state_manager = get_state_manager()
        if not isinstance(state_manager, StateManagerRedis):
            raise RuntimeError(
                f"Cannot populate parent states of {target_state_cls.get_full_name()} without redis. "
                "(All states should already be available -- this is likely a bug).",
            )

        # Find the missing parent states up to the common ancestor.
        (
            common_ancestor_name,
            missing_parent_states,
        ) = self._determine_missing_parent_states(target_state_cls)

        # Fetch all missing parent states and link them up to the common ancestor.
        parent_states_tuple = self._get_parent_states()
        root_state = parent_states_tuple[-1][1]
        parent_states_by_name = dict(parent_states_tuple)
        parent_state = parent_states_by_name[common_ancestor_name]
        for parent_state_name in missing_parent_states:
            try:
                parent_state = root_state.get_substate(parent_state_name.split("."))
                # The requested state is already cached, do NOT fetch it again.
                continue
            except ValueError:
                # The requested state is missing, fetch from redis.
                pass
            parent_state = await state_manager.get_state(
                token=_substate_key(
                    self.router.session.client_token, parent_state_name
                ),
                top_level=False,
                get_substates=False,
                parent_state=parent_state,
            )

        # Return the direct parent of target_state_cls for subsequent linking.
        return parent_state

    def _get_state_from_cache(self, state_cls: Type[BaseState]) -> BaseState:
        """Get a state instance from the cache.

        Args:
            state_cls: The class of the state.

        Returns:
            The instance of state_cls associated with this state's client_token.
        """
        root_state = self._get_root_state()
        return root_state.get_substate(state_cls.get_full_name().split("."))

    async def _get_state_from_redis(self, state_cls: Type[BaseState]) -> BaseState:
        """Get a state instance from redis.

        Args:
            state_cls: The class of the state.

        Returns:
            The instance of state_cls associated with this state's client_token.

        Raises:
            RuntimeError: If redis is not used in this backend process.
        """
        # Fetch all missing parent states from redis.
        parent_state_of_state_cls = await self._populate_parent_states(state_cls)

        # Then get the target state and all its substates.
        state_manager = get_state_manager()
        if not isinstance(state_manager, StateManagerRedis):
            raise RuntimeError(
                f"Requested state {state_cls.get_full_name()} is not cached and cannot be accessed without redis. "
                "(All states should already be available -- this is likely a bug).",
            )
        return await state_manager.get_state(
            token=_substate_key(self.router.session.client_token, state_cls),
            top_level=False,
            get_substates=True,
            parent_state=parent_state_of_state_cls,
        )

    async def get_state(self, state_cls: Type[BaseState]) -> BaseState:
        """Get an instance of the state associated with this token.

        Allows for arbitrary access to sibling states from within an event handler.

        Args:
            state_cls: The class of the state.

        Returns:
            The instance of state_cls associated with this state's client_token.
        """
        # Fast case - if this state instance is already cached, get_substate from root state.
        try:
            return self._get_state_from_cache(state_cls)
        except ValueError:
            pass

        # Slow case - fetch missing parent states from redis.
        return await self._get_state_from_redis(state_cls)

    async def get_var_value(self, var: Var[VAR_TYPE]) -> VAR_TYPE:
        """Get the value of an rx.Var from another state.

        Args:
            var: The var to get the value for.

        Returns:
            The value of the var.

        Raises:
            UnretrievableVarValueError: If the var does not have a literal value
                or associated state.
        """
        # Oopsie case: you didn't give me a Var... so get what you give.
        if not isinstance(var, Var):
            return var  # type: ignore

        # Fast case: this is a literal var and the value is known.
        if hasattr(var, "_var_value"):
            return var._var_value

        var_data = var._get_all_var_data()
        if var_data is None or not var_data.state:
            raise UnretrievableVarValueError(
                f"Unable to retrieve value for {var._js_expr}: not associated with any state."
            )
        # Fastish case: this var belongs to this state
        if var_data.state == self.get_full_name():
            return getattr(self, var_data.field_name)

        # Slow case: this var belongs to another state
        other_state = await self.get_state(
            self._get_root_state().get_class_substate(var_data.state)
        )
        return getattr(other_state, var_data.field_name)

    def _get_event_handler(
        self, event: Event
    ) -> tuple[BaseState | StateProxy, EventHandler]:
        """Get the event handler for the given event.

        Args:
            event: The event to get the handler for.


        Returns:
            The event handler.

        Raises:
            ValueError: If the event handler or substate is not found.
        """
        # Get the event handler.
        path = event.name.split(".")
        path, name = path[:-1], path[-1]
        substate = self.get_substate(path)
        if not substate:
            raise ValueError(
                "The value of state cannot be None when processing an event."
            )
        handler = substate.event_handlers[name]

        # For background tasks, proxy the state
        if handler.is_background:
            substate = StateProxy(substate)

        return substate, handler

    async def _process(self, event: Event) -> AsyncIterator[StateUpdate]:
        """Obtain event info and process event.

        Args:
            event: The event to process.

        Yields:
            The state update after processing the event.
        """
        # Get the event handler.
        substate, handler = self._get_event_handler(event)

        # Run the event generator and yield state updates.
        async for update in self._process_event(
            handler=handler,
            state=substate,
            payload=event.payload,
        ):
            yield update

    def _check_valid(self, handler: EventHandler, events: Any) -> Any:
        """Check if the events yielded are valid. They must be EventHandlers or EventSpecs.

        Args:
            handler: EventHandler.
            events: The events to be checked.

        Raises:
            TypeError: If any of the events are not valid.

        Returns:
            The events as they are if valid.
        """

        def _is_valid_type(events: Any) -> bool:
            return isinstance(events, (Event, EventHandler, EventSpec))

        if events is None or _is_valid_type(events):
            return events
        try:
            if all(_is_valid_type(e) for e in events):
                return events
        except TypeError:
            pass

        raise TypeError(
            f"Your handler {handler.fn.__qualname__} must only return/yield: None, Events or other EventHandlers referenced by their class (not using `self`)"
        )

    def _as_state_update(
        self,
        handler: EventHandler,
        events: EventSpec | list[EventSpec] | None,
        final: bool,
    ) -> StateUpdate:
        """Convert the events to a StateUpdate.

        Fixes the events and checks for validity before converting.

        Args:
            handler: The handler where the events originated from.
            events: The events to queue with the update.
            final: Whether the handler is done processing.

        Returns:
            The valid StateUpdate containing the events and final flag.
        """
        # get the delta from the root of the state tree
        state = self._get_root_state()

        token = self.router.session.client_token

        # Convert valid EventHandler and EventSpec into Event
        fixed_events = fix_events(self._check_valid(handler, events), token)

        try:
            # Get the delta after processing the event.
            delta = state.get_delta()
            state._clean()

            return StateUpdate(
                delta=delta,
                events=fixed_events,
                final=final if not handler.is_background else True,
            )
        except Exception as ex:
            state._clean()

            app_instance = getattr(prerequisites.get_app(), constants.CompileVars.APP)

            event_specs = app_instance.backend_exception_handler(ex)

            if event_specs is None:
                return StateUpdate()

            event_specs_correct_type = cast(
                Union[List[Union[EventSpec, EventHandler]], None],
                [event_specs] if isinstance(event_specs, EventSpec) else event_specs,
            )
            fixed_events = fix_events(
                event_specs_correct_type,
                token,
                router_data=state.router_data,
            )
            return StateUpdate(
                events=fixed_events,
                final=True,
            )

    async def _process_event(
        self, handler: EventHandler, state: BaseState | StateProxy, payload: Dict
    ) -> AsyncIterator[StateUpdate]:
        """Process event.

        Args:
            handler: EventHandler to process.
            state: State to process the handler.
            payload: The event payload.

        Yields:
            StateUpdate object
        """
        from reflex.utils import telemetry

        # Get the function to process the event.
        fn = functools.partial(handler.fn, state)

        try:
            type_hints = typing.get_type_hints(handler.fn)
        except Exception:
            type_hints = {}

        for arg, value in list(payload.items()):
            hinted_args = type_hints.get(arg, Any)
            if hinted_args is Any:
                continue
            if is_union(hinted_args):
                if value is None:
                    continue
                hinted_args = value_inside_optional(hinted_args)
            if (
                isinstance(value, dict)
                and inspect.isclass(hinted_args)
                and not types.is_generic_alias(hinted_args)  # py3.9-py3.10
            ):
                if issubclass(hinted_args, Model):
                    # Remove non-fields from the payload
                    payload[arg] = hinted_args(
                        **{
                            key: value
                            for key, value in value.items()
                            if key in hinted_args.__fields__
                        }
                    )
                elif dataclasses.is_dataclass(hinted_args) or issubclass(
                    hinted_args, (Base, BaseModelV1, BaseModelV2)
                ):
                    payload[arg] = hinted_args(**value)
            if isinstance(value, list) and (hinted_args is set or hinted_args is Set):
                payload[arg] = set(value)
            if isinstance(value, list) and (
                hinted_args is tuple or hinted_args is Tuple
            ):
                payload[arg] = tuple(value)

        # Wrap the function in a try/except block.
        try:
            # Handle async functions.
            if asyncio.iscoroutinefunction(fn.func):
                events = await fn(**payload)

            # Handle regular functions.
            else:
                events = fn(**payload)
            # Handle async generators.
            if inspect.isasyncgen(events):
                async for event in events:
                    yield state._as_state_update(handler, event, final=False)
                yield state._as_state_update(handler, events=None, final=True)

            # Handle regular generators.
            elif inspect.isgenerator(events):
                try:
                    while True:
                        yield state._as_state_update(handler, next(events), final=False)
                except StopIteration as si:
                    # the "return" value of the generator is not available
                    # in the loop, we must catch StopIteration to access it
                    if si.value is not None:
                        yield state._as_state_update(handler, si.value, final=False)
                yield state._as_state_update(handler, events=None, final=True)

            # Handle regular event chains.
            else:
                yield state._as_state_update(handler, events, final=True)

        # If an error occurs, throw a window alert.
        except Exception as ex:
            telemetry.send_error(ex, context="backend")

            app_instance = getattr(prerequisites.get_app(), constants.CompileVars.APP)

            event_specs = app_instance.backend_exception_handler(ex)

            yield state._as_state_update(
                handler,
                event_specs,
                final=True,
            )

    def _mark_dirty_computed_vars(self) -> None:
        """Mark ComputedVars that need to be recalculated based on dirty_vars."""
        dirty_vars = self.dirty_vars
        while dirty_vars:
            calc_vars, dirty_vars = dirty_vars, set()
            for cvar in self._dirty_computed_vars(from_vars=calc_vars):
                self.dirty_vars.add(cvar)
                dirty_vars.add(cvar)
                actual_var = self.computed_vars.get(cvar)
                if actual_var is not None:
                    actual_var.mark_dirty(instance=self)

    def _expired_computed_vars(self) -> set[str]:
        """Determine ComputedVars that need to be recalculated based on the expiration time.

        Returns:
            Set of computed vars to include in the delta.
        """
        return {
            cvar
            for cvar in self.computed_vars
            if self.computed_vars[cvar].needs_update(instance=self)
        }

    def _dirty_computed_vars(
        self, from_vars: set[str] | None = None, include_backend: bool = True
    ) -> set[str]:
        """Determine ComputedVars that need to be recalculated based on the given vars.

        Args:
            from_vars: find ComputedVar that depend on this set of vars. If unspecified, will use the dirty_vars.
            include_backend: whether to include backend vars in the calculation.

        Returns:
            Set of computed vars to include in the delta.
        """
        return {
            cvar
            for dirty_var in from_vars or self.dirty_vars
            for cvar in self._computed_var_dependencies[dirty_var]
            if include_backend or not self.computed_vars[cvar]._backend
        }

    @classmethod
    def _potentially_dirty_substates(cls) -> set[Type[BaseState]]:
        """Determine substates which could be affected by dirty vars in this state.

        Returns:
            Set of State classes that may need to be fetched to recalc computed vars.
        """
        # _always_dirty_substates need to be fetched to recalc computed vars.
        fetch_substates = {
            cls.get_class_substate((cls.get_name(), *substate_name.split(".")))
            for substate_name in cls._always_dirty_substates
        }
        for dependent_substates in cls._substate_var_dependencies.values():
            fetch_substates.update(
                {
                    cls.get_class_substate((cls.get_name(), *substate_name.split(".")))
                    for substate_name in dependent_substates
                }
            )
        return fetch_substates

    def get_delta(self) -> Delta:
        """Get the delta for the state.

        Returns:
            The delta for the state.
        """
        delta = {}

        # Apply dirty variables down into substates
        self.dirty_vars.update(self._always_dirty_computed_vars)
        self._mark_dirty()

        frontend_computed_vars: set[str] = {
            name for name, cv in self.computed_vars.items() if not cv._backend
        }

        # Return the dirty vars for this instance, any cached/dependent computed vars,
        # and always dirty computed vars (cache=False)
        delta_vars = (
            self.dirty_vars.intersection(self.base_vars)
            .union(self.dirty_vars.intersection(frontend_computed_vars))
            .union(self._dirty_computed_vars(include_backend=False))
            .union(self._always_dirty_computed_vars)
        )

        subdelta: Dict[str, Any] = {
            prop: self.get_value(prop)
            for prop in delta_vars
            if not types.is_backend_base_variable(prop, type(self))
        }

        if len(subdelta) > 0:
            delta[self.get_full_name()] = subdelta

        # Recursively find the substate deltas.
        substates = self.substates
        for substate in self.dirty_substates.union(self._always_dirty_substates):
            delta.update(substates[substate].get_delta())

        # Return the delta.
        return delta

    def _mark_dirty(self):
        """Mark the substate and all parent states as dirty."""
        state_name = self.get_name()
        if (
            self.parent_state is not None
            and state_name not in self.parent_state.dirty_substates
        ):
            self.parent_state.dirty_substates.add(self.get_name())
            self.parent_state._mark_dirty()

        # Append expired computed vars to dirty_vars to trigger recalculation
        self.dirty_vars.update(self._expired_computed_vars())

        # have to mark computed vars dirty to allow access to newly computed
        # values within the same ComputedVar function
        self._mark_dirty_computed_vars()
        self._mark_dirty_substates()

    def _mark_dirty_substates(self):
        """Propagate dirty var / computed var status into substates."""
        substates = self.substates
        for var in self.dirty_vars:
            for substate_name in self._substate_var_dependencies[var]:
                self.dirty_substates.add(substate_name)
                substate = substates[substate_name]
                substate.dirty_vars.add(var)
                substate._mark_dirty()

    def _update_was_touched(self):
        """Update the _was_touched flag based on dirty_vars."""
        if self.dirty_vars and not self._was_touched:
            for var in self.dirty_vars:
                if var in self.base_vars or var in self._backend_vars:
                    self._was_touched = True
                    break
                if var == constants.ROUTER_DATA and self.parent_state is None:
                    self._was_touched = True
                    break

    def _get_was_touched(self) -> bool:
        """Check current dirty_vars and flag to determine if state instance was modified.

        If any dirty vars belong to this state, mark _was_touched.

        This flag determines whether this state instance should be persisted to redis.

        Returns:
            Whether this state instance was ever modified.
        """
        # Ensure the flag is up to date based on the current dirty_vars
        self._update_was_touched()
        return self._was_touched

    def _clean(self):
        """Reset the dirty vars."""
        # Update touched status before cleaning dirty_vars.
        self._update_was_touched()

        # Recursively clean the substates.
        for substate in self.dirty_substates:
            if substate not in self.substates:
                continue
            self.substates[substate]._clean()

        # Clean this state.
        self.dirty_vars = set()
        self.dirty_substates = set()

    def get_value(self, key: str) -> Any:
        """Get the value of a field (without proxying).

        The returned value will NOT track dirty state updates.

        Args:
            key: The key of the field.

        Returns:
            The value of the field.
        """
        value = super().get_value(key)
        if isinstance(value, MutableProxy):
            return value.__wrapped__
        return value

    def dict(
        self, include_computed: bool = True, initial: bool = False, **kwargs
    ) -> dict[str, Any]:
        """Convert the object to a dictionary.

        Args:
            include_computed: Whether to include computed vars.
            initial: Whether to get the initial value of computed vars.
            **kwargs: Kwargs to pass to the pydantic dict method.

        Returns:
            The object as a dictionary.
        """
        if include_computed:
            # Apply dirty variables down into substates to allow never-cached ComputedVar to
            # trigger recalculation of dependent vars
            self.dirty_vars.update(self._always_dirty_computed_vars)
            self._mark_dirty()

        base_vars = {
            prop_name: self.get_value(prop_name) for prop_name in self.base_vars
        }
        if initial and include_computed:
            computed_vars = {
                # Include initial computed vars.
                prop_name: (
                    cv._initial_value
                    if is_computed_var(cv)
                    and not isinstance(cv._initial_value, types.Unset)
                    else self.get_value(prop_name)
                )
                for prop_name, cv in self.computed_vars.items()
                if not cv._backend
            }
        elif include_computed:
            computed_vars = {
                # Include the computed vars.
                prop_name: self.get_value(prop_name)
                for prop_name, cv in self.computed_vars.items()
                if not cv._backend
            }
        else:
            computed_vars = {}
        variables = {**base_vars, **computed_vars}
        d = {
            self.get_full_name(): {k: variables[k] for k in sorted(variables)},
        }
        for substate_d in [
            v.dict(include_computed=include_computed, initial=initial, **kwargs)
            for v in self.substates.values()
        ]:
            d.update(substate_d)

        return d

    async def __aenter__(self) -> BaseState:
        """Enter the async context manager protocol.

        This should not be used for the State class, but exists for
        type-compatibility with StateProxy.

        Raises:
            TypeError: always, because async contextmanager protocol is only supported for background task.
        """
        raise TypeError(
            "Only background task should use `async with self` to modify state."
        )

    async def __aexit__(self, *exc_info: Any) -> None:
        """Exit the async context manager protocol.

        This should not be used for the State class, but exists for
        type-compatibility with StateProxy.

        Args:
            exc_info: The exception info tuple.
        """
        pass

    def __getstate__(self):
        """Get the state for redis serialization.

        This method is called by pickle to serialize the object.

        It explicitly removes parent_state and substates because those are serialized separately
        by the StateManagerRedis to allow for better horizontal scaling as state size increases.

        Returns:
            The state dict for serialization.
        """
        state = super().__getstate__()
        state["__dict__"] = state["__dict__"].copy()
        if state["__dict__"].get("parent_state") is not None:
            # Do not serialize router data in substates (only the root state).
            state["__dict__"].pop("router", None)
            state["__dict__"].pop("router_data", None)
        # Never serialize parent_state or substates.
        state["__dict__"].pop("parent_state", None)
        state["__dict__"].pop("substates", None)
        state["__dict__"].pop("_was_touched", None)
        # Remove all inherited vars.
        for inherited_var_name in self.inherited_vars:
            state["__dict__"].pop(inherited_var_name, None)
        return state

    def __setstate__(self, state: dict[str, Any]):
        """Set the state from redis deserialization.

        This method is called by pickle to deserialize the object.

        Args:
            state: The state dict for deserialization.
        """
        state["__dict__"]["parent_state"] = None
        state["__dict__"]["substates"] = {}
        super().__setstate__(state)

    def _check_state_size(
        self,
        pickle_state_size: int,
    ):
        """Print a warning when the state is too large.

        Args:
            pickle_state_size: The size of the pickled state.

        Raises:
            StateTooLargeError: If the state is too large.
        """
        state_full_name = self.get_full_name()
        if (
            state_full_name not in _WARNED_ABOUT_STATE_SIZE
            and pickle_state_size > TOO_LARGE_SERIALIZED_STATE
            and self.substates
        ):
            msg = (
                f"State {state_full_name} serializes to {pickle_state_size} bytes "
                + "which may present performance issues. Consider reducing the size of this state."
            )
            if environment.REFLEX_PERF_MODE.get() == PerformanceMode.WARN:
                console.warn(msg)
            elif environment.REFLEX_PERF_MODE.get() == PerformanceMode.RAISE:
                raise StateTooLargeError(msg)
            _WARNED_ABOUT_STATE_SIZE.add(state_full_name)

    @classmethod
    @functools.lru_cache()
    def _to_schema(cls) -> str:
        """Convert a state to a schema.

        Returns:
            The hash of the schema.
        """

        def _field_tuple(
            field_name: str,
        ) -> Tuple[str, str, Any, Union[bool, None], Any]:
            model_field = cls.__fields__[field_name]
            return (
                field_name,
                model_field.name,
                _serialize_type(model_field.type_),
                (
                    model_field.required
                    if isinstance(model_field.required, bool)
                    else None
                ),
                (model_field.default if is_serializable(model_field.default) else None),
            )

        return md5(
            pickle.dumps(
                sorted(_field_tuple(field_name) for field_name in cls.base_vars)
            )
        ).hexdigest()

    def _serialize(self) -> bytes:
        """Serialize the state for redis.

        Returns:
            The serialized state.

        Raises:
            StateSerializationError: If the state cannot be serialized.
        """
        payload = b""
        error = ""
        try:
            payload = pickle.dumps((self._to_schema(), self))
        except HANDLED_PICKLE_ERRORS as og_pickle_error:
            error = (
                f"Failed to serialize state {self.get_full_name()} due to unpicklable object. "
                "This state will not be persisted. "
            )
            try:
                import dill

                payload = dill.dumps((self._to_schema(), self))
            except ImportError:
                error += (
                    f"Pickle error: {og_pickle_error}. "
                    "Consider `pip install 'dill>=0.3.8'` for more exotic serialization support."
                )
            except HANDLED_PICKLE_ERRORS as ex:
                error += f"Dill was also unable to pickle the state: {ex}"
            console.warn(error)

        size = len(payload)
        if environment.REFLEX_PERF_MODE.get() != PerformanceMode.OFF:
            self._check_state_size(size)

        if not payload:
            raise StateSerializationError(error)

        if environment.REFLEX_COMPRESS_STATE.get():
            if size > environment.REFLEX_COMPRESS_THRESHOLD.get():
                from blosc2 import compress

                payload = compress(payload, _ignore_multiple_size=True)
                prefix = STATE_COMPRESSED
            else:
                prefix = STATE_NOT_COMPRESSED
            payload = prefix + payload  # type: ignore

        return payload

    @classmethod
    def _deserialize(
        cls, data: bytes | None = None, fp: BinaryIO | None = None
    ) -> BaseState:
        """Deserialize the state from redis/disk.

        data and fp are mutually exclusive, but one must be provided.

        Args:
            data: The serialized state data.
            fp: The file pointer to the serialized state data.

        Returns:
            The deserialized state.

        Raises:
            ValueError: If both data and fp are provided, or neither are provided.
            StateSchemaMismatchError: If the state schema does not match the expected schema.
        """
        if data is not None and fp is None:
            if environment.REFLEX_COMPRESS_STATE.get():
                # get first byte to determine if compressed
                is_compressed = data[:1] == STATE_COMPRESSED
                # remove compression byte
                data = data[1:]
                if is_compressed:
                    from blosc2 import decompress

                    data = decompress(data)  # type: ignore
            data = pickle.loads(data)  # type: ignore
        elif fp is not None and data is None:
            if environment.REFLEX_COMPRESS_STATE.get():
                # read first byte to determine if compressed
                is_compressed = fp.read(1) == STATE_COMPRESSED
                if is_compressed:
                    from blosc2 import SChunk

                    schunk = SChunk(chunksize=STATE_CHUNK_SIZE)

                    while chunk := fp.read(STATE_CHUNK_SIZE):
                        schunk.append_data(chunk)

                    fp = BytesIO()

                    for chunk_index in range(schunk.nchunks):
                        fp.write(schunk.decompress_chunk(chunk_index))  # type: ignore

            data = pickle.load(fp)
        else:
            raise ValueError("Only one of `data` or `fp` must be provided")
        substate_schema, state = data  # type: ignore
        if substate_schema != state._to_schema():  # type: ignore
            raise StateSchemaMismatchError()
        return state  # type: ignore


class State(BaseState):
    """The app Base State."""

    # The hydrated bool.
    is_hydrated: bool = False


T = TypeVar("T", bound=BaseState)


def dynamic(func: Callable[[T], Component]):
    """Create a dynamically generated components from a state class.

    Args:
        func: The function to generate the component.

    Returns:
        The dynamically generated component.

    Raises:
        DynamicComponentInvalidSignature: If the function does not have exactly one parameter.
        DynamicComponentInvalidSignature: If the function does not have a type hint for the state class.
    """
    number_of_parameters = len(inspect.signature(func).parameters)

    func_signature = get_type_hints(func)

    if "return" in func_signature:
        func_signature.pop("return")

    values = list(func_signature.values())

    if number_of_parameters != 1:
        raise DynamicComponentInvalidSignature(
            "The function must have exactly one parameter, which is the state class."
        )

    if len(values) != 1:
        raise DynamicComponentInvalidSignature(
            "You must provide a type hint for the state class in the function."
        )

    state_class: Type[T] = values[0]

    def wrapper() -> Component:
        from reflex.components.base.fragment import fragment

        return fragment(state_class._evaluate(lambda state: func(state)))

    return wrapper


class FrontendEventExceptionState(State):
    """Substate for handling frontend exceptions."""

    @event
    def handle_frontend_exception(self, stack: str, component_stack: str) -> None:
        """Handle frontend exceptions.

        If a frontend exception handler is provided, it will be called.
        Otherwise, the default frontend exception handler will be called.

        Args:
            stack: The stack trace of the exception.
            component_stack: The stack trace of the component where the exception occurred.

        """
        app_instance = getattr(prerequisites.get_app(), constants.CompileVars.APP)
        app_instance.frontend_exception_handler(Exception(stack))


class UpdateVarsInternalState(State):
    """Substate for handling internal state var updates."""

    async def update_vars_internal(self, vars: dict[str, Any]) -> None:
        """Apply updates to fully qualified state vars.

        The keys in `vars` should be in the form of `{state.get_full_name()}.{var_name}`,
        and each value will be set on the appropriate substate instance.

        This function is primarily used to apply cookie and local storage
        updates from the frontend to the appropriate substate.

        Args:
            vars: The fully qualified vars and values to update.
        """
        for var, value in vars.items():
            state_name, _, var_name = var.rpartition(".")
            var_state_cls = State.get_class_substate(state_name)
            var_state = await self.get_state(var_state_cls)
            setattr(var_state, var_name, value)


class OnLoadInternalState(State):
    """Substate for handling on_load event enumeration.

    This is a separate substate to avoid deserializing the entire state tree for every page navigation.
    """

    def on_load_internal(self) -> list[Event | EventSpec] | None:
        """Queue on_load handlers for the current page.

        Returns:
            The list of events to queue for on load handling.
        """
        # Do not app._compile()!  It should be already compiled by now.
        app = getattr(prerequisites.get_app(), constants.CompileVars.APP)
        load_events = app.get_load_events(self.router.page.path)
        if not load_events:
            self.is_hydrated = True
            return  # Fast path for navigation with no on_load events defined.
        self.is_hydrated = False
        return [
            *fix_events(
                load_events,
                self.router.session.client_token,
                router_data=self.router_data,
            ),
            State.set_is_hydrated(True),  # type: ignore
        ]


class ComponentState(State, mixin=True):
    """Base class to allow for the creation of a state instance per component.

    This allows for the bundling of UI and state logic into a single class,
    where each instance has a separate instance of the state.

    Subclass this class and define vars and event handlers in the traditional way.
    Then define a `get_component` method that returns the UI for the component instance.

    See the full [docs](https://reflex.dev/docs/substates/component-state/) for more.

    Basic example:
    ```python
    # Subclass ComponentState and define vars and event handlers.
    class Counter(rx.ComponentState):
        # Define vars that change.
        count: int = 0

        # Define event handlers.
        def increment(self):
            self.count += 1

        def decrement(self):
            self.count -= 1

        @classmethod
        def get_component(cls, **props):
            # Access the state vars and event handlers using `cls`.
            return rx.hstack(
                rx.button("Decrement", on_click=cls.decrement),
                rx.text(cls.count),
                rx.button("Increment", on_click=cls.increment),
                **props,
            )

    counter = Counter.create()
    ```
    """

    # The number of components created from this class.
    _per_component_state_instance_count: ClassVar[int] = 0

    def __init__(self, *args, **kwargs):
        """Do not allow direct initialization of the ComponentState.

        Args:
            *args: The args to pass to the State init method.
            **kwargs: The kwargs to pass to the State init method.

        Raises:
            ReflexRuntimeError: If the ComponentState is initialized directly.
        """
        if type(self)._mixin:
            raise ReflexRuntimeError(
                f"{ComponentState.__name__} {type(self).__name__} is not meant to be initialized directly. "
                + "Use the `create` method to create a new instance and access the state via the `State` attribute."
            )
        super().__init__(*args, **kwargs)

    @classmethod
    def __init_subclass__(cls, mixin: bool = True, **kwargs):
        """Overwrite mixin default to True.

        Args:
            mixin: Whether the subclass is a mixin and should not be initialized.
            **kwargs: The kwargs to pass to the pydantic init_subclass method.
        """
        super().__init_subclass__(mixin=mixin, **kwargs)

    @classmethod
    def get_component(cls, *children, **props) -> "Component":
        """Get the component instance.

        Args:
            children: The children of the component.
            props: The props of the component.

        Raises:
            NotImplementedError: if the subclass does not override this method.
        """
        raise NotImplementedError(
            f"{cls.__name__} must implement get_component to return the component instance."
        )

    @classmethod
    def create(cls, *children, **props) -> "Component":
        """Create a new instance of the Component.

        Args:
            children: The children of the component.
            props: The props of the component.

        Returns:
            A new instance of the Component with an independent copy of the State.
        """
        cls._per_component_state_instance_count += 1
        state_cls_name = f"{cls.__name__}_n{cls._per_component_state_instance_count}"
        component_state = type(
            state_cls_name,
            (cls, State),
            {"__module__": reflex.istate.dynamic.__name__},
            mixin=False,
        )
        # Save a reference to the dynamic state for pickle/unpickle.
        setattr(reflex.istate.dynamic, state_cls_name, component_state)
        component = component_state.get_component(*children, **props)
        component.State = component_state
        return component


class StateProxy(wrapt.ObjectProxy):
    """Proxy of a state instance to control mutability of vars for a background task.

    Since a background task runs against a state instance without holding the
    state_manager lock for the token, the reference may become stale if the same
    state is modified by another event handler.

    The proxy object ensures that writes to the state are blocked unless
    explicitly entering a context which refreshes the state from state_manager
    and holds the lock for the token until exiting the context. After exiting
    the context, a StateUpdate may be emitted to the frontend to notify the
    client of the state change.

    A background task will be passed the `StateProxy` as `self`, so mutability
    can be safely performed inside an `async with self` block.

        class State(rx.State):
            counter: int = 0

            @rx.event(background=True)
            async def bg_increment(self):
                await asyncio.sleep(1)
                async with self:
                    self.counter += 1
    """

    def __init__(
        self, state_instance, parent_state_proxy: Optional["StateProxy"] = None
    ):
        """Create a proxy for a state instance.

        If `get_state` is used on a StateProxy, the resulting state will be
        linked to the given state via parent_state_proxy. The first state in the
        chain is the state that initiated the background task.

        Args:
            state_instance: The state instance to proxy.
            parent_state_proxy: The parent state proxy, for linked mutability and context tracking.
        """
        super().__init__(state_instance)
        # compile is not relevant to backend logic
        self._self_app = getattr(prerequisites.get_app(), constants.CompileVars.APP)
        self._self_substate_path = tuple(state_instance.get_full_name().split("."))
        self._self_actx = None
        self._self_mutable = False
        self._self_actx_lock = asyncio.Lock()
        self._self_actx_lock_holder = None
        self._self_parent_state_proxy = parent_state_proxy

    def _is_mutable(self) -> bool:
        """Check if the state is mutable.

        Returns:
            Whether the state is mutable.
        """
        if self._self_parent_state_proxy is not None:
            return self._self_parent_state_proxy._is_mutable() or self._self_mutable
        return self._self_mutable

    async def __aenter__(self) -> StateProxy:
        """Enter the async context manager protocol.

        Sets mutability to True and enters the `App.modify_state` async context,
        which refreshes the state from state_manager and holds the lock for the
        given state token until exiting the context.

        Background tasks should avoid blocking calls while inside the context.

        Returns:
            This StateProxy instance in mutable mode.

        Raises:
            ImmutableStateError: If the state is already mutable.
        """
        if self._self_parent_state_proxy is not None:
            parent_state = (
                await self._self_parent_state_proxy.__aenter__()
            ).__wrapped__
            super().__setattr__(
                "__wrapped__",
                await parent_state.get_state(
                    State.get_class_substate(self._self_substate_path)
                ),
            )
            return self
        current_task = asyncio.current_task()
        if (
            self._self_actx_lock.locked()
            and current_task == self._self_actx_lock_holder
        ):
            raise ImmutableStateError(
                "The state is already mutable. Do not nest `async with self` blocks."
            )
        await self._self_actx_lock.acquire()
        self._self_actx_lock_holder = current_task
        self._self_actx = self._self_app.modify_state(
            token=_substate_key(
                self.__wrapped__.router.session.client_token,
                self._self_substate_path,
            )
        )
        mutable_state = await self._self_actx.__aenter__()
        super().__setattr__(
            "__wrapped__", mutable_state.get_substate(self._self_substate_path)
        )
        self._self_mutable = True
        return self

    async def __aexit__(self, *exc_info: Any) -> None:
        """Exit the async context manager protocol.

        Sets proxy mutability to False and persists any state changes.

        Args:
            exc_info: The exception info tuple.
        """
        if self._self_parent_state_proxy is not None:
            await self._self_parent_state_proxy.__aexit__(*exc_info)
            return
        if self._self_actx is None:
            return
        self._self_mutable = False
        try:
            await self._self_actx.__aexit__(*exc_info)
        finally:
            self._self_actx_lock_holder = None
            self._self_actx_lock.release()
        self._self_actx = None

    def __enter__(self):
        """Enter the regular context manager protocol.

        This is not supported for background tasks, and exists only to raise a more useful exception
        when the StateProxy is used incorrectly.

        Raises:
            TypeError: always, because only async contextmanager protocol is supported.
        """
        raise TypeError("Background task must use `async with self` to modify state.")

    def __exit__(self, *exc_info: Any) -> None:
        """Exit the regular context manager protocol.

        Args:
            exc_info: The exception info tuple.
        """
        pass

    def __getattr__(self, name: str) -> Any:
        """Get the attribute from the underlying state instance.

        Args:
            name: The name of the attribute.

        Returns:
            The value of the attribute.

        Raises:
            ImmutableStateError: If the state is not in mutable mode.
        """
        if name in ["substates", "parent_state"] and not self._is_mutable():
            raise ImmutableStateError(
                "Background task StateProxy is immutable outside of a context "
                "manager. Use `async with self` to modify state."
            )
        value = super().__getattr__(name)
        if not name.startswith("_self_") and isinstance(value, MutableProxy):
            # ensure mutations to these containers are blocked unless proxy is _mutable
            return ImmutableMutableProxy(
                wrapped=value.__wrapped__,
                state=self,  # type: ignore
                field_name=value._self_field_name,
            )
        if isinstance(value, functools.partial) and value.args[0] is self.__wrapped__:
            # Rebind event handler to the proxy instance
            value = functools.partial(
                value.func,
                self,
                *value.args[1:],
                **value.keywords,
            )
        if isinstance(value, MethodType) and value.__self__ is self.__wrapped__:
            # Rebind methods to the proxy instance
            value = type(value)(value.__func__, self)  # type: ignore
        return value

    def __setattr__(self, name: str, value: Any) -> None:
        """Set the attribute on the underlying state instance.

        If the attribute is internal, set it on the proxy instance instead.

        Args:
            name: The name of the attribute.
            value: The value of the attribute.

        Raises:
            ImmutableStateError: If the state is not in mutable mode.
        """
        if (
            name.startswith("_self_")  # wrapper attribute
            or self._is_mutable()  # lock held
            # non-persisted state attribute
            or name in self.__wrapped__.get_skip_vars()
        ):
            super().__setattr__(name, value)
            return

        raise ImmutableStateError(
            "Background task StateProxy is immutable outside of a context "
            "manager. Use `async with self` to modify state."
        )

    def get_substate(self, path: Sequence[str]) -> BaseState:
        """Only allow substate access with lock held.

        Args:
            path: The path to the substate.

        Returns:
            The substate.

        Raises:
            ImmutableStateError: If the state is not in mutable mode.
        """
        if not self._is_mutable():
            raise ImmutableStateError(
                "Background task StateProxy is immutable outside of a context "
                "manager. Use `async with self` to modify state."
            )
        return self.__wrapped__.get_substate(path)

    async def get_state(self, state_cls: Type[BaseState]) -> BaseState:
        """Get an instance of the state associated with this token.

        Args:
            state_cls: The class of the state.

        Returns:
            The state.

        Raises:
            ImmutableStateError: If the state is not in mutable mode.
        """
        if not self._is_mutable():
            raise ImmutableStateError(
                "Background task StateProxy is immutable outside of a context "
                "manager. Use `async with self` to modify state."
            )
        return type(self)(
            await self.__wrapped__.get_state(state_cls), parent_state_proxy=self
        )

    def _as_state_update(self, *args, **kwargs) -> StateUpdate:
        """Temporarily allow mutability to access parent_state.

        Args:
            *args: The args to pass to the underlying state instance.
            **kwargs: The kwargs to pass to the underlying state instance.

        Returns:
            The state update.
        """
        original_mutable = self._self_mutable
        self._self_mutable = True
        try:
            return self.__wrapped__._as_state_update(*args, **kwargs)
        finally:
            self._self_mutable = original_mutable


@dataclasses.dataclass(
    frozen=True,
)
class StateUpdate:
    """A state update sent to the frontend."""

    # The state delta.
    delta: Delta = dataclasses.field(default_factory=dict)

    # Events to be added to the event queue.
    events: List[Event] = dataclasses.field(default_factory=list)

    # Whether this is the final state update for the event.
    final: bool = True

    def json(self) -> str:
        """Convert the state update to a JSON string.

        Returns:
            The state update as a JSON string.
        """
        return format.json_dumps(self)


class StateManager(Base, ABC):
    """A class to manage many client states."""

    # The state class to use.
    state: Type[BaseState]

    @classmethod
    def create(cls, state: Type[BaseState]):
        """Create a new state manager.

        Args:
            state: The state class to use.

        Raises:
            InvalidStateManagerMode: If the state manager mode is invalid.

        Returns:
            The state manager (either disk, memory or redis).
        """
        config = get_config()
        if prerequisites.parse_redis_url() is not None:
            config.state_manager_mode = constants.StateManagerMode.REDIS
        if config.state_manager_mode == constants.StateManagerMode.MEMORY:
            return StateManagerMemory(state=state)
        if config.state_manager_mode == constants.StateManagerMode.DISK:
            return StateManagerDisk(state=state)
        if config.state_manager_mode == constants.StateManagerMode.REDIS:
            redis = prerequisites.get_redis()
            if redis is not None:
                # make sure expiration values are obtained only from the config object on creation
                return StateManagerRedis(
                    state=state,
                    redis=redis,
                    token_expiration=config.redis_token_expiration,
                    lock_expiration=config.redis_lock_expiration,
                    lock_warning_threshold=config.redis_lock_warning_threshold,
                )
        raise InvalidStateManagerMode(
            f"Expected one of: DISK, MEMORY, REDIS, got {config.state_manager_mode}"
        )

    @abstractmethod
    async def get_state(self, token: str) -> BaseState:
        """Get the state for a token.

        Args:
            token: The token to get the state for.

        Returns:
            The state for the token.
        """
        pass

    @abstractmethod
    async def set_state(self, token: str, state: BaseState):
        """Set the state for a token.

        Args:
            token: The token to set the state for.
            state: The state to set.
        """
        pass

    @abstractmethod
    @contextlib.asynccontextmanager
    async def modify_state(self, token: str) -> AsyncIterator[BaseState]:
        """Modify the state for a token while holding exclusive lock.

        Args:
            token: The token to modify the state for.

        Yields:
            The state for the token.
        """
        yield self.state()


class StateManagerMemory(StateManager):
    """A state manager that stores states in memory."""

    # The mapping of client ids to states.
    states: Dict[str, BaseState] = {}

    # The mutex ensures the dict of mutexes is updated exclusively
    _state_manager_lock = asyncio.Lock()

    # The dict of mutexes for each client
    _states_locks: Dict[str, asyncio.Lock] = pydantic.PrivateAttr({})

    class Config:
        """The Pydantic config."""

        fields = {
            "_states_locks": {"exclude": True},
        }

    @override
    async def get_state(self, token: str) -> BaseState:
        """Get the state for a token.

        Args:
            token: The token to get the state for.

        Returns:
            The state for the token.
        """
        # Memory state manager ignores the substate suffix and always returns the top-level state.
        token = _split_substate_key(token)[0]
        if token not in self.states:
            self.states[token] = self.state(_reflex_internal_init=True)
        return self.states[token]

    @override
    async def set_state(self, token: str, state: BaseState):
        """Set the state for a token.

        Args:
            token: The token to set the state for.
            state: The state to set.
        """
        pass

    @override
    @contextlib.asynccontextmanager
    async def modify_state(self, token: str) -> AsyncIterator[BaseState]:
        """Modify the state for a token while holding exclusive lock.

        Args:
            token: The token to modify the state for.

        Yields:
            The state for the token.
        """
        # Memory state manager ignores the substate suffix and always returns the top-level state.
        token = _split_substate_key(token)[0]
        if token not in self._states_locks:
            async with self._state_manager_lock:
                if token not in self._states_locks:
                    self._states_locks[token] = asyncio.Lock()

        async with self._states_locks[token]:
            state = await self.get_state(token)
            yield state
            await self.set_state(token, state)


def _default_token_expiration() -> int:
    """Get the default token expiration time.

    Returns:
        The default token expiration time.
    """
    return get_config().redis_token_expiration


def _serialize_type(type_: Any) -> str:
    """Serialize a type.

    Args:
        type_: The type to serialize.

    Returns:
        The serialized type.
    """
    if not inspect.isclass(type_):
        return f"{type_}"
    return f"{type_.__module__}.{type_.__qualname__}"


def is_serializable(value: Any) -> bool:
    """Check if a value is serializable.

    Args:
        value: The value to check.

    Returns:
        Whether the value is serializable.
    """
    try:
        return bool(pickle.dumps(value))
    except Exception:
        return False


def reset_disk_state_manager():
    """Reset the disk state manager."""
    states_directory = prerequisites.get_web_dir() / constants.Dirs.STATES
    if states_directory.exists():
        for path in states_directory.iterdir():
            path.unlink()


class StateManagerDisk(StateManager):
    """A state manager that stores states in memory."""

    # The mapping of client ids to states.
    states: Dict[str, BaseState] = {}

    # The mutex ensures the dict of mutexes is updated exclusively
    _state_manager_lock = asyncio.Lock()

    # The dict of mutexes for each client
    _states_locks: Dict[str, asyncio.Lock] = pydantic.PrivateAttr({})

    # The token expiration time (s).
    token_expiration: int = pydantic.Field(default_factory=_default_token_expiration)

    class Config:
        """The Pydantic config."""

        fields = {
            "_states_locks": {"exclude": True},
        }
        keep_untouched = (functools.cached_property,)

    def __init__(self, state: Type[BaseState]):
        """Create a new state manager.

        Args:
            state: The state class to use.
        """
        super().__init__(state=state)

        path_ops.mkdir(self.states_directory)

        self._purge_expired_states()

    @functools.cached_property
    def states_directory(self) -> Path:
        """Get the states directory.

        Returns:
            The states directory.
        """
        return prerequisites.get_web_dir() / constants.Dirs.STATES

    def _purge_expired_states(self):
        """Purge expired states from the disk."""
        import time

        for path in path_ops.ls(self.states_directory):
            # check path is a pickle file
            if path.suffix != ".pkl":
                continue

            # load last edited field from file
            last_edited = path.stat().st_mtime

            # check if the file is older than the token expiration time
            if time.time() - last_edited > self.token_expiration:
                # remove the file
                path.unlink()

    def token_path(self, token: str) -> Path:
        """Get the path for a token.

        Args:
            token: The token to get the path for.

        Returns:
            The path for the token.
        """
        return (
            self.states_directory / f"{md5(token.encode()).hexdigest()}.pkl"
        ).absolute()

    async def load_state(self, token: str) -> BaseState | None:
        """Load a state object based on the provided token.

        Args:
            token: The token used to identify the state object.

        Returns:
            The loaded state object or None.
        """
        token_path = self.token_path(token)

        if token_path.exists():
            try:
                with token_path.open(mode="rb") as file:
                    return BaseState._deserialize(fp=file)
            except Exception:
                pass

    async def populate_substates(
        self, client_token: str, state: BaseState, root_state: BaseState
    ):
        """Populate the substates of a state object.

        Args:
            client_token: The client token.
            state: The state object to populate.
            root_state: The root state object.
        """
        for substate in state.get_substates():
            substate_token = _substate_key(client_token, substate)

            fresh_instance = await root_state.get_state(substate)
            instance = await self.load_state(substate_token)
            if instance is not None:
                # Ensure all substates exist, even if they weren't serialized previously.
                instance.substates = fresh_instance.substates
            else:
                instance = fresh_instance
            state.substates[substate.get_name()] = instance
            instance.parent_state = state

            await self.populate_substates(client_token, instance, root_state)

    @override
    async def get_state(
        self,
        token: str,
    ) -> BaseState:
        """Get the state for a token.

        Args:
            token: The token to get the state for.

        Returns:
            The state for the token.
        """
        client_token = _split_substate_key(token)[0]
        root_state = self.states.get(client_token)
        if root_state is not None:
            # Retrieved state from memory.
            return root_state

        # Deserialize root state from disk.
        root_state = await self.load_state(_substate_key(client_token, self.state))
        # Create a new root state tree with all substates instantiated.
        fresh_root_state = self.state(_reflex_internal_init=True)
        if root_state is None:
            root_state = fresh_root_state
        else:
            # Ensure all substates exist, even if they were not serialized previously.
            root_state.substates = fresh_root_state.substates
        self.states[client_token] = root_state
        await self.populate_substates(client_token, root_state, root_state)
        return root_state

    async def set_state_for_substate(self, client_token: str, substate: BaseState):
        """Set the state for a substate.

        Args:
            client_token: The client token.
            substate: The substate to set.
        """
        substate_token = _substate_key(client_token, substate)

        if substate._get_was_touched():
            substate._was_touched = False  # Reset the touched flag after serializing.
            pickle_state = substate._serialize()
            if pickle_state:
                if not self.states_directory.exists():
                    self.states_directory.mkdir(parents=True, exist_ok=True)
                self.token_path(substate_token).write_bytes(pickle_state)

        for substate_substate in substate.substates.values():
            await self.set_state_for_substate(client_token, substate_substate)

    @override
    async def set_state(self, token: str, state: BaseState):
        """Set the state for a token.

        Args:
            token: The token to set the state for.
            state: The state to set.
        """
        client_token, substate = _split_substate_key(token)
        await self.set_state_for_substate(client_token, state)

    @override
    @contextlib.asynccontextmanager
    async def modify_state(self, token: str) -> AsyncIterator[BaseState]:
        """Modify the state for a token while holding exclusive lock.

        Args:
            token: The token to modify the state for.

        Yields:
            The state for the token.
        """
        # Memory state manager ignores the substate suffix and always returns the top-level state.
        client_token, substate = _split_substate_key(token)
        if client_token not in self._states_locks:
            async with self._state_manager_lock:
                if client_token not in self._states_locks:
                    self._states_locks[client_token] = asyncio.Lock()

        async with self._states_locks[client_token]:
            state = await self.get_state(token)
            yield state
            await self.set_state(token, state)


def _default_lock_expiration() -> int:
    """Get the default lock expiration time.

    Returns:
        The default lock expiration time.
    """
    return get_config().redis_lock_expiration


def _default_lock_warning_threshold() -> int:
    """Get the default lock warning threshold.

    Returns:
        The default lock warning threshold.
    """
    return get_config().redis_lock_warning_threshold


class StateManagerRedis(StateManager):
    """A state manager that stores states in redis."""

    # The redis client to use.
    redis: Redis

    # The token expiration time (s).
    token_expiration: int = pydantic.Field(default_factory=_default_token_expiration)

    # The maximum time to hold a lock (ms).
    lock_expiration: int = pydantic.Field(default_factory=_default_lock_expiration)

    # The maximum time to hold a lock (ms) before warning.
    lock_warning_threshold: int = pydantic.Field(
        default_factory=_default_lock_warning_threshold
    )

    # The keyspace subscription string when redis is waiting for lock to be released
    _redis_notify_keyspace_events: str = (
        "K"  # Enable keyspace notifications (target a particular key)
        "g"  # For generic commands (DEL, EXPIRE, etc)
        "x"  # For expired events
        "e"  # For evicted events (i.e. maxmemory exceeded)
    )

    # These events indicate that a lock is no longer held
    _redis_keyspace_lock_release_events: Set[bytes] = {
        b"del",
        b"expire",
        b"expired",
        b"evicted",
    }

    async def _get_parent_state(
        self, token: str, state: BaseState | None = None
    ) -> BaseState | None:
        """Get the parent state for the state requested in the token.

        Args:
            token: The token to get the state for (_substate_key).
            state: The state instance to get parent state for.

        Returns:
            The parent state for the state requested by the token or None if there is no such parent.
        """
        parent_state = None
        client_token, state_path = _split_substate_key(token)
        parent_state_name = state_path.rpartition(".")[0]
        if parent_state_name:
            cached_substates = None
            if state is not None:
                cached_substates = [state]
            # Retrieve the parent state to populate event handlers onto this substate.
            parent_state = await self.get_state(
                token=_substate_key(client_token, parent_state_name),
                top_level=False,
                get_substates=False,
                cached_substates=cached_substates,
            )
        return parent_state

    async def _populate_substates(
        self,
        token: str,
        state: BaseState,
        all_substates: bool = False,
    ):
        """Fetch and link substates for the given state instance.

        There is no return value; the side-effect is that `state` will have `substates` populated,
        and each substate will have its `parent_state` set to `state`.

        Args:
            token: The token to get the state for.
            state: The state instance to populate substates for.
            all_substates: Whether to fetch all substates or just required substates.
        """
        client_token, _ = _split_substate_key(token)

        if all_substates:
            # All substates are requested.
            fetch_substates = state.get_substates()
        else:
            # Only _potentially_dirty_substates need to be fetched to recalc computed vars.
            fetch_substates = state._potentially_dirty_substates()

        tasks = {}
        # Retrieve the necessary substates from redis.
        for substate_cls in fetch_substates:
            if substate_cls.get_name() in state.substates:
                continue
            substate_name = substate_cls.get_name()
            tasks[substate_name] = asyncio.create_task(
                self.get_state(
                    token=_substate_key(client_token, substate_cls),
                    top_level=False,
                    get_substates=all_substates,
                    parent_state=state,
                )
            )

        for substate_name, substate_task in tasks.items():
            state.substates[substate_name] = await substate_task

    @override
    async def get_state(
        self,
        token: str,
        top_level: bool = True,
        get_substates: bool = True,
        parent_state: BaseState | None = None,
        cached_substates: list[BaseState] | None = None,
    ) -> BaseState:
        """Get the state for a token.

        Args:
            token: The token to get the state for.
            top_level: If true, return an instance of the top-level state (self.state).
            get_substates: If true, also retrieve substates.
            parent_state: If provided, use this parent_state instead of getting it from redis.
            cached_substates: If provided, attach these substates to the state.

        Returns:
            The state for the token.

        Raises:
            RuntimeError: when the state_cls is not specified in the token
        """
        # Split the actual token from the fully qualified substate name.
        _, state_path = _split_substate_key(token)
        if state_path:
            # Get the State class associated with the given path.
            state_cls = self.state.get_class_substate(state_path)
        else:
            raise RuntimeError(
                f"StateManagerRedis requires token to be specified in the form of {{token}}_{{state_full_name}}, but got {token}"
            )

        # The deserialized or newly created (sub)state instance.
        state = None

        # Fetch the serialized substate from redis.
        redis_state = await self.redis.get(token)

        if redis_state is not None:
            # Deserialize the substate.
            with contextlib.suppress(StateSchemaMismatchError):
                state = BaseState._deserialize(data=redis_state)
        if state is None:
            # Key didn't exist or schema mismatch so create a new instance for this token.
            state = state_cls(
                init_substates=False,
                _reflex_internal_init=True,
            )
        # Populate parent state if missing and requested.
        if parent_state is None:
            parent_state = await self._get_parent_state(token, state)
        # Set up Bidirectional linkage between this state and its parent.
        if parent_state is not None:
            parent_state.substates[state.get_name()] = state
            state.parent_state = parent_state
        # Avoid fetching substates multiple times.
        if cached_substates:
            for substate in cached_substates:
                state.substates[substate.get_name()] = substate
                if substate.parent_state is None:
                    substate.parent_state = state
        # Populate substates if requested.
        await self._populate_substates(token, state, all_substates=get_substates)

        # To retain compatibility with previous implementation, by default, we return
        # the top-level state by chasing `parent_state` pointers up the tree.
        if top_level:
            return state._get_root_state()
        return state

    @override
    async def set_state(
        self,
        token: str,
        state: BaseState,
        lock_id: bytes | None = None,
    ):
        """Set the state for a token.

        Args:
            token: The token to set the state for.
            state: The state to set.
            lock_id: If provided, the lock_key must be set to this value to set the state.

        Raises:
            LockExpiredError: If lock_id is provided and the lock for the token is not held by that ID.
            RuntimeError: If the state instance doesn't match the state name in the token.
        """
        # Check that we're holding the lock.
        if (
            lock_id is not None
            and await self.redis.get(self._lock_key(token)) != lock_id
        ):
            raise LockExpiredError(
                f"Lock expired for token {token} while processing. Consider increasing "
                f"`app.state_manager.lock_expiration` (currently {self.lock_expiration}) "
                "or use `@rx.event(background=True)` decorator for long-running tasks."
            )
        elif lock_id is not None:
            time_taken = self.lock_expiration / 1000 - (
                await self.redis.ttl(self._lock_key(token))
            )
            if time_taken > self.lock_warning_threshold / 1000:
                console.warn(
                    f"Lock for token {token} was held too long {time_taken=}s, "
                    f"use `@rx.event(background=True)` decorator for long-running tasks.",
                    dedupe=True,
                )

        client_token, substate_name = _split_substate_key(token)
        # If the substate name on the token doesn't match the instance name, it cannot have a parent.
        if state.parent_state is not None and state.get_full_name() != substate_name:
            raise RuntimeError(
                f"Cannot `set_state` with mismatching token {token} and substate {state.get_full_name()}."
            )

        # Recursively set_state on all known substates.
        tasks = [
            asyncio.create_task(
                self.set_state(
                    _substate_key(client_token, substate),
                    substate,
                    lock_id,
                )
            )
            for substate in state.substates.values()
        ]
        # Persist only the given state (parents or substates are excluded by BaseState.__getstate__).
        if state._get_was_touched():
            pickle_state = state._serialize()
            if pickle_state:
                await self.redis.set(
                    _substate_key(client_token, state),
                    pickle_state,
                    ex=self.token_expiration,
                )

        # Wait for substates to be persisted.
        for t in tasks:
            await t

    @override
    @contextlib.asynccontextmanager
    async def modify_state(self, token: str) -> AsyncIterator[BaseState]:
        """Modify the state for a token while holding exclusive lock.

        Args:
            token: The token to modify the state for.

        Yields:
            The state for the token.
        """
        async with self._lock(token) as lock_id:
            state = await self.get_state(token)
            yield state
            await self.set_state(token, state, lock_id)

    @validator("lock_warning_threshold")
    @classmethod
    def validate_lock_warning_threshold(cls, lock_warning_threshold: int, values):
        """Validate the lock warning threshold.

        Args:
            lock_warning_threshold: The lock warning threshold.
            values: The validated attributes.

        Returns:
            The lock warning threshold.

        Raises:
            InvalidLockWarningThresholdError: If the lock warning threshold is invalid.
        """
        if lock_warning_threshold >= (lock_expiration := values["lock_expiration"]):
            raise InvalidLockWarningThresholdError(
                f"The lock warning threshold({lock_warning_threshold}) must be less than the lock expiration time({lock_expiration})."
            )
        return lock_warning_threshold

    @staticmethod
    def _lock_key(token: str) -> bytes:
        """Get the redis key for a token's lock.

        Args:
            token: The token to get the lock key for.

        Returns:
            The redis lock key for the token.
        """
        # All substates share the same lock domain, so ignore any substate path suffix.
        client_token = _split_substate_key(token)[0]
        return f"{client_token}_lock".encode()

    async def _try_get_lock(self, lock_key: bytes, lock_id: bytes) -> bool | None:
        """Try to get a redis lock for a token.

        Args:
            lock_key: The redis key for the lock.
            lock_id: The ID of the lock.

        Returns:
            True if the lock was obtained.
        """
        return await self.redis.set(
            lock_key,
            lock_id,
            px=self.lock_expiration,
            nx=True,  # only set if it doesn't exist
        )

    async def _get_pubsub_message(
        self, pubsub: PubSub, timeout: float | None = None
    ) -> None:
        """Get lock release events from the pubsub.

        Args:
            pubsub: The pubsub to get a message from.
            timeout: Remaining time to wait for a message.

        Returns:
            The message.
        """
        if timeout is None:
            timeout = self.lock_expiration / 1000.0

        started = time.time()
        message = await pubsub.get_message(
            ignore_subscribe_messages=True,
            timeout=timeout,
        )
        if (
            message is None
            or message["data"] not in self._redis_keyspace_lock_release_events
        ):
            remaining = timeout - (time.time() - started)
            if remaining <= 0:
                return
            await self._get_pubsub_message(pubsub, timeout=remaining)

    async def _wait_lock(self, lock_key: bytes, lock_id: bytes) -> None:
        """Wait for a redis lock to be released via pubsub.

        Coroutine will not return until the lock is obtained.

        Args:
            lock_key: The redis key for the lock.
            lock_id: The ID of the lock.

        Raises:
            ResponseError: when the keyspace config cannot be set.
        """
        lock_key_channel = f"__keyspace@0__:{lock_key.decode()}"
        # Enable keyspace notifications for the lock key, so we know when it is available.
        try:
            await self.redis.config_set(
                "notify-keyspace-events",
                self._redis_notify_keyspace_events,
            )
        except ResponseError:
            # Some redis servers only allow out-of-band configuration, so ignore errors here.
            if not environment.REFLEX_IGNORE_REDIS_CONFIG_ERROR.get():
                raise
        async with self.redis.pubsub() as pubsub:
            await pubsub.psubscribe(lock_key_channel)
            # wait for the lock to be released
            while True:
                # fast path
                if await self._try_get_lock(lock_key, lock_id):
                    return
                # wait for lock events
                await self._get_pubsub_message(pubsub)

    @contextlib.asynccontextmanager
    async def _lock(self, token: str):
        """Obtain a redis lock for a token.

        Args:
            token: The token to obtain a lock for.

        Yields:
            The ID of the lock (to be passed to set_state).

        Raises:
            LockExpiredError: If the lock has expired while processing the event.
        """
        lock_key = self._lock_key(token)
        lock_id = uuid.uuid4().hex.encode()

        if not await self._try_get_lock(lock_key, lock_id):
            # Missed the fast-path to get lock, subscribe for lock delete/expire events
            await self._wait_lock(lock_key, lock_id)
        state_is_locked = True

        try:
            yield lock_id
        except LockExpiredError:
            state_is_locked = False
            raise
        finally:
            if state_is_locked:
                # only delete our lock
                await self.redis.delete(lock_key)

    async def close(self):
        """Explicitly close the redis connection and connection_pool.

        It is necessary in testing scenarios to close between asyncio test cases
        to avoid having lingering redis connections associated with event loops
        that will be closed (each test case uses its own event loop).

        Note: Connections will be automatically reopened when needed.
        """
        await self.redis.aclose(close_connection_pool=True)


def get_state_manager() -> StateManager:
    """Get the state manager for the app that is currently running.

    Returns:
        The state manager.
    """
    app = getattr(prerequisites.get_app(), constants.CompileVars.APP)
    return app.state_manager


class MutableProxy(wrapt.ObjectProxy):
    """A proxy for a mutable object that tracks changes."""

    # Hint for finding the base class of the proxy.
    __base_proxy__ = "MutableProxy"

    # Methods on wrapped objects which should mark the state as dirty.
    __mark_dirty_attrs__ = {
        "add",
        "append",
        "clear",
        "difference_update",
        "discard",
        "extend",
        "insert",
        "intersection_update",
        "pop",
        "popitem",
        "remove",
        "reverse",
        "setdefault",
        "sort",
        "symmetric_difference_update",
        "update",
    }

    # Methods on wrapped objects might return mutable objects that should be tracked.
    __wrap_mutable_attrs__ = {
        "get",
        "setdefault",
    }

    # These internal attributes on rx.Base should NOT be wrapped in a MutableProxy.
    __never_wrap_base_attrs__ = set(Base.__dict__) - {"set"} | set(
        pydantic.BaseModel.__dict__
    )

    # These types will be wrapped in MutableProxy
    __mutable_types__ = (
        list,
        dict,
        set,
        Base,
        DeclarativeBase,
        BaseModelV2,
        BaseModelV1,
    )

    # Dynamically generated classes for tracking dataclass mutations.
    __dataclass_proxies__: Dict[type, type] = {}

    def __new__(cls, wrapped: Any, *args, **kwargs) -> MutableProxy:
        """Create a proxy instance for a mutable object that tracks changes.

        Args:
            wrapped: The object to proxy.
            *args: Other args passed to MutableProxy (ignored).
            **kwargs: Other kwargs passed to MutableProxy (ignored).

        Returns:
            The proxy instance.
        """
        if dataclasses.is_dataclass(wrapped):
            wrapped_cls = type(wrapped)
            wrapper_cls_name = wrapped_cls.__name__ + cls.__name__
            # Find the associated class
            if wrapper_cls_name not in cls.__dataclass_proxies__:
                # Create a new class that has the __dataclass_fields__ defined
                cls.__dataclass_proxies__[wrapper_cls_name] = type(
                    wrapper_cls_name,
                    (cls,),
                    {
                        dataclasses._FIELDS: getattr(  # pyright: ignore [reportGeneralTypeIssues]
                            wrapped_cls,
                            dataclasses._FIELDS,  # pyright: ignore [reportGeneralTypeIssues]
                        ),
                    },
                )
            cls = cls.__dataclass_proxies__[wrapper_cls_name]
        return super().__new__(cls)

    def __init__(self, wrapped: Any, state: BaseState, field_name: str):
        """Create a proxy for a mutable object that tracks changes.

        Args:
            wrapped: The object to proxy.
            state: The state to mark dirty when the object is changed.
            field_name: The name of the field on the state associated with the
                wrapped object.
        """
        super().__init__(wrapped)
        self._self_state = state
        self._self_field_name = field_name

    def __repr__(self) -> str:
        """Get the representation of the wrapped object.

        Returns:
            The representation of the wrapped object.
        """
        return f"{type(self).__name__}({self.__wrapped__})"

    def _mark_dirty(
        self,
        wrapped=None,
        instance=None,
        args=(),
        kwargs=None,
    ) -> Any:
        """Mark the state as dirty, then call a wrapped function.

        Intended for use with `FunctionWrapper` from the `wrapt` library.

        Args:
            wrapped: The wrapped function.
            instance: The instance of the wrapped function.
            args: The args for the wrapped function.
            kwargs: The kwargs for the wrapped function.

        Returns:
            The result of the wrapped function.
        """
        self._self_state.dirty_vars.add(self._self_field_name)
        self._self_state._mark_dirty()
        if wrapped is not None:
            return wrapped(*args, **(kwargs or {}))

    @classmethod
    def _is_mutable_type(cls, value: Any) -> bool:
        """Check if a value is of a mutable type and should be wrapped.

        Args:
            value: The value to check.

        Returns:
            Whether the value is of a mutable type.
        """
        return isinstance(value, cls.__mutable_types__) or (
            dataclasses.is_dataclass(value) and not isinstance(value, Var)
        )

    @staticmethod
    def _is_called_from_dataclasses_internal() -> bool:
        """Check if the current function is called from dataclasses helper.

        Returns:
            Whether the current function is called from dataclasses internal code.
        """
        # Walk up the stack a bit to see if we are called from dataclasses
        # internal code, for example `asdict` or `astuple`.
        frame = inspect.currentframe()
        for _ in range(5):
            # Why not `inspect.stack()` -- this is much faster!
            if not (frame := frame and frame.f_back):
                break
            if inspect.getfile(frame) == dataclasses.__file__:
                return True
        return False

    def _wrap_recursive(self, value: Any) -> Any:
        """Wrap a value recursively if it is mutable.

        Args:
            value: The value to wrap.

        Returns:
            The wrapped value.
        """
        # When called from dataclasses internal code, return the unwrapped value
        if self._is_called_from_dataclasses_internal():
            return value
        # Recursively wrap mutable types, but do not re-wrap MutableProxy instances.
        if self._is_mutable_type(value) and not isinstance(value, MutableProxy):
            base_cls = globals()[self.__base_proxy__]
            return base_cls(
                wrapped=value,
                state=self._self_state,
                field_name=self._self_field_name,
            )
        return value

    def _wrap_recursive_decorator(self, wrapped, instance, args, kwargs) -> Any:
        """Wrap a function that returns a possibly mutable value.

        Intended for use with `FunctionWrapper` from the `wrapt` library.

        Args:
            wrapped: The wrapped function.
            instance: The instance of the wrapped function.
            args: The args for the wrapped function.
            kwargs: The kwargs for the wrapped function.

        Returns:
            The result of the wrapped function (possibly wrapped in a MutableProxy).
        """
        return self._wrap_recursive(wrapped(*args, **kwargs))

    def __getattr__(self, __name: str) -> Any:
        """Get the attribute on the proxied object and return a proxy if mutable.

        Args:
            __name: The name of the attribute.

        Returns:
            The attribute value.
        """
        value = super().__getattr__(__name)

        if callable(value):
            if __name in self.__mark_dirty_attrs__:
                # Wrap special callables, like "append", which should mark state dirty.
                value = wrapt.FunctionWrapper(value, self._mark_dirty)

            if __name in self.__wrap_mutable_attrs__:
                # Wrap methods that may return mutable objects tied to the state.
                value = wrapt.FunctionWrapper(
                    value,
                    self._wrap_recursive_decorator,
                )

            if (
                isinstance(self.__wrapped__, Base)
                and __name not in self.__never_wrap_base_attrs__
                and hasattr(value, "__func__")
            ):
                # Wrap methods called on Base subclasses, which might do _anything_
                return wrapt.FunctionWrapper(
                    functools.partial(value.__func__, self),
                    self._wrap_recursive_decorator,
                )

        if self._is_mutable_type(value) and __name not in (
            "__wrapped__",
            "_self_state",
        ):
            # Recursively wrap mutable attribute values retrieved through this proxy.
            return self._wrap_recursive(value)

        return value

    def __getitem__(self, key) -> Any:
        """Get the item on the proxied object and return a proxy if mutable.

        Args:
            key: The key of the item.

        Returns:
            The item value.
        """
        value = super().__getitem__(key)
        # Recursively wrap mutable items retrieved through this proxy.
        return self._wrap_recursive(value)

    def __iter__(self) -> Any:
        """Iterate over the proxied object and return a proxy if mutable.

        Yields:
            Each item value (possibly wrapped in MutableProxy).
        """
        for value in super().__iter__():
            # Recursively wrap mutable items retrieved through this proxy.
            yield self._wrap_recursive(value)

    def __delattr__(self, name):
        """Delete the attribute on the proxied object and mark state dirty.

        Args:
            name: The name of the attribute.
        """
        self._mark_dirty(super().__delattr__, args=(name,))

    def __delitem__(self, key):
        """Delete the item on the proxied object and mark state dirty.

        Args:
            key: The key of the item.
        """
        self._mark_dirty(super().__delitem__, args=(key,))

    def __setitem__(self, key, value):
        """Set the item on the proxied object and mark state dirty.

        Args:
            key: The key of the item.
            value: The value of the item.
        """
        self._mark_dirty(super().__setitem__, args=(key, value))

    def __setattr__(self, name, value):
        """Set the attribute on the proxied object and mark state dirty.

        If the attribute starts with "_self_", then the state is NOT marked
        dirty as these are internal proxy attributes.

        Args:
            name: The name of the attribute.
            value: The value of the attribute.
        """
        if name.startswith("_self_"):
            # Special case attributes of the proxy itself, not applied to the wrapped object.
            super().__setattr__(name, value)
            return
        self._mark_dirty(super().__setattr__, args=(name, value))

    def __copy__(self) -> Any:
        """Return a copy of the proxy.

        Returns:
            A copy of the wrapped object, unconnected to the proxy.
        """
        return copy.copy(self.__wrapped__)

    def __deepcopy__(self, memo=None) -> Any:
        """Return a deepcopy of the proxy.

        Args:
            memo: The memo dict to use for the deepcopy.

        Returns:
            A deepcopy of the wrapped object, unconnected to the proxy.
        """
        return copy.deepcopy(self.__wrapped__, memo=memo)

    def __reduce_ex__(self, protocol_version):
        """Get the state for redis serialization.

        This method is called by cloudpickle to serialize the object.

        It explicitly serializes the wrapped object, stripping off the mutable proxy.

        Args:
            protocol_version: The protocol version.

        Returns:
            Tuple of (wrapped class, empty args, class __getstate__)
        """
        return self.__wrapped__.__reduce_ex__(protocol_version)


@serializer
def serialize_mutable_proxy(mp: MutableProxy):
    """Return the wrapped value of a MutableProxy.

    Args:
        mp: The MutableProxy to serialize.

    Returns:
        The wrapped object.
    """
    return mp.__wrapped__


_orig_json_JSONEncoder_default = json.JSONEncoder.default


def _json_JSONEncoder_default_wrapper(self: json.JSONEncoder, o: Any) -> Any:
    """Wrap JSONEncoder.default to handle MutableProxy objects.

    Args:
        self: the JSONEncoder instance.
        o: the object to serialize.

    Returns:
        A JSON-able object.
    """
    try:
        return o.__wrapped__
    except AttributeError:
        pass
    return _orig_json_JSONEncoder_default(self, o)


json.JSONEncoder.default = _json_JSONEncoder_default_wrapper


class ImmutableMutableProxy(MutableProxy):
    """A proxy for a mutable object that tracks changes.

    This wrapper comes from StateProxy, and will raise an exception if an attempt is made
    to modify the wrapped object when the StateProxy is immutable.
    """

    # Ensure that recursively wrapped proxies use ImmutableMutableProxy as base.
    __base_proxy__ = "ImmutableMutableProxy"

    def _mark_dirty(
        self,
        wrapped=None,
        instance=None,
        args=(),
        kwargs=None,
    ) -> Any:
        """Raise an exception when an attempt is made to modify the object.

        Intended for use with `FunctionWrapper` from the `wrapt` library.

        Args:
            wrapped: The wrapped function.
            instance: The instance of the wrapped function.
            args: The args for the wrapped function.
            kwargs: The kwargs for the wrapped function.

        Returns:
            The result of the wrapped function.

        Raises:
            ImmutableStateError: if the StateProxy is not mutable.
        """
        if not self._self_state._is_mutable():
            raise ImmutableStateError(
                "Background task StateProxy is immutable outside of a context "
                "manager. Use `async with self` to modify state."
            )
        return super()._mark_dirty(
            wrapped=wrapped, instance=instance, args=args, kwargs=kwargs
        )


def code_uses_state_contexts(javascript_code: str) -> bool:
    """Check if the rendered Javascript uses state contexts.

    Args:
        javascript_code: The Javascript code to check.

    Returns:
        True if the code attempts to access a member of StateContexts.
    """
    return bool("useContext(StateContexts" in javascript_code)


def reload_state_module(
    module: str,
    state: Type[BaseState] = State,
) -> None:
    """Reset rx.State subclasses to avoid conflict when reloading.

    Args:
        module: The module to reload.
        state: Recursive argument for the state class to reload.

    """
    for subclass in tuple(state.class_subclasses):
        reload_state_module(module=module, state=subclass)
        if subclass.__module__ == module and module is not None:
            state.class_subclasses.remove(subclass)
            state._always_dirty_substates.discard(subclass.get_name())
            state._computed_var_dependencies = defaultdict(set)
            state._substate_var_dependencies = defaultdict(set)
            state._init_var_dependency_dicts()
    state.get_class_substate.cache_clear()<|MERGE_RESOLUTION|>--- conflicted
+++ resolved
@@ -145,14 +145,12 @@
     ValueError,
 )
 
-<<<<<<< HEAD
 STATE_NOT_COMPRESSED = b"\x01"
 STATE_COMPRESSED = b"\x02"
 STATE_CHUNK_SIZE = 1024
-=======
+
 # For BaseState.get_var_value
 VAR_TYPE = TypeVar("VAR_TYPE")
->>>>>>> 1e7a37bc
 
 
 def _no_chain_background_task(
