--- conflicted
+++ resolved
@@ -56,16 +56,12 @@
 from reflex.utils.exceptions import ImmutableStateError, LockExpiredError
 from reflex.utils.exec import is_testing_env
 from reflex.utils.serializers import SerializedType, serialize, serializer
-<<<<<<< HEAD
+from reflex.utils.types import override
 from reflex.vars import (
     ComputedVar,
     ImmutableVarData,
     Var,
 )
-=======
-from reflex.utils.types import override
-from reflex.vars import BaseVar, ComputedVar, Var, computed_var
->>>>>>> 13a6d538
 
 if TYPE_CHECKING:
     from reflex.components.component import Component
