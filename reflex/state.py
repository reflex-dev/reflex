--- conflicted
+++ resolved
@@ -1760,7 +1760,25 @@
             return
         self._mark_dirty(super().__setattr__, args=(name, value))
 
-<<<<<<< HEAD
+    def __copy__(self) -> Any:
+        """Return a copy of the proxy.
+
+        Returns:
+            A copy of the wrapped object, unconnected to the proxy.
+        """
+        return copy.copy(self.__wrapped__)
+
+    def __deepcopy__(self, memo=None) -> Any:
+        """Return a deepcopy of the proxy.
+
+        Args:
+            memo: The memo dict to use for the deepcopy.
+
+        Returns:
+            A deepcopy of the wrapped object, unconnected to the proxy.
+        """
+        return copy.deepcopy(self.__wrapped__, memo=memo)
+
 
 class ImmutableMutableProxy(MutableProxy):
     """A proxy for a mutable object that tracks changes.
@@ -1790,24 +1808,4 @@
             )
         super()._mark_dirty(
             wrapped=wrapped, instance=instance, args=args, kwargs=kwargs
-        )
-=======
-    def __copy__(self) -> Any:
-        """Return a copy of the proxy.
-
-        Returns:
-            A copy of the wrapped object, unconnected to the proxy.
-        """
-        return copy.copy(self.__wrapped__)
-
-    def __deepcopy__(self, memo=None) -> Any:
-        """Return a deepcopy of the proxy.
-
-        Args:
-            memo: The memo dict to use for the deepcopy.
-
-        Returns:
-            A deepcopy of the wrapped object, unconnected to the proxy.
-        """
-        return copy.deepcopy(self.__wrapped__, memo=memo)
->>>>>>> 211dc159
+        )