"""Define the reflex state specification."""

from __future__ import annotations

import asyncio
import builtins
import contextlib
import copy
import dataclasses
import functools
import inspect
import pickle
import sys
import typing
import warnings
from abc import ABC
from collections.abc import AsyncIterator, Callable, Sequence
from hashlib import md5
from types import FunctionType
from typing import (
    TYPE_CHECKING,
    Any,
    BinaryIO,
    ClassVar,
    TypeVar,
    cast,
    get_args,
    get_type_hints,
)

import pydantic.v1 as pydantic
from pydantic import BaseModel as BaseModelV2
from pydantic.v1 import BaseModel as BaseModelV1
from pydantic.v1.fields import ModelField
from rich.markup import escape
from typing_extensions import Self

import reflex.istate.dynamic
from reflex import constants, event
from reflex.base import Base
from reflex.config import PerformanceMode, environment
from reflex.event import (
    BACKGROUND_TASK_MARKER,
    Event,
    EventHandler,
    EventSpec,
    fix_events,
)
from reflex.istate.data import RouterData
from reflex.istate.proxy import ImmutableMutableProxy as ImmutableMutableProxy
from reflex.istate.proxy import MutableProxy, StateProxy
from reflex.istate.storage import ClientStorageBase
from reflex.model import Model
from reflex.utils import console, format, prerequisites, types
from reflex.utils.exceptions import (
    ComputedVarShadowsBaseVarsError,
    ComputedVarShadowsStateVarError,
    DynamicComponentInvalidSignatureError,
    DynamicRouteArgShadowsStateVarError,
    EventHandlerShadowsBuiltInStateMethodError,
    ReflexRuntimeError,
    SetUndefinedStateVarError,
    StateMismatchError,
    StateSchemaMismatchError,
    StateSerializationError,
    StateTooLargeError,
    UnretrievableVarValueError,
)
from reflex.utils.exceptions import ImmutableStateError as ImmutableStateError
from reflex.utils.exec import is_testing_env
from reflex.utils.types import (
    _isinstance,
    get_origin,
    is_union,
    true_type_for_pydantic_field,
    value_inside_optional,
)
from reflex.vars import VarData
from reflex.vars.base import (
    ComputedVar,
    DynamicRouteVar,
    Var,
    computed_var,
    dispatch,
    is_computed_var,
)

if TYPE_CHECKING:
    from reflex.components.component import Component


Delta = dict[str, Any]
var = computed_var


if environment.REFLEX_PERF_MODE.get() != PerformanceMode.OFF:
    # If the state is this large, it's considered a performance issue.
    TOO_LARGE_SERIALIZED_STATE = environment.REFLEX_STATE_SIZE_LIMIT.get() * 1024
    # Only warn about each state class size once.
    _WARNED_ABOUT_STATE_SIZE: set[str] = set()

# Errors caught during pickling of state
HANDLED_PICKLE_ERRORS = (
    pickle.PicklingError,
    AttributeError,
    IndexError,
    TypeError,
    ValueError,
)

# For BaseState.get_var_value
VAR_TYPE = TypeVar("VAR_TYPE")


def _no_chain_background_task(
    state_cls: type[BaseState], name: str, fn: Callable
) -> Callable:
    """Protect against directly chaining a background task from another event handler.

    Args:
        state_cls: The state class that the event handler is in.
        name: The name of the background task.
        fn: The background task coroutine function / generator.

    Returns:
        A compatible coroutine function / generator that raises a runtime error.

    Raises:
        TypeError: If the background task is not async.
    """
    call = f"{state_cls.__name__}.{name}"
    message = (
        f"Cannot directly call background task {name!r}, use "
        f"`yield {call}` or `return {call}` instead."
    )
    if inspect.iscoroutinefunction(fn):

        async def _no_chain_background_task_co(*args, **kwargs):
            raise RuntimeError(message)

        return _no_chain_background_task_co
    if inspect.isasyncgenfunction(fn):

        async def _no_chain_background_task_gen(*args, **kwargs):
            yield
            raise RuntimeError(message)

        return _no_chain_background_task_gen

    raise TypeError(f"{fn} is marked as a background task, but is not async.")


def _substate_key(
    token: str,
    state_cls_or_name: BaseState | type[BaseState] | str | Sequence[str],
) -> str:
    """Get the substate key.

    Args:
        token: The token of the state.
        state_cls_or_name: The state class/instance or name or sequence of name parts.

    Returns:
        The substate key.
    """
    if isinstance(state_cls_or_name, BaseState) or (
        isinstance(state_cls_or_name, type) and issubclass(state_cls_or_name, BaseState)
    ):
        state_cls_or_name = state_cls_or_name.get_full_name()
    elif isinstance(state_cls_or_name, (list, tuple)):
        state_cls_or_name = ".".join(state_cls_or_name)
    return f"{token}_{state_cls_or_name}"


def _split_substate_key(substate_key: str) -> tuple[str, str]:
    """Split the substate key into token and state name.

    Args:
        substate_key: The substate key.

    Returns:
        Tuple of token and state name.
    """
    token, _, state_name = substate_key.partition("_")
    return token, state_name


@dataclasses.dataclass(frozen=True, init=False)
class EventHandlerSetVar(EventHandler):
    """A special event handler to wrap setvar functionality."""

    state_cls: type[BaseState] = dataclasses.field(init=False)

    def __init__(self, state_cls: type[BaseState]):
        """Initialize the EventHandlerSetVar.

        Args:
            state_cls: The state class that vars will be set on.
        """
        super().__init__(
            fn=type(self).setvar,
            state_full_name=state_cls.get_full_name(),
        )
        object.__setattr__(self, "state_cls", state_cls)

    def setvar(self, var_name: str, value: Any):
        """Set the state variable to the value of the event.

        Note: `self` here will be an instance of the state, not EventHandlerSetVar.

        Args:
            var_name: The name of the variable to set.
            value: The value to set the variable to.
        """
        getattr(self, constants.SETTER_PREFIX + var_name)(value)

    def __call__(self, *args: Any) -> EventSpec:
        """Performs pre-checks and munging on the provided args that will become an EventSpec.

        Args:
            *args: The event args.

        Returns:
            The (partial) EventSpec that will be used to create the event to setvar.

        Raises:
            AttributeError: If the given Var name does not exist on the state.
            EventHandlerValueError: If the given Var name is not a str
            NotImplementedError: If the setter for the given Var is async
        """
        from reflex.utils.exceptions import EventHandlerValueError

        if args:
            if not isinstance(args[0], str):
                raise EventHandlerValueError(
                    f"Var name must be passed as a string, got {args[0]!r}"
                )

            handler = getattr(self.state_cls, constants.SETTER_PREFIX + args[0], None)

            # Check that the requested Var setter exists on the State at compile time.
            if handler is None:
                raise AttributeError(
                    f"Variable `{args[0]}` cannot be set on `{self.state_cls.get_full_name()}`"
                )

            if asyncio.iscoroutinefunction(handler.fn):
                raise NotImplementedError(
                    f"Setter for {args[0]} is async, which is not supported."
                )

        return super().__call__(*args)


if TYPE_CHECKING:
    from pydantic.v1.fields import ModelField


def _unwrap_field_type(type_: types.GenericType) -> type:
    """Unwrap rx.Field type annotations.

    Args:
        type_: The type to unwrap.

    Returns:
        The unwrapped type.
    """
    from reflex.vars import Field

    if get_origin(type_) is Field:
        return get_args(type_)[0]
    return type_


def get_var_for_field(cls: type[BaseState], f: ModelField) -> Var:
    """Get a Var instance for a Pydantic field.

    Args:
        cls: The state class.
        f: The Pydantic field.

    Returns:
        The Var instance.
    """
    name = f.name + "_rx_state_"
    field_name = format.format_state_name(cls.get_full_name()) + "." + name

    return dispatch(
        field_name=field_name,
        var_data=VarData.from_state(cls, f.name),
        result_var_type=_unwrap_field_type(true_type_for_pydantic_field(f)),
    )


async def _resolve_delta(delta: Delta) -> Delta:
    """Await all coroutines in the delta.

    Args:
        delta: The delta to process.

    Returns:
        The same delta dict with all coroutines resolved to their return value.
    """
    tasks = {}
    for state_name, state_delta in delta.items():
        for var_name, value in state_delta.items():
            if asyncio.iscoroutine(value):
                tasks[state_name, var_name] = asyncio.create_task(value)
    for (state_name, var_name), task in tasks.items():
        delta[state_name][var_name] = await task
    return delta


all_base_state_classes: dict[str, None] = {}


class BaseState(Base, ABC, extra=pydantic.Extra.allow):
    """The state of the app."""

    # A map from the var name to the var.
    vars: ClassVar[builtins.dict[str, Var]] = {}

    # The base vars of the class.
    base_vars: ClassVar[builtins.dict[str, Var]] = {}

    # The computed vars of the class.
    computed_vars: ClassVar[builtins.dict[str, ComputedVar]] = {}

    # Vars inherited by the parent state.
    inherited_vars: ClassVar[builtins.dict[str, Var]] = {}

    # Backend base vars that are never sent to the client.
    backend_vars: ClassVar[builtins.dict[str, Any]] = {}

    # Backend base vars inherited
    inherited_backend_vars: ClassVar[builtins.dict[str, Any]] = {}

    # The event handlers.
    event_handlers: ClassVar[builtins.dict[str, EventHandler]] = {}

    # A set of subclassses of this class.
    class_subclasses: ClassVar[set[type[BaseState]]] = set()

    # Mapping of var name to set of (state_full_name, var_name) that depend on it.
    _var_dependencies: ClassVar[builtins.dict[str, set[tuple[str, str]]]] = {}

    # Set of vars which always need to be recomputed
    _always_dirty_computed_vars: ClassVar[set[str]] = set()

    # Set of substates which always need to be recomputed
    _always_dirty_substates: ClassVar[set[str]] = set()

    # Set of states which might need to be recomputed if vars in this state change.
    _potentially_dirty_states: ClassVar[set[str]] = set()

    # The parent state.
    parent_state: BaseState | None = None

    # The substates of the state.
    substates: builtins.dict[str, BaseState] = {}

    # The set of dirty vars.
    dirty_vars: set[str] = set()

    # The set of dirty substates.
    dirty_substates: set[str] = set()

    # The routing path that triggered the state
    router_data: builtins.dict[str, Any] = {}

    # Per-instance copy of backend base variable values
    _backend_vars: builtins.dict[str, Any] = {}

    # The router data for the current page
    router: RouterData = RouterData()

    # Whether the state has ever been touched since instantiation.
    _was_touched: bool = False

    # Whether this state class is a mixin and should not be instantiated.
    _mixin: ClassVar[bool] = False

    # A special event handler for setting base vars.
    setvar: ClassVar[EventHandler]

    def __init__(
        self,
        parent_state: BaseState | None = None,
        init_substates: bool = True,
        _reflex_internal_init: bool = False,
        **kwargs,
    ):
        """Initialize the state.

        DO NOT INSTANTIATE STATE CLASSES DIRECTLY! Use StateManager.get_state() instead.

        Args:
            parent_state: The parent state.
            init_substates: Whether to initialize the substates in this instance.
            _reflex_internal_init: A flag to indicate that the state is being initialized by the framework.
            **kwargs: The kwargs to set as attributes on the state.

        Raises:
            ReflexRuntimeError: If the state is instantiated directly by end user.
        """
        from reflex.utils.exceptions import ReflexRuntimeError

        if not _reflex_internal_init and not is_testing_env():
            raise ReflexRuntimeError(
                "State classes should not be instantiated directly in a Reflex app. "
                "See https://reflex.dev/docs/state/ for further information."
            )
        if type(self)._mixin:
            raise ReflexRuntimeError(
                f"{type(self).__name__} is a state mixin and cannot be instantiated directly."
            )
        kwargs["parent_state"] = parent_state
        super().__init__()
        for name, value in kwargs.items():
            setattr(self, name, value)

        # Setup the substates (for memory state manager only).
        if init_substates:
            for substate in self.get_substates():
                self.substates[substate.get_name()] = substate(
                    parent_state=self,
                    _reflex_internal_init=True,
                )

        # Create a fresh copy of the backend variables for this instance
        self._backend_vars = copy.deepcopy(self.backend_vars)

    def __repr__(self) -> str:
        """Get the string representation of the state.

        Returns:
            The string representation of the state.
        """
        return f"{type(self).__name__}({self.dict()})"

    @classmethod
    def _get_computed_vars(cls) -> list[tuple[str, ComputedVar]]:
        """Helper function to get all computed vars of a instance.

        Returns:
            A list of computed vars.
        """
        return [
            (name, v)
            for mixin in [*cls._mixins(), cls]
            for name, v in mixin.__dict__.items()
            if is_computed_var(v) and name not in cls.inherited_vars
        ]

    @classmethod
    def _validate_module_name(cls) -> None:
        """Check if the module name is valid.

        Reflex uses ___ as state name module separator.

        Raises:
            NameError: If the module name is invalid.
        """
        if "___" in cls.__module__:
            raise NameError(
                "The module name of a State class cannot contain '___'. "
                "Please rename the module."
            )

    @classmethod
    def __init_subclass__(cls, mixin: bool = False, **kwargs):
        """Do some magic for the subclass initialization.

        Args:
            mixin: Whether the subclass is a mixin and should not be initialized.
            **kwargs: The kwargs to pass to the pydantic init_subclass method.

        Raises:
            StateValueError: If a substate class shadows another.
        """
        from reflex.utils.exceptions import StateValueError

        super().__init_subclass__(**kwargs)

        cls._mixin = mixin
        if mixin:
            return

        # Handle locally-defined states for pickling.
        if "<locals>" in cls.__qualname__:
            cls._handle_local_def()

        # Validate the module name.
        cls._validate_module_name()

        # Event handlers should not shadow builtin state methods.
        cls._check_overridden_methods()

        # Computed vars should not shadow builtin state props.
        cls._check_overridden_basevars()

        # Reset subclass tracking for this class.
        cls.class_subclasses = set()

        # Reset dirty substate tracking for this class.
        cls._always_dirty_substates = set()
        cls._potentially_dirty_states = set()

        # Get the parent vars.
        parent_state = cls.get_parent_state()
        if parent_state is not None:
            cls.inherited_vars = parent_state.vars
            cls.inherited_backend_vars = parent_state.backend_vars

            # Check if another substate class with the same name has already been defined.
            if cls.get_name() in {c.get_name() for c in parent_state.class_subclasses}:
                # This should not happen, since we have added module prefix to state names in #3214
                raise StateValueError(
                    f"The substate class '{cls.get_name()}' has been defined multiple times. "
                    "Shadowing substate classes is not allowed."
                )
            # Track this new subclass in the parent state's subclasses set.
            parent_state.class_subclasses.add(cls)

        # Get computed vars.
        computed_vars = cls._get_computed_vars()
        cls._check_overridden_computed_vars()

        new_backend_vars = {
            name: value
            for name, value in cls.__dict__.items()
            if types.is_backend_base_variable(name, cls)
        }
        # Add annotated backend vars that may not have a default value.
        new_backend_vars.update(
            {
                name: cls._get_var_default(name, annotation_value)
                for name, annotation_value in cls._get_type_hints().items()
                if name not in new_backend_vars
                and types.is_backend_base_variable(name, cls)
            }
        )

        cls.backend_vars = {
            **cls.inherited_backend_vars,
            **new_backend_vars,
        }

        # Set the base and computed vars.
        cls.base_vars = {
            f.name: get_var_for_field(cls, f)
            for f in cls.get_fields().values()
            if f.name not in cls.get_skip_vars()
        }
        cls.computed_vars = {
            name: v._replace(merge_var_data=VarData.from_state(cls))
            for name, v in computed_vars
        }
        cls.vars = {
            **cls.inherited_vars,
            **cls.base_vars,
            **cls.computed_vars,
        }
        cls.event_handlers = {}

        # Setup the base vars at the class level.
        for name, prop in cls.base_vars.items():
            cls._init_var(name, prop)

        # Set up the event handlers.
        events = {
            name: fn
            for name, fn in cls.__dict__.items()
            if cls._item_is_event_handler(name, fn)
        }

        for mixin_cls in cls._mixins():
            for name, value in mixin_cls.__dict__.items():
                if name in cls.inherited_vars:
                    continue
                if is_computed_var(value):
                    fget = cls._copy_fn(value.fget)
                    newcv = value._replace(fget=fget, _var_data=VarData.from_state(cls))
                    # cleanup refs to mixin cls in var_data
                    setattr(cls, name, newcv)
                    cls.computed_vars[name] = newcv
                    cls.vars[name] = newcv
                    continue
                if types.is_backend_base_variable(name, mixin_cls):
                    cls.backend_vars[name] = copy.deepcopy(value)
                    continue
                if events.get(name) is not None:
                    continue
                if not cls._item_is_event_handler(name, value):
                    continue
                if parent_state is not None and parent_state.event_handlers.get(name):
                    continue
                value = cls._copy_fn(value)
                value.__qualname__ = f"{cls.__name__}.{name}"
                events[name] = value

        # Create the setvar event handler for this state
        cls._create_setvar()

        for name, fn in events.items():
            handler = cls._create_event_handler(fn)
            cls.event_handlers[name] = handler
            setattr(cls, name, handler)

        # Initialize per-class var dependency tracking.
        cls._var_dependencies = {}
        cls._init_var_dependency_dicts()

        all_base_state_classes[cls.get_full_name()] = None

    @classmethod
    def _add_event_handler(
        cls,
        name: str,
        fn: Callable,
    ):
        """Add an event handler dynamically to the state.

        Args:
            name: The name of the event handler.
            fn: The function to call when the event is triggered.
        """
        handler = cls._create_event_handler(fn)
        cls.event_handlers[name] = handler
        setattr(cls, name, handler)

    @staticmethod
    def _copy_fn(fn: Callable) -> Callable:
        """Copy a function. Used to copy ComputedVars and EventHandlers from mixins.

        Args:
            fn: The function to copy.

        Returns:
            The copied function.
        """
        newfn = FunctionType(
            fn.__code__,
            fn.__globals__,
            name=fn.__name__,
            argdefs=fn.__defaults__,
            closure=fn.__closure__,
        )
        newfn.__annotations__ = fn.__annotations__
        if mark := getattr(fn, BACKGROUND_TASK_MARKER, None):
            setattr(newfn, BACKGROUND_TASK_MARKER, mark)
        return newfn

    @staticmethod
    def _item_is_event_handler(name: str, value: Any) -> bool:
        """Check if the item is an event handler.

        Args:
            name: The name of the item.
            value: The value of the item.

        Returns:
            Whether the item is an event handler.
        """
        return (
            not name.startswith("_")
            and isinstance(value, Callable)
            and not isinstance(value, EventHandler)
            and hasattr(value, "__code__")
        )

    @classmethod
    def _evaluate(cls, f: Callable[[Self], Any], of_type: type | None = None) -> Var:
        """Evaluate a function to a ComputedVar. Experimental.

        Args:
            f: The function to evaluate.
            of_type: The type of the ComputedVar. Defaults to Component.

        Returns:
            The ComputedVar.
        """
        console.warn(
            "The _evaluate method is experimental and may be removed in future versions."
        )
        from reflex.components.component import Component

        of_type = of_type or Component

        unique_var_name = (
            ("dynamic_" + f.__module__ + "_" + f.__qualname__)
            .replace("<", "")
            .replace(">", "")
            .replace(".", "_")
        )

        while unique_var_name in cls.vars:
            unique_var_name += "_"

        def computed_var_func(state: Self):
            result = f(state)

            if not _isinstance(result, of_type, nested=1, treat_var_as_type=False):
                console.warn(
                    f"Inline ComputedVar {f} expected type {escape(str(of_type))}, got {type(result)}. "
                    "You can specify expected type with `of_type` argument."
                )

            return result

        computed_var_func.__name__ = unique_var_name

        computed_var_func_arg = computed_var(return_type=of_type, cache=False)(
            computed_var_func
        )

        setattr(cls, unique_var_name, computed_var_func_arg)
        cls.computed_vars[unique_var_name] = computed_var_func_arg
        cls.vars[unique_var_name] = computed_var_func_arg
        cls._update_substate_inherited_vars({unique_var_name: computed_var_func_arg})
        cls._always_dirty_computed_vars.add(unique_var_name)

        return getattr(cls, unique_var_name)

    @classmethod
    def _mixins(cls) -> list[type]:
        """Get the mixin classes of the state.

        Returns:
            The mixin classes of the state.
        """
        return [
            mixin
            for mixin in cls.__mro__
            if (
                mixin not in [pydantic.BaseModel, Base, cls]
                and issubclass(mixin, BaseState)
                and mixin._mixin is True
            )
        ]

    @classmethod
    def _handle_local_def(cls):
        """Handle locally-defined states for pickling."""
        known_names = dir(reflex.istate.dynamic)
        proposed_name = cls.__name__
        for ix in range(len(known_names)):
            if proposed_name not in known_names:
                break
            proposed_name = f"{cls.__name__}_{ix}"
        setattr(reflex.istate.dynamic, proposed_name, cls)
        cls.__original_name__ = cls.__name__
        cls.__original_module__ = cls.__module__
        cls.__name__ = cls.__qualname__ = proposed_name
        cls.__module__ = reflex.istate.dynamic.__name__

    @classmethod
    def _get_type_hints(cls) -> dict[str, Any]:
        """Get the type hints for this class.

        If the class is dynamic, evaluate the type hints with the original
        module in the local namespace.

        Returns:
            The type hints dict.
        """
        original_module = getattr(cls, "__original_module__", None)
        if original_module is not None:
            localns = sys.modules[original_module].__dict__
        else:
            localns = None

        return get_type_hints(cls, localns=localns)

    @classmethod
    def _init_var_dependency_dicts(cls):
        """Initialize the var dependency tracking dicts.

        Allows the state to know which vars each ComputedVar depends on and
        whether a ComputedVar depends on a var in its parent state.

        Additional updates tracking dicts for vars and substates that always
        need to be recomputed.
        """
        for cvar_name, cvar in cls.computed_vars.items():
            if not cvar._cache:
                # Do not perform dep calculation when cache=False (these are always dirty).
                continue
            for state_name, dvar_set in cvar._deps(objclass=cls).items():
                state_cls = cls.get_root_state().get_class_substate(state_name)
                for dvar in dvar_set:
                    defining_state_cls = state_cls
                    while dvar in {
                        *defining_state_cls.inherited_vars,
                        *defining_state_cls.inherited_backend_vars,
                    }:
                        parent_state = defining_state_cls.get_parent_state()
                        if parent_state is not None:
                            defining_state_cls = parent_state
                    defining_state_cls._var_dependencies.setdefault(dvar, set()).add(
                        (cls.get_full_name(), cvar_name)
                    )
                    defining_state_cls._potentially_dirty_states.add(
                        cls.get_full_name()
                    )

        # ComputedVar with cache=False always need to be recomputed
        cls._always_dirty_computed_vars = {
            cvar_name
            for cvar_name, cvar in cls.computed_vars.items()
            if not cvar._cache
        }

        # Any substate containing a ComputedVar with cache=False always needs to be recomputed
        if cls._always_dirty_computed_vars:
            # Tell parent classes that this substate has always dirty computed vars
            state_name = cls.get_name()
            parent_state = cls.get_parent_state()
            while parent_state is not None:
                parent_state._always_dirty_substates.add(state_name)
                state_name, parent_state = (
                    parent_state.get_name(),
                    parent_state.get_parent_state(),
                )

        # Reset cached schema value
        cls._to_schema.cache_clear()

    @classmethod
    def _check_overridden_methods(cls):
        """Check for shadow methods and raise error if any.

        Raises:
            EventHandlerShadowsBuiltInStateMethodError: When an event handler shadows an inbuilt state method.
        """
        overridden_methods = set()
        state_base_functions = cls._get_base_functions()
        for name, method in inspect.getmembers(cls, inspect.isfunction):
            # Check if the method is overridden and not a dunder method
            if (
                not name.startswith("__")
                and method.__name__ in state_base_functions
                and state_base_functions[method.__name__] != method
            ):
                overridden_methods.add(method.__name__)

        for method_name in overridden_methods:
            raise EventHandlerShadowsBuiltInStateMethodError(
                f"The event handler name `{method_name}` shadows a builtin State method; use a different name instead"
            )

    @classmethod
    def _check_overridden_basevars(cls):
        """Check for shadow base vars and raise error if any.

        Raises:
            ComputedVarShadowsBaseVarsError: When a computed var shadows a base var.
        """
        for name, computed_var_ in cls._get_computed_vars():
            if name in cls.__annotations__:
                raise ComputedVarShadowsBaseVarsError(
                    f"The computed var name `{computed_var_._js_expr}` shadows a base var in {cls.__module__}.{cls.__name__}; use a different name instead"
                )

    @classmethod
    def _check_overridden_computed_vars(cls) -> None:
        """Check for shadow computed vars and raise error if any.

        Raises:
            ComputedVarShadowsStateVarError: When a computed var shadows another.
        """
        for name, cv in cls.__dict__.items():
            if not is_computed_var(cv):
                continue
            name = cv._js_expr
            if name in cls.inherited_vars or name in cls.inherited_backend_vars:
                raise ComputedVarShadowsStateVarError(
                    f"The computed var name `{cv._js_expr}` shadows a var in {cls.__module__}.{cls.__name__}; use a different name instead"
                )

    @classmethod
    def get_skip_vars(cls) -> set[str]:
        """Get the vars to skip when serializing.

        Returns:
            The vars to skip when serializing.
        """
        return (
            set(cls.inherited_vars)
            | {
                "parent_state",
                "substates",
                "dirty_vars",
                "dirty_substates",
                "router_data",
            }
            | types.RESERVED_BACKEND_VAR_NAMES
        )

    @classmethod
    @functools.lru_cache
    def get_parent_state(cls) -> type[BaseState] | None:
        """Get the parent state.

        Raises:
            ValueError: If more than one parent state is found.

        Returns:
            The parent state.
        """
        parent_states = [
            base
            for base in cls.__bases__
            if issubclass(base, BaseState) and base is not BaseState and not base._mixin
        ]
        if len(parent_states) >= 2:
            raise ValueError(f"Only one parent state is allowed {parent_states}.")
        # The first non-mixin state in the mro is our parent.
        for base in cls.mro()[1:]:
            if not issubclass(base, BaseState) or base._mixin:
                continue
            if base is BaseState:
                break
            return base
        return None  # No known parent

    @classmethod
    @functools.lru_cache
    def get_root_state(cls) -> type[BaseState]:
        """Get the root state.

        Returns:
            The root state.
        """
        parent_state = cls.get_parent_state()
        return cls if parent_state is None else parent_state.get_root_state()

    @classmethod
    def get_substates(cls) -> set[type[BaseState]]:
        """Get the substates of the state.

        Returns:
            The substates of the state.
        """
        return cls.class_subclasses

    @classmethod
    @functools.lru_cache
    def get_name(cls) -> str:
        """Get the name of the state.

        Returns:
            The name of the state.
        """
        module = cls.__module__.replace(".", "___")
        return format.to_snake_case(f"{module}___{cls.__name__}")

    @classmethod
    @functools.lru_cache
    def get_full_name(cls) -> str:
        """Get the full name of the state.

        Returns:
            The full name of the state.
        """
        name = cls.get_name()
        parent_state = cls.get_parent_state()
        if parent_state is not None:
            name = ".".join((parent_state.get_full_name(), name))
        return name

    @classmethod
    @functools.lru_cache
    def get_class_substate(cls, path: Sequence[str] | str) -> type[BaseState]:
        """Get the class substate.

        Args:
            path: The path to the substate.

        Returns:
            The class substate.

        Raises:
            ValueError: If the substate is not found.
        """
        if isinstance(path, str):
            path = tuple(path.split("."))

        if len(path) == 0:
            return cls
        if path[0] == cls.get_name():
            if len(path) == 1:
                return cls
            path = path[1:]
        for substate in cls.get_substates():
            if path[0] == substate.get_name():
                return substate.get_class_substate(path[1:])
        raise ValueError(f"Invalid path: {path}")

    @classmethod
    def get_class_var(cls, path: Sequence[str]) -> Any:
        """Get the class var.

        Args:
            path: The path to the var.

        Returns:
            The class var.

        Raises:
            ValueError: If the path is invalid.
        """
        path, name = path[:-1], path[-1]
        substate = cls.get_class_substate(tuple(path))
        if not hasattr(substate, name):
            raise ValueError(f"Invalid path: {path}")
        return getattr(substate, name)

    @classmethod
    def _init_var(cls, name: str, prop: Var):
        """Initialize a variable.

        Args:
            name: The name of the variable
            prop: The variable to initialize

        Raises:
            VarTypeError: if the variable has an incorrect type
        """
        from reflex.config import get_config
        from reflex.utils.exceptions import VarTypeError

        if not types.is_valid_var_type(prop._var_type):
            raise VarTypeError(
                "State vars must be of a serializable type. "
                "Valid types include strings, numbers, booleans, lists, "
                "dictionaries, dataclasses, datetime objects, and pydantic models. "
                f'Found var "{prop._js_expr}" with type {prop._var_type}.'
            )
<<<<<<< HEAD
        cls._set_var(name, prop)
        cls._create_setter(name, prop)
        cls._set_default_value(name, prop)
=======
        cls._set_var(prop)
        if get_config().state_auto_setters:
            cls._create_setter(prop)
        cls._set_default_value(prop)
>>>>>>> 96ff0b57

    @classmethod
    def add_var(cls, name: str, type_: Any, default_value: Any = None):
        """Add dynamically a variable to the State.

        The variable added this way can be used in the same way as a variable
        defined statically in the model.

        Args:
            name: The name of the variable
            type_: The type of the variable
            default_value: The default value of the variable

        Raises:
            NameError: if a variable of this name already exists
        """
        if name in cls.__fields__:
            raise NameError(
                f"The variable '{name}' already exist. Use a different name"
            )

        # create the variable based on name and type
        var = Var(
            _js_expr=format.format_state_name(cls.get_full_name())
            + "."
            + name
            + "_rx_state_",
            _var_type=type_,
            _var_data=VarData.from_state(cls, name),
        ).guess_type()

        # add the pydantic field dynamically (must be done before _init_var)
        cls.add_field(name, var, default_value)

        cls._init_var(name, var)

        # update the internal dicts so the new variable is correctly handled
        cls.base_vars.update({name: var})
        cls.vars.update({name: var})

        # let substates know about the new variable
        for substate_class in cls.class_subclasses:
            substate_class.vars.setdefault(name, var)

        # Reinitialize dependency tracking dicts.
        cls._init_var_dependency_dicts()

    @classmethod
    def _set_var(cls, name: str, prop: Var):
        """Set the var as a class member.

        Args:
            name: The name of the var.
            prop: The var instance to set.
        """
        setattr(cls, name, prop)

    @classmethod
    def _create_event_handler(cls, fn: Any):
        """Create an event handler for the given function.

        Args:
            fn: The function to create an event handler for.

        Returns:
            The event handler.
        """
        return EventHandler(fn=fn, state_full_name=cls.get_full_name())

    @classmethod
    def _create_setvar(cls):
        """Create the setvar method for the state."""
        cls.setvar = cls.event_handlers["setvar"] = EventHandlerSetVar(state_cls=cls)

    @classmethod
    def _create_setter(cls, name: str, prop: Var):
        """Create a setter for the var.

        Args:
            name: The name of the var.
            prop: The var to create a setter for.
        """
        setter_name = Var._get_setter_name_for_name(name)
        if setter_name not in cls.__dict__:
            event_handler = cls._create_event_handler(prop._get_setter(name))
            cls.event_handlers[setter_name] = event_handler
            setattr(cls, setter_name, event_handler)

    @classmethod
    def _set_default_value(cls, name: str, prop: Var):
        """Set the default value for the var.

        Args:
            name: The name of the var.
            prop: The var to set the default value for.
        """
        # Get the pydantic field for the var.
        field = cls.get_fields()[name]
        if field.required:
            default_value = prop._get_default_value()
            if default_value is not None:
                field.required = False
                field.default = default_value
        if (
            not field.required
            and field.default is None
            and field.default_factory is None
            and not types.is_optional(prop._var_type)
        ):
            # Ensure frontend uses null coalescing when accessing.
            object.__setattr__(prop, "_var_type", prop._var_type | None)

    @classmethod
    def _get_var_default(cls, name: str, annotation_value: Any) -> Any:
        """Get the default value of a (backend) var.

        Args:
            name: The name of the var.
            annotation_value: The annotation value of the var.

        Returns:
            The default value of the var or None.
        """
        try:
            return getattr(cls, name)
        except AttributeError:
            try:
                return Var("", _var_type=annotation_value)._get_default_value()
            except TypeError:
                pass
        return None

    @staticmethod
    def _get_base_functions() -> dict[str, FunctionType]:
        """Get all functions of the state class excluding dunder methods.

        Returns:
            The functions of rx.State class as a dict.
        """
        return {
            func[0]: func[1]
            for func in inspect.getmembers(BaseState, predicate=inspect.isfunction)
            if not func[0].startswith("__")
        }

    @classmethod
    def _update_substate_inherited_vars(cls, vars_to_add: dict[str, Var]):
        """Update the inherited vars of substates recursively when new vars are added.

        Also updates the var dependency tracking dicts after adding vars.

        Args:
            vars_to_add: names to Var instances to add to substates
        """
        for substate_class in cls.class_subclasses:
            for name, var in vars_to_add.items():
                if types.is_backend_base_variable(name, cls):
                    substate_class.backend_vars.setdefault(name, var)
                    substate_class.inherited_backend_vars.setdefault(name, var)
                else:
                    substate_class.vars.setdefault(name, var)
                    substate_class.inherited_vars.setdefault(name, var)
                substate_class._update_substate_inherited_vars(vars_to_add)
        # Reinitialize dependency tracking dicts.
        cls._init_var_dependency_dicts()

    @classmethod
    def setup_dynamic_args(cls, args: dict[str, str]):
        """Set up args for easy access in renderer.

        Args:
            args: a dict of args
        """
        if not args:
            return

        cls._check_overwritten_dynamic_args(list(args.keys()))

        def argsingle_factory(param: str):
            def inner_func(self: BaseState) -> str:
                return self.router.page.params.get(param, "")

            inner_func.__name__ = param

            return inner_func

        def arglist_factory(param: str):
            def inner_func(self: BaseState) -> list[str]:
                return self.router.page.params.get(param, [])

            inner_func.__name__ = param

            return inner_func

        dynamic_vars = {}
        for param, value in args.items():
            if value == constants.RouteArgType.SINGLE:
                func = argsingle_factory(param)
            elif value == constants.RouteArgType.LIST:
                func = arglist_factory(param)
            else:
                continue
            dynamic_vars[param] = DynamicRouteVar(
                fget=func,
                auto_deps=False,
                deps=["router"],
                _var_data=VarData.from_state(cls, param),
            )
            setattr(cls, param, dynamic_vars[param])

        # Update tracking dicts.
        cls.computed_vars.update(dynamic_vars)
        cls.vars.update(dynamic_vars)
        cls._update_substate_inherited_vars(dynamic_vars)

    @classmethod
    def _check_overwritten_dynamic_args(cls, args: list[str]):
        """Check if dynamic args are shadowing existing vars. Recursively checks all child states.

        Args:
            args: a dict of args

        Raises:
            DynamicRouteArgShadowsStateVarError: If a dynamic arg is shadowing an existing var.
        """
        for arg in args:
            if (
                arg in cls.computed_vars
                and not isinstance(cls.computed_vars[arg], DynamicRouteVar)
            ) or arg in cls.base_vars:
                raise DynamicRouteArgShadowsStateVarError(
                    f"Dynamic route arg '{arg}' is shadowing an existing var in {cls.__module__}.{cls.__name__}"
                )
        for substate in cls.get_substates():
            substate._check_overwritten_dynamic_args(args)

    def __getattribute__(self, name: str) -> Any:
        """Get the state var.

        If the var is inherited, get the var from the parent state.

        Args:
            name: The name of the var.

        Returns:
            The value of the var.
        """
        # If the state hasn't been initialized yet, return the default value.
        if not super().__getattribute__("__dict__"):
            return super().__getattribute__(name)

        # Fast path for dunder
        if name.startswith("__"):
            return super().__getattribute__(name)

        # For now, handle router_data updates as a special case.
        if (
            name == constants.ROUTER_DATA
            or name in super().__getattribute__("inherited_vars")
            or name in super().__getattribute__("inherited_backend_vars")
        ):
            parent_state = super().__getattribute__("parent_state")
            if parent_state is not None:
                return getattr(parent_state, name)

        # Allow event handlers to be called on the instance directly.
        event_handlers = super().__getattribute__("event_handlers")
        if name in event_handlers:
            handler = event_handlers[name]
            if handler.is_background:
                fn = _no_chain_background_task(type(self), name, handler.fn)
            else:
                fn = functools.partial(handler.fn, self)
            fn.__module__ = handler.fn.__module__
            fn.__qualname__ = handler.fn.__qualname__
            return fn

        backend_vars = super().__getattribute__("_backend_vars")
        if name in backend_vars:
            value = backend_vars[name]
        else:
            value = super().__getattribute__(name)

        if isinstance(value, EventHandler):
            # The event handler is inherited from a parent, so let the parent convert
            # it to a callable function.
            parent_state = super().__getattribute__("parent_state")
            if parent_state is not None:
                return getattr(parent_state, name)

        if MutableProxy._is_mutable_type(value) and (
            name in super().__getattribute__("base_vars") or name in backend_vars
        ):
            # track changes in mutable containers (list, dict, set, etc)
            return MutableProxy(wrapped=value, state=self, field_name=name)

        return value

    def __setattr__(self, name: str, value: Any):
        """Set the attribute.

        If the attribute is inherited, set the attribute on the parent state.

        Args:
            name: The name of the attribute.
            value: The value of the attribute.

        Raises:
            SetUndefinedStateVarError: If a value of a var is set without first defining it.
        """
        if isinstance(value, MutableProxy):
            # unwrap proxy objects when assigning back to the state
            value = value.__wrapped__

        # Set the var on the parent state.
        if name in self.inherited_vars or name in self.inherited_backend_vars:
            setattr(self.parent_state, name, value)
            return

        if name in self.backend_vars:
            self._backend_vars.__setitem__(name, value)
            self.dirty_vars.add(name)
            self._mark_dirty()
            return

        if (
            name not in self.vars
            and name not in self.get_skip_vars()
            and not name.startswith("__")
            and not name.startswith(
                f"_{getattr(type(self), '__original_name__', type(self).__name__)}__"
            )
        ):
            raise SetUndefinedStateVarError(
                f"The state variable '{name}' has not been defined in '{type(self).__name__}'. "
                f"All state variables must be declared before they can be set."
            )

        fields = self.get_fields()

        if name in fields:
            field = fields[name]
            field_type = _unwrap_field_type(true_type_for_pydantic_field(field))
            if not _isinstance(value, field_type, nested=1, treat_var_as_type=False):
                console.error(
                    f"Expected field '{type(self).__name__}.{name}' to receive type '{escape(str(field_type))}',"
                    f" but got '{value}' of type '{type(value)}'."
                )

        # Set the attribute.
        super().__setattr__(name, value)

        # Add the var to the dirty list.
        if name in self.base_vars:
            self.dirty_vars.add(name)
            self._mark_dirty()

        # For now, handle router_data updates as a special case
        if name == constants.ROUTER_DATA:
            self.dirty_vars.add(name)
            self._mark_dirty()

    def reset(self):
        """Reset all the base vars to their default values."""
        # Reset the base vars.
        fields = self.get_fields()
        for prop_name in self.base_vars:
            if prop_name == constants.ROUTER:
                continue  # never reset the router data
            field = fields[prop_name]
            if default_factory := field.default_factory:
                default = default_factory()
            else:
                default = copy.deepcopy(field.default)
            setattr(self, prop_name, default)

        # Reset the backend vars.
        for prop_name, value in self.backend_vars.items():
            setattr(self, prop_name, copy.deepcopy(value))

        # Recursively reset the substates.
        for substate in self.substates.values():
            substate.reset()

    def _reset_client_storage(self):
        """Reset client storage base vars to their default values."""
        # Client-side storage is reset during hydrate so that clearing cookies
        # on the browser also resets the values on the backend.
        fields = self.get_fields()
        for prop_name in self.base_vars:
            field = fields[prop_name]
            if isinstance(field.default, ClientStorageBase) or (
                isinstance(field.type_, type)
                and issubclass(field.type_, ClientStorageBase)
            ):
                setattr(self, prop_name, copy.deepcopy(field.default))

        # Recursively reset the substate client storage.
        for substate in self.substates.values():
            substate._reset_client_storage()

    def get_substate(self, path: Sequence[str]) -> BaseState:
        """Get the substate.

        Args:
            path: The path to the substate.

        Returns:
            The substate.

        Raises:
            ValueError: If the substate is not found.
        """
        if len(path) == 0:
            return self
        if path[0] == self.get_name():
            if len(path) == 1:
                return self
            path = path[1:]
        if path[0] not in self.substates:
            raise ValueError(f"Invalid path: {path}")
        return self.substates[path[0]].get_substate(path[1:])

    @classmethod
    def _get_potentially_dirty_states(cls) -> set[type[BaseState]]:
        """Get substates which may have dirty vars due to dependencies.

        Returns:
            The set of potentially dirty substate classes.
        """
        return {
            cls.get_class_substate(substate_name)
            for substate_name in cls._always_dirty_substates
        }.union(
            {
                cls.get_root_state().get_class_substate(substate_name)
                for substate_name in cls._potentially_dirty_states
            }
        )

    def _get_root_state(self) -> BaseState:
        """Get the root state of the state tree.

        Returns:
            The root state of the state tree.
        """
        parent_state = self
        while parent_state.parent_state is not None:
            parent_state = parent_state.parent_state
        return parent_state

    async def _get_state_from_redis(self, state_cls: type[T_STATE]) -> T_STATE:
        """Get a state instance from redis.

        Args:
            state_cls: The class of the state.

        Returns:
            The instance of state_cls associated with this state's client_token.

        Raises:
            RuntimeError: If redis is not used in this backend process.
            StateMismatchError: If the state instance is not of the expected type.
        """
        # Then get the target state and all its substates.
        state_manager = get_state_manager()
        if not isinstance(state_manager, StateManagerRedis):
            raise RuntimeError(
                f"Requested state {state_cls.get_full_name()} is not cached and cannot be accessed without redis. "
                "(All states should already be available -- this is likely a bug).",
            )
        state_in_redis = await state_manager.get_state(
            token=_substate_key(self.router.session.client_token, state_cls),
            top_level=False,
            for_state_instance=self,
        )

        if not isinstance(state_in_redis, state_cls):
            raise StateMismatchError(
                f"Searched for state {state_cls.get_full_name()} but found {state_in_redis}."
            )

        return state_in_redis

    def _get_state_from_cache(self, state_cls: type[T_STATE]) -> T_STATE:
        """Get a state instance from the cache.

        Args:
            state_cls: The class of the state.

        Returns:
            The instance of state_cls associated with this state's client_token.

        Raises:
            StateMismatchError: If the state instance is not of the expected type.
        """
        root_state = self._get_root_state()
        substate = root_state.get_substate(state_cls.get_full_name().split("."))
        if not isinstance(substate, state_cls):
            raise StateMismatchError(
                f"Searched for state {state_cls.get_full_name()} but found {substate}."
            )
        return substate

    async def get_state(self, state_cls: type[T_STATE]) -> T_STATE:
        """Get an instance of the state associated with this token.

        Allows for arbitrary access to sibling states from within an event handler.

        Args:
            state_cls: The class of the state.

        Returns:
            The instance of state_cls associated with this state's client_token.
        """
        # Fast case - if this state instance is already cached, get_substate from root state.
        try:
            return self._get_state_from_cache(state_cls)
        except ValueError:
            pass

        # Slow case - fetch missing parent states from redis.
        return await self._get_state_from_redis(state_cls)

    async def get_var_value(self, var: Var[VAR_TYPE]) -> VAR_TYPE:
        """Get the value of an rx.Var from another state.

        Args:
            var: The var to get the value for.

        Returns:
            The value of the var.

        Raises:
            UnretrievableVarValueError: If the var does not have a literal value
                or associated state.
        """
        # Oopsie case: you didn't give me a Var... so get what you give.
        if not isinstance(var, Var):
            return var

        unset = object()

        # Fast case: this is a literal var and the value is known.
        if (
            var_value := getattr(var, "_var_value", unset)
        ) is not unset and not isinstance(var_value, Var):
            return var_value  # pyright: ignore [reportReturnType]

        var_data = var._get_all_var_data()
        if var_data is None or not var_data.state:
            raise UnretrievableVarValueError(
                f"Unable to retrieve value for {var._js_expr}: not associated with any state."
            )
        # Fastish case: this var belongs to this state
        if var_data.state == self.get_full_name():
            return getattr(self, var_data.field_name)

        # Slow case: this var belongs to another state
        other_state = await self.get_state(
            self._get_root_state().get_class_substate(var_data.state)
        )
        return getattr(other_state, var_data.field_name)

    def _get_event_handler(
        self, event: Event
    ) -> tuple[BaseState | StateProxy, EventHandler]:
        """Get the event handler for the given event.

        Args:
            event: The event to get the handler for.


        Returns:
            The event handler.

        Raises:
            ValueError: If the event handler or substate is not found.
        """
        # Get the event handler.
        path = event.name.split(".")
        path, name = path[:-1], path[-1]
        substate = self.get_substate(path)
        if not substate:
            raise ValueError(
                "The value of state cannot be None when processing an event."
            )
        handler = substate.event_handlers[name]

        # For background tasks, proxy the state
        if handler.is_background:
            substate = StateProxy(substate)

        return substate, handler

    async def _process(self, event: Event) -> AsyncIterator[StateUpdate]:
        """Obtain event info and process event.

        Args:
            event: The event to process.

        Yields:
            The state update after processing the event.
        """
        # Get the event handler.
        substate, handler = self._get_event_handler(event)

        # Run the event generator and yield state updates.
        async for update in self._process_event(
            handler=handler,
            state=substate,
            payload=event.payload,
        ):
            yield update

    def _check_valid(self, handler: EventHandler, events: Any) -> Any:
        """Check if the events yielded are valid. They must be EventHandlers or EventSpecs.

        Args:
            handler: EventHandler.
            events: The events to be checked.

        Raises:
            TypeError: If any of the events are not valid.

        Returns:
            The events as they are if valid.
        """

        def _is_valid_type(events: Any) -> bool:
            return isinstance(events, (Event, EventHandler, EventSpec))

        if events is None or _is_valid_type(events):
            return events

        if not isinstance(events, Sequence):
            events = [events]

        try:
            if all(_is_valid_type(e) for e in events):
                return events
        except TypeError:
            pass

        coroutines = [e for e in events if asyncio.iscoroutine(e)]

        for coroutine in coroutines:
            coroutine_name = coroutine.__qualname__
            warnings.filterwarnings(
                "ignore", message=f"coroutine '{coroutine_name}' was never awaited"
            )

        raise TypeError(
            f"Your handler {handler.fn.__qualname__} must only return/yield: None, Events or other EventHandlers referenced by their class (i.e. using `type(self)` or other class references)."
            f" Returned events of types {', '.join(map(str, map(type, events)))!s}."
        )

    async def _as_state_update(
        self,
        handler: EventHandler,
        events: EventSpec | list[EventSpec] | None,
        final: bool,
    ) -> StateUpdate:
        """Convert the events to a StateUpdate.

        Fixes the events and checks for validity before converting.

        Args:
            handler: The handler where the events originated from.
            events: The events to queue with the update.
            final: Whether the handler is done processing.

        Returns:
            The valid StateUpdate containing the events and final flag.
        """
        # get the delta from the root of the state tree
        state = self._get_root_state()

        token = self.router.session.client_token

        # Convert valid EventHandler and EventSpec into Event
        fixed_events = fix_events(self._check_valid(handler, events), token)

        try:
            # Get the delta after processing the event.
            delta = await state._get_resolved_delta()
            state._clean()

            return StateUpdate(
                delta=delta,
                events=fixed_events,
                final=final if not handler.is_background else True,
            )
        except Exception as ex:
            state._clean()

            event_specs = (
                prerequisites.get_and_validate_app().app.backend_exception_handler(ex)
            )

            if event_specs is None:
                return StateUpdate()

            event_specs_correct_type = cast(
                list[EventSpec | EventHandler] | None,
                [event_specs] if isinstance(event_specs, EventSpec) else event_specs,
            )
            fixed_events = fix_events(
                event_specs_correct_type,
                token,
                router_data=state.router_data,
            )
            return StateUpdate(
                events=fixed_events,
                final=True,
            )

    async def _process_event(
        self,
        handler: EventHandler,
        state: BaseState | StateProxy,
        payload: builtins.dict,
    ) -> AsyncIterator[StateUpdate]:
        """Process event.

        Args:
            handler: EventHandler to process.
            state: State to process the handler.
            payload: The event payload.

        Yields:
            StateUpdate object

        Raises:
            ValueError: If a string value is received for an int or float type and cannot be converted.
        """
        from reflex.utils import telemetry

        # Get the function to process the event.
        fn = functools.partial(handler.fn, state)

        try:
            type_hints = typing.get_type_hints(handler.fn)
        except Exception:
            type_hints = {}

        for arg, value in list(payload.items()):
            hinted_args = type_hints.get(arg, Any)
            if hinted_args is Any:
                continue
            if is_union(hinted_args):
                if value is None:
                    continue
                hinted_args = value_inside_optional(hinted_args)
            if (
                isinstance(value, dict)
                and inspect.isclass(hinted_args)
                and not types.is_generic_alias(hinted_args)  # py3.10
            ):
                if issubclass(hinted_args, Model):
                    # Remove non-fields from the payload
                    payload[arg] = hinted_args(
                        **{
                            key: value
                            for key, value in value.items()
                            if key in hinted_args.__fields__
                        }
                    )
                elif dataclasses.is_dataclass(hinted_args) or issubclass(
                    hinted_args, (Base, BaseModelV1, BaseModelV2)
                ):
                    payload[arg] = hinted_args(**value)
            elif isinstance(value, list) and (hinted_args is set or hinted_args is set):
                payload[arg] = set(value)
            elif isinstance(value, list) and (
                hinted_args is tuple or hinted_args is tuple
            ):
                payload[arg] = tuple(value)
            elif isinstance(value, str) and (
                hinted_args is int or hinted_args is float
            ):
                try:
                    payload[arg] = hinted_args(value)
                except ValueError:
                    raise ValueError(
                        f"Received a string value ({value}) for {arg} but expected a {hinted_args}"
                    ) from None
                else:
                    console.warn(
                        f"Received a string value ({value}) for {arg} but expected a {hinted_args}. A simple conversion was successful."
                    )

        # Wrap the function in a try/except block.
        try:
            # Handle async functions.
            if asyncio.iscoroutinefunction(fn.func):
                events = await fn(**payload)

            # Handle regular functions.
            else:
                events = fn(**payload)
            # Handle async generators.
            if inspect.isasyncgen(events):
                async for event in events:
                    yield await state._as_state_update(handler, event, final=False)
                yield await state._as_state_update(handler, events=None, final=True)

            # Handle regular generators.
            elif inspect.isgenerator(events):
                try:
                    while True:
                        yield await state._as_state_update(
                            handler, next(events), final=False
                        )
                except StopIteration as si:
                    # the "return" value of the generator is not available
                    # in the loop, we must catch StopIteration to access it
                    if si.value is not None:
                        yield await state._as_state_update(
                            handler, si.value, final=False
                        )
                yield await state._as_state_update(handler, events=None, final=True)

            # Handle regular event chains.
            else:
                yield await state._as_state_update(handler, events, final=True)

        # If an error occurs, throw a window alert.
        except Exception as ex:
            telemetry.send_error(ex, context="backend")

            event_specs = (
                prerequisites.get_and_validate_app().app.backend_exception_handler(ex)
            )

            yield await state._as_state_update(
                handler,
                event_specs,
                final=True,
            )

    def _mark_dirty_computed_vars(self) -> None:
        """Mark ComputedVars that need to be recalculated based on dirty_vars."""
        # Append expired computed vars to dirty_vars to trigger recalculation
        self.dirty_vars.update(self._expired_computed_vars())
        # Append always dirty computed vars to dirty_vars to trigger recalculation
        self.dirty_vars.update(self._always_dirty_computed_vars)

        dirty_vars = self.dirty_vars
        while dirty_vars:
            calc_vars, dirty_vars = dirty_vars, set()
            for state_name, cvar in self._dirty_computed_vars(from_vars=calc_vars):
                if state_name == self.get_full_name():
                    defining_state = self
                else:
                    defining_state = self._get_root_state().get_substate(
                        tuple(state_name.split("."))
                    )
                defining_state.dirty_vars.add(cvar)
                actual_var = defining_state.computed_vars.get(cvar)
                if actual_var is not None:
                    actual_var.mark_dirty(instance=defining_state)
                if defining_state is self:
                    dirty_vars.add(cvar)
                else:
                    # mark dirty where this var is defined
                    defining_state._mark_dirty()

    def _expired_computed_vars(self) -> set[str]:
        """Determine ComputedVars that need to be recalculated based on the expiration time.

        Returns:
            Set of computed vars to include in the delta.
        """
        return {
            cvar
            for cvar in self.computed_vars
            if self.computed_vars[cvar].needs_update(instance=self)
        }

    def _dirty_computed_vars(
        self, from_vars: set[str] | None = None, include_backend: bool = True
    ) -> set[tuple[str, str]]:
        """Determine ComputedVars that need to be recalculated based on the given vars.

        Args:
            from_vars: find ComputedVar that depend on this set of vars. If unspecified, will use the dirty_vars.
            include_backend: whether to include backend vars in the calculation.

        Returns:
            Set of computed vars to include in the delta.
        """
        return {
            (state_name, cvar)
            for dirty_var in from_vars or self.dirty_vars
            for state_name, cvar in self._var_dependencies.get(dirty_var, set())
            if include_backend or not self.computed_vars[cvar]._backend
        }

    def get_delta(self) -> Delta:
        """Get the delta for the state.

        Returns:
            The delta for the state.
        """
        delta = {}

        self._mark_dirty_computed_vars()
        frontend_computed_vars: set[str] = {
            name for name, cv in self.computed_vars.items() if not cv._backend
        }

        # Return the dirty vars for this instance, any cached/dependent computed vars,
        # and always dirty computed vars (cache=False)
        delta_vars = self.dirty_vars.intersection(self.base_vars).union(
            self.dirty_vars.intersection(frontend_computed_vars)
        )

        subdelta: dict[str, Any] = {
            prop + "_rx_state_": self.get_value(prop)
            for prop in delta_vars
            if not types.is_backend_base_variable(prop, type(self))
        }

        if len(subdelta) > 0:
            delta[self.get_full_name()] = subdelta

        # Recursively find the substate deltas.
        substates = self.substates
        for substate in self.dirty_substates.union(self._always_dirty_substates):
            delta.update(substates[substate].get_delta())

        # Return the delta.
        return delta

    async def _get_resolved_delta(self) -> Delta:
        """Get the delta for the state after resolving all coroutines.

        Returns:
            The resolved delta for the state.
        """
        return await _resolve_delta(self.get_delta())

    def _mark_dirty(self):
        """Mark the substate and all parent states as dirty."""
        state_name = self.get_name()
        if (
            self.parent_state is not None
            and state_name not in self.parent_state.dirty_substates
        ):
            self.parent_state.dirty_substates.add(self.get_name())
            self.parent_state._mark_dirty()

        # have to mark computed vars dirty to allow access to newly computed
        # values within the same ComputedVar function
        self._mark_dirty_computed_vars()

    def _update_was_touched(self):
        """Update the _was_touched flag based on dirty_vars."""
        if self.dirty_vars and not self._was_touched:
            for var in self.dirty_vars:
                if var in self.base_vars or var in self._backend_vars:
                    self._was_touched = True
                    break
                if var == constants.ROUTER_DATA and self.parent_state is None:
                    self._was_touched = True
                    break

    def _get_was_touched(self) -> bool:
        """Check current dirty_vars and flag to determine if state instance was modified.

        If any dirty vars belong to this state, mark _was_touched.

        This flag determines whether this state instance should be persisted to redis.

        Returns:
            Whether this state instance was ever modified.
        """
        # Ensure the flag is up to date based on the current dirty_vars
        self._update_was_touched()
        return self._was_touched

    def _clean(self):
        """Reset the dirty vars."""
        # Update touched status before cleaning dirty_vars.
        self._update_was_touched()

        # Recursively clean the substates.
        for substate in self.dirty_substates:
            if substate not in self.substates:
                continue
            self.substates[substate]._clean()

        # Clean this state.
        self.dirty_vars = set()
        self.dirty_substates = set()

    def get_value(self, key: str) -> Any:
        """Get the value of a field (without proxying).

        The returned value will NOT track dirty state updates.

        Args:
            key: The key of the field.

        Returns:
            The value of the field.
        """
        value = super().get_value(key)
        if isinstance(value, MutableProxy):
            return value.__wrapped__
        return value

    def dict(
        self, include_computed: bool = True, initial: bool = False, **kwargs
    ) -> dict[str, Any]:
        """Convert the object to a dictionary.

        Args:
            include_computed: Whether to include computed vars.
            initial: Whether to get the initial value of computed vars.
            **kwargs: Kwargs to pass to the pydantic dict method.

        Returns:
            The object as a dictionary.
        """
        if include_computed:
            self._mark_dirty_computed_vars()
        base_vars = {
            prop_name: self.get_value(prop_name) for prop_name in self.base_vars
        }
        if initial and include_computed:
            computed_vars = {
                # Include initial computed vars.
                prop_name: (
                    cv._initial_value
                    if is_computed_var(cv)
                    and not isinstance(cv._initial_value, types.Unset)
                    else self.get_value(prop_name)
                )
                for prop_name, cv in self.computed_vars.items()
                if not cv._backend
            }
        elif include_computed:
            computed_vars = {
                # Include the computed vars.
                prop_name: self.get_value(prop_name)
                for prop_name, cv in self.computed_vars.items()
                if not cv._backend
            }
        else:
            computed_vars = {}
        variables = {**base_vars, **computed_vars}
        d = {
            self.get_full_name(): {
                k + "_rx_state_": variables[k] for k in sorted(variables)
            },
        }
        for substate_d in [
            v.dict(include_computed=include_computed, initial=initial, **kwargs)
            for v in self.substates.values()
        ]:
            d.update(substate_d)

        return d

    async def __aenter__(self) -> BaseState:
        """Enter the async context manager protocol.

        This should not be used for the State class, but exists for
        type-compatibility with StateProxy.

        Raises:
            TypeError: always, because async contextmanager protocol is only supported for background task.
        """
        raise TypeError(
            "Only background task should use `async with self` to modify state."
        )

    async def __aexit__(self, *exc_info: Any) -> None:
        """Exit the async context manager protocol.

        This should not be used for the State class, but exists for
        type-compatibility with StateProxy.

        Args:
            exc_info: The exception info tuple.
        """
        pass

    def __getstate__(self):
        """Get the state for redis serialization.

        This method is called by pickle to serialize the object.

        It explicitly removes parent_state and substates because those are serialized separately
        by the StateManagerRedis to allow for better horizontal scaling as state size increases.

        Returns:
            The state dict for serialization.
        """
        state = super().__getstate__()
        state["__dict__"] = state["__dict__"].copy()
        if state["__dict__"].get("parent_state") is not None:
            # Do not serialize router data in substates (only the root state).
            state["__dict__"].pop("router", None)
            state["__dict__"].pop("router_data", None)
        # Never serialize parent_state or substates.
        state["__dict__"].pop("parent_state", None)
        state["__dict__"].pop("substates", None)
        state["__dict__"].pop("_was_touched", None)
        # Remove all inherited vars.
        for inherited_var_name in self.inherited_vars:
            state["__dict__"].pop(inherited_var_name, None)
        return state

    def __setstate__(self, state: dict[str, Any]):
        """Set the state from redis deserialization.

        This method is called by pickle to deserialize the object.

        Args:
            state: The state dict for deserialization.
        """
        state["__dict__"]["parent_state"] = None
        state["__dict__"]["substates"] = {}
        super().__setstate__(state)

    def _check_state_size(
        self,
        pickle_state_size: int,
    ):
        """Print a warning when the state is too large.

        Args:
            pickle_state_size: The size of the pickled state.

        Raises:
            StateTooLargeError: If the state is too large.
        """
        state_full_name = self.get_full_name()
        if (
            state_full_name not in _WARNED_ABOUT_STATE_SIZE
            and pickle_state_size > TOO_LARGE_SERIALIZED_STATE
            and self.substates
        ):
            msg = (
                f"State {state_full_name} serializes to {pickle_state_size} bytes "
                + "which may present performance issues. Consider reducing the size of this state."
            )
            if environment.REFLEX_PERF_MODE.get() == PerformanceMode.WARN:
                console.warn(msg)
            elif environment.REFLEX_PERF_MODE.get() == PerformanceMode.RAISE:
                raise StateTooLargeError(msg)
            _WARNED_ABOUT_STATE_SIZE.add(state_full_name)

    @classmethod
    @functools.lru_cache
    def _to_schema(cls) -> str:
        """Convert a state to a schema.

        Returns:
            The hash of the schema.
        """

        def _field_tuple(
            field_name: str,
        ) -> tuple[str, str, Any, bool | None, Any]:
            model_field = cls.__fields__[field_name]
            return (
                field_name,
                model_field.name,
                _serialize_type(model_field.type_),
                (
                    model_field.required
                    if isinstance(model_field.required, bool)
                    else None
                ),
                (model_field.default if is_serializable(model_field.default) else None),
            )

        return md5(
            pickle.dumps(
                sorted(_field_tuple(field_name) for field_name in cls.base_vars)
            )
        ).hexdigest()

    def _serialize(self) -> bytes:
        """Serialize the state for redis.

        Returns:
            The serialized state.

        Raises:
            StateSerializationError: If the state cannot be serialized.
        """
        payload = b""
        error = ""
        try:
            payload = pickle.dumps((self._to_schema(), self))
        except HANDLED_PICKLE_ERRORS as og_pickle_error:
            error = (
                f"Failed to serialize state {self.get_full_name()} due to unpicklable object. "
                "This state will not be persisted. "
            )
            try:
                import dill

                payload = dill.dumps((self._to_schema(), self))
            except ImportError:
                error += (
                    f"Pickle error: {og_pickle_error}. "
                    "Consider `pip install 'dill>=0.3.8'` for more exotic serialization support."
                )
            except HANDLED_PICKLE_ERRORS as ex:
                error += f"Dill was also unable to pickle the state: {ex}"
            console.warn(error)

        if environment.REFLEX_PERF_MODE.get() != PerformanceMode.OFF:
            self._check_state_size(len(payload))

        if not payload:
            raise StateSerializationError(error)

        return payload

    @classmethod
    def _deserialize(
        cls, data: bytes | None = None, fp: BinaryIO | None = None
    ) -> BaseState:
        """Deserialize the state from redis/disk.

        data and fp are mutually exclusive, but one must be provided.

        Args:
            data: The serialized state data.
            fp: The file pointer to the serialized state data.

        Returns:
            The deserialized state.

        Raises:
            ValueError: If both data and fp are provided, or neither are provided.
            StateSchemaMismatchError: If the state schema does not match the expected schema.
        """
        if data is not None and fp is None:
            (substate_schema, state) = pickle.loads(data)
        elif fp is not None and data is None:
            (substate_schema, state) = pickle.load(fp)
        else:
            raise ValueError("Only one of `data` or `fp` must be provided")
        if substate_schema != state._to_schema():
            raise StateSchemaMismatchError()
        return state


def _serialize_type(type_: Any) -> str:
    """Serialize a type.

    Args:
        type_: The type to serialize.

    Returns:
        The serialized type.
    """
    if not inspect.isclass(type_):
        return f"{type_}"
    return f"{type_.__module__}.{type_.__qualname__}"


def is_serializable(value: Any) -> bool:
    """Check if a value is serializable.

    Args:
        value: The value to check.

    Returns:
        Whether the value is serializable.
    """
    try:
        return bool(pickle.dumps(value))
    except Exception:
        return False


T_STATE = TypeVar("T_STATE", bound=BaseState)


class State(BaseState):
    """The app Base State."""

    # The hydrated bool.
    is_hydrated: bool = False


T = TypeVar("T", bound=BaseState)


def dynamic(func: Callable[[T], Component]):
    """Create a dynamically generated components from a state class.

    Args:
        func: The function to generate the component.

    Returns:
        The dynamically generated component.

    Raises:
        DynamicComponentInvalidSignatureError: If the function does not have exactly one parameter or a type hint for the state class.
    """
    number_of_parameters = len(inspect.signature(func).parameters)

    func_signature = get_type_hints(func)

    if "return" in func_signature:
        func_signature.pop("return")

    values = list(func_signature.values())

    if number_of_parameters != 1:
        raise DynamicComponentInvalidSignatureError(
            "The function must have exactly one parameter, which is the state class."
        )

    if len(values) != 1:
        raise DynamicComponentInvalidSignatureError(
            "You must provide a type hint for the state class in the function."
        )

    state_class: type[T] = values[0]

    def wrapper() -> Component:
        from reflex.components.base.fragment import fragment

        return fragment(state_class._evaluate(lambda state: func(state)))

    return wrapper


class FrontendEventExceptionState(State):
    """Substate for handling frontend exceptions."""

    @event
    def handle_frontend_exception(self, stack: str, component_stack: str) -> None:
        """Handle frontend exceptions.

        If a frontend exception handler is provided, it will be called.
        Otherwise, the default frontend exception handler will be called.

        Args:
            stack: The stack trace of the exception.
            component_stack: The stack trace of the component where the exception occurred.

        """
        prerequisites.get_and_validate_app().app.frontend_exception_handler(
            Exception(stack)
        )


class UpdateVarsInternalState(State):
    """Substate for handling internal state var updates."""

    async def update_vars_internal(self, vars: dict[str, Any]) -> None:
        """Apply updates to fully qualified state vars.

        The keys in `vars` should be in the form of `{state.get_full_name()}.{var_name}`,
        and each value will be set on the appropriate substate instance.

        This function is primarily used to apply cookie and local storage
        updates from the frontend to the appropriate substate.

        Args:
            vars: The fully qualified vars and values to update.
        """
        for var, value in vars.items():
            state_name, _, var_name = var.rpartition(".")
            var_name = var_name.removesuffix("_rx_state_")
            var_state_cls = State.get_class_substate(state_name)
            var_state = await self.get_state(var_state_cls)
            setattr(var_state, var_name, value)


class OnLoadInternalState(State):
    """Substate for handling on_load event enumeration.

    This is a separate substate to avoid deserializing the entire state tree for every page navigation.
    """

    def on_load_internal(self) -> list[Event | EventSpec] | None:
        """Queue on_load handlers for the current page.

        Returns:
            The list of events to queue for on load handling.
        """
        # Do not app._compile()!  It should be already compiled by now.
        load_events = prerequisites.get_and_validate_app().app.get_load_events(
            self.router.page.path
        )
        if not load_events:
            self.is_hydrated = True
            return  # Fast path for navigation with no on_load events defined.
        self.is_hydrated = False
        return [
            *fix_events(
                cast(list[EventSpec | EventHandler], load_events),
                self.router.session.client_token,
                router_data=self.router_data,
            ),
            State.set_is_hydrated(True),  # pyright: ignore [reportAttributeAccessIssue]
        ]


class ComponentState(State, mixin=True):
    """Base class to allow for the creation of a state instance per component.

    This allows for the bundling of UI and state logic into a single class,
    where each instance has a separate instance of the state.

    Subclass this class and define vars and event handlers in the traditional way.
    Then define a `get_component` method that returns the UI for the component instance.

    See the full [docs](https://reflex.dev/docs/substates/component-state/) for more.

    Basic example:
    ```python
    # Subclass ComponentState and define vars and event handlers.
    class Counter(rx.ComponentState):
        # Define vars that change.
        count: int = 0

        # Define event handlers.
        def increment(self):
            self.count += 1

        def decrement(self):
            self.count -= 1

        @classmethod
        def get_component(cls, **props):
            # Access the state vars and event handlers using `cls`.
            return rx.hstack(
                rx.button("Decrement", on_click=cls.decrement),
                rx.text(cls.count),
                rx.button("Increment", on_click=cls.increment),
                **props,
            )

    counter = Counter.create()
    ```
    """

    # The number of components created from this class.
    _per_component_state_instance_count: ClassVar[int] = 0

    def __init__(self, *args, **kwargs):
        """Do not allow direct initialization of the ComponentState.

        Args:
            *args: The args to pass to the State init method.
            **kwargs: The kwargs to pass to the State init method.

        Raises:
            ReflexRuntimeError: If the ComponentState is initialized directly.
        """
        if type(self)._mixin:
            raise ReflexRuntimeError(
                f"{ComponentState.__name__} {type(self).__name__} is not meant to be initialized directly. "
                + "Use the `create` method to create a new instance and access the state via the `State` attribute."
            )
        super().__init__(*args, **kwargs)

    @classmethod
    def __init_subclass__(cls, mixin: bool = True, **kwargs):
        """Overwrite mixin default to True.

        Args:
            mixin: Whether the subclass is a mixin and should not be initialized.
            **kwargs: The kwargs to pass to the pydantic init_subclass method.
        """
        super().__init_subclass__(mixin=mixin, **kwargs)

    @classmethod
    def get_component(cls, *children, **props) -> Component:
        """Get the component instance.

        Args:
            children: The children of the component.
            props: The props of the component.

        Raises:
            NotImplementedError: if the subclass does not override this method.
        """
        raise NotImplementedError(
            f"{cls.__name__} must implement get_component to return the component instance."
        )

    @classmethod
    def create(cls, *children, **props) -> Component:
        """Create a new instance of the Component.

        Args:
            children: The children of the component.
            props: The props of the component.

        Returns:
            A new instance of the Component with an independent copy of the State.
        """
        from reflex.compiler.compiler import into_component

        cls._per_component_state_instance_count += 1
        state_cls_name = f"{cls.__name__}_n{cls._per_component_state_instance_count}"
        component_state = type(
            state_cls_name,
            (cls, State),
            {"__module__": reflex.istate.dynamic.__name__},
            mixin=False,
        )
        # Save a reference to the dynamic state for pickle/unpickle.
        setattr(reflex.istate.dynamic, state_cls_name, component_state)
        component = component_state.get_component(*children, **props)
        component = into_component(component)
        component.State = component_state
        return component


@dataclasses.dataclass(
    frozen=True,
)
class StateUpdate:
    """A state update sent to the frontend."""

    # The state delta.
    delta: Delta = dataclasses.field(default_factory=dict)

    # Events to be added to the event queue.
    events: list[Event] = dataclasses.field(default_factory=list)

    # Whether this is the final state update for the event.
    final: bool = True

    def json(self) -> str:
        """Convert the state update to a JSON string.

        Returns:
            The state update as a JSON string.
        """
        return format.json_dumps(self)


def code_uses_state_contexts(javascript_code: str) -> bool:
    """Check if the rendered Javascript uses state contexts.

    Args:
        javascript_code: The Javascript code to check.

    Returns:
        True if the code attempts to access a member of StateContexts.
    """
    return bool("useContext(StateContexts" in javascript_code)


def reload_state_module(
    module: str,
    state: type[BaseState] = State,
) -> None:
    """Reset rx.State subclasses to avoid conflict when reloading.

    Args:
        module: The module to reload.
        state: Recursive argument for the state class to reload.

    """
    # Clean out all potentially dirty states of reloaded modules.
    for pd_state in tuple(state._potentially_dirty_states):
        with contextlib.suppress(ValueError):
            if (
                state.get_root_state().get_class_substate(pd_state).__module__ == module
                and module is not None
            ):
                state._potentially_dirty_states.remove(pd_state)
    for subclass in tuple(state.class_subclasses):
        reload_state_module(module=module, state=subclass)
        if subclass.__module__ == module and module is not None:
            all_base_state_classes.pop(subclass.get_full_name(), None)
            state.class_subclasses.remove(subclass)
            state._always_dirty_substates.discard(subclass.get_name())
            state._var_dependencies = {}
            state._init_var_dependency_dicts()
    state.get_class_substate.cache_clear()


from reflex.istate.manager import LockExpiredError as LockExpiredError  # noqa: E402
from reflex.istate.manager import StateManager as StateManager  # noqa: E402
from reflex.istate.manager import StateManagerDisk as StateManagerDisk  # noqa: E402
from reflex.istate.manager import StateManagerMemory as StateManagerMemory  # noqa: E402
from reflex.istate.manager import StateManagerRedis as StateManagerRedis  # noqa: E402
from reflex.istate.manager import get_state_manager as get_state_manager  # noqa: E402
from reflex.istate.manager import (  # noqa: E402
    reset_disk_state_manager as reset_disk_state_manager,
)<|MERGE_RESOLUTION|>--- conflicted
+++ resolved
@@ -1037,16 +1037,10 @@
                 "dictionaries, dataclasses, datetime objects, and pydantic models. "
                 f'Found var "{prop._js_expr}" with type {prop._var_type}.'
             )
-<<<<<<< HEAD
         cls._set_var(name, prop)
-        cls._create_setter(name, prop)
+        if get_config().state_auto_setters:
+            cls._create_setter(name, prop)
         cls._set_default_value(name, prop)
-=======
-        cls._set_var(prop)
-        if get_config().state_auto_setters:
-            cls._create_setter(prop)
-        cls._set_default_value(prop)
->>>>>>> 96ff0b57
 
     @classmethod
     def add_var(cls, name: str, type_: Any, default_value: Any = None):
