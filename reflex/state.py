"""Define the reflex state specification."""

from __future__ import annotations

import asyncio
import contextlib
import copy
import dataclasses
import functools
import inspect
import json
import pickle
import sys
import time
import typing
import uuid
from abc import ABC, abstractmethod
from hashlib import md5
from pathlib import Path
from types import FunctionType, MethodType
from typing import (
    TYPE_CHECKING,
    Any,
    AsyncIterator,
    BinaryIO,
    Callable,
    ClassVar,
    Dict,
    List,
    Optional,
    Sequence,
    Set,
    SupportsIndex,
    Tuple,
    Type,
    TypeVar,
    Union,
    cast,
    get_args,
    get_type_hints,
)

from redis.asyncio.client import PubSub
from sqlalchemy.orm import DeclarativeBase
from typing_extensions import Self

from reflex import event
from reflex.config import PerformanceMode, get_config
from reflex.istate.data import RouterData
from reflex.istate.storage import ClientStorageBase
from reflex.model import Model
from reflex.vars.base import (
    ComputedVar,
    DynamicRouteVar,
    Var,
    computed_var,
    dispatch,
    get_unique_variable_name,
    is_computed_var,
)

try:
    import pydantic.v1 as pydantic
except ModuleNotFoundError:
    import pydantic

from pydantic import BaseModel as BaseModelV2

try:
    from pydantic.v1 import BaseModel as BaseModelV1
except ModuleNotFoundError:
    BaseModelV1 = BaseModelV2

try:
    from pydantic.v1 import validator
except ModuleNotFoundError:
    from pydantic import validator

import wrapt
from redis.asyncio import Redis
from redis.exceptions import ResponseError

import reflex.istate.dynamic
from reflex import constants
from reflex.base import Base
from reflex.config import environment
from reflex.event import (
    BACKGROUND_TASK_MARKER,
    Event,
    EventHandler,
    EventSpec,
    fix_events,
)
from reflex.utils import console, format, path_ops, prerequisites, types
from reflex.utils.exceptions import (
    ComputedVarShadowsBaseVarsError,
    ComputedVarShadowsStateVarError,
    DynamicComponentInvalidSignatureError,
    DynamicRouteArgShadowsStateVarError,
    EventHandlerShadowsBuiltInStateMethodError,
    ImmutableStateError,
    InvalidLockWarningThresholdError,
    InvalidStateManagerModeError,
    LockExpiredError,
    ReflexRuntimeError,
    SetUndefinedStateVarError,
    StateMismatchError,
    StateSchemaMismatchError,
    StateSerializationError,
    StateTooLargeError,
    UnretrievableVarValueError,
)
from reflex.utils.exec import is_testing_env
from reflex.utils.serializers import serializer
from reflex.utils.types import (
    _isinstance,
    get_origin,
    is_optional,
    is_union,
    override,
    value_inside_optional,
)
from reflex.vars import VarData

if TYPE_CHECKING:
    from reflex.components.component import Component


Delta = Dict[str, Any]
var = computed_var


if environment.REFLEX_PERF_MODE.get() != PerformanceMode.OFF:
    # If the state is this large, it's considered a performance issue.
    TOO_LARGE_SERIALIZED_STATE = environment.REFLEX_STATE_SIZE_LIMIT.get() * 1024
    # Only warn about each state class size once.
    _WARNED_ABOUT_STATE_SIZE: Set[str] = set()

# Errors caught during pickling of state
HANDLED_PICKLE_ERRORS = (
    pickle.PicklingError,
    AttributeError,
    IndexError,
    TypeError,
    ValueError,
)

# For BaseState.get_var_value
VAR_TYPE = TypeVar("VAR_TYPE")


def _no_chain_background_task(
    state_cls: Type["BaseState"], name: str, fn: Callable
) -> Callable:
    """Protect against directly chaining a background task from another event handler.

    Args:
        state_cls: The state class that the event handler is in.
        name: The name of the background task.
        fn: The background task coroutine function / generator.

    Returns:
        A compatible coroutine function / generator that raises a runtime error.

    Raises:
        TypeError: If the background task is not async.
    """
    call = f"{state_cls.__name__}.{name}"
    message = (
        f"Cannot directly call background task {name!r}, use "
        f"`yield {call}` or `return {call}` instead."
    )
    if inspect.iscoroutinefunction(fn):

        async def _no_chain_background_task_co(*args, **kwargs):
            raise RuntimeError(message)

        return _no_chain_background_task_co
    if inspect.isasyncgenfunction(fn):

        async def _no_chain_background_task_gen(*args, **kwargs):
            yield
            raise RuntimeError(message)

        return _no_chain_background_task_gen

    raise TypeError(f"{fn} is marked as a background task, but is not async.")


def _substate_key(
    token: str,
    state_cls_or_name: BaseState | Type[BaseState] | str | Sequence[str],
) -> str:
    """Get the substate key.

    Args:
        token: The token of the state.
        state_cls_or_name: The state class/instance or name or sequence of name parts.

    Returns:
        The substate key.
    """
    if isinstance(state_cls_or_name, BaseState) or (
        isinstance(state_cls_or_name, type) and issubclass(state_cls_or_name, BaseState)
    ):
        state_cls_or_name = state_cls_or_name.get_full_name()
    elif isinstance(state_cls_or_name, (list, tuple)):
        state_cls_or_name = ".".join(state_cls_or_name)
    return f"{token}_{state_cls_or_name}"


def _split_substate_key(substate_key: str) -> tuple[str, str]:
    """Split the substate key into token and state name.

    Args:
        substate_key: The substate key.

    Returns:
        Tuple of token and state name.
    """
    token, _, state_name = substate_key.partition("_")
    return token, state_name


@dataclasses.dataclass(frozen=True, init=False)
class EventHandlerSetVar(EventHandler):
    """A special event handler to wrap setvar functionality."""

    state_cls: Type[BaseState] = dataclasses.field(init=False)

    def __init__(self, state_cls: Type[BaseState]):
        """Initialize the EventHandlerSetVar.

        Args:
            state_cls: The state class that vars will be set on.
        """
        super().__init__(
            fn=type(self).setvar,
            state_full_name=state_cls.get_full_name(),
        )
        object.__setattr__(self, "state_cls", state_cls)

    def setvar(self, var_name: str, value: Any):
        """Set the state variable to the value of the event.

        Note: `self` here will be an instance of the state, not EventHandlerSetVar.

        Args:
            var_name: The name of the variable to set.
            value: The value to set the variable to.
        """
        getattr(self, constants.SETTER_PREFIX + var_name)(value)

    def __call__(self, *args: Any) -> EventSpec:
        """Performs pre-checks and munging on the provided args that will become an EventSpec.

        Args:
            *args: The event args.

        Returns:
            The (partial) EventSpec that will be used to create the event to setvar.

        Raises:
            AttributeError: If the given Var name does not exist on the state.
            EventHandlerValueError: If the given Var name is not a str
            NotImplementedError: If the setter for the given Var is async
        """
        from reflex.utils.exceptions import EventHandlerValueError

        if args:
            if not isinstance(args[0], str):
                raise EventHandlerValueError(
                    f"Var name must be passed as a string, got {args[0]!r}"
                )

            handler = getattr(self.state_cls, constants.SETTER_PREFIX + args[0], None)

            # Check that the requested Var setter exists on the State at compile time.
            if handler is None:
                raise AttributeError(
                    f"Variable `{args[0]}` cannot be set on `{self.state_cls.get_full_name()}`"
                )

            if asyncio.iscoroutinefunction(handler.fn):
                raise NotImplementedError(
                    f"Setter for {args[0]} is async, which is not supported."
                )

        return super().__call__(*args)


if TYPE_CHECKING:
    from pydantic.v1.fields import ModelField


def _unwrap_field_type(type_: Type) -> Type:
    """Unwrap rx.Field type annotations.

    Args:
        type_: The type to unwrap.

    Returns:
        The unwrapped type.
    """
    from reflex.vars import Field

    if get_origin(type_) is Field:
        return get_args(type_)[0]
    return type_


def get_var_for_field(cls: Type[BaseState], f: ModelField):
    """Get a Var instance for a Pydantic field.

    Args:
        cls: The state class.
        f: The Pydantic field.

    Returns:
        The Var instance.
    """
    field_name = format.format_state_name(cls.get_full_name()) + "." + f.name

    return dispatch(
        field_name=field_name,
        var_data=VarData.from_state(cls, f.name),
        result_var_type=_unwrap_field_type(f.outer_type_),
    )


async def _resolve_delta(delta: Delta) -> Delta:
    """Await all coroutines in the delta.

    Args:
        delta: The delta to process.

    Returns:
        The same delta dict with all coroutines resolved to their return value.
    """
    tasks = {}
    for state_name, state_delta in delta.items():
        for var_name, value in state_delta.items():
            if asyncio.iscoroutine(value):
                tasks[state_name, var_name] = asyncio.create_task(value)
    for (state_name, var_name), task in tasks.items():
        delta[state_name][var_name] = await task
    return delta


class BaseState(Base, ABC, extra=pydantic.Extra.allow):
    """The state of the app."""

    # A map from the var name to the var.
    vars: ClassVar[Dict[str, Var]] = {}

    # The base vars of the class.
    base_vars: ClassVar[Dict[str, Var]] = {}

    # The computed vars of the class.
    computed_vars: ClassVar[Dict[str, ComputedVar]] = {}

    # Vars inherited by the parent state.
    inherited_vars: ClassVar[Dict[str, Var]] = {}

    # Backend base vars that are never sent to the client.
    backend_vars: ClassVar[Dict[str, Any]] = {}

    # Backend base vars inherited
    inherited_backend_vars: ClassVar[Dict[str, Any]] = {}

    # The event handlers.
    event_handlers: ClassVar[Dict[str, EventHandler]] = {}

    # A set of subclassses of this class.
    class_subclasses: ClassVar[Set[Type[BaseState]]] = set()

    # Mapping of var name to set of (state_full_name, var_name) that depend on it.
    _var_dependencies: ClassVar[Dict[str, Set[Tuple[str, str]]]] = {}

    # Set of vars which always need to be recomputed
    _always_dirty_computed_vars: ClassVar[Set[str]] = set()

    # Set of substates which always need to be recomputed
    _always_dirty_substates: ClassVar[Set[str]] = set()

    # Set of states which might need to be recomputed if vars in this state change.
    _potentially_dirty_states: ClassVar[Set[str]] = set()

    # The parent state.
    parent_state: Optional[BaseState] = None

    # The substates of the state.
    substates: Dict[str, BaseState] = {}

    # The set of dirty vars.
    dirty_vars: Set[str] = set()

    # The set of dirty substates.
    dirty_substates: Set[str] = set()

    # The routing path that triggered the state
    router_data: Dict[str, Any] = {}

    # Per-instance copy of backend base variable values
    _backend_vars: Dict[str, Any] = {}

    # The router data for the current page
    router: RouterData = RouterData()

    # Whether the state has ever been touched since instantiation.
    _was_touched: bool = False

    # Whether this state class is a mixin and should not be instantiated.
    _mixin: ClassVar[bool] = False

    # A special event handler for setting base vars.
    setvar: ClassVar[EventHandler]

    def __init__(
        self,
        parent_state: BaseState | None = None,
        init_substates: bool = True,
        _reflex_internal_init: bool = False,
        **kwargs,
    ):
        """Initialize the state.

        DO NOT INSTANTIATE STATE CLASSES DIRECTLY! Use StateManager.get_state() instead.

        Args:
            parent_state: The parent state.
            init_substates: Whether to initialize the substates in this instance.
            _reflex_internal_init: A flag to indicate that the state is being initialized by the framework.
            **kwargs: The kwargs to set as attributes on the state.

        Raises:
            ReflexRuntimeError: If the state is instantiated directly by end user.
        """
        from reflex.utils.exceptions import ReflexRuntimeError

        if not _reflex_internal_init and not is_testing_env():
            raise ReflexRuntimeError(
                "State classes should not be instantiated directly in a Reflex app. "
                "See https://reflex.dev/docs/state/ for further information."
            )
        if type(self)._mixin:
            raise ReflexRuntimeError(
                f"{type(self).__name__} is a state mixin and cannot be instantiated directly."
            )
        kwargs["parent_state"] = parent_state
        super().__init__()
        for name, value in kwargs.items():
            setattr(self, name, value)

        # Setup the substates (for memory state manager only).
        if init_substates:
            for substate in self.get_substates():
                self.substates[substate.get_name()] = substate(
                    parent_state=self,
                    _reflex_internal_init=True,
                )

        # Create a fresh copy of the backend variables for this instance
        self._backend_vars = copy.deepcopy(self.backend_vars)

    def __repr__(self) -> str:
        """Get the string representation of the state.

        Returns:
            The string representation of the state.
        """
        return f"{type(self).__name__}({self.dict()})"

    @classmethod
    def _get_computed_vars(cls) -> list[ComputedVar]:
        """Helper function to get all computed vars of a instance.

        Returns:
            A list of computed vars.
        """
        return [
            v
            for mixin in [*cls._mixins(), cls]
            for name, v in mixin.__dict__.items()
            if is_computed_var(v) and name not in cls.inherited_vars
        ]

    @classmethod
    def _validate_module_name(cls) -> None:
        """Check if the module name is valid.

        Reflex uses ___ as state name module separator.

        Raises:
            NameError: If the module name is invalid.
        """
        if "___" in cls.__module__:
            raise NameError(
                "The module name of a State class cannot contain '___'. "
                "Please rename the module."
            )

    @classmethod
    def __init_subclass__(cls, mixin: bool = False, **kwargs):
        """Do some magic for the subclass initialization.

        Args:
            mixin: Whether the subclass is a mixin and should not be initialized.
            **kwargs: The kwargs to pass to the pydantic init_subclass method.

        Raises:
            StateValueError: If a substate class shadows another.
        """
        from reflex.utils.exceptions import StateValueError

        super().__init_subclass__(**kwargs)

        cls._mixin = mixin
        if mixin:
            return

        # Handle locally-defined states for pickling.
        if "<locals>" in cls.__qualname__:
            cls._handle_local_def()

        # Validate the module name.
        cls._validate_module_name()

        # Event handlers should not shadow builtin state methods.
        cls._check_overridden_methods()

        # Computed vars should not shadow builtin state props.
        cls._check_overridden_basevars()

        # Reset subclass tracking for this class.
        cls.class_subclasses = set()

        # Reset dirty substate tracking for this class.
        cls._always_dirty_substates = set()
        cls._potentially_dirty_states = set()

        # Get the parent vars.
        parent_state = cls.get_parent_state()
        if parent_state is not None:
            cls.inherited_vars = parent_state.vars
            cls.inherited_backend_vars = parent_state.backend_vars

            # Check if another substate class with the same name has already been defined.
            if cls.get_name() in {c.get_name() for c in parent_state.class_subclasses}:
                # This should not happen, since we have added module prefix to state names in #3214
                raise StateValueError(
                    f"The substate class '{cls.get_name()}' has been defined multiple times. "
                    "Shadowing substate classes is not allowed."
                )
            # Track this new subclass in the parent state's subclasses set.
            parent_state.class_subclasses.add(cls)

        # Get computed vars.
        computed_vars = cls._get_computed_vars()
        cls._check_overridden_computed_vars()

        new_backend_vars = {
            name: value
            for name, value in cls.__dict__.items()
            if types.is_backend_base_variable(name, cls)
        }
        # Add annotated backend vars that may not have a default value.
        new_backend_vars.update(
            {
                name: cls._get_var_default(name, annotation_value)
                for name, annotation_value in cls._get_type_hints().items()
                if name not in new_backend_vars
                and types.is_backend_base_variable(name, cls)
            }
        )

        cls.backend_vars = {
            **cls.inherited_backend_vars,
            **new_backend_vars,
        }

        # Set the base and computed vars.
        cls.base_vars = {
            f.name: get_var_for_field(cls, f)
            for f in cls.get_fields().values()
            if f.name not in cls.get_skip_vars()
        }
        cls.computed_vars = {
            v._js_expr: v._replace(merge_var_data=VarData.from_state(cls))
            for v in computed_vars
        }
        cls.vars = {
            **cls.inherited_vars,
            **cls.base_vars,
            **cls.computed_vars,
        }
        cls.event_handlers = {}

        # Setup the base vars at the class level.
        for prop in cls.base_vars.values():
            cls._init_var(prop)

        # Set up the event handlers.
        events = {
            name: fn
            for name, fn in cls.__dict__.items()
            if cls._item_is_event_handler(name, fn)
        }

        for mixin_class in cls._mixins():
            for name, value in mixin_class.__dict__.items():
                if name in cls.inherited_vars:
                    continue
                if is_computed_var(value):
                    fget = cls._copy_fn(value.fget)
                    newcv = value._replace(fget=fget, _var_data=VarData.from_state(cls))
                    # cleanup refs to mixin cls in var_data
                    setattr(cls, name, newcv)
                    cls.computed_vars[newcv._js_expr] = newcv
                    cls.vars[newcv._js_expr] = newcv
                    continue
                if types.is_backend_base_variable(name, mixin_class):
                    cls.backend_vars[name] = copy.deepcopy(value)
                    continue
                if events.get(name) is not None:
                    continue
                if not cls._item_is_event_handler(name, value):
                    continue
                if parent_state is not None and parent_state.event_handlers.get(name):
                    continue
                value = cls._copy_fn(value)
                value.__qualname__ = f"{cls.__name__}.{name}"
                events[name] = value

        # Create the setvar event handler for this state
        cls._create_setvar()

        for name, fn in events.items():
            handler = cls._create_event_handler(fn)
            cls.event_handlers[name] = handler
            setattr(cls, name, handler)

        # Initialize per-class var dependency tracking.
        cls._var_dependencies = {}
        cls._init_var_dependency_dicts()

    @staticmethod
    def _copy_fn(fn: Callable) -> Callable:
        """Copy a function. Used to copy ComputedVars and EventHandlers from mixins.

        Args:
            fn: The function to copy.

        Returns:
            The copied function.
        """
        newfn = FunctionType(
            fn.__code__,
            fn.__globals__,
            name=fn.__name__,
            argdefs=fn.__defaults__,
            closure=fn.__closure__,
        )
        newfn.__annotations__ = fn.__annotations__
        if mark := getattr(fn, BACKGROUND_TASK_MARKER, None):
            setattr(newfn, BACKGROUND_TASK_MARKER, mark)
        return newfn

    @staticmethod
    def _item_is_event_handler(name: str, value: Any) -> bool:
        """Check if the item is an event handler.

        Args:
            name: The name of the item.
            value: The value of the item.

        Returns:
            Whether the item is an event handler.
        """
        return (
            not name.startswith("_")
            and isinstance(value, Callable)
            and not isinstance(value, EventHandler)
            and hasattr(value, "__code__")
        )

    @classmethod
    def _evaluate(
        cls, f: Callable[[Self], Any], of_type: Union[type, None] = None
    ) -> Var:
        """Evaluate a function to a ComputedVar. Experimental.

        Args:
            f: The function to evaluate.
            of_type: The type of the ComputedVar. Defaults to Component.

        Returns:
            The ComputedVar.
        """
        console.warn(
            "The _evaluate method is experimental and may be removed in future versions."
        )
        from reflex.components.component import Component

        of_type = of_type or Component

        unique_var_name = get_unique_variable_name()

        @computed_var(_js_expr=unique_var_name, return_type=of_type)
        def computed_var_func(state: Self):
            result = f(state)

            if not _isinstance(result, of_type):
                console.warn(
                    f"Inline ComputedVar {f} expected type {of_type}, got {type(result)}. "
                    "You can specify expected type with `of_type` argument."
                )

            return result

        setattr(cls, unique_var_name, computed_var_func)
        cls.computed_vars[unique_var_name] = computed_var_func
        cls.vars[unique_var_name] = computed_var_func
        cls._update_substate_inherited_vars({unique_var_name: computed_var_func})
        cls._always_dirty_computed_vars.add(unique_var_name)

        return getattr(cls, unique_var_name)

    @classmethod
    def _mixins(cls) -> List[Type]:
        """Get the mixin classes of the state.

        Returns:
            The mixin classes of the state.
        """
        return [
            mixin
            for mixin in cls.__mro__
            if (
                mixin not in [pydantic.BaseModel, Base, cls]
                and issubclass(mixin, BaseState)
                and mixin._mixin is True
            )
        ]

    @classmethod
    def _handle_local_def(cls):
        """Handle locally-defined states for pickling."""
        known_names = dir(reflex.istate.dynamic)
        proposed_name = cls.__name__
        for ix in range(len(known_names)):
            if proposed_name not in known_names:
                break
            proposed_name = f"{cls.__name__}_{ix}"
        setattr(reflex.istate.dynamic, proposed_name, cls)
        cls.__original_name__ = cls.__name__
        cls.__original_module__ = cls.__module__
        cls.__name__ = cls.__qualname__ = proposed_name
        cls.__module__ = reflex.istate.dynamic.__name__

    @classmethod
    def _get_type_hints(cls) -> dict[str, Any]:
        """Get the type hints for this class.

        If the class is dynamic, evaluate the type hints with the original
        module in the local namespace.

        Returns:
            The type hints dict.
        """
        original_module = getattr(cls, "__original_module__", None)
        if original_module is not None:
            localns = sys.modules[original_module].__dict__
        else:
            localns = None

        return get_type_hints(cls, localns=localns)

    @classmethod
    def _init_var_dependency_dicts(cls):
        """Initialize the var dependency tracking dicts.

        Allows the state to know which vars each ComputedVar depends on and
        whether a ComputedVar depends on a var in its parent state.

        Additional updates tracking dicts for vars and substates that always
        need to be recomputed.
        """
        for cvar_name, cvar in cls.computed_vars.items():
            if not cvar._cache:
                # Do not perform dep calculation when cache=False (these are always dirty).
                continue
            for state_name, dvar_set in cvar._deps(objclass=cls).items():
                state_cls = cls.get_root_state().get_class_substate(state_name)
                for dvar in dvar_set:
                    defining_state_cls = state_cls
                    while dvar in {
                        *defining_state_cls.inherited_vars,
                        *defining_state_cls.inherited_backend_vars,
                    }:
                        parent_state = defining_state_cls.get_parent_state()
                        if parent_state is not None:
                            defining_state_cls = parent_state
                    defining_state_cls._var_dependencies.setdefault(dvar, set()).add(
                        (cls.get_full_name(), cvar_name)
                    )
                    defining_state_cls._potentially_dirty_states.add(
                        cls.get_full_name()
                    )

        # ComputedVar with cache=False always need to be recomputed
        cls._always_dirty_computed_vars = {
            cvar_name
            for cvar_name, cvar in cls.computed_vars.items()
            if not cvar._cache
        }

        # Any substate containing a ComputedVar with cache=False always needs to be recomputed
        if cls._always_dirty_computed_vars:
            # Tell parent classes that this substate has always dirty computed vars
            state_name = cls.get_name()
            parent_state = cls.get_parent_state()
            while parent_state is not None:
                parent_state._always_dirty_substates.add(state_name)
                state_name, parent_state = (
                    parent_state.get_name(),
                    parent_state.get_parent_state(),
                )

        # Reset cached schema value
        cls._to_schema.cache_clear()

    @classmethod
    def _check_overridden_methods(cls):
        """Check for shadow methods and raise error if any.

        Raises:
            EventHandlerShadowsBuiltInStateMethodError: When an event handler shadows an inbuilt state method.
        """
        overridden_methods = set()
        state_base_functions = cls._get_base_functions()
        for name, method in inspect.getmembers(cls, inspect.isfunction):
            # Check if the method is overridden and not a dunder method
            if (
                not name.startswith("__")
                and method.__name__ in state_base_functions
                and state_base_functions[method.__name__] != method
            ):
                overridden_methods.add(method.__name__)

        for method_name in overridden_methods:
            raise EventHandlerShadowsBuiltInStateMethodError(
                f"The event handler name `{method_name}` shadows a builtin State method; use a different name instead"
            )

    @classmethod
    def _check_overridden_basevars(cls):
        """Check for shadow base vars and raise error if any.

        Raises:
            ComputedVarShadowsBaseVarsError: When a computed var shadows a base var.
        """
        for computed_var_ in cls._get_computed_vars():
            if computed_var_._js_expr in cls.__annotations__:
                raise ComputedVarShadowsBaseVarsError(
                    f"The computed var name `{computed_var_._js_expr}` shadows a base var in {cls.__module__}.{cls.__name__}; use a different name instead"
                )

    @classmethod
    def _check_overridden_computed_vars(cls) -> None:
        """Check for shadow computed vars and raise error if any.

        Raises:
            ComputedVarShadowsStateVarError: When a computed var shadows another.
        """
        for name, cv in cls.__dict__.items():
            if not is_computed_var(cv):
                continue
            name = cv._js_expr
            if name in cls.inherited_vars or name in cls.inherited_backend_vars:
                raise ComputedVarShadowsStateVarError(
                    f"The computed var name `{cv._js_expr}` shadows a var in {cls.__module__}.{cls.__name__}; use a different name instead"
                )

    @classmethod
    def get_skip_vars(cls) -> set[str]:
        """Get the vars to skip when serializing.

        Returns:
            The vars to skip when serializing.
        """
        return (
            set(cls.inherited_vars)
            | {
                "parent_state",
                "substates",
                "dirty_vars",
                "dirty_substates",
                "router_data",
            }
            | types.RESERVED_BACKEND_VAR_NAMES
        )

    @classmethod
    @functools.lru_cache()
    def get_parent_state(cls) -> Type[BaseState] | None:
        """Get the parent state.

        Raises:
            ValueError: If more than one parent state is found.

        Returns:
            The parent state.
        """
        parent_states = [
            base
            for base in cls.__bases__
            if issubclass(base, BaseState) and base is not BaseState and not base._mixin
        ]
        if len(parent_states) >= 2:
            raise ValueError(f"Only one parent state is allowed {parent_states}.")
        return parent_states[0] if len(parent_states) == 1 else None

    @classmethod
    @functools.lru_cache()
    def get_root_state(cls) -> Type[BaseState]:
        """Get the root state.

        Returns:
            The root state.
        """
        parent_state = cls.get_parent_state()
        return cls if parent_state is None else parent_state.get_root_state()

    @classmethod
    def get_substates(cls) -> set[Type[BaseState]]:
        """Get the substates of the state.

        Returns:
            The substates of the state.
        """
        return cls.class_subclasses

    @classmethod
    @functools.lru_cache()
    def get_name(cls) -> str:
        """Get the name of the state.

        Returns:
            The name of the state.
        """
        module = cls.__module__.replace(".", "___")
        return format.to_snake_case(f"{module}___{cls.__name__}")

    @classmethod
    @functools.lru_cache()
    def get_full_name(cls) -> str:
        """Get the full name of the state.

        Returns:
            The full name of the state.
        """
        name = cls.get_name()
        parent_state = cls.get_parent_state()
        if parent_state is not None:
            name = ".".join((parent_state.get_full_name(), name))
        return name

    @classmethod
    @functools.lru_cache()
    def get_class_substate(cls, path: Sequence[str] | str) -> Type[BaseState]:
        """Get the class substate.

        Args:
            path: The path to the substate.

        Returns:
            The class substate.

        Raises:
            ValueError: If the substate is not found.
        """
        if isinstance(path, str):
            path = tuple(path.split("."))

        if len(path) == 0:
            return cls
        if path[0] == cls.get_name():
            if len(path) == 1:
                return cls
            path = path[1:]
        for substate in cls.get_substates():
            if path[0] == substate.get_name():
                return substate.get_class_substate(path[1:])
        raise ValueError(f"Invalid path: {path}")

    @classmethod
    def get_class_var(cls, path: Sequence[str]) -> Any:
        """Get the class var.

        Args:
            path: The path to the var.

        Returns:
            The class var.

        Raises:
            ValueError: If the path is invalid.
        """
        path, name = path[:-1], path[-1]
        substate = cls.get_class_substate(tuple(path))
        if not hasattr(substate, name):
            raise ValueError(f"Invalid path: {path}")
        return getattr(substate, name)

    @classmethod
    def _init_var(cls, prop: Var):
        """Initialize a variable.

        Args:
            prop: The variable to initialize

        Raises:
            VarTypeError: if the variable has an incorrect type
        """
        from reflex.utils.exceptions import VarTypeError

        if not types.is_valid_var_type(prop._var_type):
            raise VarTypeError(
                "State vars must be primitive Python types, "
                "Plotly figures, Pandas dataframes, "
                "or subclasses of rx.Base. "
                f'Found var "{prop._js_expr}" with type {prop._var_type}.'
            )
        cls._set_var(prop)
        cls._create_setter(prop)
        cls._set_default_value(prop)

    @classmethod
    def add_var(cls, name: str, type_: Any, default_value: Any = None):
        """Add dynamically a variable to the State.

        The variable added this way can be used in the same way as a variable
        defined statically in the model.

        Args:
            name: The name of the variable
            type_: The type of the variable
            default_value: The default value of the variable

        Raises:
            NameError: if a variable of this name already exists
        """
        if name in cls.__fields__:
            raise NameError(
                f"The variable '{name}' already exist. Use a different name"
            )

        # create the variable based on name and type
        var = Var(
            _js_expr=format.format_state_name(cls.get_full_name()) + "." + name,
            _var_type=type_,
            _var_data=VarData.from_state(cls, name),
        ).guess_type()

        # add the pydantic field dynamically (must be done before _init_var)
        cls.add_field(var, default_value)

        cls._init_var(var)

        # update the internal dicts so the new variable is correctly handled
        cls.base_vars.update({name: var})
        cls.vars.update({name: var})

        # let substates know about the new variable
        for substate_class in cls.class_subclasses:
            substate_class.vars.setdefault(name, var)

        # Reinitialize dependency tracking dicts.
        cls._init_var_dependency_dicts()

    @classmethod
    def _set_var(cls, prop: Var):
        """Set the var as a class member.

        Args:
            prop: The var instance to set.
        """
        setattr(cls, prop._var_field_name, prop)

    @classmethod
    def _create_event_handler(cls, fn: Any):
        """Create an event handler for the given function.

        Args:
            fn: The function to create an event handler for.

        Returns:
            The event handler.
        """
        return EventHandler(fn=fn, state_full_name=cls.get_full_name())

    @classmethod
    def _create_setvar(cls):
        """Create the setvar method for the state."""
        cls.setvar = cls.event_handlers["setvar"] = EventHandlerSetVar(state_cls=cls)

    @classmethod
    def _create_setter(cls, prop: Var):
        """Create a setter for the var.

        Args:
            prop: The var to create a setter for.
        """
        setter_name = prop._get_setter_name(include_state=False)
        if setter_name not in cls.__dict__:
            event_handler = cls._create_event_handler(prop._get_setter())
            cls.event_handlers[setter_name] = event_handler
            setattr(cls, setter_name, event_handler)

    @classmethod
    def _set_default_value(cls, prop: Var):
        """Set the default value for the var.

        Args:
            prop: The var to set the default value for.
        """
        # Get the pydantic field for the var.
        field = cls.get_fields()[prop._var_field_name]
        if field.required:
            default_value = prop._get_default_value()
            if default_value is not None:
                field.required = False
                field.default = default_value
        if (
            not field.required
            and field.default is None
            and field.default_factory is None
            and not types.is_optional(prop._var_type)
        ):
            # Ensure frontend uses null coalescing when accessing.
            object.__setattr__(prop, "_var_type", Optional[prop._var_type])

    @classmethod
    def _get_var_default(cls, name: str, annotation_value: Any) -> Any:
        """Get the default value of a (backend) var.

        Args:
            name: The name of the var.
            annotation_value: The annotation value of the var.

        Returns:
            The default value of the var or None.
        """
        try:
            return getattr(cls, name)
        except AttributeError:
            try:
                return Var("", _var_type=annotation_value)._get_default_value()
            except TypeError:
                pass
        return None

    @staticmethod
    def _get_base_functions() -> dict[str, FunctionType]:
        """Get all functions of the state class excluding dunder methods.

        Returns:
            The functions of rx.State class as a dict.
        """
        return {
            func[0]: func[1]
            for func in inspect.getmembers(BaseState, predicate=inspect.isfunction)
            if not func[0].startswith("__")
        }

    @classmethod
    def _update_substate_inherited_vars(cls, vars_to_add: dict[str, Var]):
        """Update the inherited vars of substates recursively when new vars are added.

        Also updates the var dependency tracking dicts after adding vars.

        Args:
            vars_to_add: names to Var instances to add to substates
        """
        for substate_class in cls.class_subclasses:
            for name, var in vars_to_add.items():
                if types.is_backend_base_variable(name, cls):
                    substate_class.backend_vars.setdefault(name, var)
                    substate_class.inherited_backend_vars.setdefault(name, var)
                else:
                    substate_class.vars.setdefault(name, var)
                    substate_class.inherited_vars.setdefault(name, var)
                substate_class._update_substate_inherited_vars(vars_to_add)
        # Reinitialize dependency tracking dicts.
        cls._init_var_dependency_dicts()

    @classmethod
    def setup_dynamic_args(cls, args: dict[str, str]):
        """Set up args for easy access in renderer.

        Args:
            args: a dict of args
        """
        if not args:
            return

        cls._check_overwritten_dynamic_args(list(args.keys()))

        def argsingle_factory(param: str):
            def inner_func(self: BaseState) -> str:
                return self.router.page.params.get(param, "")

            return inner_func

        def arglist_factory(param: str):
            def inner_func(self: BaseState) -> List[str]:
                return self.router.page.params.get(param, [])

            return inner_func

        dynamic_vars = {}
        for param, value in args.items():
            if value == constants.RouteArgType.SINGLE:
                func = argsingle_factory(param)
            elif value == constants.RouteArgType.LIST:
                func = arglist_factory(param)
            else:
                continue
            dynamic_vars[param] = DynamicRouteVar(
                fget=func,
                auto_deps=False,
                deps=["router"],
                _js_expr=param,
                _var_data=VarData.from_state(cls),
            )
            setattr(cls, param, dynamic_vars[param])

        # Update tracking dicts.
        cls.computed_vars.update(dynamic_vars)
        cls.vars.update(dynamic_vars)
        cls._update_substate_inherited_vars(dynamic_vars)

    @classmethod
    def _check_overwritten_dynamic_args(cls, args: list[str]):
        """Check if dynamic args are shadowing existing vars. Recursively checks all child states.

        Args:
            args: a dict of args

        Raises:
            DynamicRouteArgShadowsStateVarError: If a dynamic arg is shadowing an existing var.
        """
        for arg in args:
            if (
                arg in cls.computed_vars
                and not isinstance(cls.computed_vars[arg], DynamicRouteVar)
            ) or arg in cls.base_vars:
                raise DynamicRouteArgShadowsStateVarError(
                    f"Dynamic route arg '{arg}' is shadowing an existing var in {cls.__module__}.{cls.__name__}"
                )
        for substate in cls.get_substates():
            substate._check_overwritten_dynamic_args(args)

    def __getattribute__(self, name: str) -> Any:
        """Get the state var.

        If the var is inherited, get the var from the parent state.

        Args:
            name: The name of the var.

        Returns:
            The value of the var.
        """
        # If the state hasn't been initialized yet, return the default value.
        if not super().__getattribute__("__dict__"):
            return super().__getattribute__(name)

        # Fast path for dunder
        if name.startswith("__"):
            return super().__getattribute__(name)

        # For now, handle router_data updates as a special case.
        if (
            name == constants.ROUTER_DATA
            or name in super().__getattribute__("inherited_vars")
            or name in super().__getattribute__("inherited_backend_vars")
        ):
            parent_state = super().__getattribute__("parent_state")
            if parent_state is not None:
                return getattr(parent_state, name)

        # Allow event handlers to be called on the instance directly.
        event_handlers = super().__getattribute__("event_handlers")
        if name in event_handlers:
            handler = event_handlers[name]
            if handler.is_background:
                fn = _no_chain_background_task(type(self), name, handler.fn)
            else:
                fn = functools.partial(handler.fn, self)
            fn.__module__ = handler.fn.__module__
            fn.__qualname__ = handler.fn.__qualname__
            return fn

        backend_vars = super().__getattribute__("_backend_vars")
        if name in backend_vars:
            value = backend_vars[name]
        else:
            value = super().__getattribute__(name)

        if isinstance(value, EventHandler):
            # The event handler is inherited from a parent, so let the parent convert
            # it to a callable function.
            parent_state = super().__getattribute__("parent_state")
            if parent_state is not None:
                return getattr(parent_state, name)

        if MutableProxy._is_mutable_type(value) and (
            name in super().__getattribute__("base_vars") or name in backend_vars
        ):
            # track changes in mutable containers (list, dict, set, etc)
            return MutableProxy(wrapped=value, state=self, field_name=name)

        return value

    def __setattr__(self, name: str, value: Any):
        """Set the attribute.

        If the attribute is inherited, set the attribute on the parent state.

        Args:
            name: The name of the attribute.
            value: The value of the attribute.

        Raises:
            SetUndefinedStateVarError: If a value of a var is set without first defining it.
        """
        if isinstance(value, MutableProxy):
            # unwrap proxy objects when assigning back to the state
            value = value.__wrapped__

        # Set the var on the parent state.
        if name in self.inherited_vars or name in self.inherited_backend_vars:
            setattr(self.parent_state, name, value)
            return

        if name in self.backend_vars:
            self._backend_vars.__setitem__(name, value)
            self.dirty_vars.add(name)
            self._mark_dirty()
            return

        if (
            name not in self.vars
            and name not in self.get_skip_vars()
            and not name.startswith("__")
            and not name.startswith(
                f"_{getattr(type(self), '__original_name__', type(self).__name__)}__"
            )
        ):
            raise SetUndefinedStateVarError(
                f"The state variable '{name}' has not been defined in '{type(self).__name__}'. "
                f"All state variables must be declared before they can be set."
            )

        fields = self.get_fields()

        if name in fields:
            field = fields[name]
            field_type = _unwrap_field_type(field.outer_type_)
            if field.allow_none and not is_optional(field_type):
                field_type = Union[field_type, None]
            if not _isinstance(value, field_type):
                console.error(
                    f"Expected field '{type(self).__name__}.{name}' to receive type '{field_type}',"
                    f" but got '{value}' of type '{type(value)}'."
                )

        # Set the attribute.
        super().__setattr__(name, value)

        # Add the var to the dirty list.
        if name in self.base_vars:
            self.dirty_vars.add(name)
            self._mark_dirty()

        # For now, handle router_data updates as a special case
        if name == constants.ROUTER_DATA:
            self.dirty_vars.add(name)
            self._mark_dirty()

    def reset(self):
        """Reset all the base vars to their default values."""
        # Reset the base vars.
        fields = self.get_fields()
        for prop_name in self.base_vars:
            if prop_name == constants.ROUTER:
                continue  # never reset the router data
            field = fields[prop_name]
            if default_factory := field.default_factory:
                default = default_factory()
            else:
                default = copy.deepcopy(field.default)
            setattr(self, prop_name, default)

        # Reset the backend vars.
        for prop_name, value in self.backend_vars.items():
            setattr(self, prop_name, copy.deepcopy(value))

        # Recursively reset the substates.
        for substate in self.substates.values():
            substate.reset()

    def _reset_client_storage(self):
        """Reset client storage base vars to their default values."""
        # Client-side storage is reset during hydrate so that clearing cookies
        # on the browser also resets the values on the backend.
        fields = self.get_fields()
        for prop_name in self.base_vars:
            field = fields[prop_name]
            if isinstance(field.default, ClientStorageBase) or (
                isinstance(field.type_, type)
                and issubclass(field.type_, ClientStorageBase)
            ):
                setattr(self, prop_name, copy.deepcopy(field.default))

        # Recursively reset the substate client storage.
        for substate in self.substates.values():
            substate._reset_client_storage()

    def get_substate(self, path: Sequence[str]) -> BaseState:
        """Get the substate.

        Args:
            path: The path to the substate.

        Returns:
            The substate.

        Raises:
            ValueError: If the substate is not found.
        """
        if len(path) == 0:
            return self
        if path[0] == self.get_name():
            if len(path) == 1:
                return self
            path = path[1:]
        if path[0] not in self.substates:
            raise ValueError(f"Invalid path: {path}")
        return self.substates[path[0]].get_substate(path[1:])

    @classmethod
    def _get_potentially_dirty_states(cls) -> set[type[BaseState]]:
        """Get substates which may have dirty vars due to dependencies.

        Returns:
            The set of potentially dirty substate classes.
        """
        return {
            cls.get_class_substate(substate_name)
            for substate_name in cls._always_dirty_substates
        }.union(
            {
                cls.get_root_state().get_class_substate(substate_name)
                for substate_name in cls._potentially_dirty_states
            }
        )

    def _get_root_state(self) -> BaseState:
        """Get the root state of the state tree.

        Returns:
            The root state of the state tree.
        """
        parent_state = self
        while parent_state.parent_state is not None:
            parent_state = parent_state.parent_state
        return parent_state

    async def _get_state_from_redis(self, state_cls: Type[T_STATE]) -> T_STATE:
        """Get a state instance from redis.

        Args:
            state_cls: The class of the state.

        Returns:
            The instance of state_cls associated with this state's client_token.

        Raises:
            RuntimeError: If redis is not used in this backend process.
            StateMismatchError: If the state instance is not of the expected type.
        """
        # Then get the target state and all its substates.
        state_manager = get_state_manager()
        if not isinstance(state_manager, StateManagerRedis):
            raise RuntimeError(
                f"Requested state {state_cls.get_full_name()} is not cached and cannot be accessed without redis. "
                "(All states should already be available -- this is likely a bug).",
            )
        state_in_redis = await state_manager.get_state(
            token=_substate_key(self.router.session.client_token, state_cls),
            top_level=False,
            for_state_instance=self,
        )

        if not isinstance(state_in_redis, state_cls):
            raise StateMismatchError(
                f"Searched for state {state_cls.get_full_name()} but found {state_in_redis}."
            )

        return state_in_redis

    def _get_state_from_cache(self, state_cls: Type[T_STATE]) -> T_STATE:
        """Get a state instance from the cache.

        Args:
            state_cls: The class of the state.

        Returns:
            The instance of state_cls associated with this state's client_token.

        Raises:
            StateMismatchError: If the state instance is not of the expected type.
        """
        root_state = self._get_root_state()
        substate = root_state.get_substate(state_cls.get_full_name().split("."))
        if not isinstance(substate, state_cls):
            raise StateMismatchError(
                f"Searched for state {state_cls.get_full_name()} but found {substate}."
            )
        return substate

    async def get_state(self, state_cls: Type[T_STATE]) -> T_STATE:
        """Get an instance of the state associated with this token.

        Allows for arbitrary access to sibling states from within an event handler.

        Args:
            state_cls: The class of the state.

        Returns:
            The instance of state_cls associated with this state's client_token.
        """
        # Fast case - if this state instance is already cached, get_substate from root state.
        try:
            return self._get_state_from_cache(state_cls)
        except ValueError:
            pass

        # Slow case - fetch missing parent states from redis.
        return await self._get_state_from_redis(state_cls)

    async def get_var_value(self, var: Var[VAR_TYPE]) -> VAR_TYPE:
        """Get the value of an rx.Var from another state.

        Args:
            var: The var to get the value for.

        Returns:
            The value of the var.

        Raises:
            UnretrievableVarValueError: If the var does not have a literal value
                or associated state.
        """
        # Oopsie case: you didn't give me a Var... so get what you give.
        if not isinstance(var, Var):
            return var

        unset = object()

        # Fast case: this is a literal var and the value is known.
        if (var_value := getattr(var, "_var_value", unset)) is not unset:
            return var_value  # pyright: ignore [reportReturnType]

        var_data = var._get_all_var_data()
        if var_data is None or not var_data.state:
            raise UnretrievableVarValueError(
                f"Unable to retrieve value for {var._js_expr}: not associated with any state."
            )
        # Fastish case: this var belongs to this state
        if var_data.state == self.get_full_name():
            return getattr(self, var_data.field_name)

        # Slow case: this var belongs to another state
        other_state = await self.get_state(
            self._get_root_state().get_class_substate(var_data.state)
        )
        return getattr(other_state, var_data.field_name)

    def _get_event_handler(
        self, event: Event
    ) -> tuple[BaseState | StateProxy, EventHandler]:
        """Get the event handler for the given event.

        Args:
            event: The event to get the handler for.


        Returns:
            The event handler.

        Raises:
            ValueError: If the event handler or substate is not found.
        """
        # Get the event handler.
        path = event.name.split(".")
        path, name = path[:-1], path[-1]
        substate = self.get_substate(path)
        if not substate:
            raise ValueError(
                "The value of state cannot be None when processing an event."
            )
        handler = substate.event_handlers[name]

        # For background tasks, proxy the state
        if handler.is_background:
            substate = StateProxy(substate)

        return substate, handler

    async def _process(self, event: Event) -> AsyncIterator[StateUpdate]:
        """Obtain event info and process event.

        Args:
            event: The event to process.

        Yields:
            The state update after processing the event.
        """
        # Get the event handler.
        substate, handler = self._get_event_handler(event)

        # Run the event generator and yield state updates.
        async for update in self._process_event(
            handler=handler,
            state=substate,
            payload=event.payload,
        ):
            yield update

    def _check_valid(self, handler: EventHandler, events: Any) -> Any:
        """Check if the events yielded are valid. They must be EventHandlers or EventSpecs.

        Args:
            handler: EventHandler.
            events: The events to be checked.

        Raises:
            TypeError: If any of the events are not valid.

        Returns:
            The events as they are if valid.
        """

        def _is_valid_type(events: Any) -> bool:
            return isinstance(events, (Event, EventHandler, EventSpec))

        if events is None or _is_valid_type(events):
            return events
        try:
            if all(_is_valid_type(e) for e in events):
                return events
        except TypeError:
            pass

        raise TypeError(
            f"Your handler {handler.fn.__qualname__} must only return/yield: None, Events or other EventHandlers referenced by their class (not using `self`)"
        )

    async def _as_state_update(
        self,
        handler: EventHandler,
        events: EventSpec | list[EventSpec] | None,
        final: bool,
    ) -> StateUpdate:
        """Convert the events to a StateUpdate.

        Fixes the events and checks for validity before converting.

        Args:
            handler: The handler where the events originated from.
            events: The events to queue with the update.
            final: Whether the handler is done processing.

        Returns:
            The valid StateUpdate containing the events and final flag.
        """
        # get the delta from the root of the state tree
        state = self._get_root_state()

        token = self.router.session.client_token

        # Convert valid EventHandler and EventSpec into Event
        fixed_events = fix_events(self._check_valid(handler, events), token)

        try:
            # Get the delta after processing the event.
            delta = await _resolve_delta(state.get_delta())
            state._clean()

            return StateUpdate(
                delta=delta,
                events=fixed_events,
                final=final if not handler.is_background else True,
            )
        except Exception as ex:
            state._clean()

            event_specs = (
                prerequisites.get_and_validate_app().app.backend_exception_handler(ex)
            )

            if event_specs is None:
                return StateUpdate()

            event_specs_correct_type = cast(
                Union[List[Union[EventSpec, EventHandler]], None],
                [event_specs] if isinstance(event_specs, EventSpec) else event_specs,
            )
            fixed_events = fix_events(
                event_specs_correct_type,
                token,
                router_data=state.router_data,
            )
            return StateUpdate(
                events=fixed_events,
                final=True,
            )

    async def _process_event(
        self, handler: EventHandler, state: BaseState | StateProxy, payload: Dict
    ) -> AsyncIterator[StateUpdate]:
        """Process event.

        Args:
            handler: EventHandler to process.
            state: State to process the handler.
            payload: The event payload.

        Yields:
            StateUpdate object

        Raises:
            ValueError: If a string value is received for an int or float type and cannot be converted.
        """
        from reflex.utils import telemetry

        # Get the function to process the event.
        fn = functools.partial(handler.fn, state)

        try:
            type_hints = typing.get_type_hints(handler.fn)
        except Exception:
            type_hints = {}

        for arg, value in list(payload.items()):
            hinted_args = type_hints.get(arg, Any)
            if hinted_args is Any:
                continue
            if is_union(hinted_args):
                if value is None:
                    continue
                hinted_args = value_inside_optional(hinted_args)
            if (
                isinstance(value, dict)
                and inspect.isclass(hinted_args)
                and not types.is_generic_alias(hinted_args)  # py3.10
            ):
                if issubclass(hinted_args, Model):
                    # Remove non-fields from the payload
                    payload[arg] = hinted_args(
                        **{
                            key: value
                            for key, value in value.items()
                            if key in hinted_args.__fields__
                        }
                    )
                elif dataclasses.is_dataclass(hinted_args) or issubclass(
                    hinted_args, (Base, BaseModelV1, BaseModelV2)
                ):
                    payload[arg] = hinted_args(**value)
            elif isinstance(value, list) and (hinted_args is set or hinted_args is Set):
                payload[arg] = set(value)
            elif isinstance(value, list) and (
                hinted_args is tuple or hinted_args is Tuple
            ):
                payload[arg] = tuple(value)
            elif isinstance(value, str) and (
                hinted_args is int or hinted_args is float
            ):
                try:
                    payload[arg] = hinted_args(value)
                except ValueError:
                    raise ValueError(
                        f"Received a string value ({value}) for {arg} but expected a {hinted_args}"
                    ) from None
                else:
                    console.warn(
                        f"Received a string value ({value}) for {arg} but expected a {hinted_args}. A simple conversion was successful."
                    )

        # Wrap the function in a try/except block.
        try:
            # Handle async functions.
            if asyncio.iscoroutinefunction(fn.func):
                events = await fn(**payload)

            # Handle regular functions.
            else:
                events = fn(**payload)
            # Handle async generators.
            if inspect.isasyncgen(events):
                async for event in events:
                    yield await state._as_state_update(handler, event, final=False)
                yield await state._as_state_update(handler, events=None, final=True)

            # Handle regular generators.
            elif inspect.isgenerator(events):
                try:
                    while True:
                        yield await state._as_state_update(
                            handler, next(events), final=False
                        )
                except StopIteration as si:
                    # the "return" value of the generator is not available
                    # in the loop, we must catch StopIteration to access it
                    if si.value is not None:
                        yield await state._as_state_update(
                            handler, si.value, final=False
                        )
                yield await state._as_state_update(handler, events=None, final=True)

            # Handle regular event chains.
            else:
                yield await state._as_state_update(handler, events, final=True)

        # If an error occurs, throw a window alert.
        except Exception as ex:
            telemetry.send_error(ex, context="backend")

            event_specs = (
                prerequisites.get_and_validate_app().app.backend_exception_handler(ex)
            )

            yield await state._as_state_update(
                handler,
                event_specs,
                final=True,
            )

    def _mark_dirty_computed_vars(self) -> None:
        """Mark ComputedVars that need to be recalculated based on dirty_vars."""
        # Append expired computed vars to dirty_vars to trigger recalculation
        self.dirty_vars.update(self._expired_computed_vars())
        # Append always dirty computed vars to dirty_vars to trigger recalculation
        self.dirty_vars.update(self._always_dirty_computed_vars)

        dirty_vars = self.dirty_vars
        while dirty_vars:
            calc_vars, dirty_vars = dirty_vars, set()
            for state_name, cvar in self._dirty_computed_vars(from_vars=calc_vars):
                if state_name == self.get_full_name():
                    defining_state = self
                else:
                    defining_state = self._get_root_state().get_substate(
                        tuple(state_name.split("."))
                    )
                defining_state.dirty_vars.add(cvar)
                dirty_vars.add(cvar)
                actual_var = defining_state.computed_vars.get(cvar)
                if actual_var is not None:
                    actual_var.mark_dirty(instance=defining_state)
                if defining_state is not self:
                    defining_state._mark_dirty()

    def _expired_computed_vars(self) -> set[str]:
        """Determine ComputedVars that need to be recalculated based on the expiration time.

        Returns:
            Set of computed vars to include in the delta.
        """
        return {
            cvar
            for cvar in self.computed_vars
            if self.computed_vars[cvar].needs_update(instance=self)
        }

    def _dirty_computed_vars(
        self, from_vars: set[str] | None = None, include_backend: bool = True
    ) -> set[tuple[str, str]]:
        """Determine ComputedVars that need to be recalculated based on the given vars.

        Args:
            from_vars: find ComputedVar that depend on this set of vars. If unspecified, will use the dirty_vars.
            include_backend: whether to include backend vars in the calculation.

        Returns:
            Set of computed vars to include in the delta.
        """
        return {
            (state_name, cvar)
            for dirty_var in from_vars or self.dirty_vars
            for state_name, cvar in self._var_dependencies.get(dirty_var, set())
            if include_backend or not self.computed_vars[cvar]._backend
        }

    def get_delta(self) -> Delta:
        """Get the delta for the state.

        Returns:
            The delta for the state.
        """
        delta = {}

        self._mark_dirty_computed_vars()
        frontend_computed_vars: set[str] = {
            name for name, cv in self.computed_vars.items() if not cv._backend
        }

        # Return the dirty vars for this instance, any cached/dependent computed vars,
        # and always dirty computed vars (cache=False)
        delta_vars = self.dirty_vars.intersection(self.base_vars).union(
            self.dirty_vars.intersection(frontend_computed_vars)
        )

        subdelta: Dict[str, Any] = {
            prop: self.get_value(prop)
            for prop in delta_vars
            if not types.is_backend_base_variable(prop, type(self))
        }

        if len(subdelta) > 0:
            delta[self.get_full_name()] = subdelta

        # Recursively find the substate deltas.
        substates = self.substates
        for substate in self.dirty_substates.union(self._always_dirty_substates):
            delta.update(substates[substate].get_delta())

        # Return the delta.
        return delta

    def _mark_dirty(self):
        """Mark the substate and all parent states as dirty."""
        state_name = self.get_name()
        if (
            self.parent_state is not None
            and state_name not in self.parent_state.dirty_substates
        ):
            self.parent_state.dirty_substates.add(self.get_name())
            self.parent_state._mark_dirty()

        # have to mark computed vars dirty to allow access to newly computed
        # values within the same ComputedVar function
        self._mark_dirty_computed_vars()

    def _update_was_touched(self):
        """Update the _was_touched flag based on dirty_vars."""
        if self.dirty_vars and not self._was_touched:
            for var in self.dirty_vars:
                if var in self.base_vars or var in self._backend_vars:
                    self._was_touched = True
                    break
                if var == constants.ROUTER_DATA and self.parent_state is None:
                    self._was_touched = True
                    break

    def _get_was_touched(self) -> bool:
        """Check current dirty_vars and flag to determine if state instance was modified.

        If any dirty vars belong to this state, mark _was_touched.

        This flag determines whether this state instance should be persisted to redis.

        Returns:
            Whether this state instance was ever modified.
        """
        # Ensure the flag is up to date based on the current dirty_vars
        self._update_was_touched()
        return self._was_touched

    def _clean(self):
        """Reset the dirty vars."""
        # Update touched status before cleaning dirty_vars.
        self._update_was_touched()

        # Recursively clean the substates.
        for substate in self.dirty_substates:
            if substate not in self.substates:
                continue
            self.substates[substate]._clean()

        # Clean this state.
        self.dirty_vars = set()
        self.dirty_substates = set()

    def get_value(self, key: str) -> Any:
        """Get the value of a field (without proxying).

        The returned value will NOT track dirty state updates.

        Args:
            key: The key of the field.

        Returns:
            The value of the field.
        """
        value = super().get_value(key)
        if isinstance(value, MutableProxy):
            return value.__wrapped__
        return value

    def dict(
        self, include_computed: bool = True, initial: bool = False, **kwargs
    ) -> dict[str, Any]:
        """Convert the object to a dictionary.

        Args:
            include_computed: Whether to include computed vars.
            initial: Whether to get the initial value of computed vars.
            **kwargs: Kwargs to pass to the pydantic dict method.

        Returns:
            The object as a dictionary.
        """
        if include_computed:
            self._mark_dirty_computed_vars()
        base_vars = {
            prop_name: self.get_value(prop_name) for prop_name in self.base_vars
        }
        if initial and include_computed:
            computed_vars = {
                # Include initial computed vars.
                prop_name: (
                    cv._initial_value
                    if is_computed_var(cv)
                    and not isinstance(cv._initial_value, types.Unset)
                    else self.get_value(prop_name)
                )
                for prop_name, cv in self.computed_vars.items()
                if not cv._backend
            }
        elif include_computed:
            computed_vars = {
                # Include the computed vars.
                prop_name: self.get_value(prop_name)
                for prop_name, cv in self.computed_vars.items()
                if not cv._backend
            }
        else:
            computed_vars = {}
        variables = {**base_vars, **computed_vars}
        d = {
            self.get_full_name(): {k: variables[k] for k in sorted(variables)},
        }
        for substate_d in [
            v.dict(include_computed=include_computed, initial=initial, **kwargs)
            for v in self.substates.values()
        ]:
            d.update(substate_d)

        return d

    async def __aenter__(self) -> BaseState:
        """Enter the async context manager protocol.

        This should not be used for the State class, but exists for
        type-compatibility with StateProxy.

        Raises:
            TypeError: always, because async contextmanager protocol is only supported for background task.
        """
        raise TypeError(
            "Only background task should use `async with self` to modify state."
        )

    async def __aexit__(self, *exc_info: Any) -> None:
        """Exit the async context manager protocol.

        This should not be used for the State class, but exists for
        type-compatibility with StateProxy.

        Args:
            exc_info: The exception info tuple.
        """
        pass

    def __getstate__(self):
        """Get the state for redis serialization.

        This method is called by pickle to serialize the object.

        It explicitly removes parent_state and substates because those are serialized separately
        by the StateManagerRedis to allow for better horizontal scaling as state size increases.

        Returns:
            The state dict for serialization.
        """
        state = super().__getstate__()
        state["__dict__"] = state["__dict__"].copy()
        if state["__dict__"].get("parent_state") is not None:
            # Do not serialize router data in substates (only the root state).
            state["__dict__"].pop("router", None)
            state["__dict__"].pop("router_data", None)
        # Never serialize parent_state or substates.
        state["__dict__"].pop("parent_state", None)
        state["__dict__"].pop("substates", None)
        state["__dict__"].pop("_was_touched", None)
        # Remove all inherited vars.
        for inherited_var_name in self.inherited_vars:
            state["__dict__"].pop(inherited_var_name, None)
        return state

    def __setstate__(self, state: dict[str, Any]):
        """Set the state from redis deserialization.

        This method is called by pickle to deserialize the object.

        Args:
            state: The state dict for deserialization.
        """
        state["__dict__"]["parent_state"] = None
        state["__dict__"]["substates"] = {}
        super().__setstate__(state)

    def _check_state_size(
        self,
        pickle_state_size: int,
    ):
        """Print a warning when the state is too large.

        Args:
            pickle_state_size: The size of the pickled state.

        Raises:
            StateTooLargeError: If the state is too large.
        """
        state_full_name = self.get_full_name()
        if (
            state_full_name not in _WARNED_ABOUT_STATE_SIZE
            and pickle_state_size > TOO_LARGE_SERIALIZED_STATE
            and self.substates
        ):
            msg = (
                f"State {state_full_name} serializes to {pickle_state_size} bytes "
                + "which may present performance issues. Consider reducing the size of this state."
            )
            if environment.REFLEX_PERF_MODE.get() == PerformanceMode.WARN:
                console.warn(msg)
            elif environment.REFLEX_PERF_MODE.get() == PerformanceMode.RAISE:
                raise StateTooLargeError(msg)
            _WARNED_ABOUT_STATE_SIZE.add(state_full_name)

    @classmethod
    @functools.lru_cache()
    def _to_schema(cls) -> str:
        """Convert a state to a schema.

        Returns:
            The hash of the schema.
        """

        def _field_tuple(
            field_name: str,
        ) -> Tuple[str, str, Any, Union[bool, None], Any]:
            model_field = cls.__fields__[field_name]
            return (
                field_name,
                model_field.name,
                _serialize_type(model_field.type_),
                (
                    model_field.required
                    if isinstance(model_field.required, bool)
                    else None
                ),
                (model_field.default if is_serializable(model_field.default) else None),
            )

        return md5(
            pickle.dumps(
                sorted(_field_tuple(field_name) for field_name in cls.base_vars)
            )
        ).hexdigest()

    def _serialize(self) -> bytes:
        """Serialize the state for redis.

        Returns:
            The serialized state.

        Raises:
            StateSerializationError: If the state cannot be serialized.
        """
        payload = b""
        error = ""
        try:
            payload = pickle.dumps((self._to_schema(), self))
        except HANDLED_PICKLE_ERRORS as og_pickle_error:
            error = (
                f"Failed to serialize state {self.get_full_name()} due to unpicklable object. "
                "This state will not be persisted. "
            )
            try:
                import dill

                payload = dill.dumps((self._to_schema(), self))
            except ImportError:
                error += (
                    f"Pickle error: {og_pickle_error}. "
                    "Consider `pip install 'dill>=0.3.8'` for more exotic serialization support."
                )
            except HANDLED_PICKLE_ERRORS as ex:
                error += f"Dill was also unable to pickle the state: {ex}"
            console.warn(error)

        if environment.REFLEX_PERF_MODE.get() != PerformanceMode.OFF:
            self._check_state_size(len(payload))

        if not payload:
            raise StateSerializationError(error)

        return payload

    @classmethod
    def _deserialize(
        cls, data: bytes | None = None, fp: BinaryIO | None = None
    ) -> BaseState:
        """Deserialize the state from redis/disk.

        data and fp are mutually exclusive, but one must be provided.

        Args:
            data: The serialized state data.
            fp: The file pointer to the serialized state data.

        Returns:
            The deserialized state.

        Raises:
            ValueError: If both data and fp are provided, or neither are provided.
            StateSchemaMismatchError: If the state schema does not match the expected schema.
        """
        if data is not None and fp is None:
            (substate_schema, state) = pickle.loads(data)
        elif fp is not None and data is None:
            (substate_schema, state) = pickle.load(fp)
        else:
            raise ValueError("Only one of `data` or `fp` must be provided")
        if substate_schema != state._to_schema():
            raise StateSchemaMismatchError()
        return state


T_STATE = TypeVar("T_STATE", bound=BaseState)


class State(BaseState):
    """The app Base State."""

    # The hydrated bool.
    is_hydrated: bool = False


T = TypeVar("T", bound=BaseState)


def dynamic(func: Callable[[T], Component]):
    """Create a dynamically generated components from a state class.

    Args:
        func: The function to generate the component.

    Returns:
        The dynamically generated component.

    Raises:
        DynamicComponentInvalidSignatureError: If the function does not have exactly one parameter or a type hint for the state class.
    """
    number_of_parameters = len(inspect.signature(func).parameters)

    func_signature = get_type_hints(func)

    if "return" in func_signature:
        func_signature.pop("return")

    values = list(func_signature.values())

    if number_of_parameters != 1:
        raise DynamicComponentInvalidSignatureError(
            "The function must have exactly one parameter, which is the state class."
        )

    if len(values) != 1:
        raise DynamicComponentInvalidSignatureError(
            "You must provide a type hint for the state class in the function."
        )

    state_class: Type[T] = values[0]

    def wrapper() -> Component:
        from reflex.components.base.fragment import fragment

        return fragment(state_class._evaluate(lambda state: func(state)))

    return wrapper


class FrontendEventExceptionState(State):
    """Substate for handling frontend exceptions."""

    @event
    def handle_frontend_exception(self, stack: str, component_stack: str) -> None:
        """Handle frontend exceptions.

        If a frontend exception handler is provided, it will be called.
        Otherwise, the default frontend exception handler will be called.

        Args:
            stack: The stack trace of the exception.
            component_stack: The stack trace of the component where the exception occurred.

        """
        prerequisites.get_and_validate_app().app.frontend_exception_handler(
            Exception(stack)
        )


class UpdateVarsInternalState(State):
    """Substate for handling internal state var updates."""

    async def update_vars_internal(self, vars: dict[str, Any]) -> None:
        """Apply updates to fully qualified state vars.

        The keys in `vars` should be in the form of `{state.get_full_name()}.{var_name}`,
        and each value will be set on the appropriate substate instance.

        This function is primarily used to apply cookie and local storage
        updates from the frontend to the appropriate substate.

        Args:
            vars: The fully qualified vars and values to update.
        """
        for var, value in vars.items():
            state_name, _, var_name = var.rpartition(".")
            var_state_cls = State.get_class_substate(state_name)
            var_state = await self.get_state(var_state_cls)
            setattr(var_state, var_name, value)


class OnLoadInternalState(State):
    """Substate for handling on_load event enumeration.

    This is a separate substate to avoid deserializing the entire state tree for every page navigation.
    """

    def on_load_internal(self) -> list[Event | EventSpec] | None:
        """Queue on_load handlers for the current page.

        Returns:
            The list of events to queue for on load handling.
        """
        # Do not app._compile()!  It should be already compiled by now.
        load_events = prerequisites.get_and_validate_app().app.get_load_events(
            self.router.page.path
        )
        if not load_events:
            self.is_hydrated = True
            return  # Fast path for navigation with no on_load events defined.
        self.is_hydrated = False
        return [
            *fix_events(
                cast(list[Union[EventSpec, EventHandler]], load_events),
                self.router.session.client_token,
                router_data=self.router_data,
            ),
            State.set_is_hydrated(True),  # pyright: ignore [reportAttributeAccessIssue]
        ]


class ComponentState(State, mixin=True):
    """Base class to allow for the creation of a state instance per component.

    This allows for the bundling of UI and state logic into a single class,
    where each instance has a separate instance of the state.

    Subclass this class and define vars and event handlers in the traditional way.
    Then define a `get_component` method that returns the UI for the component instance.

    See the full [docs](https://reflex.dev/docs/substates/component-state/) for more.

    Basic example:
    ```python
    # Subclass ComponentState and define vars and event handlers.
    class Counter(rx.ComponentState):
        # Define vars that change.
        count: int = 0

        # Define event handlers.
        def increment(self):
            self.count += 1

        def decrement(self):
            self.count -= 1

        @classmethod
        def get_component(cls, **props):
            # Access the state vars and event handlers using `cls`.
            return rx.hstack(
                rx.button("Decrement", on_click=cls.decrement),
                rx.text(cls.count),
                rx.button("Increment", on_click=cls.increment),
                **props,
            )

    counter = Counter.create()
    ```
    """

    # The number of components created from this class.
    _per_component_state_instance_count: ClassVar[int] = 0

    def __init__(self, *args, **kwargs):
        """Do not allow direct initialization of the ComponentState.

        Args:
            *args: The args to pass to the State init method.
            **kwargs: The kwargs to pass to the State init method.

        Raises:
            ReflexRuntimeError: If the ComponentState is initialized directly.
        """
        if type(self)._mixin:
            raise ReflexRuntimeError(
                f"{ComponentState.__name__} {type(self).__name__} is not meant to be initialized directly. "
                + "Use the `create` method to create a new instance and access the state via the `State` attribute."
            )
        super().__init__(*args, **kwargs)

    @classmethod
    def __init_subclass__(cls, mixin: bool = True, **kwargs):
        """Overwrite mixin default to True.

        Args:
            mixin: Whether the subclass is a mixin and should not be initialized.
            **kwargs: The kwargs to pass to the pydantic init_subclass method.
        """
        super().__init_subclass__(mixin=mixin, **kwargs)

    @classmethod
    def get_component(cls, *children, **props) -> "Component":
        """Get the component instance.

        Args:
            children: The children of the component.
            props: The props of the component.

        Raises:
            NotImplementedError: if the subclass does not override this method.
        """
        raise NotImplementedError(
            f"{cls.__name__} must implement get_component to return the component instance."
        )

    @classmethod
    def create(cls, *children, **props) -> "Component":
        """Create a new instance of the Component.

        Args:
            children: The children of the component.
            props: The props of the component.

        Returns:
            A new instance of the Component with an independent copy of the State.
        """
<<<<<<< HEAD
        from reflex.compiler.compiler import componentify_unevaluated
=======
        from reflex.compiler.compiler import into_component
>>>>>>> c6fb4e23

        cls._per_component_state_instance_count += 1
        state_cls_name = f"{cls.__name__}_n{cls._per_component_state_instance_count}"
        component_state = type(
            state_cls_name,
            (cls, State),
            {"__module__": reflex.istate.dynamic.__name__},
            mixin=False,
        )
        # Save a reference to the dynamic state for pickle/unpickle.
        setattr(reflex.istate.dynamic, state_cls_name, component_state)
        component = component_state.get_component(*children, **props)
<<<<<<< HEAD
        component = componentify_unevaluated(component)
=======
        component = into_component(component)
>>>>>>> c6fb4e23
        component.State = component_state
        return component


class StateProxy(wrapt.ObjectProxy):
    """Proxy of a state instance to control mutability of vars for a background task.

    Since a background task runs against a state instance without holding the
    state_manager lock for the token, the reference may become stale if the same
    state is modified by another event handler.

    The proxy object ensures that writes to the state are blocked unless
    explicitly entering a context which refreshes the state from state_manager
    and holds the lock for the token until exiting the context. After exiting
    the context, a StateUpdate may be emitted to the frontend to notify the
    client of the state change.

    A background task will be passed the `StateProxy` as `self`, so mutability
    can be safely performed inside an `async with self` block.

        class State(rx.State):
            counter: int = 0

            @rx.event(background=True)
            async def bg_increment(self):
                await asyncio.sleep(1)
                async with self:
                    self.counter += 1
    """

    def __init__(
        self,
        state_instance: BaseState,
        parent_state_proxy: Optional["StateProxy"] = None,
    ):
        """Create a proxy for a state instance.

        If `get_state` is used on a StateProxy, the resulting state will be
        linked to the given state via parent_state_proxy. The first state in the
        chain is the state that initiated the background task.

        Args:
            state_instance: The state instance to proxy.
            parent_state_proxy: The parent state proxy, for linked mutability and context tracking.
        """
        super().__init__(state_instance)
        # compile is not relevant to backend logic
        self._self_app = prerequisites.get_and_validate_app().app
        self._self_substate_path = tuple(state_instance.get_full_name().split("."))
        self._self_actx = None
        self._self_mutable = False
        self._self_actx_lock = asyncio.Lock()
        self._self_actx_lock_holder = None
        self._self_parent_state_proxy = parent_state_proxy

    def _is_mutable(self) -> bool:
        """Check if the state is mutable.

        Returns:
            Whether the state is mutable.
        """
        if self._self_parent_state_proxy is not None:
            return self._self_parent_state_proxy._is_mutable() or self._self_mutable
        return self._self_mutable

    async def __aenter__(self) -> StateProxy:
        """Enter the async context manager protocol.

        Sets mutability to True and enters the `App.modify_state` async context,
        which refreshes the state from state_manager and holds the lock for the
        given state token until exiting the context.

        Background tasks should avoid blocking calls while inside the context.

        Returns:
            This StateProxy instance in mutable mode.

        Raises:
            ImmutableStateError: If the state is already mutable.
        """
        if self._self_parent_state_proxy is not None:
            parent_state = (
                await self._self_parent_state_proxy.__aenter__()
            ).__wrapped__
            super().__setattr__(
                "__wrapped__",
                await parent_state.get_state(
                    State.get_class_substate(self._self_substate_path)
                ),
            )
            return self
        current_task = asyncio.current_task()
        if (
            self._self_actx_lock.locked()
            and current_task == self._self_actx_lock_holder
        ):
            raise ImmutableStateError(
                "The state is already mutable. Do not nest `async with self` blocks."
            )
        await self._self_actx_lock.acquire()
        self._self_actx_lock_holder = current_task
        self._self_actx = self._self_app.modify_state(
            token=_substate_key(
                self.__wrapped__.router.session.client_token,
                self._self_substate_path,
            )
        )
        mutable_state = await self._self_actx.__aenter__()
        super().__setattr__(
            "__wrapped__", mutable_state.get_substate(self._self_substate_path)
        )
        self._self_mutable = True
        return self

    async def __aexit__(self, *exc_info: Any) -> None:
        """Exit the async context manager protocol.

        Sets proxy mutability to False and persists any state changes.

        Args:
            exc_info: The exception info tuple.
        """
        if self._self_parent_state_proxy is not None:
            await self._self_parent_state_proxy.__aexit__(*exc_info)
            return
        if self._self_actx is None:
            return
        self._self_mutable = False
        try:
            await self._self_actx.__aexit__(*exc_info)
        finally:
            self._self_actx_lock_holder = None
            self._self_actx_lock.release()
        self._self_actx = None

    def __enter__(self):
        """Enter the regular context manager protocol.

        This is not supported for background tasks, and exists only to raise a more useful exception
        when the StateProxy is used incorrectly.

        Raises:
            TypeError: always, because only async contextmanager protocol is supported.
        """
        raise TypeError("Background task must use `async with self` to modify state.")

    def __exit__(self, *exc_info: Any) -> None:
        """Exit the regular context manager protocol.

        Args:
            exc_info: The exception info tuple.
        """
        pass

    def __getattr__(self, name: str) -> Any:
        """Get the attribute from the underlying state instance.

        Args:
            name: The name of the attribute.

        Returns:
            The value of the attribute.

        Raises:
            ImmutableStateError: If the state is not in mutable mode.
        """
        if name in ["substates", "parent_state"] and not self._is_mutable():
            raise ImmutableStateError(
                "Background task StateProxy is immutable outside of a context "
                "manager. Use `async with self` to modify state."
            )
        value = super().__getattr__(name)
        if not name.startswith("_self_") and isinstance(value, MutableProxy):
            # ensure mutations to these containers are blocked unless proxy is _mutable
            return ImmutableMutableProxy(
                wrapped=value.__wrapped__,
                state=self,
                field_name=value._self_field_name,
            )
        if isinstance(value, functools.partial) and value.args[0] is self.__wrapped__:
            # Rebind event handler to the proxy instance
            value = functools.partial(
                value.func,
                self,
                *value.args[1:],
                **value.keywords,
            )
        if isinstance(value, MethodType) and value.__self__ is self.__wrapped__:
            # Rebind methods to the proxy instance
            value = type(value)(value.__func__, self)
        return value

    def __setattr__(self, name: str, value: Any) -> None:
        """Set the attribute on the underlying state instance.

        If the attribute is internal, set it on the proxy instance instead.

        Args:
            name: The name of the attribute.
            value: The value of the attribute.

        Raises:
            ImmutableStateError: If the state is not in mutable mode.
        """
        if (
            name.startswith("_self_")  # wrapper attribute
            or self._is_mutable()  # lock held
            # non-persisted state attribute
            or name in self.__wrapped__.get_skip_vars()
        ):
            super().__setattr__(name, value)
            return

        raise ImmutableStateError(
            "Background task StateProxy is immutable outside of a context "
            "manager. Use `async with self` to modify state."
        )

    def get_substate(self, path: Sequence[str]) -> BaseState:
        """Only allow substate access with lock held.

        Args:
            path: The path to the substate.

        Returns:
            The substate.

        Raises:
            ImmutableStateError: If the state is not in mutable mode.
        """
        if not self._is_mutable():
            raise ImmutableStateError(
                "Background task StateProxy is immutable outside of a context "
                "manager. Use `async with self` to modify state."
            )
        return self.__wrapped__.get_substate(path)

    async def get_state(self, state_cls: Type[BaseState]) -> BaseState:
        """Get an instance of the state associated with this token.

        Args:
            state_cls: The class of the state.

        Returns:
            The state.

        Raises:
            ImmutableStateError: If the state is not in mutable mode.
        """
        if not self._is_mutable():
            raise ImmutableStateError(
                "Background task StateProxy is immutable outside of a context "
                "manager. Use `async with self` to modify state."
            )
        return type(self)(
            await self.__wrapped__.get_state(state_cls), parent_state_proxy=self
        )

    async def _as_state_update(self, *args, **kwargs) -> StateUpdate:
        """Temporarily allow mutability to access parent_state.

        Args:
            *args: The args to pass to the underlying state instance.
            **kwargs: The kwargs to pass to the underlying state instance.

        Returns:
            The state update.
        """
        original_mutable = self._self_mutable
        self._self_mutable = True
        try:
            return await self.__wrapped__._as_state_update(*args, **kwargs)
        finally:
            self._self_mutable = original_mutable


@dataclasses.dataclass(
    frozen=True,
)
class StateUpdate:
    """A state update sent to the frontend."""

    # The state delta.
    delta: Delta = dataclasses.field(default_factory=dict)

    # Events to be added to the event queue.
    events: List[Event] = dataclasses.field(default_factory=list)

    # Whether this is the final state update for the event.
    final: bool = True

    def json(self) -> str:
        """Convert the state update to a JSON string.

        Returns:
            The state update as a JSON string.
        """
        return format.json_dumps(self)


class StateManager(Base, ABC):
    """A class to manage many client states."""

    # The state class to use.
    state: Type[BaseState]

    @classmethod
    def create(cls, state: Type[BaseState]):
        """Create a new state manager.

        Args:
            state: The state class to use.

        Raises:
            InvalidStateManagerModeError: If the state manager mode is invalid.

        Returns:
            The state manager (either disk, memory or redis).
        """
        config = get_config()
        if prerequisites.parse_redis_url() is not None:
            config.state_manager_mode = constants.StateManagerMode.REDIS
        if config.state_manager_mode == constants.StateManagerMode.MEMORY:
            return StateManagerMemory(state=state)
        if config.state_manager_mode == constants.StateManagerMode.DISK:
            return StateManagerDisk(state=state)
        if config.state_manager_mode == constants.StateManagerMode.REDIS:
            redis = prerequisites.get_redis()
            if redis is not None:
                # make sure expiration values are obtained only from the config object on creation
                return StateManagerRedis(
                    state=state,
                    redis=redis,
                    token_expiration=config.redis_token_expiration,
                    lock_expiration=config.redis_lock_expiration,
                    lock_warning_threshold=config.redis_lock_warning_threshold,
                )
        raise InvalidStateManagerModeError(
            f"Expected one of: DISK, MEMORY, REDIS, got {config.state_manager_mode}"
        )

    @abstractmethod
    async def get_state(self, token: str) -> BaseState:
        """Get the state for a token.

        Args:
            token: The token to get the state for.

        Returns:
            The state for the token.
        """
        pass

    @abstractmethod
    async def set_state(self, token: str, state: BaseState):
        """Set the state for a token.

        Args:
            token: The token to set the state for.
            state: The state to set.
        """
        pass

    @abstractmethod
    @contextlib.asynccontextmanager
    async def modify_state(self, token: str) -> AsyncIterator[BaseState]:
        """Modify the state for a token while holding exclusive lock.

        Args:
            token: The token to modify the state for.

        Yields:
            The state for the token.
        """
        yield self.state()


class StateManagerMemory(StateManager):
    """A state manager that stores states in memory."""

    # The mapping of client ids to states.
    states: Dict[str, BaseState] = {}

    # The mutex ensures the dict of mutexes is updated exclusively
    _state_manager_lock = asyncio.Lock()

    # The dict of mutexes for each client
    _states_locks: Dict[str, asyncio.Lock] = pydantic.PrivateAttr({})

    class Config:  # pyright: ignore [reportIncompatibleVariableOverride]
        """The Pydantic config."""

        fields = {
            "_states_locks": {"exclude": True},
        }

    @override
    async def get_state(self, token: str) -> BaseState:
        """Get the state for a token.

        Args:
            token: The token to get the state for.

        Returns:
            The state for the token.
        """
        # Memory state manager ignores the substate suffix and always returns the top-level state.
        token = _split_substate_key(token)[0]
        if token not in self.states:
            self.states[token] = self.state(_reflex_internal_init=True)
        return self.states[token]

    @override
    async def set_state(self, token: str, state: BaseState):
        """Set the state for a token.

        Args:
            token: The token to set the state for.
            state: The state to set.
        """
        pass

    @override
    @contextlib.asynccontextmanager
    async def modify_state(self, token: str) -> AsyncIterator[BaseState]:
        """Modify the state for a token while holding exclusive lock.

        Args:
            token: The token to modify the state for.

        Yields:
            The state for the token.
        """
        # Memory state manager ignores the substate suffix and always returns the top-level state.
        token = _split_substate_key(token)[0]
        if token not in self._states_locks:
            async with self._state_manager_lock:
                if token not in self._states_locks:
                    self._states_locks[token] = asyncio.Lock()

        async with self._states_locks[token]:
            state = await self.get_state(token)
            yield state
            await self.set_state(token, state)


def _default_token_expiration() -> int:
    """Get the default token expiration time.

    Returns:
        The default token expiration time.
    """
    return get_config().redis_token_expiration


def _serialize_type(type_: Any) -> str:
    """Serialize a type.

    Args:
        type_: The type to serialize.

    Returns:
        The serialized type.
    """
    if not inspect.isclass(type_):
        return f"{type_}"
    return f"{type_.__module__}.{type_.__qualname__}"


def is_serializable(value: Any) -> bool:
    """Check if a value is serializable.

    Args:
        value: The value to check.

    Returns:
        Whether the value is serializable.
    """
    try:
        return bool(pickle.dumps(value))
    except Exception:
        return False


def reset_disk_state_manager():
    """Reset the disk state manager."""
    states_directory = prerequisites.get_states_dir()
    if states_directory.exists():
        for path in states_directory.iterdir():
            path.unlink()


class StateManagerDisk(StateManager):
    """A state manager that stores states in memory."""

    # The mapping of client ids to states.
    states: Dict[str, BaseState] = {}

    # The mutex ensures the dict of mutexes is updated exclusively
    _state_manager_lock = asyncio.Lock()

    # The dict of mutexes for each client
    _states_locks: Dict[str, asyncio.Lock] = pydantic.PrivateAttr({})

    # The token expiration time (s).
    token_expiration: int = pydantic.Field(default_factory=_default_token_expiration)

    class Config:  # pyright: ignore [reportIncompatibleVariableOverride]
        """The Pydantic config."""

        fields = {
            "_states_locks": {"exclude": True},
        }
        keep_untouched = (functools.cached_property,)

    def __init__(self, state: Type[BaseState]):
        """Create a new state manager.

        Args:
            state: The state class to use.
        """
        super().__init__(state=state)

        path_ops.mkdir(self.states_directory)

        self._purge_expired_states()

    @functools.cached_property
    def states_directory(self) -> Path:
        """Get the states directory.

        Returns:
            The states directory.
        """
        return prerequisites.get_states_dir()

    def _purge_expired_states(self):
        """Purge expired states from the disk."""
        import time

        for path in path_ops.ls(self.states_directory):
            # check path is a pickle file
            if path.suffix != ".pkl":
                continue

            # load last edited field from file
            last_edited = path.stat().st_mtime

            # check if the file is older than the token expiration time
            if time.time() - last_edited > self.token_expiration:
                # remove the file
                path.unlink()

    def token_path(self, token: str) -> Path:
        """Get the path for a token.

        Args:
            token: The token to get the path for.

        Returns:
            The path for the token.
        """
        return (
            self.states_directory / f"{md5(token.encode()).hexdigest()}.pkl"
        ).absolute()

    async def load_state(self, token: str) -> BaseState | None:
        """Load a state object based on the provided token.

        Args:
            token: The token used to identify the state object.

        Returns:
            The loaded state object or None.
        """
        token_path = self.token_path(token)

        if token_path.exists():
            try:
                with token_path.open(mode="rb") as file:
                    return BaseState._deserialize(fp=file)
            except Exception:
                pass

    async def populate_substates(
        self, client_token: str, state: BaseState, root_state: BaseState
    ):
        """Populate the substates of a state object.

        Args:
            client_token: The client token.
            state: The state object to populate.
            root_state: The root state object.
        """
        for substate in state.get_substates():
            substate_token = _substate_key(client_token, substate)

            fresh_instance = await root_state.get_state(substate)
            instance = await self.load_state(substate_token)
            if instance is not None:
                # Ensure all substates exist, even if they weren't serialized previously.
                instance.substates = fresh_instance.substates
            else:
                instance = fresh_instance
            state.substates[substate.get_name()] = instance
            instance.parent_state = state

            await self.populate_substates(client_token, instance, root_state)

    @override
    async def get_state(
        self,
        token: str,
    ) -> BaseState:
        """Get the state for a token.

        Args:
            token: The token to get the state for.

        Returns:
            The state for the token.
        """
        client_token = _split_substate_key(token)[0]
        root_state = self.states.get(client_token)
        if root_state is not None:
            # Retrieved state from memory.
            return root_state

        # Deserialize root state from disk.
        root_state = await self.load_state(_substate_key(client_token, self.state))
        # Create a new root state tree with all substates instantiated.
        fresh_root_state = self.state(_reflex_internal_init=True)
        if root_state is None:
            root_state = fresh_root_state
        else:
            # Ensure all substates exist, even if they were not serialized previously.
            root_state.substates = fresh_root_state.substates
        self.states[client_token] = root_state
        await self.populate_substates(client_token, root_state, root_state)
        return root_state

    async def set_state_for_substate(self, client_token: str, substate: BaseState):
        """Set the state for a substate.

        Args:
            client_token: The client token.
            substate: The substate to set.
        """
        substate_token = _substate_key(client_token, substate)

        if substate._get_was_touched():
            substate._was_touched = False  # Reset the touched flag after serializing.
            pickle_state = substate._serialize()
            if pickle_state:
                if not self.states_directory.exists():
                    self.states_directory.mkdir(parents=True, exist_ok=True)
                self.token_path(substate_token).write_bytes(pickle_state)

        for substate_substate in substate.substates.values():
            await self.set_state_for_substate(client_token, substate_substate)

    @override
    async def set_state(self, token: str, state: BaseState):
        """Set the state for a token.

        Args:
            token: The token to set the state for.
            state: The state to set.
        """
        client_token, substate = _split_substate_key(token)
        await self.set_state_for_substate(client_token, state)

    @override
    @contextlib.asynccontextmanager
    async def modify_state(self, token: str) -> AsyncIterator[BaseState]:
        """Modify the state for a token while holding exclusive lock.

        Args:
            token: The token to modify the state for.

        Yields:
            The state for the token.
        """
        # Memory state manager ignores the substate suffix and always returns the top-level state.
        client_token, substate = _split_substate_key(token)
        if client_token not in self._states_locks:
            async with self._state_manager_lock:
                if client_token not in self._states_locks:
                    self._states_locks[client_token] = asyncio.Lock()

        async with self._states_locks[client_token]:
            state = await self.get_state(token)
            yield state
            await self.set_state(token, state)


def _default_lock_expiration() -> int:
    """Get the default lock expiration time.

    Returns:
        The default lock expiration time.
    """
    return get_config().redis_lock_expiration


def _default_lock_warning_threshold() -> int:
    """Get the default lock warning threshold.

    Returns:
        The default lock warning threshold.
    """
    return get_config().redis_lock_warning_threshold


class StateManagerRedis(StateManager):
    """A state manager that stores states in redis."""

    # The redis client to use.
    redis: Redis

    # The token expiration time (s).
    token_expiration: int = pydantic.Field(default_factory=_default_token_expiration)

    # The maximum time to hold a lock (ms).
    lock_expiration: int = pydantic.Field(default_factory=_default_lock_expiration)

    # The maximum time to hold a lock (ms) before warning.
    lock_warning_threshold: int = pydantic.Field(
        default_factory=_default_lock_warning_threshold
    )

    # The keyspace subscription string when redis is waiting for lock to be released
    _redis_notify_keyspace_events: str = (
        "K"  # Enable keyspace notifications (target a particular key)
        "g"  # For generic commands (DEL, EXPIRE, etc)
        "x"  # For expired events
        "e"  # For evicted events (i.e. maxmemory exceeded)
    )

    # These events indicate that a lock is no longer held
    _redis_keyspace_lock_release_events: Set[bytes] = {
        b"del",
        b"expire",
        b"expired",
        b"evicted",
    }

    def _get_required_state_classes(
        self,
        target_state_cls: Type[BaseState],
        subclasses: bool = False,
        required_state_classes: set[Type[BaseState]] | None = None,
    ) -> set[Type[BaseState]]:
        """Recursively determine which states are required to fetch the target state.

        This will always include potentially dirty substates that depend on vars
        in the target_state_cls.

        Args:
            target_state_cls: The target state class being fetched.
            subclasses: Whether to include subclasses of the target state.
            required_state_classes: Recursive argument tracking state classes that have already been seen.

        Returns:
            The set of state classes required to fetch the target state.
        """
        if required_state_classes is None:
            required_state_classes = set()
        # Get the substates if requested.
        if subclasses:
            for substate in target_state_cls.get_substates():
                self._get_required_state_classes(
                    substate,
                    subclasses=True,
                    required_state_classes=required_state_classes,
                )
        if target_state_cls in required_state_classes:
            return required_state_classes
        required_state_classes.add(target_state_cls)

        # Get dependent substates.
        for pd_substates in target_state_cls._get_potentially_dirty_states():
            self._get_required_state_classes(
                pd_substates,
                subclasses=False,
                required_state_classes=required_state_classes,
            )

        # Get the parent state if it exists.
        if parent_state := target_state_cls.get_parent_state():
            self._get_required_state_classes(
                parent_state,
                subclasses=False,
                required_state_classes=required_state_classes,
            )
        return required_state_classes

    def _get_populated_states(
        self,
        target_state: BaseState,
        populated_states: dict[str, BaseState] | None = None,
    ) -> dict[str, BaseState]:
        """Recursively determine which states from target_state are already fetched.

        Args:
            target_state: The state to check for populated states.
            populated_states: Recursive argument tracking states seen in previous calls.

        Returns:
            A dictionary of state full name to state instance.
        """
        if populated_states is None:
            populated_states = {}
        if target_state.get_full_name() in populated_states:
            return populated_states
        populated_states[target_state.get_full_name()] = target_state
        for substate in target_state.substates.values():
            self._get_populated_states(substate, populated_states=populated_states)
        if target_state.parent_state is not None:
            self._get_populated_states(
                target_state.parent_state, populated_states=populated_states
            )
        return populated_states

    @override
    async def get_state(
        self,
        token: str,
        top_level: bool = True,
        for_state_instance: BaseState | None = None,
    ) -> BaseState:
        """Get the state for a token.

        Args:
            token: The token to get the state for.
            top_level: If true, return an instance of the top-level state (self.state).
            for_state_instance: If provided, attach the requested states to this existing state tree.

        Returns:
            The state for the token.

        Raises:
            RuntimeError: when the state_cls is not specified in the token, or when the parent state for a
                requested state was not fetched.
        """
        # Split the actual token from the fully qualified substate name.
        token, state_path = _split_substate_key(token)
        if state_path:
            # Get the State class associated with the given path.
            state_cls = self.state.get_class_substate(state_path)
        else:
            raise RuntimeError(
                f"StateManagerRedis requires token to be specified in the form of {{token}}_{{state_full_name}}, but got {token}"
            )

        # Determine which states we already have.
        flat_state_tree: dict[str, BaseState] = (
            self._get_populated_states(for_state_instance) if for_state_instance else {}
        )

        # Determine which states from the tree need to be fetched.
        required_state_classes = sorted(
            self._get_required_state_classes(state_cls, subclasses=True)
            - {type(s) for s in flat_state_tree.values()},
            key=lambda x: x.get_full_name(),
        )

        redis_pipeline = self.redis.pipeline()
        for state_cls in required_state_classes:
            redis_pipeline.get(_substate_key(token, state_cls))

        for state_cls, redis_state in zip(
            required_state_classes,
            await redis_pipeline.execute(),
            strict=False,
        ):
            state = None

            if redis_state is not None:
                # Deserialize the substate.
                with contextlib.suppress(StateSchemaMismatchError):
                    state = BaseState._deserialize(data=redis_state)
            if state is None:
                # Key didn't exist or schema mismatch so create a new instance for this token.
                state = state_cls(
                    init_substates=False,
                    _reflex_internal_init=True,
                )
            flat_state_tree[state.get_full_name()] = state
            if state.get_parent_state() is not None:
                parent_state_name, _dot, state_name = state.get_full_name().rpartition(
                    "."
                )
                parent_state = flat_state_tree.get(parent_state_name)
                if parent_state is None:
                    raise RuntimeError(
                        f"Parent state for {state.get_full_name()} was not found "
                        "in the state tree, but should have already been fetched. "
                        "This is a bug",
                    )
                parent_state.substates[state_name] = state
                state.parent_state = parent_state

        # To retain compatibility with previous implementation, by default, we return
        # the top-level state which should always be fetched or already cached.
        if top_level:
            return flat_state_tree[self.state.get_full_name()]
        return flat_state_tree[state_cls.get_full_name()]

    @override
    async def set_state(
        self,
        token: str,
        state: BaseState,
        lock_id: bytes | None = None,
    ):
        """Set the state for a token.

        Args:
            token: The token to set the state for.
            state: The state to set.
            lock_id: If provided, the lock_key must be set to this value to set the state.

        Raises:
            LockExpiredError: If lock_id is provided and the lock for the token is not held by that ID.
            RuntimeError: If the state instance doesn't match the state name in the token.
        """
        # Check that we're holding the lock.
        if (
            lock_id is not None
            and await self.redis.get(self._lock_key(token)) != lock_id
        ):
            raise LockExpiredError(
                f"Lock expired for token {token} while processing. Consider increasing "
                f"`app.state_manager.lock_expiration` (currently {self.lock_expiration}) "
                "or use `@rx.event(background=True)` decorator for long-running tasks."
            )
        elif lock_id is not None:
            time_taken = self.lock_expiration / 1000 - (
                await self.redis.ttl(self._lock_key(token))
            )
            if time_taken > self.lock_warning_threshold / 1000:
                console.warn(
                    f"Lock for token {token} was held too long {time_taken=}s, "
                    f"use `@rx.event(background=True)` decorator for long-running tasks.",
                    dedupe=True,
                )

        client_token, substate_name = _split_substate_key(token)
        # If the substate name on the token doesn't match the instance name, it cannot have a parent.
        if state.parent_state is not None and state.get_full_name() != substate_name:
            raise RuntimeError(
                f"Cannot `set_state` with mismatching token {token} and substate {state.get_full_name()}."
            )

        # Recursively set_state on all known substates.
        tasks = [
            asyncio.create_task(
                self.set_state(
                    _substate_key(client_token, substate),
                    substate,
                    lock_id,
                )
            )
            for substate in state.substates.values()
        ]
        # Persist only the given state (parents or substates are excluded by BaseState.__getstate__).
        if state._get_was_touched():
            pickle_state = state._serialize()
            if pickle_state:
                await self.redis.set(
                    _substate_key(client_token, state),
                    pickle_state,
                    ex=self.token_expiration,
                )

        # Wait for substates to be persisted.
        for t in tasks:
            await t

    @override
    @contextlib.asynccontextmanager
    async def modify_state(self, token: str) -> AsyncIterator[BaseState]:
        """Modify the state for a token while holding exclusive lock.

        Args:
            token: The token to modify the state for.

        Yields:
            The state for the token.
        """
        async with self._lock(token) as lock_id:
            state = await self.get_state(token)
            yield state
            await self.set_state(token, state, lock_id)

    @validator("lock_warning_threshold")
    @classmethod
    def validate_lock_warning_threshold(
        cls, lock_warning_threshold: int, values: dict[str, int]
    ):
        """Validate the lock warning threshold.

        Args:
            lock_warning_threshold: The lock warning threshold.
            values: The validated attributes.

        Returns:
            The lock warning threshold.

        Raises:
            InvalidLockWarningThresholdError: If the lock warning threshold is invalid.
        """
        if lock_warning_threshold >= (lock_expiration := values["lock_expiration"]):
            raise InvalidLockWarningThresholdError(
                f"The lock warning threshold({lock_warning_threshold}) must be less than the lock expiration time({lock_expiration})."
            )
        return lock_warning_threshold

    @staticmethod
    def _lock_key(token: str) -> bytes:
        """Get the redis key for a token's lock.

        Args:
            token: The token to get the lock key for.

        Returns:
            The redis lock key for the token.
        """
        # All substates share the same lock domain, so ignore any substate path suffix.
        client_token = _split_substate_key(token)[0]
        return f"{client_token}_lock".encode()

    async def _try_get_lock(self, lock_key: bytes, lock_id: bytes) -> bool | None:
        """Try to get a redis lock for a token.

        Args:
            lock_key: The redis key for the lock.
            lock_id: The ID of the lock.

        Returns:
            True if the lock was obtained.
        """
        return await self.redis.set(
            lock_key,
            lock_id,
            px=self.lock_expiration,
            nx=True,  # only set if it doesn't exist
        )

    async def _get_pubsub_message(
        self, pubsub: PubSub, timeout: float | None = None
    ) -> None:
        """Get lock release events from the pubsub.

        Args:
            pubsub: The pubsub to get a message from.
            timeout: Remaining time to wait for a message.

        Returns:
            The message.
        """
        if timeout is None:
            timeout = self.lock_expiration / 1000.0

        started = time.time()
        message = await pubsub.get_message(
            ignore_subscribe_messages=True,
            timeout=timeout,
        )
        if (
            message is None
            or message["data"] not in self._redis_keyspace_lock_release_events
        ):
            remaining = timeout - (time.time() - started)
            if remaining <= 0:
                return
            await self._get_pubsub_message(pubsub, timeout=remaining)

    async def _wait_lock(self, lock_key: bytes, lock_id: bytes) -> None:
        """Wait for a redis lock to be released via pubsub.

        Coroutine will not return until the lock is obtained.

        Args:
            lock_key: The redis key for the lock.
            lock_id: The ID of the lock.

        Raises:
            ResponseError: when the keyspace config cannot be set.
        """
        lock_key_channel = f"__keyspace@0__:{lock_key.decode()}"
        # Enable keyspace notifications for the lock key, so we know when it is available.
        try:
            await self.redis.config_set(
                "notify-keyspace-events",
                self._redis_notify_keyspace_events,
            )
        except ResponseError:
            # Some redis servers only allow out-of-band configuration, so ignore errors here.
            if not environment.REFLEX_IGNORE_REDIS_CONFIG_ERROR.get():
                raise
        async with self.redis.pubsub() as pubsub:
            await pubsub.psubscribe(lock_key_channel)
            # wait for the lock to be released
            while True:
                # fast path
                if await self._try_get_lock(lock_key, lock_id):
                    return
                # wait for lock events
                await self._get_pubsub_message(pubsub)

    @contextlib.asynccontextmanager
    async def _lock(self, token: str):
        """Obtain a redis lock for a token.

        Args:
            token: The token to obtain a lock for.

        Yields:
            The ID of the lock (to be passed to set_state).

        Raises:
            LockExpiredError: If the lock has expired while processing the event.
        """
        lock_key = self._lock_key(token)
        lock_id = uuid.uuid4().hex.encode()

        if not await self._try_get_lock(lock_key, lock_id):
            # Missed the fast-path to get lock, subscribe for lock delete/expire events
            await self._wait_lock(lock_key, lock_id)
        state_is_locked = True

        try:
            yield lock_id
        except LockExpiredError:
            state_is_locked = False
            raise
        finally:
            if state_is_locked:
                # only delete our lock
                await self.redis.delete(lock_key)

    async def close(self):
        """Explicitly close the redis connection and connection_pool.

        It is necessary in testing scenarios to close between asyncio test cases
        to avoid having lingering redis connections associated with event loops
        that will be closed (each test case uses its own event loop).

        Note: Connections will be automatically reopened when needed.
        """
        await self.redis.aclose(close_connection_pool=True)


def get_state_manager() -> StateManager:
    """Get the state manager for the app that is currently running.

    Returns:
        The state manager.
    """
    return prerequisites.get_and_validate_app().app.state_manager


DATACLASS_FIELDS = getattr(dataclasses, "_FIELDS", "__dataclass_fields__")


class MutableProxy(wrapt.ObjectProxy):
    """A proxy for a mutable object that tracks changes."""

    # Hint for finding the base class of the proxy.
    __base_proxy__ = "MutableProxy"

    # Methods on wrapped objects which should mark the state as dirty.
    __mark_dirty_attrs__ = {
        "add",
        "append",
        "clear",
        "difference_update",
        "discard",
        "extend",
        "insert",
        "intersection_update",
        "pop",
        "popitem",
        "remove",
        "reverse",
        "setdefault",
        "sort",
        "symmetric_difference_update",
        "update",
    }

    # Methods on wrapped objects might return mutable objects that should be tracked.
    __wrap_mutable_attrs__ = {
        "get",
        "setdefault",
    }

    # These internal attributes on rx.Base should NOT be wrapped in a MutableProxy.
    __never_wrap_base_attrs__ = set(Base.__dict__) - {"set"} | set(
        pydantic.BaseModel.__dict__
    )

    # These types will be wrapped in MutableProxy
    __mutable_types__ = (
        list,
        dict,
        set,
        Base,
        DeclarativeBase,
        BaseModelV2,
        BaseModelV1,
    )

    # Dynamically generated classes for tracking dataclass mutations.
    __dataclass_proxies__: Dict[type, type] = {}

    def __new__(cls, wrapped: Any, *args, **kwargs) -> MutableProxy:
        """Create a proxy instance for a mutable object that tracks changes.

        Args:
            wrapped: The object to proxy.
            *args: Other args passed to MutableProxy (ignored).
            **kwargs: Other kwargs passed to MutableProxy (ignored).

        Returns:
            The proxy instance.
        """
        if dataclasses.is_dataclass(wrapped):
            wrapped_cls = type(wrapped)
            wrapper_cls_name = wrapped_cls.__name__ + cls.__name__
            # Find the associated class
            if wrapper_cls_name not in cls.__dataclass_proxies__:
                # Create a new class that has the __dataclass_fields__ defined
                cls.__dataclass_proxies__[wrapper_cls_name] = type(
                    wrapper_cls_name,
                    (cls,),
                    {DATACLASS_FIELDS: getattr(wrapped_cls, DATACLASS_FIELDS)},
                )
            cls = cls.__dataclass_proxies__[wrapper_cls_name]
        return super().__new__(cls)

    def __init__(self, wrapped: Any, state: BaseState, field_name: str):
        """Create a proxy for a mutable object that tracks changes.

        Args:
            wrapped: The object to proxy.
            state: The state to mark dirty when the object is changed.
            field_name: The name of the field on the state associated with the
                wrapped object.
        """
        super().__init__(wrapped)
        self._self_state = state
        self._self_field_name = field_name

    def __repr__(self) -> str:
        """Get the representation of the wrapped object.

        Returns:
            The representation of the wrapped object.
        """
        return f"{type(self).__name__}({self.__wrapped__})"

    def _mark_dirty(
        self,
        wrapped: Callable | None = None,
        instance: BaseState | None = None,
        args: tuple = (),
        kwargs: dict | None = None,
    ) -> Any:
        """Mark the state as dirty, then call a wrapped function.

        Intended for use with `FunctionWrapper` from the `wrapt` library.

        Args:
            wrapped: The wrapped function.
            instance: The instance of the wrapped function.
            args: The args for the wrapped function.
            kwargs: The kwargs for the wrapped function.

        Returns:
            The result of the wrapped function.
        """
        self._self_state.dirty_vars.add(self._self_field_name)
        self._self_state._mark_dirty()
        if wrapped is not None:
            return wrapped(*args, **(kwargs or {}))

    @classmethod
    def _is_mutable_type(cls, value: Any) -> bool:
        """Check if a value is of a mutable type and should be wrapped.

        Args:
            value: The value to check.

        Returns:
            Whether the value is of a mutable type.
        """
        return isinstance(value, cls.__mutable_types__) or (
            dataclasses.is_dataclass(value) and not isinstance(value, Var)
        )

    @staticmethod
    def _is_called_from_dataclasses_internal() -> bool:
        """Check if the current function is called from dataclasses helper.

        Returns:
            Whether the current function is called from dataclasses internal code.
        """
        # Walk up the stack a bit to see if we are called from dataclasses
        # internal code, for example `asdict` or `astuple`.
        frame = inspect.currentframe()
        for _ in range(5):
            # Why not `inspect.stack()` -- this is much faster!
            if not (frame := frame and frame.f_back):
                break
            if inspect.getfile(frame) == dataclasses.__file__:
                return True
        return False

    def _wrap_recursive(self, value: Any) -> Any:
        """Wrap a value recursively if it is mutable.

        Args:
            value: The value to wrap.

        Returns:
            The wrapped value.
        """
        # When called from dataclasses internal code, return the unwrapped value
        if self._is_called_from_dataclasses_internal():
            return value
        # Recursively wrap mutable types, but do not re-wrap MutableProxy instances.
        if self._is_mutable_type(value) and not isinstance(value, MutableProxy):
            base_cls = globals()[self.__base_proxy__]
            return base_cls(
                wrapped=value,
                state=self._self_state,
                field_name=self._self_field_name,
            )
        return value

    def _wrap_recursive_decorator(
        self, wrapped: Callable, instance: BaseState, args: list, kwargs: dict
    ) -> Any:
        """Wrap a function that returns a possibly mutable value.

        Intended for use with `FunctionWrapper` from the `wrapt` library.

        Args:
            wrapped: The wrapped function.
            instance: The instance of the wrapped function.
            args: The args for the wrapped function.
            kwargs: The kwargs for the wrapped function.

        Returns:
            The result of the wrapped function (possibly wrapped in a MutableProxy).
        """
        return self._wrap_recursive(wrapped(*args, **kwargs))

    def __getattr__(self, __name: str) -> Any:
        """Get the attribute on the proxied object and return a proxy if mutable.

        Args:
            __name: The name of the attribute.

        Returns:
            The attribute value.
        """
        value = super().__getattr__(__name)

        if callable(value):
            if __name in self.__mark_dirty_attrs__:
                # Wrap special callables, like "append", which should mark state dirty.
                value = wrapt.FunctionWrapper(value, self._mark_dirty)

            if __name in self.__wrap_mutable_attrs__:
                # Wrap methods that may return mutable objects tied to the state.
                value = wrapt.FunctionWrapper(
                    value,
                    self._wrap_recursive_decorator,
                )

            if (
                isinstance(self.__wrapped__, Base)
                and __name not in self.__never_wrap_base_attrs__
                and (value_func := getattr(value, "__func__", None))
            ):
                # Wrap methods called on Base subclasses, which might do _anything_
                return wrapt.FunctionWrapper(
                    functools.partial(value_func, self),
                    self._wrap_recursive_decorator,
                )

        if self._is_mutable_type(value) and __name not in (
            "__wrapped__",
            "_self_state",
        ):
            # Recursively wrap mutable attribute values retrieved through this proxy.
            return self._wrap_recursive(value)

        return value

    def __getitem__(self, key: Any) -> Any:
        """Get the item on the proxied object and return a proxy if mutable.

        Args:
            key: The key of the item.

        Returns:
            The item value.
        """
        value = super().__getitem__(key)
        # Recursively wrap mutable items retrieved through this proxy.
        return self._wrap_recursive(value)

    def __iter__(self) -> Any:
        """Iterate over the proxied object and return a proxy if mutable.

        Yields:
            Each item value (possibly wrapped in MutableProxy).
        """
        for value in super().__iter__():
            # Recursively wrap mutable items retrieved through this proxy.
            yield self._wrap_recursive(value)

    def __delattr__(self, name: str):
        """Delete the attribute on the proxied object and mark state dirty.

        Args:
            name: The name of the attribute.
        """
        self._mark_dirty(super().__delattr__, args=(name,))

    def __delitem__(self, key: str):
        """Delete the item on the proxied object and mark state dirty.

        Args:
            key: The key of the item.
        """
        self._mark_dirty(super().__delitem__, args=(key,))

    def __setitem__(self, key: str, value: Any):
        """Set the item on the proxied object and mark state dirty.

        Args:
            key: The key of the item.
            value: The value of the item.
        """
        self._mark_dirty(super().__setitem__, args=(key, value))

    def __setattr__(self, name: str, value: Any):
        """Set the attribute on the proxied object and mark state dirty.

        If the attribute starts with "_self_", then the state is NOT marked
        dirty as these are internal proxy attributes.

        Args:
            name: The name of the attribute.
            value: The value of the attribute.
        """
        if name.startswith("_self_"):
            # Special case attributes of the proxy itself, not applied to the wrapped object.
            super().__setattr__(name, value)
            return
        self._mark_dirty(super().__setattr__, args=(name, value))

    def __copy__(self) -> Any:
        """Return a copy of the proxy.

        Returns:
            A copy of the wrapped object, unconnected to the proxy.
        """
        return copy.copy(self.__wrapped__)

    def __deepcopy__(self, memo: dict[int, Any] | None = None) -> Any:
        """Return a deepcopy of the proxy.

        Args:
            memo: The memo dict to use for the deepcopy.

        Returns:
            A deepcopy of the wrapped object, unconnected to the proxy.
        """
        return copy.deepcopy(self.__wrapped__, memo=memo)

    def __reduce_ex__(self, protocol_version: SupportsIndex):
        """Get the state for redis serialization.

        This method is called by cloudpickle to serialize the object.

        It explicitly serializes the wrapped object, stripping off the mutable proxy.

        Args:
            protocol_version: The protocol version.

        Returns:
            Tuple of (wrapped class, empty args, class __getstate__)
        """
        return self.__wrapped__.__reduce_ex__(protocol_version)


@serializer
def serialize_mutable_proxy(mp: MutableProxy):
    """Return the wrapped value of a MutableProxy.

    Args:
        mp: The MutableProxy to serialize.

    Returns:
        The wrapped object.
    """
    return mp.__wrapped__


_orig_json_encoder_default = json.JSONEncoder.default


def _json_encoder_default_wrapper(self: json.JSONEncoder, o: Any) -> Any:
    """Wrap JSONEncoder.default to handle MutableProxy objects.

    Args:
        self: the JSONEncoder instance.
        o: the object to serialize.

    Returns:
        A JSON-able object.
    """
    try:
        return o.__wrapped__
    except AttributeError:
        pass
    return _orig_json_encoder_default(self, o)


json.JSONEncoder.default = _json_encoder_default_wrapper


class ImmutableMutableProxy(MutableProxy):
    """A proxy for a mutable object that tracks changes.

    This wrapper comes from StateProxy, and will raise an exception if an attempt is made
    to modify the wrapped object when the StateProxy is immutable.
    """

    # Ensure that recursively wrapped proxies use ImmutableMutableProxy as base.
    __base_proxy__ = "ImmutableMutableProxy"

    def _mark_dirty(
        self,
        wrapped: Callable | None = None,
        instance: BaseState | None = None,
        args: tuple = (),
        kwargs: dict | None = None,
    ) -> Any:
        """Raise an exception when an attempt is made to modify the object.

        Intended for use with `FunctionWrapper` from the `wrapt` library.

        Args:
            wrapped: The wrapped function.
            instance: The instance of the wrapped function.
            args: The args for the wrapped function.
            kwargs: The kwargs for the wrapped function.

        Returns:
            The result of the wrapped function.

        Raises:
            ImmutableStateError: if the StateProxy is not mutable.
        """
        if not self._self_state._is_mutable():
            raise ImmutableStateError(
                "Background task StateProxy is immutable outside of a context "
                "manager. Use `async with self` to modify state."
            )
        return super()._mark_dirty(
            wrapped=wrapped, instance=instance, args=args, kwargs=kwargs
        )


def code_uses_state_contexts(javascript_code: str) -> bool:
    """Check if the rendered Javascript uses state contexts.

    Args:
        javascript_code: The Javascript code to check.

    Returns:
        True if the code attempts to access a member of StateContexts.
    """
    return bool("useContext(StateContexts" in javascript_code)


def reload_state_module(
    module: str,
    state: Type[BaseState] = State,
) -> None:
    """Reset rx.State subclasses to avoid conflict when reloading.

    Args:
        module: The module to reload.
        state: Recursive argument for the state class to reload.

    """
    # Clean out all potentially dirty states of reloaded modules.
    for pd_state in tuple(state._potentially_dirty_states):
        with contextlib.suppress(ValueError):
            if (
                state.get_root_state().get_class_substate(pd_state).__module__ == module
                and module is not None
            ):
                state._potentially_dirty_states.remove(pd_state)
    for subclass in tuple(state.class_subclasses):
        reload_state_module(module=module, state=subclass)
        if subclass.__module__ == module and module is not None:
            state.class_subclasses.remove(subclass)
            state._always_dirty_substates.discard(subclass.get_name())
            state._var_dependencies = {}
            state._init_var_dependency_dicts()
    state.get_class_substate.cache_clear()<|MERGE_RESOLUTION|>--- conflicted
+++ resolved
@@ -2475,11 +2475,7 @@
         Returns:
             A new instance of the Component with an independent copy of the State.
         """
-<<<<<<< HEAD
-        from reflex.compiler.compiler import componentify_unevaluated
-=======
         from reflex.compiler.compiler import into_component
->>>>>>> c6fb4e23
 
         cls._per_component_state_instance_count += 1
         state_cls_name = f"{cls.__name__}_n{cls._per_component_state_instance_count}"
@@ -2492,11 +2488,7 @@
         # Save a reference to the dynamic state for pickle/unpickle.
         setattr(reflex.istate.dynamic, state_cls_name, component_state)
         component = component_state.get_component(*children, **props)
-<<<<<<< HEAD
-        component = componentify_unevaluated(component)
-=======
         component = into_component(component)
->>>>>>> c6fb4e23
         component.State = component_state
         return component
 
