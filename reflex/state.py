"""Define the reflex state specification."""

from __future__ import annotations

import asyncio
import builtins
import contextlib
import copy
import dataclasses
import functools
import inspect
import pickle
import sys
import time
import typing
import uuid
import warnings
from abc import ABC, abstractmethod
from collections.abc import AsyncIterator, Callable, Sequence
from hashlib import md5
from pathlib import Path
from types import FunctionType
from typing import (
    TYPE_CHECKING,
    Any,
    BinaryIO,
    ClassVar,
    TypeVar,
    cast,
    get_args,
    get_type_hints,
)

import pydantic.v1 as pydantic
from pydantic import BaseModel as BaseModelV2
from pydantic.v1 import BaseModel as BaseModelV1
from pydantic.v1 import validator
from pydantic.v1.fields import ModelField
from redis.asyncio import Redis
from redis.asyncio.client import PubSub
from redis.exceptions import ResponseError
from rich.markup import escape
from typing_extensions import Self

import reflex.istate.dynamic
from reflex import constants, event
from reflex.base import Base
from reflex.config import PerformanceMode, environment, get_config
from reflex.event import (
    BACKGROUND_TASK_MARKER,
    Event,
    EventHandler,
    EventSpec,
    fix_events,
)
from reflex.istate.data import RouterData
from reflex.istate.proxy import ImmutableMutableProxy as ImmutableMutableProxy
from reflex.istate.proxy import MutableProxy, StateProxy
from reflex.istate.storage import ClientStorageBase
from reflex.model import Model
from reflex.utils import console, format, path_ops, prerequisites, types
from reflex.utils.exceptions import (
    ComputedVarShadowsBaseVarsError,
    ComputedVarShadowsStateVarError,
    DynamicComponentInvalidSignatureError,
    DynamicRouteArgShadowsStateVarError,
    EventHandlerShadowsBuiltInStateMethodError,
    InvalidLockWarningThresholdError,
    InvalidStateManagerModeError,
    LockExpiredError,
    ReflexRuntimeError,
    SetUndefinedStateVarError,
    StateMismatchError,
    StateSchemaMismatchError,
    StateSerializationError,
    StateTooLargeError,
    UnretrievableVarValueError,
)
from reflex.utils.exceptions import ImmutableStateError as ImmutableStateError
from reflex.utils.exec import is_testing_env
from reflex.utils.types import (
    _isinstance,
    get_origin,
    is_union,
    override,
    true_type_for_pydantic_field,
    value_inside_optional,
)
from reflex.vars import VarData
from reflex.vars.base import (
    ComputedVar,
    DynamicRouteVar,
    Var,
    computed_var,
    dispatch,
    get_unique_variable_name,
    is_computed_var,
)

if TYPE_CHECKING:
    from reflex.components.component import Component


Delta = dict[str, Any]
var = computed_var


if environment.REFLEX_PERF_MODE.get() != PerformanceMode.OFF:
    # If the state is this large, it's considered a performance issue.
    TOO_LARGE_SERIALIZED_STATE = environment.REFLEX_STATE_SIZE_LIMIT.get() * 1024
    # Only warn about each state class size once.
    _WARNED_ABOUT_STATE_SIZE: set[str] = set()

# Errors caught during pickling of state
HANDLED_PICKLE_ERRORS = (
    pickle.PicklingError,
    AttributeError,
    IndexError,
    TypeError,
    ValueError,
)

# For BaseState.get_var_value
VAR_TYPE = TypeVar("VAR_TYPE")


def _no_chain_background_task(
    state_cls: type[BaseState], name: str, fn: Callable
) -> Callable:
    """Protect against directly chaining a background task from another event handler.

    Args:
        state_cls: The state class that the event handler is in.
        name: The name of the background task.
        fn: The background task coroutine function / generator.

    Returns:
        A compatible coroutine function / generator that raises a runtime error.

    Raises:
        TypeError: If the background task is not async.
    """
    call = f"{state_cls.__name__}.{name}"
    message = (
        f"Cannot directly call background task {name!r}, use "
        f"`yield {call}` or `return {call}` instead."
    )
    if inspect.iscoroutinefunction(fn):

        async def _no_chain_background_task_co(*args, **kwargs):
            raise RuntimeError(message)

        return _no_chain_background_task_co
    if inspect.isasyncgenfunction(fn):

        async def _no_chain_background_task_gen(*args, **kwargs):
            yield
            raise RuntimeError(message)

        return _no_chain_background_task_gen

    raise TypeError(f"{fn} is marked as a background task, but is not async.")


def _substate_key(
    token: str,
    state_cls_or_name: BaseState | type[BaseState] | str | Sequence[str],
) -> str:
    """Get the substate key.

    Args:
        token: The token of the state.
        state_cls_or_name: The state class/instance or name or sequence of name parts.

    Returns:
        The substate key.
    """
    if isinstance(state_cls_or_name, BaseState) or (
        isinstance(state_cls_or_name, type) and issubclass(state_cls_or_name, BaseState)
    ):
        state_cls_or_name = state_cls_or_name.get_full_name()
    elif isinstance(state_cls_or_name, (list, tuple)):
        state_cls_or_name = ".".join(state_cls_or_name)
    return f"{token}_{state_cls_or_name}"


def _split_substate_key(substate_key: str) -> tuple[str, str]:
    """Split the substate key into token and state name.

    Args:
        substate_key: The substate key.

    Returns:
        Tuple of token and state name.
    """
    token, _, state_name = substate_key.partition("_")
    return token, state_name


@dataclasses.dataclass(frozen=True, init=False)
class EventHandlerSetVar(EventHandler):
    """A special event handler to wrap setvar functionality."""

    state_cls: type[BaseState] = dataclasses.field(init=False)

    def __init__(self, state_cls: type[BaseState]):
        """Initialize the EventHandlerSetVar.

        Args:
            state_cls: The state class that vars will be set on.
        """
        super().__init__(
            fn=type(self).setvar,
            state_full_name=state_cls.get_full_name(),
        )
        object.__setattr__(self, "state_cls", state_cls)

    def setvar(self, var_name: str, value: Any):
        """Set the state variable to the value of the event.

        Note: `self` here will be an instance of the state, not EventHandlerSetVar.

        Args:
            var_name: The name of the variable to set.
            value: The value to set the variable to.
        """
        getattr(self, constants.SETTER_PREFIX + var_name)(value)

    def __call__(self, *args: Any) -> EventSpec:
        """Performs pre-checks and munging on the provided args that will become an EventSpec.

        Args:
            *args: The event args.

        Returns:
            The (partial) EventSpec that will be used to create the event to setvar.

        Raises:
            AttributeError: If the given Var name does not exist on the state.
            EventHandlerValueError: If the given Var name is not a str
            NotImplementedError: If the setter for the given Var is async
        """
        from reflex.utils.exceptions import EventHandlerValueError

        if args:
            if not isinstance(args[0], str):
                raise EventHandlerValueError(
                    f"Var name must be passed as a string, got {args[0]!r}"
                )

            handler = getattr(self.state_cls, constants.SETTER_PREFIX + args[0], None)

            # Check that the requested Var setter exists on the State at compile time.
            if handler is None:
                raise AttributeError(
                    f"Variable `{args[0]}` cannot be set on `{self.state_cls.get_full_name()}`"
                )

            if asyncio.iscoroutinefunction(handler.fn):
                raise NotImplementedError(
                    f"Setter for {args[0]} is async, which is not supported."
                )

        return super().__call__(*args)


if TYPE_CHECKING:
    from pydantic.v1.fields import ModelField


def _unwrap_field_type(type_: types.GenericType) -> type:
    """Unwrap rx.Field type annotations.

    Args:
        type_: The type to unwrap.

    Returns:
        The unwrapped type.
    """
    from reflex.vars import Field

    if get_origin(type_) is Field:
        return get_args(type_)[0]
    return type_


def get_var_for_field(cls: type[BaseState], f: ModelField):
    """Get a Var instance for a Pydantic field.

    Args:
        cls: The state class.
        f: The Pydantic field.

    Returns:
        The Var instance.
    """
    field_name = format.format_state_name(cls.get_full_name()) + "." + f.name

    return dispatch(
        field_name=field_name,
        var_data=VarData.from_state(cls, f.name),
        result_var_type=_unwrap_field_type(true_type_for_pydantic_field(f)),
    )


async def _resolve_delta(delta: Delta) -> Delta:
    """Await all coroutines in the delta.

    Args:
        delta: The delta to process.

    Returns:
        The same delta dict with all coroutines resolved to their return value.
    """
    tasks = {}
    for state_name, state_delta in delta.items():
        for var_name, value in state_delta.items():
            if asyncio.iscoroutine(value):
                tasks[state_name, var_name] = asyncio.create_task(value)
    for (state_name, var_name), task in tasks.items():
        delta[state_name][var_name] = await task
    return delta


all_base_state_classes: dict[str, None] = {}


class BaseState(Base, ABC, extra=pydantic.Extra.allow):
    """The state of the app."""

    # A map from the var name to the var.
    vars: ClassVar[builtins.dict[str, Var]] = {}

    # The base vars of the class.
    base_vars: ClassVar[builtins.dict[str, Var]] = {}

    # The computed vars of the class.
    computed_vars: ClassVar[builtins.dict[str, ComputedVar]] = {}

    # Vars inherited by the parent state.
    inherited_vars: ClassVar[builtins.dict[str, Var]] = {}

    # Backend base vars that are never sent to the client.
    backend_vars: ClassVar[builtins.dict[str, Any]] = {}

    # Backend base vars inherited
    inherited_backend_vars: ClassVar[builtins.dict[str, Any]] = {}

    # The event handlers.
    event_handlers: ClassVar[builtins.dict[str, EventHandler]] = {}

    # A set of subclassses of this class.
    class_subclasses: ClassVar[set[type[BaseState]]] = set()

    # Mapping of var name to set of (state_full_name, var_name) that depend on it.
    _var_dependencies: ClassVar[builtins.dict[str, set[tuple[str, str]]]] = {}

    # Set of vars which always need to be recomputed
    _always_dirty_computed_vars: ClassVar[set[str]] = set()

    # Set of substates which always need to be recomputed
    _always_dirty_substates: ClassVar[set[str]] = set()

    # Set of states which might need to be recomputed if vars in this state change.
    _potentially_dirty_states: ClassVar[set[str]] = set()

    # The parent state.
    parent_state: BaseState | None = None

    # The substates of the state.
    substates: builtins.dict[str, BaseState] = {}

    # The set of dirty vars.
    dirty_vars: set[str] = set()

    # The set of dirty substates.
    dirty_substates: set[str] = set()

    # The routing path that triggered the state
    router_data: builtins.dict[str, Any] = {}

    # Per-instance copy of backend base variable values
    _backend_vars: builtins.dict[str, Any] = {}

    # The router data for the current page
    router: RouterData = RouterData()

    # Whether the state has ever been touched since instantiation.
    _was_touched: bool = False

    # Whether this state class is a mixin and should not be instantiated.
    _mixin: ClassVar[bool] = False

    # A special event handler for setting base vars.
    setvar: ClassVar[EventHandler]

    def __init__(
        self,
        parent_state: BaseState | None = None,
        init_substates: bool = True,
        _reflex_internal_init: bool = False,
        **kwargs,
    ):
        """Initialize the state.

        DO NOT INSTANTIATE STATE CLASSES DIRECTLY! Use StateManager.get_state() instead.

        Args:
            parent_state: The parent state.
            init_substates: Whether to initialize the substates in this instance.
            _reflex_internal_init: A flag to indicate that the state is being initialized by the framework.
            **kwargs: The kwargs to set as attributes on the state.

        Raises:
            ReflexRuntimeError: If the state is instantiated directly by end user.
        """
        from reflex.utils.exceptions import ReflexRuntimeError

        if not _reflex_internal_init and not is_testing_env():
            raise ReflexRuntimeError(
                "State classes should not be instantiated directly in a Reflex app. "
                "See https://reflex.dev/docs/state/ for further information."
            )
        if type(self)._mixin:
            raise ReflexRuntimeError(
                f"{type(self).__name__} is a state mixin and cannot be instantiated directly."
            )
        kwargs["parent_state"] = parent_state
        super().__init__()
        for name, value in kwargs.items():
            setattr(self, name, value)

        # Setup the substates (for memory state manager only).
        if init_substates:
            for substate in self.get_substates():
                self.substates[substate.get_name()] = substate(
                    parent_state=self,
                    _reflex_internal_init=True,
                )

        # Create a fresh copy of the backend variables for this instance
        self._backend_vars = copy.deepcopy(self.backend_vars)

    def __repr__(self) -> str:
        """Get the string representation of the state.

        Returns:
            The string representation of the state.
        """
        return f"{type(self).__name__}({self.dict()})"

    @classmethod
    def _get_computed_vars(cls) -> list[ComputedVar]:
        """Helper function to get all computed vars of a instance.

        Returns:
            A list of computed vars.
        """
        return [
            v
            for mixin in [*cls._mixins(), cls]
            for name, v in mixin.__dict__.items()
            if is_computed_var(v) and name not in cls.inherited_vars
        ]

    @classmethod
    def _validate_module_name(cls) -> None:
        """Check if the module name is valid.

        Reflex uses ___ as state name module separator.

        Raises:
            NameError: If the module name is invalid.
        """
        if "___" in cls.__module__:
            raise NameError(
                "The module name of a State class cannot contain '___'. "
                "Please rename the module."
            )

    @classmethod
    def __init_subclass__(cls, mixin: bool = False, **kwargs):
        """Do some magic for the subclass initialization.

        Args:
            mixin: Whether the subclass is a mixin and should not be initialized.
            **kwargs: The kwargs to pass to the pydantic init_subclass method.

        Raises:
            StateValueError: If a substate class shadows another.
        """
        from reflex.utils.exceptions import StateValueError

        super().__init_subclass__(**kwargs)

        cls._mixin = mixin
        if mixin:
            return

        # Handle locally-defined states for pickling.
        if "<locals>" in cls.__qualname__:
            cls._handle_local_def()

        # Validate the module name.
        cls._validate_module_name()

        # Event handlers should not shadow builtin state methods.
        cls._check_overridden_methods()

        # Computed vars should not shadow builtin state props.
        cls._check_overridden_basevars()

        # Reset subclass tracking for this class.
        cls.class_subclasses = set()

        # Reset dirty substate tracking for this class.
        cls._always_dirty_substates = set()
        cls._potentially_dirty_states = set()

        # Get the parent vars.
        parent_state = cls.get_parent_state()
        if parent_state is not None:
            cls.inherited_vars = parent_state.vars
            cls.inherited_backend_vars = parent_state.backend_vars

            # Check if another substate class with the same name has already been defined.
            if cls.get_name() in {c.get_name() for c in parent_state.class_subclasses}:
                # This should not happen, since we have added module prefix to state names in #3214
                raise StateValueError(
                    f"The substate class '{cls.get_name()}' has been defined multiple times. "
                    "Shadowing substate classes is not allowed."
                )
            # Track this new subclass in the parent state's subclasses set.
            parent_state.class_subclasses.add(cls)

        # Get computed vars.
        computed_vars = cls._get_computed_vars()
        cls._check_overridden_computed_vars()

        new_backend_vars = {
            name: value
            for name, value in cls.__dict__.items()
            if types.is_backend_base_variable(name, cls)
        }
        # Add annotated backend vars that may not have a default value.
        new_backend_vars.update(
            {
                name: cls._get_var_default(name, annotation_value)
                for name, annotation_value in cls._get_type_hints().items()
                if name not in new_backend_vars
                and types.is_backend_base_variable(name, cls)
            }
        )

        cls.backend_vars = {
            **cls.inherited_backend_vars,
            **new_backend_vars,
        }

        # Set the base and computed vars.
        cls.base_vars = {
            f.name: get_var_for_field(cls, f)
            for f in cls.get_fields().values()
            if f.name not in cls.get_skip_vars()
        }
        cls.computed_vars = {
            v._js_expr: v._replace(merge_var_data=VarData.from_state(cls))
            for v in computed_vars
        }
        cls.vars = {
            **cls.inherited_vars,
            **cls.base_vars,
            **cls.computed_vars,
        }
        cls.event_handlers = {}

        # Setup the base vars at the class level.
        for prop in cls.base_vars.values():
            cls._init_var(prop)

        # Set up the event handlers.
        events = {
            name: fn
            for name, fn in cls.__dict__.items()
            if cls._item_is_event_handler(name, fn)
        }

        for mixin_cls in cls._mixins():
            for name, value in mixin_cls.__dict__.items():
                if name in cls.inherited_vars:
                    continue
                if is_computed_var(value):
                    fget = cls._copy_fn(value.fget)
                    newcv = value._replace(fget=fget, _var_data=VarData.from_state(cls))
                    # cleanup refs to mixin cls in var_data
                    setattr(cls, name, newcv)
                    cls.computed_vars[newcv._js_expr] = newcv
                    cls.vars[newcv._js_expr] = newcv
                    continue
                if types.is_backend_base_variable(name, mixin_cls):
                    cls.backend_vars[name] = copy.deepcopy(value)
                    continue
                if events.get(name) is not None:
                    continue
                if not cls._item_is_event_handler(name, value):
                    continue
                if parent_state is not None and parent_state.event_handlers.get(name):
                    continue
                value = cls._copy_fn(value)
                value.__qualname__ = f"{cls.__name__}.{name}"
                events[name] = value

        # Create the setvar event handler for this state
        cls._create_setvar()

        for name, fn in events.items():
            handler = cls._create_event_handler(fn)
            cls.event_handlers[name] = handler
            setattr(cls, name, handler)

        # Initialize per-class var dependency tracking.
        cls._var_dependencies = {}
        cls._init_var_dependency_dicts()

        all_base_state_classes[cls.get_full_name()] = None

    @staticmethod
    def _copy_fn(fn: Callable) -> Callable:
        """Copy a function. Used to copy ComputedVars and EventHandlers from mixins.

        Args:
            fn: The function to copy.

        Returns:
            The copied function.
        """
        newfn = FunctionType(
            fn.__code__,
            fn.__globals__,
            name=fn.__name__,
            argdefs=fn.__defaults__,
            closure=fn.__closure__,
        )
        newfn.__annotations__ = fn.__annotations__
        if mark := getattr(fn, BACKGROUND_TASK_MARKER, None):
            setattr(newfn, BACKGROUND_TASK_MARKER, mark)
        return newfn

    @staticmethod
    def _item_is_event_handler(name: str, value: Any) -> bool:
        """Check if the item is an event handler.

        Args:
            name: The name of the item.
            value: The value of the item.

        Returns:
            Whether the item is an event handler.
        """
        return (
            not name.startswith("_")
            and isinstance(value, Callable)
            and not isinstance(value, EventHandler)
            and hasattr(value, "__code__")
        )

    @classmethod
    def _evaluate(cls, f: Callable[[Self], Any], of_type: type | None = None) -> Var:
        """Evaluate a function to a ComputedVar. Experimental.

        Args:
            f: The function to evaluate.
            of_type: The type of the ComputedVar. Defaults to Component.

        Returns:
            The ComputedVar.
        """
        console.warn(
            "The _evaluate method is experimental and may be removed in future versions."
        )
        from reflex.components.component import Component

        of_type = of_type or Component

        unique_var_name = get_unique_variable_name()

        @computed_var(_js_expr=unique_var_name, return_type=of_type)
        def computed_var_func(state: Self):
            result = f(state)

            if not _isinstance(result, of_type, nested=1, treat_var_as_type=False):
                console.warn(
                    f"Inline ComputedVar {f} expected type {escape(str(of_type))}, got {type(result)}. "
                    "You can specify expected type with `of_type` argument."
                )

            return result

        setattr(cls, unique_var_name, computed_var_func)
        cls.computed_vars[unique_var_name] = computed_var_func
        cls.vars[unique_var_name] = computed_var_func
        cls._update_substate_inherited_vars({unique_var_name: computed_var_func})
        cls._always_dirty_computed_vars.add(unique_var_name)

        return getattr(cls, unique_var_name)

    @classmethod
    def _mixins(cls) -> list[type]:
        """Get the mixin classes of the state.

        Returns:
            The mixin classes of the state.
        """
        return [
            mixin
            for mixin in cls.__mro__
            if (
                mixin not in [pydantic.BaseModel, Base, cls]
                and issubclass(mixin, BaseState)
                and mixin._mixin is True
            )
        ]

    @classmethod
    def _handle_local_def(cls):
        """Handle locally-defined states for pickling."""
        known_names = dir(reflex.istate.dynamic)
        proposed_name = cls.__name__
        for ix in range(len(known_names)):
            if proposed_name not in known_names:
                break
            proposed_name = f"{cls.__name__}_{ix}"
        setattr(reflex.istate.dynamic, proposed_name, cls)
        cls.__original_name__ = cls.__name__
        cls.__original_module__ = cls.__module__
        cls.__name__ = cls.__qualname__ = proposed_name
        cls.__module__ = reflex.istate.dynamic.__name__

    @classmethod
    def _get_type_hints(cls) -> dict[str, Any]:
        """Get the type hints for this class.

        If the class is dynamic, evaluate the type hints with the original
        module in the local namespace.

        Returns:
            The type hints dict.
        """
        original_module = getattr(cls, "__original_module__", None)
        if original_module is not None:
            localns = sys.modules[original_module].__dict__
        else:
            localns = None

        return get_type_hints(cls, localns=localns)

    @classmethod
    def _init_var_dependency_dicts(cls):
        """Initialize the var dependency tracking dicts.

        Allows the state to know which vars each ComputedVar depends on and
        whether a ComputedVar depends on a var in its parent state.

        Additional updates tracking dicts for vars and substates that always
        need to be recomputed.
        """
        for cvar_name, cvar in cls.computed_vars.items():
            if not cvar._cache:
                # Do not perform dep calculation when cache=False (these are always dirty).
                continue
            for state_name, dvar_set in cvar._deps(objclass=cls).items():
                state_cls = cls.get_root_state().get_class_substate(state_name)
                for dvar in dvar_set:
                    defining_state_cls = state_cls
                    while dvar in {
                        *defining_state_cls.inherited_vars,
                        *defining_state_cls.inherited_backend_vars,
                    }:
                        parent_state = defining_state_cls.get_parent_state()
                        if parent_state is not None:
                            defining_state_cls = parent_state
                    defining_state_cls._var_dependencies.setdefault(dvar, set()).add(
                        (cls.get_full_name(), cvar_name)
                    )
                    defining_state_cls._potentially_dirty_states.add(
                        cls.get_full_name()
                    )

        # ComputedVar with cache=False always need to be recomputed
        cls._always_dirty_computed_vars = {
            cvar_name
            for cvar_name, cvar in cls.computed_vars.items()
            if not cvar._cache
        }

        # Any substate containing a ComputedVar with cache=False always needs to be recomputed
        if cls._always_dirty_computed_vars:
            # Tell parent classes that this substate has always dirty computed vars
            state_name = cls.get_name()
            parent_state = cls.get_parent_state()
            while parent_state is not None:
                parent_state._always_dirty_substates.add(state_name)
                state_name, parent_state = (
                    parent_state.get_name(),
                    parent_state.get_parent_state(),
                )

        # Reset cached schema value
        cls._to_schema.cache_clear()

    @classmethod
    def _check_overridden_methods(cls):
        """Check for shadow methods and raise error if any.

        Raises:
            EventHandlerShadowsBuiltInStateMethodError: When an event handler shadows an inbuilt state method.
        """
        overridden_methods = set()
        state_base_functions = cls._get_base_functions()
        for name, method in inspect.getmembers(cls, inspect.isfunction):
            # Check if the method is overridden and not a dunder method
            if (
                not name.startswith("__")
                and method.__name__ in state_base_functions
                and state_base_functions[method.__name__] != method
            ):
                overridden_methods.add(method.__name__)

        for method_name in overridden_methods:
            raise EventHandlerShadowsBuiltInStateMethodError(
                f"The event handler name `{method_name}` shadows a builtin State method; use a different name instead"
            )

    @classmethod
    def _check_overridden_basevars(cls):
        """Check for shadow base vars and raise error if any.

        Raises:
            ComputedVarShadowsBaseVarsError: When a computed var shadows a base var.
        """
        for computed_var_ in cls._get_computed_vars():
            if computed_var_._js_expr in cls.__annotations__:
                raise ComputedVarShadowsBaseVarsError(
                    f"The computed var name `{computed_var_._js_expr}` shadows a base var in {cls.__module__}.{cls.__name__}; use a different name instead"
                )

    @classmethod
    def _check_overridden_computed_vars(cls) -> None:
        """Check for shadow computed vars and raise error if any.

        Raises:
            ComputedVarShadowsStateVarError: When a computed var shadows another.
        """
        for name, cv in cls.__dict__.items():
            if not is_computed_var(cv):
                continue
            name = cv._js_expr
            if name in cls.inherited_vars or name in cls.inherited_backend_vars:
                raise ComputedVarShadowsStateVarError(
                    f"The computed var name `{cv._js_expr}` shadows a var in {cls.__module__}.{cls.__name__}; use a different name instead"
                )

    @classmethod
    def get_skip_vars(cls) -> set[str]:
        """Get the vars to skip when serializing.

        Returns:
            The vars to skip when serializing.
        """
        return (
            set(cls.inherited_vars)
            | {
                "parent_state",
                "substates",
                "dirty_vars",
                "dirty_substates",
                "router_data",
            }
            | types.RESERVED_BACKEND_VAR_NAMES
        )

    @classmethod
    @functools.lru_cache
    def get_parent_state(cls) -> type[BaseState] | None:
        """Get the parent state.

        Raises:
            ValueError: If more than one parent state is found.

        Returns:
            The parent state.
        """
        parent_states = [
            base
            for base in cls.__bases__
            if issubclass(base, BaseState) and base is not BaseState and not base._mixin
        ]
        if len(parent_states) >= 2:
            raise ValueError(f"Only one parent state is allowed {parent_states}.")
        # The first non-mixin state in the mro is our parent.
        for base in cls.mro()[1:]:
            if not issubclass(base, BaseState) or base._mixin:
                continue
            if base is BaseState:
                break
            return base
        return None  # No known parent

    @classmethod
    @functools.lru_cache
    def get_root_state(cls) -> type[BaseState]:
        """Get the root state.

        Returns:
            The root state.
        """
        parent_state = cls.get_parent_state()
        return cls if parent_state is None else parent_state.get_root_state()

    @classmethod
    def get_substates(cls) -> set[type[BaseState]]:
        """Get the substates of the state.

        Returns:
            The substates of the state.
        """
        return cls.class_subclasses

    @classmethod
    @functools.lru_cache
    def get_name(cls) -> str:
        """Get the name of the state.

        Returns:
            The name of the state.
        """
        module = cls.__module__.replace(".", "___")
        return format.to_snake_case(f"{module}___{cls.__name__}")

    @classmethod
    @functools.lru_cache
    def get_full_name(cls) -> str:
        """Get the full name of the state.

        Returns:
            The full name of the state.
        """
        name = cls.get_name()
        parent_state = cls.get_parent_state()
        if parent_state is not None:
            name = ".".join((parent_state.get_full_name(), name))
        return name

    @classmethod
    @functools.lru_cache
    def get_class_substate(cls, path: Sequence[str] | str) -> type[BaseState]:
        """Get the class substate.

        Args:
            path: The path to the substate.

        Returns:
            The class substate.

        Raises:
            ValueError: If the substate is not found.
        """
        if isinstance(path, str):
            path = tuple(path.split("."))

        if len(path) == 0:
            return cls
        if path[0] == cls.get_name():
            if len(path) == 1:
                return cls
            path = path[1:]
        for substate in cls.get_substates():
            if path[0] == substate.get_name():
                return substate.get_class_substate(path[1:])
        raise ValueError(f"Invalid path: {path}")

    @classmethod
    def get_class_var(cls, path: Sequence[str]) -> Any:
        """Get the class var.

        Args:
            path: The path to the var.

        Returns:
            The class var.

        Raises:
            ValueError: If the path is invalid.
        """
        path, name = path[:-1], path[-1]
        substate = cls.get_class_substate(tuple(path))
        if not hasattr(substate, name):
            raise ValueError(f"Invalid path: {path}")
        return getattr(substate, name)

    @classmethod
    def _init_var(cls, prop: Var):
        """Initialize a variable.

        Args:
            prop: The variable to initialize

        Raises:
            VarTypeError: if the variable has an incorrect type
        """
        from reflex.utils.exceptions import VarTypeError

        if not types.is_valid_var_type(prop._var_type):
            raise VarTypeError(
                "State vars must be of a serializable type. "
                "Valid types include strings, numbers, booleans, lists, "
                "dictionaries, dataclasses, datetime objects, and pydantic models. "
                f'Found var "{prop._js_expr}" with type {prop._var_type}.'
            )
        cls._set_var(prop)
        cls._create_setter(prop)
        cls._set_default_value(prop)

    @classmethod
    def add_var(cls, name: str, type_: Any, default_value: Any = None):
        """Add dynamically a variable to the State.

        The variable added this way can be used in the same way as a variable
        defined statically in the model.

        Args:
            name: The name of the variable
            type_: The type of the variable
            default_value: The default value of the variable

        Raises:
            NameError: if a variable of this name already exists
        """
        if name in cls.__fields__:
            raise NameError(
                f"The variable '{name}' already exist. Use a different name"
            )

        # create the variable based on name and type
        var = Var(
            _js_expr=format.format_state_name(cls.get_full_name()) + "." + name,
            _var_type=type_,
            _var_data=VarData.from_state(cls, name),
        ).guess_type()

        # add the pydantic field dynamically (must be done before _init_var)
        cls.add_field(var, default_value)

        cls._init_var(var)

        # update the internal dicts so the new variable is correctly handled
        cls.base_vars.update({name: var})
        cls.vars.update({name: var})

        # let substates know about the new variable
        for substate_class in cls.class_subclasses:
            substate_class.vars.setdefault(name, var)

        # Reinitialize dependency tracking dicts.
        cls._init_var_dependency_dicts()

    @classmethod
    def _set_var(cls, prop: Var):
        """Set the var as a class member.

        Args:
            prop: The var instance to set.
        """
        setattr(cls, prop._var_field_name, prop)

    @classmethod
    def _create_event_handler(cls, fn: Any):
        """Create an event handler for the given function.

        Args:
            fn: The function to create an event handler for.

        Returns:
            The event handler.
        """
        return EventHandler(fn=fn, state_full_name=cls.get_full_name())

    @classmethod
    def _create_setvar(cls):
        """Create the setvar method for the state."""
        cls.setvar = cls.event_handlers["setvar"] = EventHandlerSetVar(state_cls=cls)

    @classmethod
    def _create_setter(cls, prop: Var):
        """Create a setter for the var.

        Args:
            prop: The var to create a setter for.
        """
        setter_name = prop._get_setter_name(include_state=False)
        if setter_name not in cls.__dict__:
            event_handler = cls._create_event_handler(prop._get_setter())
            cls.event_handlers[setter_name] = event_handler
            setattr(cls, setter_name, event_handler)

    @classmethod
    def _set_default_value(cls, prop: Var):
        """Set the default value for the var.

        Args:
            prop: The var to set the default value for.
        """
        # Get the pydantic field for the var.
        field = cls.get_fields()[prop._var_field_name]
        if field.required:
            default_value = prop._get_default_value()
            if default_value is not None:
                field.required = False
                field.default = default_value
        if (
            not field.required
            and field.default is None
            and field.default_factory is None
            and not types.is_optional(prop._var_type)
        ):
            # Ensure frontend uses null coalescing when accessing.
            object.__setattr__(prop, "_var_type", prop._var_type | None)

    @classmethod
    def _get_var_default(cls, name: str, annotation_value: Any) -> Any:
        """Get the default value of a (backend) var.

        Args:
            name: The name of the var.
            annotation_value: The annotation value of the var.

        Returns:
            The default value of the var or None.
        """
        try:
            return getattr(cls, name)
        except AttributeError:
            try:
                return Var("", _var_type=annotation_value)._get_default_value()
            except TypeError:
                pass
        return None

    @staticmethod
    def _get_base_functions() -> dict[str, FunctionType]:
        """Get all functions of the state class excluding dunder methods.

        Returns:
            The functions of rx.State class as a dict.
        """
        return {
            func[0]: func[1]
            for func in inspect.getmembers(BaseState, predicate=inspect.isfunction)
            if not func[0].startswith("__")
        }

    @classmethod
    def _update_substate_inherited_vars(cls, vars_to_add: dict[str, Var]):
        """Update the inherited vars of substates recursively when new vars are added.

        Also updates the var dependency tracking dicts after adding vars.

        Args:
            vars_to_add: names to Var instances to add to substates
        """
        for substate_class in cls.class_subclasses:
            for name, var in vars_to_add.items():
                if types.is_backend_base_variable(name, cls):
                    substate_class.backend_vars.setdefault(name, var)
                    substate_class.inherited_backend_vars.setdefault(name, var)
                else:
                    substate_class.vars.setdefault(name, var)
                    substate_class.inherited_vars.setdefault(name, var)
                substate_class._update_substate_inherited_vars(vars_to_add)
        # Reinitialize dependency tracking dicts.
        cls._init_var_dependency_dicts()

    @classmethod
    def setup_dynamic_args(cls, args: dict[str, str]):
        """Set up args for easy access in renderer.

        Args:
            args: a dict of args
        """
        if not args:
            return

        cls._check_overwritten_dynamic_args(list(args.keys()))

        def argsingle_factory(param: str):
            def inner_func(self: BaseState) -> str:
                return self.router.page.params.get(param, "")

            return inner_func

        def arglist_factory(param: str):
            def inner_func(self: BaseState) -> list[str]:
                return self.router.page.params.get(param, [])

            return inner_func

        dynamic_vars = {}
        for param, value in args.items():
            if value == constants.RouteArgType.SINGLE:
                func = argsingle_factory(param)
            elif value == constants.RouteArgType.LIST:
                func = arglist_factory(param)
            else:
                continue
            dynamic_vars[param] = DynamicRouteVar(
                fget=func,
                auto_deps=False,
                deps=["router"],
                _js_expr=param,
                _var_data=VarData.from_state(cls),
            )
            setattr(cls, param, dynamic_vars[param])

        # Update tracking dicts.
        cls.computed_vars.update(dynamic_vars)
        cls.vars.update(dynamic_vars)
        cls._update_substate_inherited_vars(dynamic_vars)

    @classmethod
    def _check_overwritten_dynamic_args(cls, args: list[str]):
        """Check if dynamic args are shadowing existing vars. Recursively checks all child states.

        Args:
            args: a dict of args

        Raises:
            DynamicRouteArgShadowsStateVarError: If a dynamic arg is shadowing an existing var.
        """
        for arg in args:
            if (
                arg in cls.computed_vars
                and not isinstance(cls.computed_vars[arg], DynamicRouteVar)
            ) or arg in cls.base_vars:
                raise DynamicRouteArgShadowsStateVarError(
                    f"Dynamic route arg '{arg}' is shadowing an existing var in {cls.__module__}.{cls.__name__}"
                )
        for substate in cls.get_substates():
            substate._check_overwritten_dynamic_args(args)

    def __getattribute__(self, name: str) -> Any:
        """Get the state var.

        If the var is inherited, get the var from the parent state.

        Args:
            name: The name of the var.

        Returns:
            The value of the var.
        """
        # If the state hasn't been initialized yet, return the default value.
        if not super().__getattribute__("__dict__"):
            return super().__getattribute__(name)

        # Fast path for dunder
        if name.startswith("__"):
            return super().__getattribute__(name)

        # For now, handle router_data updates as a special case.
        if (
            name == constants.ROUTER_DATA
            or name in super().__getattribute__("inherited_vars")
            or name in super().__getattribute__("inherited_backend_vars")
        ):
            parent_state = super().__getattribute__("parent_state")
            if parent_state is not None:
                return getattr(parent_state, name)

        # Allow event handlers to be called on the instance directly.
        event_handlers = super().__getattribute__("event_handlers")
        if name in event_handlers:
            handler = event_handlers[name]
            if handler.is_background:
                fn = _no_chain_background_task(type(self), name, handler.fn)
            else:
                fn = functools.partial(handler.fn, self)
            fn.__module__ = handler.fn.__module__
            fn.__qualname__ = handler.fn.__qualname__
            return fn

        backend_vars = super().__getattribute__("_backend_vars")
        if name in backend_vars:
            value = backend_vars[name]
        else:
            value = super().__getattribute__(name)

        if isinstance(value, EventHandler):
            # The event handler is inherited from a parent, so let the parent convert
            # it to a callable function.
            parent_state = super().__getattribute__("parent_state")
            if parent_state is not None:
                return getattr(parent_state, name)

        if MutableProxy._is_mutable_type(value) and (
            name in super().__getattribute__("base_vars") or name in backend_vars
        ):
            # track changes in mutable containers (list, dict, set, etc)
            return MutableProxy(wrapped=value, state=self, field_name=name)

        return value

    def __setattr__(self, name: str, value: Any):
        """Set the attribute.

        If the attribute is inherited, set the attribute on the parent state.

        Args:
            name: The name of the attribute.
            value: The value of the attribute.

        Raises:
            SetUndefinedStateVarError: If a value of a var is set without first defining it.
        """
        if isinstance(value, MutableProxy):
            # unwrap proxy objects when assigning back to the state
            value = value.__wrapped__

        # Set the var on the parent state.
        if name in self.inherited_vars or name in self.inherited_backend_vars:
            setattr(self.parent_state, name, value)
            return

        if name in self.backend_vars:
            self._backend_vars.__setitem__(name, value)
            self.dirty_vars.add(name)
            self._mark_dirty()
            return

        if (
            name not in self.vars
            and name not in self.get_skip_vars()
            and not name.startswith("__")
            and not name.startswith(
                f"_{getattr(type(self), '__original_name__', type(self).__name__)}__"
            )
        ):
            raise SetUndefinedStateVarError(
                f"The state variable '{name}' has not been defined in '{type(self).__name__}'. "
                f"All state variables must be declared before they can be set."
            )

        fields = self.get_fields()

        if name in fields:
            field = fields[name]
            field_type = _unwrap_field_type(true_type_for_pydantic_field(field))
            if not _isinstance(value, field_type, nested=1, treat_var_as_type=False):
                console.error(
                    f"Expected field '{type(self).__name__}.{name}' to receive type '{escape(str(field_type))}',"
                    f" but got '{value}' of type '{type(value)}'."
                )

        # Set the attribute.
        super().__setattr__(name, value)

        # Add the var to the dirty list.
        if name in self.base_vars:
            self.dirty_vars.add(name)
            self._mark_dirty()

        # For now, handle router_data updates as a special case
        if name == constants.ROUTER_DATA:
            self.dirty_vars.add(name)
            self._mark_dirty()

    def reset(self):
        """Reset all the base vars to their default values."""
        # Reset the base vars.
        fields = self.get_fields()
        for prop_name in self.base_vars:
            if prop_name == constants.ROUTER:
                continue  # never reset the router data
            field = fields[prop_name]
            if default_factory := field.default_factory:
                default = default_factory()
            else:
                default = copy.deepcopy(field.default)
            setattr(self, prop_name, default)

        # Reset the backend vars.
        for prop_name, value in self.backend_vars.items():
            setattr(self, prop_name, copy.deepcopy(value))

        # Recursively reset the substates.
        for substate in self.substates.values():
            substate.reset()

    def _reset_client_storage(self):
        """Reset client storage base vars to their default values."""
        # Client-side storage is reset during hydrate so that clearing cookies
        # on the browser also resets the values on the backend.
        fields = self.get_fields()
        for prop_name in self.base_vars:
            field = fields[prop_name]
            if isinstance(field.default, ClientStorageBase) or (
                isinstance(field.type_, type)
                and issubclass(field.type_, ClientStorageBase)
            ):
                setattr(self, prop_name, copy.deepcopy(field.default))

        # Recursively reset the substate client storage.
        for substate in self.substates.values():
            substate._reset_client_storage()

    def get_substate(self, path: Sequence[str]) -> BaseState:
        """Get the substate.

        Args:
            path: The path to the substate.

        Returns:
            The substate.

        Raises:
            ValueError: If the substate is not found.
        """
        if len(path) == 0:
            return self
        if path[0] == self.get_name():
            if len(path) == 1:
                return self
            path = path[1:]
        if path[0] not in self.substates:
            raise ValueError(f"Invalid path: {path}")
        return self.substates[path[0]].get_substate(path[1:])

    @classmethod
    def _get_potentially_dirty_states(cls) -> set[type[BaseState]]:
        """Get substates which may have dirty vars due to dependencies.

        Returns:
            The set of potentially dirty substate classes.
        """
        return {
            cls.get_class_substate(substate_name)
            for substate_name in cls._always_dirty_substates
        }.union(
            {
                cls.get_root_state().get_class_substate(substate_name)
                for substate_name in cls._potentially_dirty_states
            }
        )

    def _get_root_state(self) -> BaseState:
        """Get the root state of the state tree.

        Returns:
            The root state of the state tree.
        """
        parent_state = self
        while parent_state.parent_state is not None:
            parent_state = parent_state.parent_state
        return parent_state

    async def _get_state_from_redis(self, state_cls: type[T_STATE]) -> T_STATE:
        """Get a state instance from redis.

        Args:
            state_cls: The class of the state.

        Returns:
            The instance of state_cls associated with this state's client_token.

        Raises:
            RuntimeError: If redis is not used in this backend process.
            StateMismatchError: If the state instance is not of the expected type.
        """
        # Then get the target state and all its substates.
        state_manager = get_state_manager()
        if not isinstance(state_manager, StateManagerRedis):
            raise RuntimeError(
                f"Requested state {state_cls.get_full_name()} is not cached and cannot be accessed without redis. "
                "(All states should already be available -- this is likely a bug).",
            )
        state_in_redis = await state_manager.get_state(
            token=_substate_key(self.router.session.client_token, state_cls),
            top_level=False,
            for_state_instance=self,
        )

        if not isinstance(state_in_redis, state_cls):
            raise StateMismatchError(
                f"Searched for state {state_cls.get_full_name()} but found {state_in_redis}."
            )

        return state_in_redis

    def _get_state_from_cache(self, state_cls: type[T_STATE]) -> T_STATE:
        """Get a state instance from the cache.

        Args:
            state_cls: The class of the state.

        Returns:
            The instance of state_cls associated with this state's client_token.

        Raises:
            StateMismatchError: If the state instance is not of the expected type.
        """
        root_state = self._get_root_state()
        substate = root_state.get_substate(state_cls.get_full_name().split("."))
        if not isinstance(substate, state_cls):
            raise StateMismatchError(
                f"Searched for state {state_cls.get_full_name()} but found {substate}."
            )
        return substate

    async def get_state(self, state_cls: type[T_STATE]) -> T_STATE:
        """Get an instance of the state associated with this token.

        Allows for arbitrary access to sibling states from within an event handler.

        Args:
            state_cls: The class of the state.

        Returns:
            The instance of state_cls associated with this state's client_token.
        """
        # Fast case - if this state instance is already cached, get_substate from root state.
        try:
            return self._get_state_from_cache(state_cls)
        except ValueError:
            pass

        # Slow case - fetch missing parent states from redis.
        return await self._get_state_from_redis(state_cls)

    async def get_var_value(self, var: Var[VAR_TYPE]) -> VAR_TYPE:
        """Get the value of an rx.Var from another state.

        Args:
            var: The var to get the value for.

        Returns:
            The value of the var.

        Raises:
            UnretrievableVarValueError: If the var does not have a literal value
                or associated state.
        """
        # Oopsie case: you didn't give me a Var... so get what you give.
        if not isinstance(var, Var):
            return var

        unset = object()

        # Fast case: this is a literal var and the value is known.
        if (
            var_value := getattr(var, "_var_value", unset)
        ) is not unset and not isinstance(var_value, Var):
            return var_value  # pyright: ignore [reportReturnType]

        var_data = var._get_all_var_data()
        if var_data is None or not var_data.state:
            raise UnretrievableVarValueError(
                f"Unable to retrieve value for {var._js_expr}: not associated with any state."
            )
        # Fastish case: this var belongs to this state
        if var_data.state == self.get_full_name():
            return getattr(self, var_data.field_name)

        # Slow case: this var belongs to another state
        other_state = await self.get_state(
            self._get_root_state().get_class_substate(var_data.state)
        )
        return getattr(other_state, var_data.field_name)

    def _get_event_handler(
        self, event: Event
    ) -> tuple[BaseState | StateProxy, EventHandler]:
        """Get the event handler for the given event.

        Args:
            event: The event to get the handler for.


        Returns:
            The event handler.

        Raises:
            ValueError: If the event handler or substate is not found.
        """
        # Get the event handler.
        path = event.name.split(".")
        path, name = path[:-1], path[-1]
        substate = self.get_substate(path)
        if not substate:
            raise ValueError(
                "The value of state cannot be None when processing an event."
            )
        handler = substate.event_handlers[name]

        # For background tasks, proxy the state
        if handler.is_background:
            substate = StateProxy(substate)

        return substate, handler

    async def _process(self, event: Event) -> AsyncIterator[StateUpdate]:
        """Obtain event info and process event.

        Args:
            event: The event to process.

        Yields:
            The state update after processing the event.
        """
        # Get the event handler.
        substate, handler = self._get_event_handler(event)

        # Run the event generator and yield state updates.
        async for update in self._process_event(
            handler=handler,
            state=substate,
            payload=event.payload,
        ):
            yield update

    def _check_valid(self, handler: EventHandler, events: Any) -> Any:
        """Check if the events yielded are valid. They must be EventHandlers or EventSpecs.

        Args:
            handler: EventHandler.
            events: The events to be checked.

        Raises:
            TypeError: If any of the events are not valid.

        Returns:
            The events as they are if valid.
        """

        def _is_valid_type(events: Any) -> bool:
            return isinstance(events, (Event, EventHandler, EventSpec))

        if events is None or _is_valid_type(events):
            return events

        if not isinstance(events, Sequence):
            events = [events]

        try:
            if all(_is_valid_type(e) for e in events):
                return events
        except TypeError:
            pass

        coroutines = [e for e in events if asyncio.iscoroutine(e)]

        for coroutine in coroutines:
            coroutine_name = coroutine.__qualname__
            warnings.filterwarnings(
                "ignore", message=f"coroutine '{coroutine_name}' was never awaited"
            )

        raise TypeError(
            f"Your handler {handler.fn.__qualname__} must only return/yield: None, Events or other EventHandlers referenced by their class (i.e. using `type(self)` or other class references)."
            f" Returned events of types {', '.join(map(str, map(type, events)))!s}."
        )

    async def _as_state_update(
        self,
        handler: EventHandler,
        events: EventSpec | list[EventSpec] | None,
        final: bool,
    ) -> StateUpdate:
        """Convert the events to a StateUpdate.

        Fixes the events and checks for validity before converting.

        Args:
            handler: The handler where the events originated from.
            events: The events to queue with the update.
            final: Whether the handler is done processing.

        Returns:
            The valid StateUpdate containing the events and final flag.
        """
        # get the delta from the root of the state tree
        state = self._get_root_state()

        token = self.router.session.client_token

        # Convert valid EventHandler and EventSpec into Event
        fixed_events = fix_events(self._check_valid(handler, events), token)

        try:
            # Get the delta after processing the event.
            delta = await state._get_resolved_delta()
            state._clean()

            return StateUpdate(
                delta=delta,
                events=fixed_events,
                final=final if not handler.is_background else True,
            )
        except Exception as ex:
            state._clean()

            event_specs = (
                prerequisites.get_and_validate_app().app.backend_exception_handler(ex)
            )

            if event_specs is None:
                return StateUpdate()

            event_specs_correct_type = cast(
                list[EventSpec | EventHandler] | None,
                [event_specs] if isinstance(event_specs, EventSpec) else event_specs,
            )
            fixed_events = fix_events(
                event_specs_correct_type,
                token,
                router_data=state.router_data,
            )
            return StateUpdate(
                events=fixed_events,
                final=True,
            )

    async def _process_event(
        self,
        handler: EventHandler,
        state: BaseState | StateProxy,
        payload: builtins.dict,
    ) -> AsyncIterator[StateUpdate]:
        """Process event.

        Args:
            handler: EventHandler to process.
            state: State to process the handler.
            payload: The event payload.

        Yields:
            StateUpdate object

        Raises:
            ValueError: If a string value is received for an int or float type and cannot be converted.
        """
        from reflex.utils import telemetry

        # Get the function to process the event.
        fn = functools.partial(handler.fn, state)

        try:
            type_hints = typing.get_type_hints(handler.fn)
        except Exception:
            type_hints = {}

        for arg, value in list(payload.items()):
            hinted_args = type_hints.get(arg, Any)
            if hinted_args is Any:
                continue
            if is_union(hinted_args):
                if value is None:
                    continue
                hinted_args = value_inside_optional(hinted_args)
            if (
                isinstance(value, dict)
                and inspect.isclass(hinted_args)
                and not types.is_generic_alias(hinted_args)  # py3.10
            ):
                if issubclass(hinted_args, Model):
                    # Remove non-fields from the payload
                    payload[arg] = hinted_args(
                        **{
                            key: value
                            for key, value in value.items()
                            if key in hinted_args.__fields__
                        }
                    )
                elif dataclasses.is_dataclass(hinted_args) or issubclass(
                    hinted_args, (Base, BaseModelV1, BaseModelV2)
                ):
                    payload[arg] = hinted_args(**value)
            elif isinstance(value, list) and (hinted_args is set or hinted_args is set):
                payload[arg] = set(value)
            elif isinstance(value, list) and (
                hinted_args is tuple or hinted_args is tuple
            ):
                payload[arg] = tuple(value)
            elif isinstance(value, str) and (
                hinted_args is int or hinted_args is float
            ):
                try:
                    payload[arg] = hinted_args(value)
                except ValueError:
                    raise ValueError(
                        f"Received a string value ({value}) for {arg} but expected a {hinted_args}"
                    ) from None
                else:
                    console.warn(
                        f"Received a string value ({value}) for {arg} but expected a {hinted_args}. A simple conversion was successful."
                    )

        # Wrap the function in a try/except block.
        try:
            # Handle async functions.
            if asyncio.iscoroutinefunction(fn.func):
                events = await fn(**payload)

            # Handle regular functions.
            else:
                events = fn(**payload)
            # Handle async generators.
            if inspect.isasyncgen(events):
                async for event in events:
                    yield await state._as_state_update(handler, event, final=False)
                yield await state._as_state_update(handler, events=None, final=True)

            # Handle regular generators.
            elif inspect.isgenerator(events):
                try:
                    while True:
                        yield await state._as_state_update(
                            handler, next(events), final=False
                        )
                except StopIteration as si:
                    # the "return" value of the generator is not available
                    # in the loop, we must catch StopIteration to access it
                    if si.value is not None:
                        yield await state._as_state_update(
                            handler, si.value, final=False
                        )
                yield await state._as_state_update(handler, events=None, final=True)

            # Handle regular event chains.
            else:
                yield await state._as_state_update(handler, events, final=True)

        # If an error occurs, throw a window alert.
        except Exception as ex:
            telemetry.send_error(ex, context="backend")

            event_specs = (
                prerequisites.get_and_validate_app().app.backend_exception_handler(ex)
            )

            yield await state._as_state_update(
                handler,
                event_specs,
                final=True,
            )

    def _mark_dirty_computed_vars(self) -> None:
        """Mark ComputedVars that need to be recalculated based on dirty_vars."""
        # Append expired computed vars to dirty_vars to trigger recalculation
        self.dirty_vars.update(self._expired_computed_vars())
        # Append always dirty computed vars to dirty_vars to trigger recalculation
        self.dirty_vars.update(self._always_dirty_computed_vars)

        dirty_vars = self.dirty_vars
        while dirty_vars:
            calc_vars, dirty_vars = dirty_vars, set()
            for state_name, cvar in self._dirty_computed_vars(from_vars=calc_vars):
                if state_name == self.get_full_name():
                    defining_state = self
                else:
                    defining_state = self._get_root_state().get_substate(
                        tuple(state_name.split("."))
                    )
                defining_state.dirty_vars.add(cvar)
                actual_var = defining_state.computed_vars.get(cvar)
                if actual_var is not None:
                    actual_var.mark_dirty(instance=defining_state)
                if defining_state is self:
                    dirty_vars.add(cvar)
                else:
                    # mark dirty where this var is defined
                    defining_state._mark_dirty()

    def _expired_computed_vars(self) -> set[str]:
        """Determine ComputedVars that need to be recalculated based on the expiration time.

        Returns:
            Set of computed vars to include in the delta.
        """
        return {
            cvar
            for cvar in self.computed_vars
            if self.computed_vars[cvar].needs_update(instance=self)
        }

    def _dirty_computed_vars(
        self, from_vars: set[str] | None = None, include_backend: bool = True
    ) -> set[tuple[str, str]]:
        """Determine ComputedVars that need to be recalculated based on the given vars.

        Args:
            from_vars: find ComputedVar that depend on this set of vars. If unspecified, will use the dirty_vars.
            include_backend: whether to include backend vars in the calculation.

        Returns:
            Set of computed vars to include in the delta.
        """
        return {
            (state_name, cvar)
            for dirty_var in from_vars or self.dirty_vars
            for state_name, cvar in self._var_dependencies.get(dirty_var, set())
            if include_backend or not self.computed_vars[cvar]._backend
        }

    def get_delta(self) -> Delta:
        """Get the delta for the state.

        Returns:
            The delta for the state.
        """
        delta = {}

        self._mark_dirty_computed_vars()
        frontend_computed_vars: set[str] = {
            name for name, cv in self.computed_vars.items() if not cv._backend
        }

        # Return the dirty vars for this instance, any cached/dependent computed vars,
        # and always dirty computed vars (cache=False)
        delta_vars = self.dirty_vars.intersection(self.base_vars).union(
            self.dirty_vars.intersection(frontend_computed_vars)
        )

        subdelta: dict[str, Any] = {
            prop: self.get_value(prop)
            for prop in delta_vars
            if not types.is_backend_base_variable(prop, type(self))
        }

        if len(subdelta) > 0:
            delta[self.get_full_name()] = subdelta

        # Recursively find the substate deltas.
        substates = self.substates
        for substate in self.dirty_substates.union(self._always_dirty_substates):
            delta.update(substates[substate].get_delta())

        # Return the delta.
        return delta

    async def _get_resolved_delta(self) -> Delta:
        """Get the delta for the state after resolving all coroutines.

        Returns:
            The resolved delta for the state.
        """
        return await _resolve_delta(self.get_delta())

    def _mark_dirty(self):
        """Mark the substate and all parent states as dirty."""
        state_name = self.get_name()
        if (
            self.parent_state is not None
            and state_name not in self.parent_state.dirty_substates
        ):
            self.parent_state.dirty_substates.add(self.get_name())
            self.parent_state._mark_dirty()

        # have to mark computed vars dirty to allow access to newly computed
        # values within the same ComputedVar function
        self._mark_dirty_computed_vars()

    def _update_was_touched(self):
        """Update the _was_touched flag based on dirty_vars."""
        if self.dirty_vars and not self._was_touched:
            for var in self.dirty_vars:
                if var in self.base_vars or var in self._backend_vars:
                    self._was_touched = True
                    break
                if var == constants.ROUTER_DATA and self.parent_state is None:
                    self._was_touched = True
                    break

    def _get_was_touched(self) -> bool:
        """Check current dirty_vars and flag to determine if state instance was modified.

        If any dirty vars belong to this state, mark _was_touched.

        This flag determines whether this state instance should be persisted to redis.

        Returns:
            Whether this state instance was ever modified.
        """
        # Ensure the flag is up to date based on the current dirty_vars
        self._update_was_touched()
        return self._was_touched

    def _clean(self):
        """Reset the dirty vars."""
        # Update touched status before cleaning dirty_vars.
        self._update_was_touched()

        # Recursively clean the substates.
        for substate in self.dirty_substates:
            if substate not in self.substates:
                continue
            self.substates[substate]._clean()

        # Clean this state.
        self.dirty_vars = set()
        self.dirty_substates = set()

    def get_value(self, key: str) -> Any:
        """Get the value of a field (without proxying).

        The returned value will NOT track dirty state updates.

        Args:
            key: The key of the field.

        Returns:
            The value of the field.
        """
        value = super().get_value(key)
        if isinstance(value, MutableProxy):
            return value.__wrapped__
        return value

    def dict(
        self, include_computed: bool = True, initial: bool = False, **kwargs
    ) -> dict[str, Any]:
        """Convert the object to a dictionary.

        Args:
            include_computed: Whether to include computed vars.
            initial: Whether to get the initial value of computed vars.
            **kwargs: Kwargs to pass to the pydantic dict method.

        Returns:
            The object as a dictionary.
        """
        if include_computed:
            self._mark_dirty_computed_vars()
        base_vars = {
            prop_name: self.get_value(prop_name) for prop_name in self.base_vars
        }
        if initial and include_computed:
            computed_vars = {
                # Include initial computed vars.
                prop_name: (
                    cv._initial_value
                    if is_computed_var(cv)
                    and not isinstance(cv._initial_value, types.Unset)
                    else self.get_value(prop_name)
                )
                for prop_name, cv in self.computed_vars.items()
                if not cv._backend
            }
        elif include_computed:
            computed_vars = {
                # Include the computed vars.
                prop_name: self.get_value(prop_name)
                for prop_name, cv in self.computed_vars.items()
                if not cv._backend
            }
        else:
            computed_vars = {}
        variables = {**base_vars, **computed_vars}
        d = {
            self.get_full_name(): {k: variables[k] for k in sorted(variables)},
        }
        for substate_d in [
            v.dict(include_computed=include_computed, initial=initial, **kwargs)
            for v in self.substates.values()
        ]:
            d.update(substate_d)

        return d

    async def __aenter__(self) -> BaseState:
        """Enter the async context manager protocol.

        This should not be used for the State class, but exists for
        type-compatibility with StateProxy.

        Raises:
            TypeError: always, because async contextmanager protocol is only supported for background task.
        """
        raise TypeError(
            "Only background task should use `async with self` to modify state."
        )

    async def __aexit__(self, *exc_info: Any) -> None:
        """Exit the async context manager protocol.

        This should not be used for the State class, but exists for
        type-compatibility with StateProxy.

        Args:
            exc_info: The exception info tuple.
        """
        pass

    def __getstate__(self):
        """Get the state for redis serialization.

        This method is called by pickle to serialize the object.

        It explicitly removes parent_state and substates because those are serialized separately
        by the StateManagerRedis to allow for better horizontal scaling as state size increases.

        Returns:
            The state dict for serialization.
        """
        state = super().__getstate__()
        state["__dict__"] = state["__dict__"].copy()
        if state["__dict__"].get("parent_state") is not None:
            # Do not serialize router data in substates (only the root state).
            state["__dict__"].pop("router", None)
            state["__dict__"].pop("router_data", None)
        # Never serialize parent_state or substates.
        state["__dict__"].pop("parent_state", None)
        state["__dict__"].pop("substates", None)
        state["__dict__"].pop("_was_touched", None)
        # Remove all inherited vars.
        for inherited_var_name in self.inherited_vars:
            state["__dict__"].pop(inherited_var_name, None)
        return state

    def __setstate__(self, state: dict[str, Any]):
        """Set the state from redis deserialization.

        This method is called by pickle to deserialize the object.

        Args:
            state: The state dict for deserialization.
        """
        state["__dict__"]["parent_state"] = None
        state["__dict__"]["substates"] = {}
        super().__setstate__(state)

    def _check_state_size(
        self,
        pickle_state_size: int,
    ):
        """Print a warning when the state is too large.

        Args:
            pickle_state_size: The size of the pickled state.

        Raises:
            StateTooLargeError: If the state is too large.
        """
        state_full_name = self.get_full_name()
        if (
            state_full_name not in _WARNED_ABOUT_STATE_SIZE
            and pickle_state_size > TOO_LARGE_SERIALIZED_STATE
            and self.substates
        ):
            msg = (
                f"State {state_full_name} serializes to {pickle_state_size} bytes "
                + "which may present performance issues. Consider reducing the size of this state."
            )
            if environment.REFLEX_PERF_MODE.get() == PerformanceMode.WARN:
                console.warn(msg)
            elif environment.REFLEX_PERF_MODE.get() == PerformanceMode.RAISE:
                raise StateTooLargeError(msg)
            _WARNED_ABOUT_STATE_SIZE.add(state_full_name)

    @classmethod
    @functools.lru_cache
    def _to_schema(cls) -> str:
        """Convert a state to a schema.

        Returns:
            The hash of the schema.
        """

        def _field_tuple(
            field_name: str,
        ) -> tuple[str, str, Any, bool | None, Any]:
            model_field = cls.__fields__[field_name]
            return (
                field_name,
                model_field.name,
                _serialize_type(model_field.type_),
                (
                    model_field.required
                    if isinstance(model_field.required, bool)
                    else None
                ),
                (model_field.default if is_serializable(model_field.default) else None),
            )

        return md5(
            pickle.dumps(
                sorted(_field_tuple(field_name) for field_name in cls.base_vars)
            )
        ).hexdigest()

    def _serialize(self) -> bytes:
        """Serialize the state for redis.

        Returns:
            The serialized state.

        Raises:
            StateSerializationError: If the state cannot be serialized.
        """
        payload = b""
        error = ""
        try:
            payload = pickle.dumps((self._to_schema(), self))
        except HANDLED_PICKLE_ERRORS as og_pickle_error:
            error = (
                f"Failed to serialize state {self.get_full_name()} due to unpicklable object. "
                "This state will not be persisted. "
            )
            try:
                import dill

                payload = dill.dumps((self._to_schema(), self))
            except ImportError:
                error += (
                    f"Pickle error: {og_pickle_error}. "
                    "Consider `pip install 'dill>=0.3.8'` for more exotic serialization support."
                )
            except HANDLED_PICKLE_ERRORS as ex:
                error += f"Dill was also unable to pickle the state: {ex}"
            console.warn(error)

        if environment.REFLEX_PERF_MODE.get() != PerformanceMode.OFF:
            self._check_state_size(len(payload))

        if not payload:
            raise StateSerializationError(error)

        return payload

    @classmethod
    def _deserialize(
        cls, data: bytes | None = None, fp: BinaryIO | None = None
    ) -> BaseState:
        """Deserialize the state from redis/disk.

        data and fp are mutually exclusive, but one must be provided.

        Args:
            data: The serialized state data.
            fp: The file pointer to the serialized state data.

        Returns:
            The deserialized state.

        Raises:
            ValueError: If both data and fp are provided, or neither are provided.
            StateSchemaMismatchError: If the state schema does not match the expected schema.
        """
        if data is not None and fp is None:
            (substate_schema, state) = pickle.loads(data)
        elif fp is not None and data is None:
            (substate_schema, state) = pickle.load(fp)
        else:
            raise ValueError("Only one of `data` or `fp` must be provided")
        if substate_schema != state._to_schema():
            raise StateSchemaMismatchError()
        return state


T_STATE = TypeVar("T_STATE", bound=BaseState)


class State(BaseState):
    """The app Base State."""

    # The hydrated bool.
    is_hydrated: bool = False


T = TypeVar("T", bound=BaseState)


def dynamic(func: Callable[[T], Component]):
    """Create a dynamically generated components from a state class.

    Args:
        func: The function to generate the component.

    Returns:
        The dynamically generated component.

    Raises:
        DynamicComponentInvalidSignatureError: If the function does not have exactly one parameter or a type hint for the state class.
    """
    number_of_parameters = len(inspect.signature(func).parameters)

    func_signature = get_type_hints(func)

    if "return" in func_signature:
        func_signature.pop("return")

    values = list(func_signature.values())

    if number_of_parameters != 1:
        raise DynamicComponentInvalidSignatureError(
            "The function must have exactly one parameter, which is the state class."
        )

    if len(values) != 1:
        raise DynamicComponentInvalidSignatureError(
            "You must provide a type hint for the state class in the function."
        )

    state_class: type[T] = values[0]

    def wrapper() -> Component:
        from reflex.components.base.fragment import fragment

        return fragment(state_class._evaluate(lambda state: func(state)))

    return wrapper


class FrontendEventExceptionState(State):
    """Substate for handling frontend exceptions."""

    @event
    def handle_frontend_exception(self, stack: str, component_stack: str) -> None:
        """Handle frontend exceptions.

        If a frontend exception handler is provided, it will be called.
        Otherwise, the default frontend exception handler will be called.

        Args:
            stack: The stack trace of the exception.
            component_stack: The stack trace of the component where the exception occurred.

        """
        prerequisites.get_and_validate_app().app.frontend_exception_handler(
            Exception(stack)
        )


class UpdateVarsInternalState(State):
    """Substate for handling internal state var updates."""

    async def update_vars_internal(self, vars: dict[str, Any]) -> None:
        """Apply updates to fully qualified state vars.

        The keys in `vars` should be in the form of `{state.get_full_name()}.{var_name}`,
        and each value will be set on the appropriate substate instance.

        This function is primarily used to apply cookie and local storage
        updates from the frontend to the appropriate substate.

        Args:
            vars: The fully qualified vars and values to update.
        """
        for var, value in vars.items():
            state_name, _, var_name = var.rpartition(".")
            var_state_cls = State.get_class_substate(state_name)
            var_state = await self.get_state(var_state_cls)
            setattr(var_state, var_name, value)


class OnLoadInternalState(State):
    """Substate for handling on_load event enumeration.

    This is a separate substate to avoid deserializing the entire state tree for every page navigation.
    """

    def on_load_internal(self) -> list[Event | EventSpec] | None:
        """Queue on_load handlers for the current page.

        Returns:
            The list of events to queue for on load handling.
        """
        # Do not app._compile()!  It should be already compiled by now.
        load_events = prerequisites.get_and_validate_app().app.get_load_events(
            self.router.page.path
        )
        if not load_events:
            self.is_hydrated = True
            return  # Fast path for navigation with no on_load events defined.
        self.is_hydrated = False
        return [
            *fix_events(
                cast(list[EventSpec | EventHandler], load_events),
                self.router.session.client_token,
                router_data=self.router_data,
            ),
            State.set_is_hydrated(True),  # pyright: ignore [reportAttributeAccessIssue]
        ]


class ComponentState(State, mixin=True):
    """Base class to allow for the creation of a state instance per component.

    This allows for the bundling of UI and state logic into a single class,
    where each instance has a separate instance of the state.

    Subclass this class and define vars and event handlers in the traditional way.
    Then define a `get_component` method that returns the UI for the component instance.

    See the full [docs](https://reflex.dev/docs/substates/component-state/) for more.

    Basic example:
    ```python
    # Subclass ComponentState and define vars and event handlers.
    class Counter(rx.ComponentState):
        # Define vars that change.
        count: int = 0

        # Define event handlers.
        def increment(self):
            self.count += 1

        def decrement(self):
            self.count -= 1

        @classmethod
        def get_component(cls, **props):
            # Access the state vars and event handlers using `cls`.
            return rx.hstack(
                rx.button("Decrement", on_click=cls.decrement),
                rx.text(cls.count),
                rx.button("Increment", on_click=cls.increment),
                **props,
            )

    counter = Counter.create()
    ```
    """

    # The number of components created from this class.
    _per_component_state_instance_count: ClassVar[int] = 0

    def __init__(self, *args, **kwargs):
        """Do not allow direct initialization of the ComponentState.

        Args:
            *args: The args to pass to the State init method.
            **kwargs: The kwargs to pass to the State init method.

        Raises:
            ReflexRuntimeError: If the ComponentState is initialized directly.
        """
        if type(self)._mixin:
            raise ReflexRuntimeError(
                f"{ComponentState.__name__} {type(self).__name__} is not meant to be initialized directly. "
                + "Use the `create` method to create a new instance and access the state via the `State` attribute."
            )
        super().__init__(*args, **kwargs)

    @classmethod
    def __init_subclass__(cls, mixin: bool = True, **kwargs):
        """Overwrite mixin default to True.

        Args:
            mixin: Whether the subclass is a mixin and should not be initialized.
            **kwargs: The kwargs to pass to the pydantic init_subclass method.
        """
        super().__init_subclass__(mixin=mixin, **kwargs)

    @classmethod
    def get_component(cls, *children, **props) -> Component:
        """Get the component instance.

        Args:
            children: The children of the component.
            props: The props of the component.

        Raises:
            NotImplementedError: if the subclass does not override this method.
        """
        raise NotImplementedError(
            f"{cls.__name__} must implement get_component to return the component instance."
        )

    @classmethod
    def create(cls, *children, **props) -> Component:
        """Create a new instance of the Component.

        Args:
            children: The children of the component.
            props: The props of the component.

        Returns:
            A new instance of the Component with an independent copy of the State.
        """
        from reflex.compiler.compiler import into_component

        cls._per_component_state_instance_count += 1
        state_cls_name = f"{cls.__name__}_n{cls._per_component_state_instance_count}"
        component_state = type(
            state_cls_name,
            (cls, State),
            {"__module__": reflex.istate.dynamic.__name__},
            mixin=False,
        )
        # Save a reference to the dynamic state for pickle/unpickle.
        setattr(reflex.istate.dynamic, state_cls_name, component_state)
        component = component_state.get_component(*children, **props)
        component = into_component(component)
        component.State = component_state
        return component


@dataclasses.dataclass(
    frozen=True,
)
class StateUpdate:
    """A state update sent to the frontend."""

    # The state delta.
    delta: Delta = dataclasses.field(default_factory=dict)

    # Events to be added to the event queue.
    events: list[Event] = dataclasses.field(default_factory=list)

    # Whether this is the final state update for the event.
    final: bool = True

    def json(self) -> str:
        """Convert the state update to a JSON string.

        Returns:
            The state update as a JSON string.
        """
        return format.json_dumps(self)


class StateManager(Base, ABC):
    """A class to manage many client states."""

    # The state class to use.
    state: type[BaseState]

    @classmethod
    def create(cls, state: type[BaseState]):
        """Create a new state manager.

        Args:
            state: The state class to use.

        Raises:
            InvalidStateManagerModeError: If the state manager mode is invalid.

        Returns:
            The state manager (either disk, memory or redis).
        """
        config = get_config()
        if prerequisites.parse_redis_url() is not None:
            config.state_manager_mode = constants.StateManagerMode.REDIS
        if config.state_manager_mode == constants.StateManagerMode.MEMORY:
            return StateManagerMemory(state=state)
        if config.state_manager_mode == constants.StateManagerMode.DISK:
            return StateManagerDisk(state=state)
        if config.state_manager_mode == constants.StateManagerMode.REDIS:
            redis = prerequisites.get_redis()
            if redis is not None:
                # make sure expiration values are obtained only from the config object on creation
                return StateManagerRedis(
                    state=state,
                    redis=redis,
                    token_expiration=config.redis_token_expiration,
                    lock_expiration=config.redis_lock_expiration,
                    lock_warning_threshold=config.redis_lock_warning_threshold,
                )
        raise InvalidStateManagerModeError(
            f"Expected one of: DISK, MEMORY, REDIS, got {config.state_manager_mode}"
        )

    @abstractmethod
    async def get_state(self, token: str) -> BaseState:
        """Get the state for a token.

        Args:
            token: The token to get the state for.

        Returns:
            The state for the token.
        """
        pass

    @abstractmethod
    async def set_state(self, token: str, state: BaseState):
        """Set the state for a token.

        Args:
            token: The token to set the state for.
            state: The state to set.
        """
        pass

    @abstractmethod
    @contextlib.asynccontextmanager
    async def modify_state(self, token: str) -> AsyncIterator[BaseState]:
        """Modify the state for a token while holding exclusive lock.

        Args:
            token: The token to modify the state for.

        Yields:
            The state for the token.
        """
        yield self.state()


class StateManagerMemory(StateManager):
    """A state manager that stores states in memory."""

    # The mapping of client ids to states.
    states: dict[str, BaseState] = {}

    # The mutex ensures the dict of mutexes is updated exclusively
    _state_manager_lock = asyncio.Lock()

    # The dict of mutexes for each client
    _states_locks: dict[str, asyncio.Lock] = pydantic.PrivateAttr({})

    class Config:  # pyright: ignore [reportIncompatibleVariableOverride]
        """The Pydantic config."""

        fields = {
            "_states_locks": {"exclude": True},
        }

    @override
    async def get_state(self, token: str) -> BaseState:
        """Get the state for a token.

        Args:
            token: The token to get the state for.

        Returns:
            The state for the token.
        """
        # Memory state manager ignores the substate suffix and always returns the top-level state.
        token = _split_substate_key(token)[0]
        if token not in self.states:
            self.states[token] = self.state(_reflex_internal_init=True)
        return self.states[token]

    @override
    async def set_state(self, token: str, state: BaseState):
        """Set the state for a token.

        Args:
            token: The token to set the state for.
            state: The state to set.
        """
        pass

    @override
    @contextlib.asynccontextmanager
    async def modify_state(self, token: str) -> AsyncIterator[BaseState]:
        """Modify the state for a token while holding exclusive lock.

        Args:
            token: The token to modify the state for.

        Yields:
            The state for the token.
        """
        # Memory state manager ignores the substate suffix and always returns the top-level state.
        token = _split_substate_key(token)[0]
        if token not in self._states_locks:
            async with self._state_manager_lock:
                if token not in self._states_locks:
                    self._states_locks[token] = asyncio.Lock()

        async with self._states_locks[token]:
            state = await self.get_state(token)
            yield state
            await self.set_state(token, state)


def _default_token_expiration() -> int:
    """Get the default token expiration time.

    Returns:
        The default token expiration time.
    """
    return get_config().redis_token_expiration


def _serialize_type(type_: Any) -> str:
    """Serialize a type.

    Args:
        type_: The type to serialize.

    Returns:
        The serialized type.
    """
    if not inspect.isclass(type_):
        return f"{type_}"
    return f"{type_.__module__}.{type_.__qualname__}"


def is_serializable(value: Any) -> bool:
    """Check if a value is serializable.

    Args:
        value: The value to check.

    Returns:
        Whether the value is serializable.
    """
    try:
        return bool(pickle.dumps(value))
    except Exception:
        return False


def reset_disk_state_manager():
    """Reset the disk state manager."""
    states_directory = prerequisites.get_states_dir()
    if states_directory.exists():
        for path in states_directory.iterdir():
            path.unlink()


class StateManagerDisk(StateManager):
    """A state manager that stores states in memory."""

    # The mapping of client ids to states.
    states: dict[str, BaseState] = {}

    # The mutex ensures the dict of mutexes is updated exclusively
    _state_manager_lock = asyncio.Lock()

    # The dict of mutexes for each client
    _states_locks: dict[str, asyncio.Lock] = pydantic.PrivateAttr({})

    # The token expiration time (s).
    token_expiration: int = pydantic.Field(default_factory=_default_token_expiration)

    class Config:  # pyright: ignore [reportIncompatibleVariableOverride]
        """The Pydantic config."""

        fields = {
            "_states_locks": {"exclude": True},
        }
        keep_untouched = (functools.cached_property,)

    def __init__(self, state: type[BaseState]):
        """Create a new state manager.

        Args:
            state: The state class to use.
        """
        super().__init__(state=state)

        path_ops.mkdir(self.states_directory)

        self._purge_expired_states()

    @functools.cached_property
    def states_directory(self) -> Path:
        """Get the states directory.

        Returns:
            The states directory.
        """
        return prerequisites.get_states_dir()

    def _purge_expired_states(self):
        """Purge expired states from the disk."""
        import time

        for path in path_ops.ls(self.states_directory):
            # check path is a pickle file
            if path.suffix != ".pkl":
                continue

            # load last edited field from file
            last_edited = path.stat().st_mtime

            # check if the file is older than the token expiration time
            if time.time() - last_edited > self.token_expiration:
                # remove the file
                path.unlink()

    def token_path(self, token: str) -> Path:
        """Get the path for a token.

        Args:
            token: The token to get the path for.

        Returns:
            The path for the token.
        """
        return (
            self.states_directory / f"{md5(token.encode()).hexdigest()}.pkl"
        ).absolute()

    async def load_state(self, token: str) -> BaseState | None:
        """Load a state object based on the provided token.

        Args:
            token: The token used to identify the state object.

        Returns:
            The loaded state object or None.
        """
        token_path = self.token_path(token)

        if token_path.exists():
            try:
                with token_path.open(mode="rb") as file:
                    return BaseState._deserialize(fp=file)
            except Exception:
                pass

    async def populate_substates(
        self, client_token: str, state: BaseState, root_state: BaseState
    ):
        """Populate the substates of a state object.

        Args:
            client_token: The client token.
            state: The state object to populate.
            root_state: The root state object.
        """
        for substate in state.get_substates():
            substate_token = _substate_key(client_token, substate)

            fresh_instance = await root_state.get_state(substate)
            instance = await self.load_state(substate_token)
            if instance is not None:
                # Ensure all substates exist, even if they weren't serialized previously.
                instance.substates = fresh_instance.substates
            else:
                instance = fresh_instance
            state.substates[substate.get_name()] = instance
            instance.parent_state = state

            await self.populate_substates(client_token, instance, root_state)

    @override
    async def get_state(
        self,
        token: str,
    ) -> BaseState:
        """Get the state for a token.

        Args:
            token: The token to get the state for.

        Returns:
            The state for the token.
        """
        client_token = _split_substate_key(token)[0]
        root_state = self.states.get(client_token)
        if root_state is not None:
            # Retrieved state from memory.
            return root_state

        # Deserialize root state from disk.
        root_state = await self.load_state(_substate_key(client_token, self.state))
        # Create a new root state tree with all substates instantiated.
        fresh_root_state = self.state(_reflex_internal_init=True)
        if root_state is None:
            root_state = fresh_root_state
        else:
            # Ensure all substates exist, even if they were not serialized previously.
            root_state.substates = fresh_root_state.substates
        self.states[client_token] = root_state
        await self.populate_substates(client_token, root_state, root_state)
        return root_state

    async def set_state_for_substate(self, client_token: str, substate: BaseState):
        """Set the state for a substate.

        Args:
            client_token: The client token.
            substate: The substate to set.
        """
        substate_token = _substate_key(client_token, substate)

        if substate._get_was_touched():
            substate._was_touched = False  # Reset the touched flag after serializing.
            pickle_state = substate._serialize()
            if pickle_state:
                if not self.states_directory.exists():
                    self.states_directory.mkdir(parents=True, exist_ok=True)
                self.token_path(substate_token).write_bytes(pickle_state)

        for substate_substate in substate.substates.values():
            await self.set_state_for_substate(client_token, substate_substate)

    @override
    async def set_state(self, token: str, state: BaseState):
        """Set the state for a token.

        Args:
            token: The token to set the state for.
            state: The state to set.
        """
        client_token, substate = _split_substate_key(token)
        await self.set_state_for_substate(client_token, state)

    @override
    @contextlib.asynccontextmanager
    async def modify_state(self, token: str) -> AsyncIterator[BaseState]:
        """Modify the state for a token while holding exclusive lock.

        Args:
            token: The token to modify the state for.

        Yields:
            The state for the token.
        """
        # Memory state manager ignores the substate suffix and always returns the top-level state.
        client_token, substate = _split_substate_key(token)
        if client_token not in self._states_locks:
            async with self._state_manager_lock:
                if client_token not in self._states_locks:
                    self._states_locks[client_token] = asyncio.Lock()

        async with self._states_locks[client_token]:
            state = await self.get_state(token)
            yield state
            await self.set_state(token, state)


def _default_lock_expiration() -> int:
    """Get the default lock expiration time.

    Returns:
        The default lock expiration time.
    """
    return get_config().redis_lock_expiration


def _default_lock_warning_threshold() -> int:
    """Get the default lock warning threshold.

    Returns:
        The default lock warning threshold.
    """
    return get_config().redis_lock_warning_threshold


class StateManagerRedis(StateManager):
    """A state manager that stores states in redis."""

    # The redis client to use.
    redis: Redis

    # The token expiration time (s).
    token_expiration: int = pydantic.Field(default_factory=_default_token_expiration)

    # The maximum time to hold a lock (ms).
    lock_expiration: int = pydantic.Field(default_factory=_default_lock_expiration)

    # The maximum time to hold a lock (ms) before warning.
    lock_warning_threshold: int = pydantic.Field(
        default_factory=_default_lock_warning_threshold
    )

    # The keyspace subscription string when redis is waiting for lock to be released.
    _redis_notify_keyspace_events: str = (
        "K"  # Enable keyspace notifications (target a particular key)
        "g"  # For generic commands (DEL, EXPIRE, etc)
        "x"  # For expired events
        "e"  # For evicted events (i.e. maxmemory exceeded)
    )

    # These events indicate that a lock is no longer held.
    _redis_keyspace_lock_release_events: set[bytes] = {
        b"del",
        b"expire",
        b"expired",
        b"evicted",
    }

    # Whether keyspace notifications have been enabled.
    _redis_notify_keyspace_events_enabled: bool = False

    # The logical database number used by the redis client.
    _redis_db: int = 0

    def _get_required_state_classes(
        self,
        target_state_cls: type[BaseState],
        subclasses: bool = False,
        required_state_classes: set[type[BaseState]] | None = None,
    ) -> set[type[BaseState]]:
        """Recursively determine which states are required to fetch the target state.

        This will always include potentially dirty substates that depend on vars
        in the target_state_cls.

        Args:
            target_state_cls: The target state class being fetched.
            subclasses: Whether to include subclasses of the target state.
            required_state_classes: Recursive argument tracking state classes that have already been seen.

        Returns:
            The set of state classes required to fetch the target state.
        """
        if required_state_classes is None:
            required_state_classes = set()
        # Get the substates if requested.
        if subclasses:
            for substate in target_state_cls.get_substates():
                self._get_required_state_classes(
                    substate,
                    subclasses=True,
                    required_state_classes=required_state_classes,
                )
        if target_state_cls in required_state_classes:
            return required_state_classes
        required_state_classes.add(target_state_cls)

        # Get dependent substates.
        for pd_substates in target_state_cls._get_potentially_dirty_states():
            self._get_required_state_classes(
                pd_substates,
                subclasses=False,
                required_state_classes=required_state_classes,
            )

        # Get the parent state if it exists.
        if parent_state := target_state_cls.get_parent_state():
            self._get_required_state_classes(
                parent_state,
                subclasses=False,
                required_state_classes=required_state_classes,
            )
        return required_state_classes

    def _get_populated_states(
        self,
        target_state: BaseState,
        populated_states: dict[str, BaseState] | None = None,
    ) -> dict[str, BaseState]:
        """Recursively determine which states from target_state are already fetched.

        Args:
            target_state: The state to check for populated states.
            populated_states: Recursive argument tracking states seen in previous calls.

        Returns:
            A dictionary of state full name to state instance.
        """
        if populated_states is None:
            populated_states = {}
        if target_state.get_full_name() in populated_states:
            return populated_states
        populated_states[target_state.get_full_name()] = target_state
        for substate in target_state.substates.values():
            self._get_populated_states(substate, populated_states=populated_states)
        if target_state.parent_state is not None:
            self._get_populated_states(
                target_state.parent_state, populated_states=populated_states
            )
        return populated_states

    @override
    async def get_state(
        self,
        token: str,
        top_level: bool = True,
        for_state_instance: BaseState | None = None,
    ) -> BaseState:
        """Get the state for a token.

        Args:
            token: The token to get the state for.
            top_level: If true, return an instance of the top-level state (self.state).
            for_state_instance: If provided, attach the requested states to this existing state tree.

        Returns:
            The state for the token.

        Raises:
            RuntimeError: when the state_cls is not specified in the token, or when the parent state for a
                requested state was not fetched.
        """
        # Split the actual token from the fully qualified substate name.
        token, state_path = _split_substate_key(token)
        if state_path:
            # Get the State class associated with the given path.
            state_cls = self.state.get_class_substate(state_path)
        else:
            raise RuntimeError(
                f"StateManagerRedis requires token to be specified in the form of {{token}}_{{state_full_name}}, but got {token}"
            )

        # Determine which states we already have.
        flat_state_tree: dict[str, BaseState] = (
            self._get_populated_states(for_state_instance) if for_state_instance else {}
        )

        # Determine which states from the tree need to be fetched.
        required_state_classes = sorted(
            self._get_required_state_classes(state_cls, subclasses=True)
            - {type(s) for s in flat_state_tree.values()},
            key=lambda x: x.get_full_name(),
        )

        redis_pipeline = self.redis.pipeline()
        for state_cls in required_state_classes:
            redis_pipeline.get(_substate_key(token, state_cls))

        for state_cls, redis_state in zip(
            required_state_classes,
            await redis_pipeline.execute(),
            strict=False,
        ):
            state = None

            if redis_state is not None:
                # Deserialize the substate.
                with contextlib.suppress(StateSchemaMismatchError):
                    state = BaseState._deserialize(data=redis_state)
            if state is None:
                # Key didn't exist or schema mismatch so create a new instance for this token.
                state = state_cls(
                    init_substates=False,
                    _reflex_internal_init=True,
                )
            flat_state_tree[state.get_full_name()] = state
            if state.get_parent_state() is not None:
                parent_state_name, _dot, state_name = state.get_full_name().rpartition(
                    "."
                )
                parent_state = flat_state_tree.get(parent_state_name)
                if parent_state is None:
                    raise RuntimeError(
                        f"Parent state for {state.get_full_name()} was not found "
                        "in the state tree, but should have already been fetched. "
                        "This is a bug",
                    )
                parent_state.substates[state_name] = state
                state.parent_state = parent_state

        # To retain compatibility with previous implementation, by default, we return
        # the top-level state which should always be fetched or already cached.
        if top_level:
            return flat_state_tree[self.state.get_full_name()]
        return flat_state_tree[state_cls.get_full_name()]

    @override
    async def set_state(
        self,
        token: str,
        state: BaseState,
        lock_id: bytes | None = None,
    ):
        """Set the state for a token.

        Args:
            token: The token to set the state for.
            state: The state to set.
            lock_id: If provided, the lock_key must be set to this value to set the state.

        Raises:
            LockExpiredError: If lock_id is provided and the lock for the token is not held by that ID.
            RuntimeError: If the state instance doesn't match the state name in the token.
        """
        # Check that we're holding the lock.
        if (
            lock_id is not None
            and await self.redis.get(self._lock_key(token)) != lock_id
        ):
            raise LockExpiredError(
                f"Lock expired for token {token} while processing. Consider increasing "
                f"`app.state_manager.lock_expiration` (currently {self.lock_expiration}) "
                "or use `@rx.event(background=True)` decorator for long-running tasks."
            )
        elif lock_id is not None:
            time_taken = self.lock_expiration / 1000 - (
                await self.redis.ttl(self._lock_key(token))
            )
            if time_taken > self.lock_warning_threshold / 1000:
                console.warn(
                    f"Lock for token {token} was held too long {time_taken=}s, "
                    f"use `@rx.event(background=True)` decorator for long-running tasks.",
                    dedupe=True,
                )

        client_token, substate_name = _split_substate_key(token)
        # If the substate name on the token doesn't match the instance name, it cannot have a parent.
        if state.parent_state is not None and state.get_full_name() != substate_name:
            raise RuntimeError(
                f"Cannot `set_state` with mismatching token {token} and substate {state.get_full_name()}."
            )

        # Recursively set_state on all known substates.
        tasks = [
            asyncio.create_task(
                self.set_state(
                    _substate_key(client_token, substate),
                    substate,
                    lock_id,
                )
            )
            for substate in state.substates.values()
        ]
        # Persist only the given state (parents or substates are excluded by BaseState.__getstate__).
        if state._get_was_touched():
            pickle_state = state._serialize()
            if pickle_state:
                await self.redis.set(
                    _substate_key(client_token, state),
                    pickle_state,
                    ex=self.token_expiration,
                )

        # Wait for substates to be persisted.
        for t in tasks:
            await t

    @override
    @contextlib.asynccontextmanager
    async def modify_state(self, token: str) -> AsyncIterator[BaseState]:
        """Modify the state for a token while holding exclusive lock.

        Args:
            token: The token to modify the state for.

        Yields:
            The state for the token.
        """
        async with self._lock(token) as lock_id:
            state = await self.get_state(token)
            yield state
            await self.set_state(token, state, lock_id)

    @validator("lock_warning_threshold")
    @classmethod
    def validate_lock_warning_threshold(
        cls, lock_warning_threshold: int, values: dict[str, int]
    ):
        """Validate the lock warning threshold.

        Args:
            lock_warning_threshold: The lock warning threshold.
            values: The validated attributes.

        Returns:
            The lock warning threshold.

        Raises:
            InvalidLockWarningThresholdError: If the lock warning threshold is invalid.
        """
        if lock_warning_threshold >= (lock_expiration := values["lock_expiration"]):
            raise InvalidLockWarningThresholdError(
                f"The lock warning threshold({lock_warning_threshold}) must be less than the lock expiration time({lock_expiration})."
            )
        return lock_warning_threshold

    @staticmethod
    def _lock_key(token: str) -> bytes:
        """Get the redis key for a token's lock.

        Args:
            token: The token to get the lock key for.

        Returns:
            The redis lock key for the token.
        """
        # All substates share the same lock domain, so ignore any substate path suffix.
        client_token = _split_substate_key(token)[0]
        return f"{client_token}_lock".encode()

    async def _try_get_lock(self, lock_key: bytes, lock_id: bytes) -> bool | None:
        """Try to get a redis lock for a token.

        Args:
            lock_key: The redis key for the lock.
            lock_id: The ID of the lock.

        Returns:
            True if the lock was obtained.
        """
        return await self.redis.set(
            lock_key,
            lock_id,
            px=self.lock_expiration,
            nx=True,  # only set if it doesn't exist
        )

    async def _get_pubsub_message(
        self, pubsub: PubSub, timeout: float | None = None
    ) -> None:
        """Get lock release events from the pubsub.

        Args:
            pubsub: The pubsub to get a message from.
            timeout: Remaining time to wait for a message.

        Returns:
            The message.
        """
        if timeout is None:
            timeout = self.lock_expiration / 1000.0

        started = time.time()
        message = await pubsub.get_message(
            ignore_subscribe_messages=True,
            timeout=timeout,
        )
        if (
            message is None
            or message["data"] not in self._redis_keyspace_lock_release_events
        ):
            remaining = timeout - (time.time() - started)
            if remaining <= 0:
                return
            await self._get_pubsub_message(pubsub, timeout=remaining)

    async def _enable_keyspace_notifications(self):
        """Enable keyspace notifications for the redis server.

        Raises:
            ResponseError: when the keyspace config cannot be set.
        """
        if self._redis_notify_keyspace_events_enabled:
            return
        # Find out which logical database index is being used.
        self._redis_db = self.redis.get_connection_kwargs().get("db", self._redis_db)

        try:
            await self.redis.config_set(
                "notify-keyspace-events",
                self._redis_notify_keyspace_events,
            )
        except ResponseError:
            # Some redis servers only allow out-of-band configuration, so ignore errors here.
            if not environment.REFLEX_IGNORE_REDIS_CONFIG_ERROR.get():
                raise
        self._redis_notify_keyspace_events_enabled = True

    async def _wait_lock(self, lock_key: bytes, lock_id: bytes) -> None:
        """Wait for a redis lock to be released via pubsub.

        Coroutine will not return until the lock is obtained.

        Args:
            lock_key: The redis key for the lock.
            lock_id: The ID of the lock.
        """
        # Enable keyspace notifications for the lock key, so we know when it is available.
        await self._enable_keyspace_notifications()
        lock_key_channel = f"__keyspace@{self._redis_db}__:{lock_key.decode()}"
        async with self.redis.pubsub() as pubsub:
            await pubsub.psubscribe(lock_key_channel)
            # wait for the lock to be released
            while True:
                # fast path
                if await self._try_get_lock(lock_key, lock_id):
                    return
                # wait for lock events
                await self._get_pubsub_message(pubsub)

    @contextlib.asynccontextmanager
    async def _lock(self, token: str):
        """Obtain a redis lock for a token.

        Args:
            token: The token to obtain a lock for.

        Yields:
            The ID of the lock (to be passed to set_state).

        Raises:
            LockExpiredError: If the lock has expired while processing the event.
        """
        lock_key = self._lock_key(token)
        lock_id = uuid.uuid4().hex.encode()

        if not await self._try_get_lock(lock_key, lock_id):
            # Missed the fast-path to get lock, subscribe for lock delete/expire events
            await self._wait_lock(lock_key, lock_id)
        state_is_locked = True

        try:
            yield lock_id
        except LockExpiredError:
            state_is_locked = False
            raise
        finally:
            if state_is_locked:
                # only delete our lock
                await self.redis.delete(lock_key)

    async def close(self):
        """Explicitly close the redis connection and connection_pool.

        It is necessary in testing scenarios to close between asyncio test cases
        to avoid having lingering redis connections associated with event loops
        that will be closed (each test case uses its own event loop).

        Note: Connections will be automatically reopened when needed.
        """
        await self.redis.aclose(close_connection_pool=True)


def get_state_manager() -> StateManager:
    """Get the state manager for the app that is currently running.

    Returns:
        The state manager.
    """
    return prerequisites.get_and_validate_app().app.state_manager


<<<<<<< HEAD
=======
class MutableProxy(wrapt.ObjectProxy):
    """A proxy for a mutable object that tracks changes."""

    # Hint for finding the base class of the proxy.
    __base_proxy__ = "MutableProxy"

    # Methods on wrapped objects which should mark the state as dirty.
    __mark_dirty_attrs__ = {
        "add",
        "append",
        "clear",
        "difference_update",
        "discard",
        "extend",
        "insert",
        "intersection_update",
        "pop",
        "popitem",
        "remove",
        "reverse",
        "setdefault",
        "sort",
        "symmetric_difference_update",
        "update",
    }

    # Methods on wrapped objects might return mutable objects that should be tracked.
    __wrap_mutable_attrs__ = {
        "get",
        "setdefault",
    }

    # These internal attributes on rx.Base should NOT be wrapped in a MutableProxy.
    __never_wrap_base_attrs__ = set(Base.__dict__) - {"set"} | set(
        pydantic.BaseModel.__dict__
    )

    # These types will be wrapped in MutableProxy
    __mutable_types__ = (
        list,
        dict,
        set,
        Base,
        DeclarativeBase,
        BaseModelV2,
        BaseModelV1,
    )

    # Dynamically generated classes for tracking dataclass mutations.
    __dataclass_proxies__: dict[type, type] = {}

    def __new__(cls, wrapped: Any, *args, **kwargs) -> MutableProxy:
        """Create a proxy instance for a mutable object that tracks changes.

        Args:
            wrapped: The object to proxy.
            *args: Other args passed to MutableProxy (ignored).
            **kwargs: Other kwargs passed to MutableProxy (ignored).

        Returns:
            The proxy instance.
        """
        if dataclasses.is_dataclass(wrapped):
            wrapped_cls = type(wrapped)
            wrapper_cls_name = wrapped_cls.__name__ + cls.__name__
            # Find the associated class
            if wrapper_cls_name not in cls.__dataclass_proxies__:
                # Create a new class that has the __dataclass_fields__ defined
                cls.__dataclass_proxies__[wrapper_cls_name] = type(
                    wrapper_cls_name,
                    (cls,),
                    {
                        dataclasses._FIELDS: getattr(  # pyright: ignore [reportAttributeAccessIssue]
                            wrapped_cls,
                            dataclasses._FIELDS,  # pyright: ignore [reportAttributeAccessIssue]
                        ),
                    },
                )
            cls = cls.__dataclass_proxies__[wrapper_cls_name]
        return super().__new__(cls)

    def __init__(self, wrapped: Any, state: BaseState, field_name: str):
        """Create a proxy for a mutable object that tracks changes.

        Args:
            wrapped: The object to proxy.
            state: The state to mark dirty when the object is changed.
            field_name: The name of the field on the state associated with the
                wrapped object.
        """
        super().__init__(wrapped)
        self._self_state = state
        self._self_field_name = field_name

    def __repr__(self) -> str:
        """Get the representation of the wrapped object.

        Returns:
            The representation of the wrapped object.
        """
        return f"{type(self).__name__}({self.__wrapped__})"

    def _mark_dirty(
        self,
        wrapped: Callable | None = None,
        instance: BaseState | None = None,
        args: tuple = (),
        kwargs: dict | None = None,
    ) -> Any:
        """Mark the state as dirty, then call a wrapped function.

        Intended for use with `FunctionWrapper` from the `wrapt` library.

        Args:
            wrapped: The wrapped function.
            instance: The instance of the wrapped function.
            args: The args for the wrapped function.
            kwargs: The kwargs for the wrapped function.

        Returns:
            The result of the wrapped function.
        """
        self._self_state.dirty_vars.add(self._self_field_name)
        self._self_state._mark_dirty()
        if wrapped is not None:
            return wrapped(*args, **(kwargs or {}))

    @classmethod
    def _is_mutable_type(cls, value: Any) -> bool:
        """Check if a value is of a mutable type and should be wrapped.

        Args:
            value: The value to check.

        Returns:
            Whether the value is of a mutable type.
        """
        return isinstance(value, cls.__mutable_types__) or (
            dataclasses.is_dataclass(value) and not isinstance(value, Var)
        )

    @staticmethod
    def _is_called_from_dataclasses_internal() -> bool:
        """Check if the current function is called from dataclasses helper.

        Returns:
            Whether the current function is called from dataclasses internal code.
        """
        # Walk up the stack a bit to see if we are called from dataclasses
        # internal code, for example `asdict` or `astuple`.
        frame = inspect.currentframe()
        for _ in range(5):
            # Why not `inspect.stack()` -- this is much faster!
            if not (frame := frame and frame.f_back):
                break
            if inspect.getfile(frame) == dataclasses.__file__:
                return True
        return False

    def _wrap_recursive(self, value: Any) -> Any:
        """Wrap a value recursively if it is mutable.

        Args:
            value: The value to wrap.

        Returns:
            The wrapped value.
        """
        # When called from dataclasses internal code, return the unwrapped value
        if self._is_called_from_dataclasses_internal():
            return value
        # Recursively wrap mutable types, but do not re-wrap MutableProxy instances.
        if self._is_mutable_type(value) and not isinstance(value, MutableProxy):
            base_cls = globals()[self.__base_proxy__]
            return base_cls(
                wrapped=value,
                state=self._self_state,
                field_name=self._self_field_name,
            )
        return value

    def _wrap_recursive_decorator(
        self, wrapped: Callable, instance: BaseState, args: list, kwargs: dict
    ) -> Any:
        """Wrap a function that returns a possibly mutable value.

        Intended for use with `FunctionWrapper` from the `wrapt` library.

        Args:
            wrapped: The wrapped function.
            instance: The instance of the wrapped function.
            args: The args for the wrapped function.
            kwargs: The kwargs for the wrapped function.

        Returns:
            The result of the wrapped function (possibly wrapped in a MutableProxy).
        """
        return self._wrap_recursive(wrapped(*args, **kwargs))

    def __getattr__(self, __name: str) -> Any:
        """Get the attribute on the proxied object and return a proxy if mutable.

        Args:
            __name: The name of the attribute.

        Returns:
            The attribute value.
        """
        value = super().__getattr__(__name)

        if callable(value):
            if __name in self.__mark_dirty_attrs__:
                # Wrap special callables, like "append", which should mark state dirty.
                value = wrapt.FunctionWrapper(value, self._mark_dirty)

            if __name in self.__wrap_mutable_attrs__:
                # Wrap methods that may return mutable objects tied to the state.
                value = wrapt.FunctionWrapper(
                    value,
                    self._wrap_recursive_decorator,
                )

            if (
                isinstance(self.__wrapped__, Base)
                and __name not in self.__never_wrap_base_attrs__
                and hasattr(value, "__func__")
            ):
                # Wrap methods called on Base subclasses, which might do _anything_
                return wrapt.FunctionWrapper(
                    functools.partial(value.__func__, self),  # pyright: ignore [reportFunctionMemberAccess]
                    self._wrap_recursive_decorator,
                )

        if self._is_mutable_type(value) and __name not in (
            "__wrapped__",
            "_self_state",
            "__dict__",
        ):
            # Recursively wrap mutable attribute values retrieved through this proxy.
            return self._wrap_recursive(value)

        return value

    def __getitem__(self, key: Any) -> Any:
        """Get the item on the proxied object and return a proxy if mutable.

        Args:
            key: The key of the item.

        Returns:
            The item value.
        """
        value = super().__getitem__(key)
        if isinstance(key, slice) and isinstance(value, list):
            return [self._wrap_recursive(item) for item in value]
        # Recursively wrap mutable items retrieved through this proxy.
        return self._wrap_recursive(value)

    def __iter__(self) -> Any:
        """Iterate over the proxied object and return a proxy if mutable.

        Yields:
            Each item value (possibly wrapped in MutableProxy).
        """
        for value in super().__iter__():
            # Recursively wrap mutable items retrieved through this proxy.
            yield self._wrap_recursive(value)

    def __delattr__(self, name: str):
        """Delete the attribute on the proxied object and mark state dirty.

        Args:
            name: The name of the attribute.
        """
        self._mark_dirty(super().__delattr__, args=(name,))

    def __delitem__(self, key: str):
        """Delete the item on the proxied object and mark state dirty.

        Args:
            key: The key of the item.
        """
        self._mark_dirty(super().__delitem__, args=(key,))

    def __setitem__(self, key: str, value: Any):
        """Set the item on the proxied object and mark state dirty.

        Args:
            key: The key of the item.
            value: The value of the item.
        """
        self._mark_dirty(super().__setitem__, args=(key, value))

    def __setattr__(self, name: str, value: Any):
        """Set the attribute on the proxied object and mark state dirty.

        If the attribute starts with "_self_", then the state is NOT marked
        dirty as these are internal proxy attributes.

        Args:
            name: The name of the attribute.
            value: The value of the attribute.
        """
        if name.startswith("_self_"):
            # Special case attributes of the proxy itself, not applied to the wrapped object.
            super().__setattr__(name, value)
            return
        self._mark_dirty(super().__setattr__, args=(name, value))

    def __copy__(self) -> Any:
        """Return a copy of the proxy.

        Returns:
            A copy of the wrapped object, unconnected to the proxy.
        """
        return copy.copy(self.__wrapped__)

    def __deepcopy__(self, memo: dict[int, Any] | None = None) -> Any:
        """Return a deepcopy of the proxy.

        Args:
            memo: The memo dict to use for the deepcopy.

        Returns:
            A deepcopy of the wrapped object, unconnected to the proxy.
        """
        return copy.deepcopy(self.__wrapped__, memo=memo)

    def __reduce_ex__(self, protocol_version: SupportsIndex):
        """Get the state for redis serialization.

        This method is called by cloudpickle to serialize the object.

        It explicitly serializes the wrapped object, stripping off the mutable proxy.

        Args:
            protocol_version: The protocol version.

        Returns:
            Tuple of (wrapped class, empty args, class __getstate__)
        """
        return self.__wrapped__.__reduce_ex__(protocol_version)


@serializer
def serialize_mutable_proxy(mp: MutableProxy):
    """Return the wrapped value of a MutableProxy.

    Args:
        mp: The MutableProxy to serialize.

    Returns:
        The wrapped object.
    """
    return mp.__wrapped__


_orig_json_encoder_default = json.JSONEncoder.default


def _json_encoder_default_wrapper(self: json.JSONEncoder, o: Any) -> Any:
    """Wrap JSONEncoder.default to handle MutableProxy objects.

    Args:
        self: the JSONEncoder instance.
        o: the object to serialize.

    Returns:
        A JSON-able object.
    """
    try:
        return o.__wrapped__
    except AttributeError:
        pass
    return _orig_json_encoder_default(self, o)


json.JSONEncoder.default = _json_encoder_default_wrapper


class ImmutableMutableProxy(MutableProxy):
    """A proxy for a mutable object that tracks changes.

    This wrapper comes from StateProxy, and will raise an exception if an attempt is made
    to modify the wrapped object when the StateProxy is immutable.
    """

    # Ensure that recursively wrapped proxies use ImmutableMutableProxy as base.
    __base_proxy__ = "ImmutableMutableProxy"

    def _mark_dirty(
        self,
        wrapped: Callable | None = None,
        instance: BaseState | None = None,
        args: tuple = (),
        kwargs: dict | None = None,
    ) -> Any:
        """Raise an exception when an attempt is made to modify the object.

        Intended for use with `FunctionWrapper` from the `wrapt` library.

        Args:
            wrapped: The wrapped function.
            instance: The instance of the wrapped function.
            args: The args for the wrapped function.
            kwargs: The kwargs for the wrapped function.

        Returns:
            The result of the wrapped function.

        Raises:
            ImmutableStateError: if the StateProxy is not mutable.
        """
        if not self._self_state._is_mutable():
            raise ImmutableStateError(
                "Background task StateProxy is immutable outside of a context "
                "manager. Use `async with self` to modify state."
            )
        return super()._mark_dirty(
            wrapped=wrapped, instance=instance, args=args, kwargs=kwargs
        )


>>>>>>> abc8708f
def code_uses_state_contexts(javascript_code: str) -> bool:
    """Check if the rendered Javascript uses state contexts.

    Args:
        javascript_code: The Javascript code to check.

    Returns:
        True if the code attempts to access a member of StateContexts.
    """
    return bool("useContext(StateContexts" in javascript_code)


def reload_state_module(
    module: str,
    state: type[BaseState] = State,
) -> None:
    """Reset rx.State subclasses to avoid conflict when reloading.

    Args:
        module: The module to reload.
        state: Recursive argument for the state class to reload.

    """
    # Clean out all potentially dirty states of reloaded modules.
    for pd_state in tuple(state._potentially_dirty_states):
        with contextlib.suppress(ValueError):
            if (
                state.get_root_state().get_class_substate(pd_state).__module__ == module
                and module is not None
            ):
                state._potentially_dirty_states.remove(pd_state)
    for subclass in tuple(state.class_subclasses):
        reload_state_module(module=module, state=subclass)
        if subclass.__module__ == module and module is not None:
            all_base_state_classes.pop(subclass.get_full_name(), None)
            state.class_subclasses.remove(subclass)
            state._always_dirty_substates.discard(subclass.get_name())
            state._var_dependencies = {}
            state._init_var_dependency_dicts()
    state.get_class_substate.cache_clear()<|MERGE_RESOLUTION|>--- conflicted
+++ resolved
@@ -3409,8 +3409,6 @@
     return prerequisites.get_and_validate_app().app.state_manager
 
 
-<<<<<<< HEAD
-=======
 class MutableProxy(wrapt.ObjectProxy):
     """A proxy for a mutable object that tracks changes."""
 
@@ -3834,7 +3832,6 @@
         )
 
 
->>>>>>> abc8708f
 def code_uses_state_contexts(javascript_code: str) -> bool:
     """Check if the rendered Javascript uses state contexts.
 
