"""Define the reflex state specification."""

from __future__ import annotations

import asyncio
import contextlib
import copy
import dataclasses
import functools
import inspect
import json
import pickle
import sys
import time
import typing
import uuid
from abc import ABC, abstractmethod
from hashlib import md5
from pathlib import Path
from types import FunctionType, MethodType
from typing import (
    TYPE_CHECKING,
    Any,
    AsyncIterator,
    BinaryIO,
    Callable,
    ClassVar,
    Dict,
    Optional,
    Sequence,
    Set,
    SupportsIndex,
    Tuple,
    Type,
    TypeVar,
    cast,
    get_args,
    get_type_hints,
)

import pydantic.v1 as pydantic
import wrapt
from pydantic import BaseModel as BaseModelV2
from pydantic.v1 import BaseModel as BaseModelV1
from pydantic.v1 import validator
from pydantic.v1.fields import ModelField
from redis.asyncio import Redis
from redis.asyncio.client import PubSub
from redis.exceptions import ResponseError
from sqlalchemy.orm import DeclarativeBase
from typing_extensions import Self

import reflex.istate.dynamic
from reflex import constants, event
from reflex.base import Base
from reflex.config import PerformanceMode, environment, get_config
from reflex.event import (
    BACKGROUND_TASK_MARKER,
    Event,
    EventHandler,
    EventSpec,
    fix_events,
)
from reflex.istate.data import RouterData
from reflex.istate.storage import ClientStorageBase
from reflex.model import Model
from reflex.utils import console, format, path_ops, prerequisites, types
from reflex.utils.exceptions import (
    ComputedVarShadowsBaseVarsError,
    ComputedVarShadowsStateVarError,
    DynamicComponentInvalidSignatureError,
    DynamicRouteArgShadowsStateVarError,
    EventHandlerShadowsBuiltInStateMethodError,
    ImmutableStateError,
    InvalidLockWarningThresholdError,
    InvalidStateManagerModeError,
    LockExpiredError,
    ReflexRuntimeError,
    SetUndefinedStateVarError,
    StateMismatchError,
    StateSchemaMismatchError,
    StateSerializationError,
    StateTooLargeError,
    UnretrievableVarValueError,
)
from reflex.utils.exec import is_testing_env
from reflex.utils.serializers import serializer
from reflex.utils.types import (
    _isinstance,
    get_origin,
    is_optional,
    is_union,
    override,
    value_inside_optional,
)
from reflex.vars import VarData
from reflex.vars.base import (
    ComputedVar,
    DynamicRouteVar,
    Var,
    computed_var,
    dispatch,
    get_unique_variable_name,
    is_computed_var,
)

if TYPE_CHECKING:
    from reflex.components.component import Component


Delta = dict[str, Any]
var = computed_var


if environment.REFLEX_PERF_MODE.get() != PerformanceMode.OFF:
    # If the state is this large, it's considered a performance issue.
    TOO_LARGE_SERIALIZED_STATE = environment.REFLEX_STATE_SIZE_LIMIT.get() * 1024
    # Only warn about each state class size once.
    _WARNED_ABOUT_STATE_SIZE: set[str] = set()

# Errors caught during pickling of state
HANDLED_PICKLE_ERRORS = (
    pickle.PicklingError,
    AttributeError,
    IndexError,
    TypeError,
    ValueError,
)

# For BaseState.get_var_value
VAR_TYPE = TypeVar("VAR_TYPE")


def _no_chain_background_task(
    state_cls: Type["BaseState"], name: str, fn: Callable
) -> Callable:
    """Protect against directly chaining a background task from another event handler.

    Args:
        state_cls: The state class that the event handler is in.
        name: The name of the background task.
        fn: The background task coroutine function / generator.

    Returns:
        A compatible coroutine function / generator that raises a runtime error.

    Raises:
        TypeError: If the background task is not async.
    """
    call = f"{state_cls.__name__}.{name}"
    message = (
        f"Cannot directly call background task {name!r}, use "
        f"`yield {call}` or `return {call}` instead."
    )
    if inspect.iscoroutinefunction(fn):

        async def _no_chain_background_task_co(*args, **kwargs):
            raise RuntimeError(message)

        return _no_chain_background_task_co
    if inspect.isasyncgenfunction(fn):

        async def _no_chain_background_task_gen(*args, **kwargs):
            yield
            raise RuntimeError(message)

        return _no_chain_background_task_gen

    raise TypeError(f"{fn} is marked as a background task, but is not async.")


def _substate_key(
    token: str,
    state_cls_or_name: BaseState | Type[BaseState] | str | Sequence[str],
) -> str:
    """Get the substate key.

    Args:
        token: The token of the state.
        state_cls_or_name: The state class/instance or name or sequence of name parts.

    Returns:
        The substate key.
    """
    if isinstance(state_cls_or_name, BaseState) or (
        isinstance(state_cls_or_name, type) and issubclass(state_cls_or_name, BaseState)
    ):
        state_cls_or_name = state_cls_or_name.get_full_name()
    elif isinstance(state_cls_or_name, (list, tuple)):
        state_cls_or_name = ".".join(state_cls_or_name)
    return f"{token}_{state_cls_or_name}"


def _split_substate_key(substate_key: str) -> tuple[str, str]:
    """Split the substate key into token and state name.

    Args:
        substate_key: The substate key.

    Returns:
        Tuple of token and state name.
    """
    token, _, state_name = substate_key.partition("_")
    return token, state_name


@dataclasses.dataclass(frozen=True, init=False)
class EventHandlerSetVar(EventHandler):
    """A special event handler to wrap setvar functionality."""

    state_cls: Type[BaseState] = dataclasses.field(init=False)

    def __init__(self, state_cls: Type[BaseState]):
        """Initialize the EventHandlerSetVar.

        Args:
            state_cls: The state class that vars will be set on.
        """
        super().__init__(
            fn=type(self).setvar,
            state_full_name=state_cls.get_full_name(),
        )
        object.__setattr__(self, "state_cls", state_cls)

    def setvar(self, var_name: str, value: Any):
        """Set the state variable to the value of the event.

        Note: `self` here will be an instance of the state, not EventHandlerSetVar.

        Args:
            var_name: The name of the variable to set.
            value: The value to set the variable to.
        """
        getattr(self, constants.SETTER_PREFIX + var_name)(value)

    def __call__(self, *args: Any) -> EventSpec:
        """Performs pre-checks and munging on the provided args that will become an EventSpec.

        Args:
            *args: The event args.

        Returns:
            The (partial) EventSpec that will be used to create the event to setvar.

        Raises:
            AttributeError: If the given Var name does not exist on the state.
            EventHandlerValueError: If the given Var name is not a str
            NotImplementedError: If the setter for the given Var is async
        """
        from reflex.utils.exceptions import EventHandlerValueError

        if args:
            if not isinstance(args[0], str):
                raise EventHandlerValueError(
                    f"Var name must be passed as a string, got {args[0]!r}"
                )

            handler = getattr(self.state_cls, constants.SETTER_PREFIX + args[0], None)

            # Check that the requested Var setter exists on the State at compile time.
            if handler is None:
                raise AttributeError(
                    f"Variable `{args[0]}` cannot be set on `{self.state_cls.get_full_name()}`"
                )

            if asyncio.iscoroutinefunction(handler.fn):
                raise NotImplementedError(
                    f"Setter for {args[0]} is async, which is not supported."
                )

        return super().__call__(*args)


def _unwrap_field_type(type_: Type) -> Type:
    """Unwrap rx.Field type annotations.

    Args:
        type_: The type to unwrap.

    Returns:
        The unwrapped type.
    """
    from reflex.vars import Field

    if get_origin(type_) is Field:
        return get_args(type_)[0]
    return type_


def get_var_for_field(cls: Type[BaseState], f: ModelField):
    """Get a Var instance for a Pydantic field.

    Args:
        cls: The state class.
        f: The Pydantic field.

    Returns:
        The Var instance.
    """
    field_name = format.format_state_name(cls.get_full_name()) + "." + f.name

    return dispatch(
        field_name=field_name,
        var_data=VarData.from_state(cls, f.name),
        result_var_type=_unwrap_field_type(f.outer_type_),
    )


async def _resolve_delta(delta: Delta) -> Delta:
    """Await all coroutines in the delta.

    Args:
        delta: The delta to process.

    Returns:
        The same delta dict with all coroutines resolved to their return value.
    """
    tasks = {}
    for state_name, state_delta in delta.items():
        for var_name, value in state_delta.items():
            if asyncio.iscoroutine(value):
                tasks[state_name, var_name] = asyncio.create_task(value)
    for (state_name, var_name), task in tasks.items():
        delta[state_name][var_name] = await task
    return delta


all_base_state_classes: dict[str, None] = {}


class BaseState(Base, ABC, extra=pydantic.Extra.allow):
    """The state of the app."""

    # A map from the var name to the var.
    vars: ClassVar[Dict[str, Var]] = {}

    # The base vars of the class.
    base_vars: ClassVar[Dict[str, Var]] = {}

    # The computed vars of the class.
    computed_vars: ClassVar[Dict[str, ComputedVar]] = {}

    # Vars inherited by the parent state.
    inherited_vars: ClassVar[Dict[str, Var]] = {}

    # Backend base vars that are never sent to the client.
    backend_vars: ClassVar[Dict[str, Any]] = {}

    # Backend base vars inherited
    inherited_backend_vars: ClassVar[Dict[str, Any]] = {}

    # The event handlers.
    event_handlers: ClassVar[Dict[str, EventHandler]] = {}

    # A set of subclassses of this class.
    class_subclasses: ClassVar[set[Type[BaseState]]] = set()

    # Mapping of var name to set of (state_full_name, var_name) that depend on it.
    _var_dependencies: ClassVar[Dict[str, set[tuple[str, str]]]] = {}

    # Set of vars which always need to be recomputed
    _always_dirty_computed_vars: ClassVar[set[str]] = set()

    # Set of substates which always need to be recomputed
    _always_dirty_substates: ClassVar[set[str]] = set()

    # Set of states which might need to be recomputed if vars in this state change.
    _potentially_dirty_states: ClassVar[set[str]] = set()

    # The parent state.
    parent_state: BaseState | None = None

    # The substates of the state.
    substates: Dict[str, BaseState] = {}

    # The set of dirty vars.
    dirty_vars: set[str] = set()

    # The set of dirty substates.
    dirty_substates: set[str] = set()

    # The routing path that triggered the state
    router_data: Dict[str, Any] = {}

    # Per-instance copy of backend base variable values
    _backend_vars: Dict[str, Any] = {}

    # The router data for the current page
    router: RouterData = RouterData()

    # Whether the state has ever been touched since instantiation.
    _was_touched: bool = False

    # Whether this state class is a mixin and should not be instantiated.
    _mixin: ClassVar[bool] = False

    # A special event handler for setting base vars.
    setvar: ClassVar[EventHandler]

    def __init__(
        self,
        parent_state: BaseState | None = None,
        init_substates: bool = True,
        _reflex_internal_init: bool = False,
        **kwargs,
    ):
        """Initialize the state.

        DO NOT INSTANTIATE STATE CLASSES DIRECTLY! Use StateManager.get_state() instead.

        Args:
            parent_state: The parent state.
            init_substates: Whether to initialize the substates in this instance.
            _reflex_internal_init: A flag to indicate that the state is being initialized by the framework.
            **kwargs: The kwargs to set as attributes on the state.

        Raises:
            ReflexRuntimeError: If the state is instantiated directly by end user.
        """
        from reflex.utils.exceptions import ReflexRuntimeError

        if not _reflex_internal_init and not is_testing_env():
            raise ReflexRuntimeError(
                "State classes should not be instantiated directly in a Reflex app. "
                "See https://reflex.dev/docs/state/ for further information."
            )
        if type(self)._mixin:
            raise ReflexRuntimeError(
                f"{type(self).__name__} is a state mixin and cannot be instantiated directly."
            )
        kwargs["parent_state"] = parent_state
        super().__init__()
        for name, value in kwargs.items():
            setattr(self, name, value)

        # Setup the substates (for memory state manager only).
        if init_substates:
            for substate in self.get_substates():
                self.substates[substate.get_name()] = substate(
                    parent_state=self,
                    _reflex_internal_init=True,
                )

        # Create a fresh copy of the backend variables for this instance
        self._backend_vars = copy.deepcopy(self.backend_vars)

    def __repr__(self) -> str:
        """Get the string representation of the state.

        Returns:
            The string representation of the state.
        """
        return f"{type(self).__name__}({self.dict()})"

    @classmethod
    def _get_computed_vars(cls) -> list[ComputedVar]:
        """Helper function to get all computed vars of a instance.

        Returns:
            A list of computed vars.
        """
        return [
            v
            for mixin in [*cls._mixins(), cls]
            for name, v in mixin.__dict__.items()
            if is_computed_var(v) and name not in cls.inherited_vars
        ]

    @classmethod
    def _validate_module_name(cls) -> None:
        """Check if the module name is valid.

        Reflex uses ___ as state name module separator.

        Raises:
            NameError: If the module name is invalid.
        """
        if "___" in cls.__module__:
            raise NameError(
                "The module name of a State class cannot contain '___'. "
                "Please rename the module."
            )

    @classmethod
    def __init_subclass__(cls, mixin: bool = False, **kwargs):
        """Do some magic for the subclass initialization.

        Args:
            mixin: Whether the subclass is a mixin and should not be initialized.
            **kwargs: The kwargs to pass to the pydantic init_subclass method.

        Raises:
            StateValueError: If a substate class shadows another.
        """
        from reflex.utils.exceptions import StateValueError

        super().__init_subclass__(**kwargs)

        cls._mixin = mixin
        if mixin:
            return

        # Handle locally-defined states for pickling.
        if "<locals>" in cls.__qualname__:
            cls._handle_local_def()

        # Validate the module name.
        cls._validate_module_name()

        # Event handlers should not shadow builtin state methods.
        cls._check_overridden_methods()

        # Computed vars should not shadow builtin state props.
        cls._check_overridden_basevars()

        # Reset subclass tracking for this class.
        cls.class_subclasses = set()

        # Reset dirty substate tracking for this class.
        cls._always_dirty_substates = set()
        cls._potentially_dirty_states = set()

        # Get the parent vars.
        parent_state = cls.get_parent_state()
        if parent_state is not None:
            cls.inherited_vars = parent_state.vars
            cls.inherited_backend_vars = parent_state.backend_vars

            # Check if another substate class with the same name has already been defined.
            if cls.get_name() in {c.get_name() for c in parent_state.class_subclasses}:
                # This should not happen, since we have added module prefix to state names in #3214
                raise StateValueError(
                    f"The substate class '{cls.get_name()}' has been defined multiple times. "
                    "Shadowing substate classes is not allowed."
                )
            # Track this new subclass in the parent state's subclasses set.
            parent_state.class_subclasses.add(cls)

        # Get computed vars.
        computed_vars = cls._get_computed_vars()
        cls._check_overridden_computed_vars()

        new_backend_vars = {
            name: value
            for name, value in cls.__dict__.items()
            if types.is_backend_base_variable(name, cls)
        }
        # Add annotated backend vars that may not have a default value.
        new_backend_vars.update(
            {
                name: cls._get_var_default(name, annotation_value)
                for name, annotation_value in cls._get_type_hints().items()
                if name not in new_backend_vars
                and types.is_backend_base_variable(name, cls)
            }
        )

        cls.backend_vars = {
            **cls.inherited_backend_vars,
            **new_backend_vars,
        }

        # Set the base and computed vars.
        cls.base_vars = {
            f.name: get_var_for_field(cls, f)
            for f in cls.get_fields().values()
            if f.name not in cls.get_skip_vars()
        }
        cls.computed_vars = {
            v._js_expr: v._replace(merge_var_data=VarData.from_state(cls))
            for v in computed_vars
        }
        cls.vars = {
            **cls.inherited_vars,
            **cls.base_vars,
            **cls.computed_vars,
        }
        cls.event_handlers = {}

        # Setup the base vars at the class level.
        for prop in cls.base_vars.values():
            cls._init_var(prop)

        # Set up the event handlers.
        events = {
            name: fn
            for name, fn in cls.__dict__.items()
            if cls._item_is_event_handler(name, fn)
        }

        for mixin in cls._mixins():  # pyright: ignore [reportAssignmentType]
            for name, value in mixin.__dict__.items():
                if name in cls.inherited_vars:
                    continue
                if is_computed_var(value):
                    fget = cls._copy_fn(value.fget)
                    newcv = value._replace(fget=fget, _var_data=VarData.from_state(cls))
                    # cleanup refs to mixin cls in var_data
                    setattr(cls, name, newcv)
                    cls.computed_vars[newcv._js_expr] = newcv
                    cls.vars[newcv._js_expr] = newcv
                    continue
                if types.is_backend_base_variable(name, mixin):  # pyright: ignore [reportArgumentType]
                    cls.backend_vars[name] = copy.deepcopy(value)
                    continue
                if events.get(name) is not None:
                    continue
                if not cls._item_is_event_handler(name, value):
                    continue
                if parent_state is not None and parent_state.event_handlers.get(name):
                    continue
                value = cls._copy_fn(value)
                value.__qualname__ = f"{cls.__name__}.{name}"
                events[name] = value

        # Create the setvar event handler for this state
        cls._create_setvar()

        for name, fn in events.items():
            handler = cls._create_event_handler(fn)
            cls.event_handlers[name] = handler
            setattr(cls, name, handler)

        # Initialize per-class var dependency tracking.
        cls._var_dependencies = {}
        cls._init_var_dependency_dicts()

        all_base_state_classes[cls.get_full_name()] = None

    @staticmethod
    def _copy_fn(fn: Callable) -> Callable:
        """Copy a function. Used to copy ComputedVars and EventHandlers from mixins.

        Args:
            fn: The function to copy.

        Returns:
            The copied function.
        """
        newfn = FunctionType(
            fn.__code__,
            fn.__globals__,
            name=fn.__name__,
            argdefs=fn.__defaults__,
            closure=fn.__closure__,
        )
        newfn.__annotations__ = fn.__annotations__
        if mark := getattr(fn, BACKGROUND_TASK_MARKER, None):
            setattr(newfn, BACKGROUND_TASK_MARKER, mark)
        return newfn

    @staticmethod
    def _item_is_event_handler(name: str, value: Any) -> bool:
        """Check if the item is an event handler.

        Args:
            name: The name of the item.
            value: The value of the item.

        Returns:
            Whether the item is an event handler.
        """
        return (
            not name.startswith("_")
            and isinstance(value, Callable)
            and not isinstance(value, EventHandler)
            and hasattr(value, "__code__")
        )

    @classmethod
    def _evaluate(cls, f: Callable[[Self], Any], of_type: type | None = None) -> Var:
        """Evaluate a function to a ComputedVar. Experimental.

        Args:
            f: The function to evaluate.
            of_type: The type of the ComputedVar. Defaults to Component.

        Returns:
            The ComputedVar.
        """
        console.warn(
            "The _evaluate method is experimental and may be removed in future versions."
        )
        from reflex.components.component import Component

        of_type = of_type or Component

        unique_var_name = get_unique_variable_name()

        @computed_var(_js_expr=unique_var_name, return_type=of_type)
        def computed_var_func(state: Self):
            result = f(state)

            if not _isinstance(result, of_type, nested=1, treat_var_as_type=False):
                console.warn(
                    f"Inline ComputedVar {f} expected type {of_type}, got {type(result)}. "
                    "You can specify expected type with `of_type` argument."
                )

            return result

        setattr(cls, unique_var_name, computed_var_func)
        cls.computed_vars[unique_var_name] = computed_var_func
        cls.vars[unique_var_name] = computed_var_func
        cls._update_substate_inherited_vars({unique_var_name: computed_var_func})
        cls._always_dirty_computed_vars.add(unique_var_name)

        return getattr(cls, unique_var_name)

    @classmethod
    def _mixins(cls) -> list[Type]:
        """Get the mixin classes of the state.

        Returns:
            The mixin classes of the state.
        """
        return [
            mixin
            for mixin in cls.__mro__
            if (
                mixin not in [pydantic.BaseModel, Base, cls]
                and issubclass(mixin, BaseState)
                and mixin._mixin is True
            )
        ]

    @classmethod
    def _handle_local_def(cls):
        """Handle locally-defined states for pickling."""
        known_names = dir(reflex.istate.dynamic)
        proposed_name = cls.__name__
        for ix in range(len(known_names)):
            if proposed_name not in known_names:
                break
            proposed_name = f"{cls.__name__}_{ix}"
        setattr(reflex.istate.dynamic, proposed_name, cls)
        cls.__original_name__ = cls.__name__
        cls.__original_module__ = cls.__module__
        cls.__name__ = cls.__qualname__ = proposed_name
        cls.__module__ = reflex.istate.dynamic.__name__

    @classmethod
    def _get_type_hints(cls) -> dict[str, Any]:
        """Get the type hints for this class.

        If the class is dynamic, evaluate the type hints with the original
        module in the local namespace.

        Returns:
            The type hints dict.
        """
        original_module = getattr(cls, "__original_module__", None)
        if original_module is not None:
            localns = sys.modules[original_module].__dict__
        else:
            localns = None

        return get_type_hints(cls, localns=localns)

    @classmethod
    def _init_var_dependency_dicts(cls):
        """Initialize the var dependency tracking dicts.

        Allows the state to know which vars each ComputedVar depends on and
        whether a ComputedVar depends on a var in its parent state.

        Additional updates tracking dicts for vars and substates that always
        need to be recomputed.
        """
        for cvar_name, cvar in cls.computed_vars.items():
            if not cvar._cache:
                # Do not perform dep calculation when cache=False (these are always dirty).
                continue
            for state_name, dvar_set in cvar._deps(objclass=cls).items():
                state_cls = cls.get_root_state().get_class_substate(state_name)
                for dvar in dvar_set:
                    defining_state_cls = state_cls
                    while dvar in {
                        *defining_state_cls.inherited_vars,
                        *defining_state_cls.inherited_backend_vars,
                    }:
                        parent_state = defining_state_cls.get_parent_state()
                        if parent_state is not None:
                            defining_state_cls = parent_state
                    defining_state_cls._var_dependencies.setdefault(dvar, set()).add(
                        (cls.get_full_name(), cvar_name)
                    )
                    defining_state_cls._potentially_dirty_states.add(
                        cls.get_full_name()
                    )

        # ComputedVar with cache=False always need to be recomputed
        cls._always_dirty_computed_vars = {
            cvar_name
            for cvar_name, cvar in cls.computed_vars.items()
            if not cvar._cache
        }

        # Any substate containing a ComputedVar with cache=False always needs to be recomputed
        if cls._always_dirty_computed_vars:
            # Tell parent classes that this substate has always dirty computed vars
            state_name = cls.get_name()
            parent_state = cls.get_parent_state()
            while parent_state is not None:
                parent_state._always_dirty_substates.add(state_name)
                state_name, parent_state = (
                    parent_state.get_name(),
                    parent_state.get_parent_state(),
                )

        # Reset cached schema value
        cls._to_schema.cache_clear()

    @classmethod
    def _check_overridden_methods(cls):
        """Check for shadow methods and raise error if any.

        Raises:
            EventHandlerShadowsBuiltInStateMethodError: When an event handler shadows an inbuilt state method.
        """
        overridden_methods = set()
        state_base_functions = cls._get_base_functions()
        for name, method in inspect.getmembers(cls, inspect.isfunction):
            # Check if the method is overridden and not a dunder method
            if (
                not name.startswith("__")
                and method.__name__ in state_base_functions
                and state_base_functions[method.__name__] != method
            ):
                overridden_methods.add(method.__name__)

        for method_name in overridden_methods:
            raise EventHandlerShadowsBuiltInStateMethodError(
                f"The event handler name `{method_name}` shadows a builtin State method; use a different name instead"
            )

    @classmethod
    def _check_overridden_basevars(cls):
        """Check for shadow base vars and raise error if any.

        Raises:
            ComputedVarShadowsBaseVarsError: When a computed var shadows a base var.
        """
        for computed_var_ in cls._get_computed_vars():
            if computed_var_._js_expr in cls.__annotations__:
                raise ComputedVarShadowsBaseVarsError(
                    f"The computed var name `{computed_var_._js_expr}` shadows a base var in {cls.__module__}.{cls.__name__}; use a different name instead"
                )

    @classmethod
    def _check_overridden_computed_vars(cls) -> None:
        """Check for shadow computed vars and raise error if any.

        Raises:
            ComputedVarShadowsStateVarError: When a computed var shadows another.
        """
        for name, cv in cls.__dict__.items():
            if not is_computed_var(cv):
                continue
            name = cv._js_expr
            if name in cls.inherited_vars or name in cls.inherited_backend_vars:
                raise ComputedVarShadowsStateVarError(
                    f"The computed var name `{cv._js_expr}` shadows a var in {cls.__module__}.{cls.__name__}; use a different name instead"
                )

    @classmethod
    def get_skip_vars(cls) -> set[str]:
        """Get the vars to skip when serializing.

        Returns:
            The vars to skip when serializing.
        """
        return (
            set(cls.inherited_vars)
            | {
                "parent_state",
                "substates",
                "dirty_vars",
                "dirty_substates",
                "router_data",
            }
            | types.RESERVED_BACKEND_VAR_NAMES
        )

    @classmethod
    @functools.lru_cache()
    def get_parent_state(cls) -> Type[BaseState] | None:
        """Get the parent state.

        Raises:
            ValueError: If more than one parent state is found.

        Returns:
            The parent state.
        """
        parent_states = [
            base
            for base in cls.__bases__
            if issubclass(base, BaseState) and base is not BaseState and not base._mixin
        ]
        if len(parent_states) >= 2:
            raise ValueError(f"Only one parent state is allowed {parent_states}.")
        return parent_states[0] if len(parent_states) == 1 else None

    @classmethod
    @functools.lru_cache()
    def get_root_state(cls) -> Type[BaseState]:
        """Get the root state.

        Returns:
            The root state.
        """
        parent_state = cls.get_parent_state()
        return cls if parent_state is None else parent_state.get_root_state()

    @classmethod
    def get_substates(cls) -> set[Type[BaseState]]:
        """Get the substates of the state.

        Returns:
            The substates of the state.
        """
        return cls.class_subclasses

    @classmethod
    @functools.lru_cache()
    def get_name(cls) -> str:
        """Get the name of the state.

        Returns:
            The name of the state.
        """
        module = cls.__module__.replace(".", "___")
        return format.to_snake_case(f"{module}___{cls.__name__}")

    @classmethod
    @functools.lru_cache()
    def get_full_name(cls) -> str:
        """Get the full name of the state.

        Returns:
            The full name of the state.
        """
        name = cls.get_name()
        parent_state = cls.get_parent_state()
        if parent_state is not None:
            name = ".".join((parent_state.get_full_name(), name))
        return name

    @classmethod
    @functools.lru_cache()
    def get_class_substate(cls, path: Sequence[str] | str) -> Type[BaseState]:
        """Get the class substate.

        Args:
            path: The path to the substate.

        Returns:
            The class substate.

        Raises:
            ValueError: If the substate is not found.
        """
        if isinstance(path, str):
            path = tuple(path.split("."))

        if len(path) == 0:
            return cls
        if path[0] == cls.get_name():
            if len(path) == 1:
                return cls
            path = path[1:]
        for substate in cls.get_substates():
            if path[0] == substate.get_name():
                return substate.get_class_substate(path[1:])
        raise ValueError(f"Invalid path: {path}")

    @classmethod
    def get_class_var(cls, path: Sequence[str]) -> Any:
        """Get the class var.

        Args:
            path: The path to the var.

        Returns:
            The class var.

        Raises:
            ValueError: If the path is invalid.
        """
        path, name = path[:-1], path[-1]
        substate = cls.get_class_substate(tuple(path))
        if not hasattr(substate, name):
            raise ValueError(f"Invalid path: {path}")
        return getattr(substate, name)

    @classmethod
    def _init_var(cls, prop: Var):
        """Initialize a variable.

        Args:
            prop: The variable to initialize

        Raises:
            VarTypeError: if the variable has an incorrect type
        """
        from reflex.utils.exceptions import VarTypeError

        if not types.is_valid_var_type(prop._var_type):
            raise VarTypeError(
                "State vars must be primitive Python types, "
                "Plotly figures, Pandas dataframes, "
                "or subclasses of rx.Base. "
                f'Found var "{prop._js_expr}" with type {prop._var_type}.'
            )
        cls._set_var(prop)
        cls._create_setter(prop)
        cls._set_default_value(prop)

    @classmethod
    def add_var(cls, name: str, type_: Any, default_value: Any = None):
        """Add dynamically a variable to the State.

        The variable added this way can be used in the same way as a variable
        defined statically in the model.

        Args:
            name: The name of the variable
            type_: The type of the variable
            default_value: The default value of the variable

        Raises:
            NameError: if a variable of this name already exists
        """
        if name in cls.__fields__:
            raise NameError(
                f"The variable '{name}' already exist. Use a different name"
            )

        # create the variable based on name and type
        var = Var(
            _js_expr=format.format_state_name(cls.get_full_name()) + "." + name,
            _var_type=type_,
            _var_data=VarData.from_state(cls, name),
        ).guess_type()

        # add the pydantic field dynamically (must be done before _init_var)
        cls.add_field(var, default_value)

        cls._init_var(var)

        # update the internal dicts so the new variable is correctly handled
        cls.base_vars.update({name: var})
        cls.vars.update({name: var})

        # let substates know about the new variable
        for substate_class in cls.class_subclasses:
            substate_class.vars.setdefault(name, var)

        # Reinitialize dependency tracking dicts.
        cls._init_var_dependency_dicts()

    @classmethod
    def _set_var(cls, prop: Var):
        """Set the var as a class member.

        Args:
            prop: The var instance to set.
        """
        setattr(cls, prop._var_field_name, prop)

    @classmethod
    def _create_event_handler(cls, fn: Any):
        """Create an event handler for the given function.

        Args:
            fn: The function to create an event handler for.

        Returns:
            The event handler.
        """
        return EventHandler(fn=fn, state_full_name=cls.get_full_name())

    @classmethod
    def _create_setvar(cls):
        """Create the setvar method for the state."""
        cls.setvar = cls.event_handlers["setvar"] = EventHandlerSetVar(state_cls=cls)

    @classmethod
    def _create_setter(cls, prop: Var):
        """Create a setter for the var.

        Args:
            prop: The var to create a setter for.
        """
        setter_name = prop._get_setter_name(include_state=False)
        if setter_name not in cls.__dict__:
            event_handler = cls._create_event_handler(prop._get_setter())
            cls.event_handlers[setter_name] = event_handler
            setattr(cls, setter_name, event_handler)

    @classmethod
    def _set_default_value(cls, prop: Var):
        """Set the default value for the var.

        Args:
            prop: The var to set the default value for.
        """
        # Get the pydantic field for the var.
        field = cls.get_fields()[prop._var_field_name]
        if field.required:
            default_value = prop._get_default_value()
            if default_value is not None:
                field.required = False
                field.default = default_value
        if (
            not field.required
            and field.default is None
            and field.default_factory is None
            and not types.is_optional(prop._var_type)
        ):
            # Ensure frontend uses null coalescing when accessing.
            object.__setattr__(prop, "_var_type", Optional[prop._var_type])

    @classmethod
    def _get_var_default(cls, name: str, annotation_value: Any) -> Any:
        """Get the default value of a (backend) var.

        Args:
            name: The name of the var.
            annotation_value: The annotation value of the var.

        Returns:
            The default value of the var or None.
        """
        try:
            return getattr(cls, name)
        except AttributeError:
            try:
                return Var("", _var_type=annotation_value)._get_default_value()
            except TypeError:
                pass
        return None

    @staticmethod
    def _get_base_functions() -> dict[str, FunctionType]:
        """Get all functions of the state class excluding dunder methods.

        Returns:
            The functions of rx.State class as a dict.
        """
        return {
            func[0]: func[1]
            for func in inspect.getmembers(BaseState, predicate=inspect.isfunction)
            if not func[0].startswith("__")
        }

    @classmethod
    def _update_substate_inherited_vars(cls, vars_to_add: dict[str, Var]):
        """Update the inherited vars of substates recursively when new vars are added.

        Also updates the var dependency tracking dicts after adding vars.

        Args:
            vars_to_add: names to Var instances to add to substates
        """
        for substate_class in cls.class_subclasses:
            for name, var in vars_to_add.items():
                if types.is_backend_base_variable(name, cls):
                    substate_class.backend_vars.setdefault(name, var)
                    substate_class.inherited_backend_vars.setdefault(name, var)
                else:
                    substate_class.vars.setdefault(name, var)
                    substate_class.inherited_vars.setdefault(name, var)
                substate_class._update_substate_inherited_vars(vars_to_add)
        # Reinitialize dependency tracking dicts.
        cls._init_var_dependency_dicts()

    @classmethod
    def setup_dynamic_args(cls, args: dict[str, str]):
        """Set up args for easy access in renderer.

        Args:
            args: a dict of args
        """
        if not args:
            return

        cls._check_overwritten_dynamic_args(list(args.keys()))

        def argsingle_factory(param: str):
            def inner_func(self: BaseState) -> str:
                return self.router.page.params.get(param, "")

            return inner_func

        def arglist_factory(param: str):
            def inner_func(self: BaseState) -> list[str]:
                return self.router.page.params.get(param, [])

            return inner_func

        dynamic_vars = {}
        for param, value in args.items():
            if value == constants.RouteArgType.SINGLE:
                func = argsingle_factory(param)
            elif value == constants.RouteArgType.LIST:
                func = arglist_factory(param)
            else:
                continue
            dynamic_vars[param] = DynamicRouteVar(
                fget=func,
                auto_deps=False,
                deps=["router"],
                _js_expr=param,
                _var_data=VarData.from_state(cls),
            )
            setattr(cls, param, dynamic_vars[param])

        # Update tracking dicts.
        cls.computed_vars.update(dynamic_vars)
        cls.vars.update(dynamic_vars)
        cls._update_substate_inherited_vars(dynamic_vars)

    @classmethod
    def _check_overwritten_dynamic_args(cls, args: list[str]):
        """Check if dynamic args are shadowing existing vars. Recursively checks all child states.

        Args:
            args: a dict of args

        Raises:
            DynamicRouteArgShadowsStateVarError: If a dynamic arg is shadowing an existing var.
        """
        for arg in args:
            if (
                arg in cls.computed_vars
                and not isinstance(cls.computed_vars[arg], DynamicRouteVar)
            ) or arg in cls.base_vars:
                raise DynamicRouteArgShadowsStateVarError(
                    f"Dynamic route arg '{arg}' is shadowing an existing var in {cls.__module__}.{cls.__name__}"
                )
        for substate in cls.get_substates():
            substate._check_overwritten_dynamic_args(args)

    def __getattribute__(self, name: str) -> Any:
        """Get the state var.

        If the var is inherited, get the var from the parent state.

        Args:
            name: The name of the var.

        Returns:
            The value of the var.
        """
        # If the state hasn't been initialized yet, return the default value.
        if not super().__getattribute__("__dict__"):
            return super().__getattribute__(name)

        # Fast path for dunder
        if name.startswith("__"):
            return super().__getattribute__(name)

        # For now, handle router_data updates as a special case.
        if (
            name == constants.ROUTER_DATA
            or name in super().__getattribute__("inherited_vars")
            or name in super().__getattribute__("inherited_backend_vars")
        ):
            parent_state = super().__getattribute__("parent_state")
            if parent_state is not None:
                return getattr(parent_state, name)

        # Allow event handlers to be called on the instance directly.
        event_handlers = super().__getattribute__("event_handlers")
        if name in event_handlers:
            handler = event_handlers[name]
            if handler.is_background:
                fn = _no_chain_background_task(type(self), name, handler.fn)
            else:
                fn = functools.partial(handler.fn, self)
            fn.__module__ = handler.fn.__module__
            fn.__qualname__ = handler.fn.__qualname__
            return fn

        backend_vars = super().__getattribute__("_backend_vars")
        if name in backend_vars:
            value = backend_vars[name]
        else:
            value = super().__getattribute__(name)

        if isinstance(value, EventHandler):
            # The event handler is inherited from a parent, so let the parent convert
            # it to a callable function.
            parent_state = super().__getattribute__("parent_state")
            if parent_state is not None:
                return getattr(parent_state, name)

        if MutableProxy._is_mutable_type(value) and (
            name in super().__getattribute__("base_vars") or name in backend_vars
        ):
            # track changes in mutable containers (list, dict, set, etc)
            return MutableProxy(wrapped=value, state=self, field_name=name)

        return value

    def __setattr__(self, name: str, value: Any):
        """Set the attribute.

        If the attribute is inherited, set the attribute on the parent state.

        Args:
            name: The name of the attribute.
            value: The value of the attribute.

        Raises:
            SetUndefinedStateVarError: If a value of a var is set without first defining it.
        """
        if isinstance(value, MutableProxy):
            # unwrap proxy objects when assigning back to the state
            value = value.__wrapped__

        # Set the var on the parent state.
        if name in self.inherited_vars or name in self.inherited_backend_vars:
            setattr(self.parent_state, name, value)
            return

        if name in self.backend_vars:
            self._backend_vars.__setitem__(name, value)
            self.dirty_vars.add(name)
            self._mark_dirty()
            return

        if (
            name not in self.vars
            and name not in self.get_skip_vars()
            and not name.startswith("__")
            and not name.startswith(
                f"_{getattr(type(self), '__original_name__', type(self).__name__)}__"
            )
        ):
            raise SetUndefinedStateVarError(
                f"The state variable '{name}' has not been defined in '{type(self).__name__}'. "
                f"All state variables must be declared before they can be set."
            )

        fields = self.get_fields()

        if name in fields:
            field = fields[name]
            field_type = _unwrap_field_type(field.outer_type_)
            if field.allow_none and not is_optional(field_type):
<<<<<<< HEAD
                field_type = Union[field_type, None]
            if not _isinstance(value, field_type, nested=1, treat_var_as_type=False):
=======
                field_type = field_type | None
            if not _isinstance(value, field_type):
>>>>>>> b5e5ec0e
                console.error(
                    f"Expected field '{type(self).__name__}.{name}' to receive type '{field_type}',"
                    f" but got '{value}' of type '{type(value)}'."
                )

        # Set the attribute.
        super().__setattr__(name, value)

        # Add the var to the dirty list.
        if name in self.base_vars:
            self.dirty_vars.add(name)
            self._mark_dirty()

        # For now, handle router_data updates as a special case
        if name == constants.ROUTER_DATA:
            self.dirty_vars.add(name)
            self._mark_dirty()

    def reset(self):
        """Reset all the base vars to their default values."""
        # Reset the base vars.
        fields = self.get_fields()
        for prop_name in self.base_vars:
            if prop_name == constants.ROUTER:
                continue  # never reset the router data
            field = fields[prop_name]
            if default_factory := field.default_factory:
                default = default_factory()
            else:
                default = copy.deepcopy(field.default)
            setattr(self, prop_name, default)

        # Reset the backend vars.
        for prop_name, value in self.backend_vars.items():
            setattr(self, prop_name, copy.deepcopy(value))

        # Recursively reset the substates.
        for substate in self.substates.values():
            substate.reset()

    def _reset_client_storage(self):
        """Reset client storage base vars to their default values."""
        # Client-side storage is reset during hydrate so that clearing cookies
        # on the browser also resets the values on the backend.
        fields = self.get_fields()
        for prop_name in self.base_vars:
            field = fields[prop_name]
            if isinstance(field.default, ClientStorageBase) or (
                isinstance(field.type_, type)
                and issubclass(field.type_, ClientStorageBase)
            ):
                setattr(self, prop_name, copy.deepcopy(field.default))

        # Recursively reset the substate client storage.
        for substate in self.substates.values():
            substate._reset_client_storage()

    def get_substate(self, path: Sequence[str]) -> BaseState:
        """Get the substate.

        Args:
            path: The path to the substate.

        Returns:
            The substate.

        Raises:
            ValueError: If the substate is not found.
        """
        if len(path) == 0:
            return self
        if path[0] == self.get_name():
            if len(path) == 1:
                return self
            path = path[1:]
        if path[0] not in self.substates:
            raise ValueError(f"Invalid path: {path}")
        return self.substates[path[0]].get_substate(path[1:])

    @classmethod
    def _get_potentially_dirty_states(cls) -> set[type[BaseState]]:
        """Get substates which may have dirty vars due to dependencies.

        Returns:
            The set of potentially dirty substate classes.
        """
        return {
            cls.get_class_substate(substate_name)
            for substate_name in cls._always_dirty_substates
        }.union(
            {
                cls.get_root_state().get_class_substate(substate_name)
                for substate_name in cls._potentially_dirty_states
            }
        )

    def _get_root_state(self) -> BaseState:
        """Get the root state of the state tree.

        Returns:
            The root state of the state tree.
        """
        parent_state = self
        while parent_state.parent_state is not None:
            parent_state = parent_state.parent_state
        return parent_state

    async def _get_state_from_redis(self, state_cls: Type[T_STATE]) -> T_STATE:
        """Get a state instance from redis.

        Args:
            state_cls: The class of the state.

        Returns:
            The instance of state_cls associated with this state's client_token.

        Raises:
            RuntimeError: If redis is not used in this backend process.
            StateMismatchError: If the state instance is not of the expected type.
        """
        # Then get the target state and all its substates.
        state_manager = get_state_manager()
        if not isinstance(state_manager, StateManagerRedis):
            raise RuntimeError(
                f"Requested state {state_cls.get_full_name()} is not cached and cannot be accessed without redis. "
                "(All states should already be available -- this is likely a bug).",
            )
        state_in_redis = await state_manager.get_state(
            token=_substate_key(self.router.session.client_token, state_cls),
            top_level=False,
            for_state_instance=self,
        )

        if not isinstance(state_in_redis, state_cls):
            raise StateMismatchError(
                f"Searched for state {state_cls.get_full_name()} but found {state_in_redis}."
            )

        return state_in_redis

    def _get_state_from_cache(self, state_cls: Type[T_STATE]) -> T_STATE:
        """Get a state instance from the cache.

        Args:
            state_cls: The class of the state.

        Returns:
            The instance of state_cls associated with this state's client_token.

        Raises:
            StateMismatchError: If the state instance is not of the expected type.
        """
        root_state = self._get_root_state()
        substate = root_state.get_substate(state_cls.get_full_name().split("."))
        if not isinstance(substate, state_cls):
            raise StateMismatchError(
                f"Searched for state {state_cls.get_full_name()} but found {substate}."
            )
        return substate

    async def get_state(self, state_cls: Type[T_STATE]) -> T_STATE:
        """Get an instance of the state associated with this token.

        Allows for arbitrary access to sibling states from within an event handler.

        Args:
            state_cls: The class of the state.

        Returns:
            The instance of state_cls associated with this state's client_token.
        """
        # Fast case - if this state instance is already cached, get_substate from root state.
        try:
            return self._get_state_from_cache(state_cls)
        except ValueError:
            pass

        # Slow case - fetch missing parent states from redis.
        return await self._get_state_from_redis(state_cls)

    async def get_var_value(self, var: Var[VAR_TYPE]) -> VAR_TYPE:
        """Get the value of an rx.Var from another state.

        Args:
            var: The var to get the value for.

        Returns:
            The value of the var.

        Raises:
            UnretrievableVarValueError: If the var does not have a literal value
                or associated state.
        """
        # Oopsie case: you didn't give me a Var... so get what you give.
        if not isinstance(var, Var):
            return var

        unset = object()

        # Fast case: this is a literal var and the value is known.
        if (var_value := getattr(var, "_var_value", unset)) is not unset:
            return var_value  # pyright: ignore [reportReturnType]

        var_data = var._get_all_var_data()
        if var_data is None or not var_data.state:
            raise UnretrievableVarValueError(
                f"Unable to retrieve value for {var._js_expr}: not associated with any state."
            )
        # Fastish case: this var belongs to this state
        if var_data.state == self.get_full_name():
            return getattr(self, var_data.field_name)

        # Slow case: this var belongs to another state
        other_state = await self.get_state(
            self._get_root_state().get_class_substate(var_data.state)
        )
        return getattr(other_state, var_data.field_name)

    def _get_event_handler(
        self, event: Event
    ) -> tuple[BaseState | StateProxy, EventHandler]:
        """Get the event handler for the given event.

        Args:
            event: The event to get the handler for.


        Returns:
            The event handler.

        Raises:
            ValueError: If the event handler or substate is not found.
        """
        # Get the event handler.
        path = event.name.split(".")
        path, name = path[:-1], path[-1]
        substate = self.get_substate(path)
        if not substate:
            raise ValueError(
                "The value of state cannot be None when processing an event."
            )
        handler = substate.event_handlers[name]

        # For background tasks, proxy the state
        if handler.is_background:
            substate = StateProxy(substate)

        return substate, handler

    async def _process(self, event: Event) -> AsyncIterator[StateUpdate]:
        """Obtain event info and process event.

        Args:
            event: The event to process.

        Yields:
            The state update after processing the event.
        """
        # Get the event handler.
        substate, handler = self._get_event_handler(event)

        # Run the event generator and yield state updates.
        async for update in self._process_event(
            handler=handler,
            state=substate,
            payload=event.payload,
        ):
            yield update

    def _check_valid(self, handler: EventHandler, events: Any) -> Any:
        """Check if the events yielded are valid. They must be EventHandlers or EventSpecs.

        Args:
            handler: EventHandler.
            events: The events to be checked.

        Raises:
            TypeError: If any of the events are not valid.

        Returns:
            The events as they are if valid.
        """

        def _is_valid_type(events: Any) -> bool:
            return isinstance(events, (Event, EventHandler, EventSpec))

        if events is None or _is_valid_type(events):
            return events
        try:
            if all(_is_valid_type(e) for e in events):
                return events
        except TypeError:
            pass

        raise TypeError(
            f"Your handler {handler.fn.__qualname__} must only return/yield: None, Events or other EventHandlers referenced by their class (not using `self`)"
        )

    async def _as_state_update(
        self,
        handler: EventHandler,
        events: EventSpec | list[EventSpec] | None,
        final: bool,
    ) -> StateUpdate:
        """Convert the events to a StateUpdate.

        Fixes the events and checks for validity before converting.

        Args:
            handler: The handler where the events originated from.
            events: The events to queue with the update.
            final: Whether the handler is done processing.

        Returns:
            The valid StateUpdate containing the events and final flag.
        """
        # get the delta from the root of the state tree
        state = self._get_root_state()

        token = self.router.session.client_token

        # Convert valid EventHandler and EventSpec into Event
        fixed_events = fix_events(self._check_valid(handler, events), token)

        try:
            # Get the delta after processing the event.
            delta = await _resolve_delta(state.get_delta())
            state._clean()

            return StateUpdate(
                delta=delta,
                events=fixed_events,
                final=final if not handler.is_background else True,
            )
        except Exception as ex:
            state._clean()

            event_specs = (
                prerequisites.get_and_validate_app().app.backend_exception_handler(ex)
            )

            if event_specs is None:
                return StateUpdate()

            event_specs_correct_type = cast(
                list[EventSpec | EventHandler] | None,
                [event_specs] if isinstance(event_specs, EventSpec) else event_specs,
            )
            fixed_events = fix_events(
                event_specs_correct_type,
                token,
                router_data=state.router_data,
            )
            return StateUpdate(
                events=fixed_events,
                final=True,
            )

    async def _process_event(
        self, handler: EventHandler, state: BaseState | StateProxy, payload: Dict
    ) -> AsyncIterator[StateUpdate]:
        """Process event.

        Args:
            handler: EventHandler to process.
            state: State to process the handler.
            payload: The event payload.

        Yields:
            StateUpdate object

        Raises:
            ValueError: If a string value is received for an int or float type and cannot be converted.
        """
        from reflex.utils import telemetry

        # Get the function to process the event.
        fn = functools.partial(handler.fn, state)

        try:
            type_hints = typing.get_type_hints(handler.fn)
        except Exception:
            type_hints = {}

        for arg, value in list(payload.items()):
            hinted_args = type_hints.get(arg, Any)
            if hinted_args is Any:
                continue
            if is_union(hinted_args):
                if value is None:
                    continue
                hinted_args = value_inside_optional(hinted_args)
            if (
                isinstance(value, dict)
                and inspect.isclass(hinted_args)
                and not types.is_generic_alias(hinted_args)  # py3.10
            ):
                if issubclass(hinted_args, Model):
                    # Remove non-fields from the payload
                    payload[arg] = hinted_args(
                        **{
                            key: value
                            for key, value in value.items()
                            if key in hinted_args.__fields__
                        }
                    )
                elif dataclasses.is_dataclass(hinted_args) or issubclass(
                    hinted_args, (Base, BaseModelV1, BaseModelV2)
                ):
                    payload[arg] = hinted_args(**value)
            elif isinstance(value, list) and (hinted_args is set or hinted_args is Set):
                payload[arg] = set(value)
            elif isinstance(value, list) and (
                hinted_args is tuple or hinted_args is Tuple
            ):
                payload[arg] = tuple(value)
            elif isinstance(value, str) and (
                hinted_args is int or hinted_args is float
            ):
                try:
                    payload[arg] = hinted_args(value)
                except ValueError:
                    raise ValueError(
                        f"Received a string value ({value}) for {arg} but expected a {hinted_args}"
                    ) from None
                else:
                    console.warn(
                        f"Received a string value ({value}) for {arg} but expected a {hinted_args}. A simple conversion was successful."
                    )

        # Wrap the function in a try/except block.
        try:
            # Handle async functions.
            if asyncio.iscoroutinefunction(fn.func):
                events = await fn(**payload)

            # Handle regular functions.
            else:
                events = fn(**payload)
            # Handle async generators.
            if inspect.isasyncgen(events):
                async for event in events:
                    yield await state._as_state_update(handler, event, final=False)
                yield await state._as_state_update(handler, events=None, final=True)

            # Handle regular generators.
            elif inspect.isgenerator(events):
                try:
                    while True:
                        yield await state._as_state_update(
                            handler, next(events), final=False
                        )
                except StopIteration as si:
                    # the "return" value of the generator is not available
                    # in the loop, we must catch StopIteration to access it
                    if si.value is not None:
                        yield await state._as_state_update(
                            handler, si.value, final=False
                        )
                yield await state._as_state_update(handler, events=None, final=True)

            # Handle regular event chains.
            else:
                yield await state._as_state_update(handler, events, final=True)

        # If an error occurs, throw a window alert.
        except Exception as ex:
            telemetry.send_error(ex, context="backend")

            event_specs = (
                prerequisites.get_and_validate_app().app.backend_exception_handler(ex)
            )

            yield await state._as_state_update(
                handler,
                event_specs,
                final=True,
            )

    def _mark_dirty_computed_vars(self) -> None:
        """Mark ComputedVars that need to be recalculated based on dirty_vars."""
        # Append expired computed vars to dirty_vars to trigger recalculation
        self.dirty_vars.update(self._expired_computed_vars())
        # Append always dirty computed vars to dirty_vars to trigger recalculation
        self.dirty_vars.update(self._always_dirty_computed_vars)

        dirty_vars = self.dirty_vars
        while dirty_vars:
            calc_vars, dirty_vars = dirty_vars, set()
            for state_name, cvar in self._dirty_computed_vars(from_vars=calc_vars):
                if state_name == self.get_full_name():
                    defining_state = self
                else:
                    defining_state = self._get_root_state().get_substate(
                        tuple(state_name.split("."))
                    )
                defining_state.dirty_vars.add(cvar)
                dirty_vars.add(cvar)
                actual_var = defining_state.computed_vars.get(cvar)
                if actual_var is not None:
                    actual_var.mark_dirty(instance=defining_state)
                if defining_state is not self:
                    defining_state._mark_dirty()

    def _expired_computed_vars(self) -> set[str]:
        """Determine ComputedVars that need to be recalculated based on the expiration time.

        Returns:
            Set of computed vars to include in the delta.
        """
        return {
            cvar
            for cvar in self.computed_vars
            if self.computed_vars[cvar].needs_update(instance=self)
        }

    def _dirty_computed_vars(
        self, from_vars: set[str] | None = None, include_backend: bool = True
    ) -> set[tuple[str, str]]:
        """Determine ComputedVars that need to be recalculated based on the given vars.

        Args:
            from_vars: find ComputedVar that depend on this set of vars. If unspecified, will use the dirty_vars.
            include_backend: whether to include backend vars in the calculation.

        Returns:
            Set of computed vars to include in the delta.
        """
        return {
            (state_name, cvar)
            for dirty_var in from_vars or self.dirty_vars
            for state_name, cvar in self._var_dependencies.get(dirty_var, set())
            if include_backend or not self.computed_vars[cvar]._backend
        }

    def get_delta(self) -> Delta:
        """Get the delta for the state.

        Returns:
            The delta for the state.
        """
        delta = {}

        self._mark_dirty_computed_vars()
        frontend_computed_vars: set[str] = {
            name for name, cv in self.computed_vars.items() if not cv._backend
        }

        # Return the dirty vars for this instance, any cached/dependent computed vars,
        # and always dirty computed vars (cache=False)
        delta_vars = self.dirty_vars.intersection(self.base_vars).union(
            self.dirty_vars.intersection(frontend_computed_vars)
        )

        subdelta: dict[str, Any] = {
            prop: self.get_value(prop)
            for prop in delta_vars
            if not types.is_backend_base_variable(prop, type(self))
        }

        if len(subdelta) > 0:
            delta[self.get_full_name()] = subdelta

        # Recursively find the substate deltas.
        substates = self.substates
        for substate in self.dirty_substates.union(self._always_dirty_substates):
            delta.update(substates[substate].get_delta())

        # Return the delta.
        return delta

    def _mark_dirty(self):
        """Mark the substate and all parent states as dirty."""
        state_name = self.get_name()
        if (
            self.parent_state is not None
            and state_name not in self.parent_state.dirty_substates
        ):
            self.parent_state.dirty_substates.add(self.get_name())
            self.parent_state._mark_dirty()

        # have to mark computed vars dirty to allow access to newly computed
        # values within the same ComputedVar function
        self._mark_dirty_computed_vars()

    def _update_was_touched(self):
        """Update the _was_touched flag based on dirty_vars."""
        if self.dirty_vars and not self._was_touched:
            for var in self.dirty_vars:
                if var in self.base_vars or var in self._backend_vars:
                    self._was_touched = True
                    break
                if var == constants.ROUTER_DATA and self.parent_state is None:
                    self._was_touched = True
                    break

    def _get_was_touched(self) -> bool:
        """Check current dirty_vars and flag to determine if state instance was modified.

        If any dirty vars belong to this state, mark _was_touched.

        This flag determines whether this state instance should be persisted to redis.

        Returns:
            Whether this state instance was ever modified.
        """
        # Ensure the flag is up to date based on the current dirty_vars
        self._update_was_touched()
        return self._was_touched

    def _clean(self):
        """Reset the dirty vars."""
        # Update touched status before cleaning dirty_vars.
        self._update_was_touched()

        # Recursively clean the substates.
        for substate in self.dirty_substates:
            if substate not in self.substates:
                continue
            self.substates[substate]._clean()

        # Clean this state.
        self.dirty_vars = set()
        self.dirty_substates = set()

    def get_value(self, key: str) -> Any:
        """Get the value of a field (without proxying).

        The returned value will NOT track dirty state updates.

        Args:
            key: The key of the field.

        Returns:
            The value of the field.
        """
        value = super().get_value(key)
        if isinstance(value, MutableProxy):
            return value.__wrapped__
        return value

    def dict(
        self, include_computed: bool = True, initial: bool = False, **kwargs
    ) -> dict[str, Any]:
        """Convert the object to a dictionary.

        Args:
            include_computed: Whether to include computed vars.
            initial: Whether to get the initial value of computed vars.
            **kwargs: Kwargs to pass to the pydantic dict method.

        Returns:
            The object as a dictionary.
        """
        if include_computed:
            self._mark_dirty_computed_vars()
        base_vars = {
            prop_name: self.get_value(prop_name) for prop_name in self.base_vars
        }
        if initial and include_computed:
            computed_vars = {
                # Include initial computed vars.
                prop_name: (
                    cv._initial_value
                    if is_computed_var(cv)
                    and not isinstance(cv._initial_value, types.Unset)
                    else self.get_value(prop_name)
                )
                for prop_name, cv in self.computed_vars.items()
                if not cv._backend
            }
        elif include_computed:
            computed_vars = {
                # Include the computed vars.
                prop_name: self.get_value(prop_name)
                for prop_name, cv in self.computed_vars.items()
                if not cv._backend
            }
        else:
            computed_vars = {}
        variables = {**base_vars, **computed_vars}
        d = {
            self.get_full_name(): {k: variables[k] for k in sorted(variables)},
        }
        for substate_d in [
            v.dict(include_computed=include_computed, initial=initial, **kwargs)
            for v in self.substates.values()
        ]:
            d.update(substate_d)

        return d

    async def __aenter__(self) -> BaseState:
        """Enter the async context manager protocol.

        This should not be used for the State class, but exists for
        type-compatibility with StateProxy.

        Raises:
            TypeError: always, because async contextmanager protocol is only supported for background task.
        """
        raise TypeError(
            "Only background task should use `async with self` to modify state."
        )

    async def __aexit__(self, *exc_info: Any) -> None:
        """Exit the async context manager protocol.

        This should not be used for the State class, but exists for
        type-compatibility with StateProxy.

        Args:
            exc_info: The exception info tuple.
        """
        pass

    def __getstate__(self):
        """Get the state for redis serialization.

        This method is called by pickle to serialize the object.

        It explicitly removes parent_state and substates because those are serialized separately
        by the StateManagerRedis to allow for better horizontal scaling as state size increases.

        Returns:
            The state dict for serialization.
        """
        state = super().__getstate__()
        state["__dict__"] = state["__dict__"].copy()
        if state["__dict__"].get("parent_state") is not None:
            # Do not serialize router data in substates (only the root state).
            state["__dict__"].pop("router", None)
            state["__dict__"].pop("router_data", None)
        # Never serialize parent_state or substates.
        state["__dict__"].pop("parent_state", None)
        state["__dict__"].pop("substates", None)
        state["__dict__"].pop("_was_touched", None)
        # Remove all inherited vars.
        for inherited_var_name in self.inherited_vars:
            state["__dict__"].pop(inherited_var_name, None)
        return state

    def __setstate__(self, state: dict[str, Any]):
        """Set the state from redis deserialization.

        This method is called by pickle to deserialize the object.

        Args:
            state: The state dict for deserialization.
        """
        state["__dict__"]["parent_state"] = None
        state["__dict__"]["substates"] = {}
        super().__setstate__(state)

    def _check_state_size(
        self,
        pickle_state_size: int,
    ):
        """Print a warning when the state is too large.

        Args:
            pickle_state_size: The size of the pickled state.

        Raises:
            StateTooLargeError: If the state is too large.
        """
        state_full_name = self.get_full_name()
        if (
            state_full_name not in _WARNED_ABOUT_STATE_SIZE
            and pickle_state_size > TOO_LARGE_SERIALIZED_STATE
            and self.substates
        ):
            msg = (
                f"State {state_full_name} serializes to {pickle_state_size} bytes "
                + "which may present performance issues. Consider reducing the size of this state."
            )
            if environment.REFLEX_PERF_MODE.get() == PerformanceMode.WARN:
                console.warn(msg)
            elif environment.REFLEX_PERF_MODE.get() == PerformanceMode.RAISE:
                raise StateTooLargeError(msg)
            _WARNED_ABOUT_STATE_SIZE.add(state_full_name)

    @classmethod
    @functools.lru_cache()
    def _to_schema(cls) -> str:
        """Convert a state to a schema.

        Returns:
            The hash of the schema.
        """

        def _field_tuple(
            field_name: str,
        ) -> tuple[str, str, Any, bool | None, Any]:
            model_field = cls.__fields__[field_name]
            return (
                field_name,
                model_field.name,
                _serialize_type(model_field.type_),
                (
                    model_field.required
                    if isinstance(model_field.required, bool)
                    else None
                ),
                (model_field.default if is_serializable(model_field.default) else None),
            )

        return md5(
            pickle.dumps(
                sorted(_field_tuple(field_name) for field_name in cls.base_vars)
            )
        ).hexdigest()

    def _serialize(self) -> bytes:
        """Serialize the state for redis.

        Returns:
            The serialized state.

        Raises:
            StateSerializationError: If the state cannot be serialized.
        """
        payload = b""
        error = ""
        try:
            payload = pickle.dumps((self._to_schema(), self))
        except HANDLED_PICKLE_ERRORS as og_pickle_error:
            error = (
                f"Failed to serialize state {self.get_full_name()} due to unpicklable object. "
                "This state will not be persisted. "
            )
            try:
                import dill

                payload = dill.dumps((self._to_schema(), self))
            except ImportError:
                error += (
                    f"Pickle error: {og_pickle_error}. "
                    "Consider `pip install 'dill>=0.3.8'` for more exotic serialization support."
                )
            except HANDLED_PICKLE_ERRORS as ex:
                error += f"Dill was also unable to pickle the state: {ex}"
            console.warn(error)

        if environment.REFLEX_PERF_MODE.get() != PerformanceMode.OFF:
            self._check_state_size(len(payload))

        if not payload:
            raise StateSerializationError(error)

        return payload

    @classmethod
    def _deserialize(
        cls, data: bytes | None = None, fp: BinaryIO | None = None
    ) -> BaseState:
        """Deserialize the state from redis/disk.

        data and fp are mutually exclusive, but one must be provided.

        Args:
            data: The serialized state data.
            fp: The file pointer to the serialized state data.

        Returns:
            The deserialized state.

        Raises:
            ValueError: If both data and fp are provided, or neither are provided.
            StateSchemaMismatchError: If the state schema does not match the expected schema.
        """
        if data is not None and fp is None:
            (substate_schema, state) = pickle.loads(data)
        elif fp is not None and data is None:
            (substate_schema, state) = pickle.load(fp)
        else:
            raise ValueError("Only one of `data` or `fp` must be provided")
        if substate_schema != state._to_schema():
            raise StateSchemaMismatchError()
        return state


T_STATE = TypeVar("T_STATE", bound=BaseState)


class State(BaseState):
    """The app Base State."""

    # The hydrated bool.
    is_hydrated: bool = False


T = TypeVar("T", bound=BaseState)


def dynamic(func: Callable[[T], Component]):
    """Create a dynamically generated components from a state class.

    Args:
        func: The function to generate the component.

    Returns:
        The dynamically generated component.

    Raises:
        DynamicComponentInvalidSignatureError: If the function does not have exactly one parameter or a type hint for the state class.
    """
    number_of_parameters = len(inspect.signature(func).parameters)

    func_signature = get_type_hints(func)

    if "return" in func_signature:
        func_signature.pop("return")

    values = list(func_signature.values())

    if number_of_parameters != 1:
        raise DynamicComponentInvalidSignatureError(
            "The function must have exactly one parameter, which is the state class."
        )

    if len(values) != 1:
        raise DynamicComponentInvalidSignatureError(
            "You must provide a type hint for the state class in the function."
        )

    state_class: Type[T] = values[0]

    def wrapper() -> Component:
        from reflex.components.base.fragment import fragment

        return fragment(state_class._evaluate(lambda state: func(state)))

    return wrapper


class FrontendEventExceptionState(State):
    """Substate for handling frontend exceptions."""

    @event
    def handle_frontend_exception(self, stack: str, component_stack: str) -> None:
        """Handle frontend exceptions.

        If a frontend exception handler is provided, it will be called.
        Otherwise, the default frontend exception handler will be called.

        Args:
            stack: The stack trace of the exception.
            component_stack: The stack trace of the component where the exception occurred.

        """
        prerequisites.get_and_validate_app().app.frontend_exception_handler(
            Exception(stack)
        )


class UpdateVarsInternalState(State):
    """Substate for handling internal state var updates."""

    async def update_vars_internal(self, vars: dict[str, Any]) -> None:
        """Apply updates to fully qualified state vars.

        The keys in `vars` should be in the form of `{state.get_full_name()}.{var_name}`,
        and each value will be set on the appropriate substate instance.

        This function is primarily used to apply cookie and local storage
        updates from the frontend to the appropriate substate.

        Args:
            vars: The fully qualified vars and values to update.
        """
        for var, value in vars.items():
            state_name, _, var_name = var.rpartition(".")
            var_state_cls = State.get_class_substate(state_name)
            var_state = await self.get_state(var_state_cls)
            setattr(var_state, var_name, value)


class OnLoadInternalState(State):
    """Substate for handling on_load event enumeration.

    This is a separate substate to avoid deserializing the entire state tree for every page navigation.
    """

    def on_load_internal(self) -> list[Event | EventSpec] | None:
        """Queue on_load handlers for the current page.

        Returns:
            The list of events to queue for on load handling.
        """
        # Do not app._compile()!  It should be already compiled by now.
        load_events = prerequisites.get_and_validate_app().app.get_load_events(
            self.router.page.path
        )
        if not load_events:
            self.is_hydrated = True
            return  # Fast path for navigation with no on_load events defined.
        self.is_hydrated = False
        return [
            *fix_events(
                cast(list[EventSpec | EventHandler], load_events),
                self.router.session.client_token,
                router_data=self.router_data,
            ),
            State.set_is_hydrated(True),  # pyright: ignore [reportAttributeAccessIssue]
        ]


class ComponentState(State, mixin=True):
    """Base class to allow for the creation of a state instance per component.

    This allows for the bundling of UI and state logic into a single class,
    where each instance has a separate instance of the state.

    Subclass this class and define vars and event handlers in the traditional way.
    Then define a `get_component` method that returns the UI for the component instance.

    See the full [docs](https://reflex.dev/docs/substates/component-state/) for more.

    Basic example:
    ```python
    # Subclass ComponentState and define vars and event handlers.
    class Counter(rx.ComponentState):
        # Define vars that change.
        count: int = 0

        # Define event handlers.
        def increment(self):
            self.count += 1

        def decrement(self):
            self.count -= 1

        @classmethod
        def get_component(cls, **props):
            # Access the state vars and event handlers using `cls`.
            return rx.hstack(
                rx.button("Decrement", on_click=cls.decrement),
                rx.text(cls.count),
                rx.button("Increment", on_click=cls.increment),
                **props,
            )

    counter = Counter.create()
    ```
    """

    # The number of components created from this class.
    _per_component_state_instance_count: ClassVar[int] = 0

    def __init__(self, *args, **kwargs):
        """Do not allow direct initialization of the ComponentState.

        Args:
            *args: The args to pass to the State init method.
            **kwargs: The kwargs to pass to the State init method.

        Raises:
            ReflexRuntimeError: If the ComponentState is initialized directly.
        """
        if type(self)._mixin:
            raise ReflexRuntimeError(
                f"{ComponentState.__name__} {type(self).__name__} is not meant to be initialized directly. "
                + "Use the `create` method to create a new instance and access the state via the `State` attribute."
            )
        super().__init__(*args, **kwargs)

    @classmethod
    def __init_subclass__(cls, mixin: bool = True, **kwargs):
        """Overwrite mixin default to True.

        Args:
            mixin: Whether the subclass is a mixin and should not be initialized.
            **kwargs: The kwargs to pass to the pydantic init_subclass method.
        """
        super().__init_subclass__(mixin=mixin, **kwargs)

    @classmethod
    def get_component(cls, *children, **props) -> "Component":
        """Get the component instance.

        Args:
            children: The children of the component.
            props: The props of the component.

        Raises:
            NotImplementedError: if the subclass does not override this method.
        """
        raise NotImplementedError(
            f"{cls.__name__} must implement get_component to return the component instance."
        )

    @classmethod
    def create(cls, *children, **props) -> "Component":
        """Create a new instance of the Component.

        Args:
            children: The children of the component.
            props: The props of the component.

        Returns:
            A new instance of the Component with an independent copy of the State.
        """
        from reflex.compiler.compiler import into_component

        cls._per_component_state_instance_count += 1
        state_cls_name = f"{cls.__name__}_n{cls._per_component_state_instance_count}"
        component_state = type(
            state_cls_name,
            (cls, State),
            {"__module__": reflex.istate.dynamic.__name__},
            mixin=False,
        )
        # Save a reference to the dynamic state for pickle/unpickle.
        setattr(reflex.istate.dynamic, state_cls_name, component_state)
        component = component_state.get_component(*children, **props)
        component = into_component(component)
        component.State = component_state
        return component


class StateProxy(wrapt.ObjectProxy):
    """Proxy of a state instance to control mutability of vars for a background task.

    Since a background task runs against a state instance without holding the
    state_manager lock for the token, the reference may become stale if the same
    state is modified by another event handler.

    The proxy object ensures that writes to the state are blocked unless
    explicitly entering a context which refreshes the state from state_manager
    and holds the lock for the token until exiting the context. After exiting
    the context, a StateUpdate may be emitted to the frontend to notify the
    client of the state change.

    A background task will be passed the `StateProxy` as `self`, so mutability
    can be safely performed inside an `async with self` block.

        class State(rx.State):
            counter: int = 0

            @rx.event(background=True)
            async def bg_increment(self):
                await asyncio.sleep(1)
                async with self:
                    self.counter += 1
    """

    def __init__(
        self,
        state_instance: BaseState,
        parent_state_proxy: Optional["StateProxy"] = None,
    ):
        """Create a proxy for a state instance.

        If `get_state` is used on a StateProxy, the resulting state will be
        linked to the given state via parent_state_proxy. The first state in the
        chain is the state that initiated the background task.

        Args:
            state_instance: The state instance to proxy.
            parent_state_proxy: The parent state proxy, for linked mutability and context tracking.
        """
        super().__init__(state_instance)
        # compile is not relevant to backend logic
        self._self_app = prerequisites.get_and_validate_app().app
        self._self_substate_path = tuple(state_instance.get_full_name().split("."))
        self._self_actx = None
        self._self_mutable = False
        self._self_actx_lock = asyncio.Lock()
        self._self_actx_lock_holder = None
        self._self_parent_state_proxy = parent_state_proxy

    def _is_mutable(self) -> bool:
        """Check if the state is mutable.

        Returns:
            Whether the state is mutable.
        """
        if self._self_parent_state_proxy is not None:
            return self._self_parent_state_proxy._is_mutable() or self._self_mutable
        return self._self_mutable

    async def __aenter__(self) -> StateProxy:
        """Enter the async context manager protocol.

        Sets mutability to True and enters the `App.modify_state` async context,
        which refreshes the state from state_manager and holds the lock for the
        given state token until exiting the context.

        Background tasks should avoid blocking calls while inside the context.

        Returns:
            This StateProxy instance in mutable mode.

        Raises:
            ImmutableStateError: If the state is already mutable.
        """
        if self._self_parent_state_proxy is not None:
            parent_state = (
                await self._self_parent_state_proxy.__aenter__()
            ).__wrapped__
            super().__setattr__(
                "__wrapped__",
                await parent_state.get_state(
                    State.get_class_substate(self._self_substate_path)
                ),
            )
            return self
        current_task = asyncio.current_task()
        if (
            self._self_actx_lock.locked()
            and current_task == self._self_actx_lock_holder
        ):
            raise ImmutableStateError(
                "The state is already mutable. Do not nest `async with self` blocks."
            )
        await self._self_actx_lock.acquire()
        self._self_actx_lock_holder = current_task
        self._self_actx = self._self_app.modify_state(
            token=_substate_key(
                self.__wrapped__.router.session.client_token,
                self._self_substate_path,
            )
        )
        mutable_state = await self._self_actx.__aenter__()
        super().__setattr__(
            "__wrapped__", mutable_state.get_substate(self._self_substate_path)
        )
        self._self_mutable = True
        return self

    async def __aexit__(self, *exc_info: Any) -> None:
        """Exit the async context manager protocol.

        Sets proxy mutability to False and persists any state changes.

        Args:
            exc_info: The exception info tuple.
        """
        if self._self_parent_state_proxy is not None:
            await self._self_parent_state_proxy.__aexit__(*exc_info)
            return
        if self._self_actx is None:
            return
        self._self_mutable = False
        try:
            await self._self_actx.__aexit__(*exc_info)
        finally:
            self._self_actx_lock_holder = None
            self._self_actx_lock.release()
        self._self_actx = None

    def __enter__(self):
        """Enter the regular context manager protocol.

        This is not supported for background tasks, and exists only to raise a more useful exception
        when the StateProxy is used incorrectly.

        Raises:
            TypeError: always, because only async contextmanager protocol is supported.
        """
        raise TypeError("Background task must use `async with self` to modify state.")

    def __exit__(self, *exc_info: Any) -> None:
        """Exit the regular context manager protocol.

        Args:
            exc_info: The exception info tuple.
        """
        pass

    def __getattr__(self, name: str) -> Any:
        """Get the attribute from the underlying state instance.

        Args:
            name: The name of the attribute.

        Returns:
            The value of the attribute.

        Raises:
            ImmutableStateError: If the state is not in mutable mode.
        """
        if name in ["substates", "parent_state"] and not self._is_mutable():
            raise ImmutableStateError(
                "Background task StateProxy is immutable outside of a context "
                "manager. Use `async with self` to modify state."
            )
        value = super().__getattr__(name)
        if not name.startswith("_self_") and isinstance(value, MutableProxy):
            # ensure mutations to these containers are blocked unless proxy is _mutable
            return ImmutableMutableProxy(
                wrapped=value.__wrapped__,
                state=self,
                field_name=value._self_field_name,
            )
        if isinstance(value, functools.partial) and value.args[0] is self.__wrapped__:
            # Rebind event handler to the proxy instance
            value = functools.partial(
                value.func,
                self,
                *value.args[1:],
                **value.keywords,
            )
        if isinstance(value, MethodType) and value.__self__ is self.__wrapped__:
            # Rebind methods to the proxy instance
            value = type(value)(value.__func__, self)
        return value

    def __setattr__(self, name: str, value: Any) -> None:
        """Set the attribute on the underlying state instance.

        If the attribute is internal, set it on the proxy instance instead.

        Args:
            name: The name of the attribute.
            value: The value of the attribute.

        Raises:
            ImmutableStateError: If the state is not in mutable mode.
        """
        if (
            name.startswith("_self_")  # wrapper attribute
            or self._is_mutable()  # lock held
            # non-persisted state attribute
            or name in self.__wrapped__.get_skip_vars()
        ):
            super().__setattr__(name, value)
            return

        raise ImmutableStateError(
            "Background task StateProxy is immutable outside of a context "
            "manager. Use `async with self` to modify state."
        )

    def get_substate(self, path: Sequence[str]) -> BaseState:
        """Only allow substate access with lock held.

        Args:
            path: The path to the substate.

        Returns:
            The substate.

        Raises:
            ImmutableStateError: If the state is not in mutable mode.
        """
        if not self._is_mutable():
            raise ImmutableStateError(
                "Background task StateProxy is immutable outside of a context "
                "manager. Use `async with self` to modify state."
            )
        return self.__wrapped__.get_substate(path)

    async def get_state(self, state_cls: Type[BaseState]) -> BaseState:
        """Get an instance of the state associated with this token.

        Args:
            state_cls: The class of the state.

        Returns:
            The state.

        Raises:
            ImmutableStateError: If the state is not in mutable mode.
        """
        if not self._is_mutable():
            raise ImmutableStateError(
                "Background task StateProxy is immutable outside of a context "
                "manager. Use `async with self` to modify state."
            )
        return type(self)(
            await self.__wrapped__.get_state(state_cls), parent_state_proxy=self
        )

    async def _as_state_update(self, *args, **kwargs) -> StateUpdate:
        """Temporarily allow mutability to access parent_state.

        Args:
            *args: The args to pass to the underlying state instance.
            **kwargs: The kwargs to pass to the underlying state instance.

        Returns:
            The state update.
        """
        original_mutable = self._self_mutable
        self._self_mutable = True
        try:
            return await self.__wrapped__._as_state_update(*args, **kwargs)
        finally:
            self._self_mutable = original_mutable


@dataclasses.dataclass(
    frozen=True,
)
class StateUpdate:
    """A state update sent to the frontend."""

    # The state delta.
    delta: Delta = dataclasses.field(default_factory=dict)

    # Events to be added to the event queue.
    events: list[Event] = dataclasses.field(default_factory=list)

    # Whether this is the final state update for the event.
    final: bool = True

    def json(self) -> str:
        """Convert the state update to a JSON string.

        Returns:
            The state update as a JSON string.
        """
        return format.json_dumps(self)


class StateManager(Base, ABC):
    """A class to manage many client states."""

    # The state class to use.
    state: Type[BaseState]

    @classmethod
    def create(cls, state: Type[BaseState]):
        """Create a new state manager.

        Args:
            state: The state class to use.

        Raises:
            InvalidStateManagerModeError: If the state manager mode is invalid.

        Returns:
            The state manager (either disk, memory or redis).
        """
        config = get_config()
        if prerequisites.parse_redis_url() is not None:
            config.state_manager_mode = constants.StateManagerMode.REDIS
        if config.state_manager_mode == constants.StateManagerMode.MEMORY:
            return StateManagerMemory(state=state)
        if config.state_manager_mode == constants.StateManagerMode.DISK:
            return StateManagerDisk(state=state)
        if config.state_manager_mode == constants.StateManagerMode.REDIS:
            redis = prerequisites.get_redis()
            if redis is not None:
                # make sure expiration values are obtained only from the config object on creation
                return StateManagerRedis(
                    state=state,
                    redis=redis,
                    token_expiration=config.redis_token_expiration,
                    lock_expiration=config.redis_lock_expiration,
                    lock_warning_threshold=config.redis_lock_warning_threshold,
                )
        raise InvalidStateManagerModeError(
            f"Expected one of: DISK, MEMORY, REDIS, got {config.state_manager_mode}"
        )

    @abstractmethod
    async def get_state(self, token: str) -> BaseState:
        """Get the state for a token.

        Args:
            token: The token to get the state for.

        Returns:
            The state for the token.
        """
        pass

    @abstractmethod
    async def set_state(self, token: str, state: BaseState):
        """Set the state for a token.

        Args:
            token: The token to set the state for.
            state: The state to set.
        """
        pass

    @abstractmethod
    @contextlib.asynccontextmanager
    async def modify_state(self, token: str) -> AsyncIterator[BaseState]:
        """Modify the state for a token while holding exclusive lock.

        Args:
            token: The token to modify the state for.

        Yields:
            The state for the token.
        """
        yield self.state()


class StateManagerMemory(StateManager):
    """A state manager that stores states in memory."""

    # The mapping of client ids to states.
    states: dict[str, BaseState] = {}

    # The mutex ensures the dict of mutexes is updated exclusively
    _state_manager_lock = asyncio.Lock()

    # The dict of mutexes for each client
    _states_locks: dict[str, asyncio.Lock] = pydantic.PrivateAttr({})

    class Config:  # pyright: ignore [reportIncompatibleVariableOverride]
        """The Pydantic config."""

        fields = {
            "_states_locks": {"exclude": True},
        }

    @override
    async def get_state(self, token: str) -> BaseState:
        """Get the state for a token.

        Args:
            token: The token to get the state for.

        Returns:
            The state for the token.
        """
        # Memory state manager ignores the substate suffix and always returns the top-level state.
        token = _split_substate_key(token)[0]
        if token not in self.states:
            self.states[token] = self.state(_reflex_internal_init=True)
        return self.states[token]

    @override
    async def set_state(self, token: str, state: BaseState):
        """Set the state for a token.

        Args:
            token: The token to set the state for.
            state: The state to set.
        """
        pass

    @override
    @contextlib.asynccontextmanager
    async def modify_state(self, token: str) -> AsyncIterator[BaseState]:
        """Modify the state for a token while holding exclusive lock.

        Args:
            token: The token to modify the state for.

        Yields:
            The state for the token.
        """
        # Memory state manager ignores the substate suffix and always returns the top-level state.
        token = _split_substate_key(token)[0]
        if token not in self._states_locks:
            async with self._state_manager_lock:
                if token not in self._states_locks:
                    self._states_locks[token] = asyncio.Lock()

        async with self._states_locks[token]:
            state = await self.get_state(token)
            yield state
            await self.set_state(token, state)


def _default_token_expiration() -> int:
    """Get the default token expiration time.

    Returns:
        The default token expiration time.
    """
    return get_config().redis_token_expiration


def _serialize_type(type_: Any) -> str:
    """Serialize a type.

    Args:
        type_: The type to serialize.

    Returns:
        The serialized type.
    """
    if not inspect.isclass(type_):
        return f"{type_}"
    return f"{type_.__module__}.{type_.__qualname__}"


def is_serializable(value: Any) -> bool:
    """Check if a value is serializable.

    Args:
        value: The value to check.

    Returns:
        Whether the value is serializable.
    """
    try:
        return bool(pickle.dumps(value))
    except Exception:
        return False


def reset_disk_state_manager():
    """Reset the disk state manager."""
    states_directory = prerequisites.get_states_dir()
    if states_directory.exists():
        for path in states_directory.iterdir():
            path.unlink()


class StateManagerDisk(StateManager):
    """A state manager that stores states in memory."""

    # The mapping of client ids to states.
    states: dict[str, BaseState] = {}

    # The mutex ensures the dict of mutexes is updated exclusively
    _state_manager_lock = asyncio.Lock()

    # The dict of mutexes for each client
    _states_locks: dict[str, asyncio.Lock] = pydantic.PrivateAttr({})

    # The token expiration time (s).
    token_expiration: int = pydantic.Field(default_factory=_default_token_expiration)

    class Config:  # pyright: ignore [reportIncompatibleVariableOverride]
        """The Pydantic config."""

        fields = {
            "_states_locks": {"exclude": True},
        }
        keep_untouched = (functools.cached_property,)

    def __init__(self, state: Type[BaseState]):
        """Create a new state manager.

        Args:
            state: The state class to use.
        """
        super().__init__(state=state)

        path_ops.mkdir(self.states_directory)

        self._purge_expired_states()

    @functools.cached_property
    def states_directory(self) -> Path:
        """Get the states directory.

        Returns:
            The states directory.
        """
        return prerequisites.get_states_dir()

    def _purge_expired_states(self):
        """Purge expired states from the disk."""
        import time

        for path in path_ops.ls(self.states_directory):
            # check path is a pickle file
            if path.suffix != ".pkl":
                continue

            # load last edited field from file
            last_edited = path.stat().st_mtime

            # check if the file is older than the token expiration time
            if time.time() - last_edited > self.token_expiration:
                # remove the file
                path.unlink()

    def token_path(self, token: str) -> Path:
        """Get the path for a token.

        Args:
            token: The token to get the path for.

        Returns:
            The path for the token.
        """
        return (
            self.states_directory / f"{md5(token.encode()).hexdigest()}.pkl"
        ).absolute()

    async def load_state(self, token: str) -> BaseState | None:
        """Load a state object based on the provided token.

        Args:
            token: The token used to identify the state object.

        Returns:
            The loaded state object or None.
        """
        token_path = self.token_path(token)

        if token_path.exists():
            try:
                with token_path.open(mode="rb") as file:
                    return BaseState._deserialize(fp=file)
            except Exception:
                pass

    async def populate_substates(
        self, client_token: str, state: BaseState, root_state: BaseState
    ):
        """Populate the substates of a state object.

        Args:
            client_token: The client token.
            state: The state object to populate.
            root_state: The root state object.
        """
        for substate in state.get_substates():
            substate_token = _substate_key(client_token, substate)

            fresh_instance = await root_state.get_state(substate)
            instance = await self.load_state(substate_token)
            if instance is not None:
                # Ensure all substates exist, even if they weren't serialized previously.
                instance.substates = fresh_instance.substates
            else:
                instance = fresh_instance
            state.substates[substate.get_name()] = instance
            instance.parent_state = state

            await self.populate_substates(client_token, instance, root_state)

    @override
    async def get_state(
        self,
        token: str,
    ) -> BaseState:
        """Get the state for a token.

        Args:
            token: The token to get the state for.

        Returns:
            The state for the token.
        """
        client_token = _split_substate_key(token)[0]
        root_state = self.states.get(client_token)
        if root_state is not None:
            # Retrieved state from memory.
            return root_state

        # Deserialize root state from disk.
        root_state = await self.load_state(_substate_key(client_token, self.state))
        # Create a new root state tree with all substates instantiated.
        fresh_root_state = self.state(_reflex_internal_init=True)
        if root_state is None:
            root_state = fresh_root_state
        else:
            # Ensure all substates exist, even if they were not serialized previously.
            root_state.substates = fresh_root_state.substates
        self.states[client_token] = root_state
        await self.populate_substates(client_token, root_state, root_state)
        return root_state

    async def set_state_for_substate(self, client_token: str, substate: BaseState):
        """Set the state for a substate.

        Args:
            client_token: The client token.
            substate: The substate to set.
        """
        substate_token = _substate_key(client_token, substate)

        if substate._get_was_touched():
            substate._was_touched = False  # Reset the touched flag after serializing.
            pickle_state = substate._serialize()
            if pickle_state:
                if not self.states_directory.exists():
                    self.states_directory.mkdir(parents=True, exist_ok=True)
                self.token_path(substate_token).write_bytes(pickle_state)

        for substate_substate in substate.substates.values():
            await self.set_state_for_substate(client_token, substate_substate)

    @override
    async def set_state(self, token: str, state: BaseState):
        """Set the state for a token.

        Args:
            token: The token to set the state for.
            state: The state to set.
        """
        client_token, substate = _split_substate_key(token)
        await self.set_state_for_substate(client_token, state)

    @override
    @contextlib.asynccontextmanager
    async def modify_state(self, token: str) -> AsyncIterator[BaseState]:
        """Modify the state for a token while holding exclusive lock.

        Args:
            token: The token to modify the state for.

        Yields:
            The state for the token.
        """
        # Memory state manager ignores the substate suffix and always returns the top-level state.
        client_token, substate = _split_substate_key(token)
        if client_token not in self._states_locks:
            async with self._state_manager_lock:
                if client_token not in self._states_locks:
                    self._states_locks[client_token] = asyncio.Lock()

        async with self._states_locks[client_token]:
            state = await self.get_state(token)
            yield state
            await self.set_state(token, state)


def _default_lock_expiration() -> int:
    """Get the default lock expiration time.

    Returns:
        The default lock expiration time.
    """
    return get_config().redis_lock_expiration


def _default_lock_warning_threshold() -> int:
    """Get the default lock warning threshold.

    Returns:
        The default lock warning threshold.
    """
    return get_config().redis_lock_warning_threshold


class StateManagerRedis(StateManager):
    """A state manager that stores states in redis."""

    # The redis client to use.
    redis: Redis

    # The token expiration time (s).
    token_expiration: int = pydantic.Field(default_factory=_default_token_expiration)

    # The maximum time to hold a lock (ms).
    lock_expiration: int = pydantic.Field(default_factory=_default_lock_expiration)

    # The maximum time to hold a lock (ms) before warning.
    lock_warning_threshold: int = pydantic.Field(
        default_factory=_default_lock_warning_threshold
    )

    # The keyspace subscription string when redis is waiting for lock to be released.
    _redis_notify_keyspace_events: str = (
        "K"  # Enable keyspace notifications (target a particular key)
        "g"  # For generic commands (DEL, EXPIRE, etc)
        "x"  # For expired events
        "e"  # For evicted events (i.e. maxmemory exceeded)
    )

    # These events indicate that a lock is no longer held.
    _redis_keyspace_lock_release_events: set[bytes] = {
        b"del",
        b"expire",
        b"expired",
        b"evicted",
    }

    # Whether keyspace notifications have been enabled.
    _redis_notify_keyspace_events_enabled: bool = False

    # The logical database number used by the redis client.
    _redis_db: int = 0

    def _get_required_state_classes(
        self,
        target_state_cls: Type[BaseState],
        subclasses: bool = False,
        required_state_classes: set[Type[BaseState]] | None = None,
    ) -> set[Type[BaseState]]:
        """Recursively determine which states are required to fetch the target state.

        This will always include potentially dirty substates that depend on vars
        in the target_state_cls.

        Args:
            target_state_cls: The target state class being fetched.
            subclasses: Whether to include subclasses of the target state.
            required_state_classes: Recursive argument tracking state classes that have already been seen.

        Returns:
            The set of state classes required to fetch the target state.
        """
        if required_state_classes is None:
            required_state_classes = set()
        # Get the substates if requested.
        if subclasses:
            for substate in target_state_cls.get_substates():
                self._get_required_state_classes(
                    substate,
                    subclasses=True,
                    required_state_classes=required_state_classes,
                )
        if target_state_cls in required_state_classes:
            return required_state_classes
        required_state_classes.add(target_state_cls)

        # Get dependent substates.
        for pd_substates in target_state_cls._get_potentially_dirty_states():
            self._get_required_state_classes(
                pd_substates,
                subclasses=False,
                required_state_classes=required_state_classes,
            )

        # Get the parent state if it exists.
        if parent_state := target_state_cls.get_parent_state():
            self._get_required_state_classes(
                parent_state,
                subclasses=False,
                required_state_classes=required_state_classes,
            )
        return required_state_classes

    def _get_populated_states(
        self,
        target_state: BaseState,
        populated_states: dict[str, BaseState] | None = None,
    ) -> dict[str, BaseState]:
        """Recursively determine which states from target_state are already fetched.

        Args:
            target_state: The state to check for populated states.
            populated_states: Recursive argument tracking states seen in previous calls.

        Returns:
            A dictionary of state full name to state instance.
        """
        if populated_states is None:
            populated_states = {}
        if target_state.get_full_name() in populated_states:
            return populated_states
        populated_states[target_state.get_full_name()] = target_state
        for substate in target_state.substates.values():
            self._get_populated_states(substate, populated_states=populated_states)
        if target_state.parent_state is not None:
            self._get_populated_states(
                target_state.parent_state, populated_states=populated_states
            )
        return populated_states

    @override
    async def get_state(
        self,
        token: str,
        top_level: bool = True,
        for_state_instance: BaseState | None = None,
    ) -> BaseState:
        """Get the state for a token.

        Args:
            token: The token to get the state for.
            top_level: If true, return an instance of the top-level state (self.state).
            for_state_instance: If provided, attach the requested states to this existing state tree.

        Returns:
            The state for the token.

        Raises:
            RuntimeError: when the state_cls is not specified in the token, or when the parent state for a
                requested state was not fetched.
        """
        # Split the actual token from the fully qualified substate name.
        token, state_path = _split_substate_key(token)
        if state_path:
            # Get the State class associated with the given path.
            state_cls = self.state.get_class_substate(state_path)
        else:
            raise RuntimeError(
                f"StateManagerRedis requires token to be specified in the form of {{token}}_{{state_full_name}}, but got {token}"
            )

        # Determine which states we already have.
        flat_state_tree: dict[str, BaseState] = (
            self._get_populated_states(for_state_instance) if for_state_instance else {}
        )

        # Determine which states from the tree need to be fetched.
        required_state_classes = sorted(
            self._get_required_state_classes(state_cls, subclasses=True)
            - {type(s) for s in flat_state_tree.values()},
            key=lambda x: x.get_full_name(),
        )

        redis_pipeline = self.redis.pipeline()
        for state_cls in required_state_classes:
            redis_pipeline.get(_substate_key(token, state_cls))

        for state_cls, redis_state in zip(
            required_state_classes,
            await redis_pipeline.execute(),
            strict=False,
        ):
            state = None

            if redis_state is not None:
                # Deserialize the substate.
                with contextlib.suppress(StateSchemaMismatchError):
                    state = BaseState._deserialize(data=redis_state)
            if state is None:
                # Key didn't exist or schema mismatch so create a new instance for this token.
                state = state_cls(
                    init_substates=False,
                    _reflex_internal_init=True,
                )
            flat_state_tree[state.get_full_name()] = state
            if state.get_parent_state() is not None:
                parent_state_name, _dot, state_name = state.get_full_name().rpartition(
                    "."
                )
                parent_state = flat_state_tree.get(parent_state_name)
                if parent_state is None:
                    raise RuntimeError(
                        f"Parent state for {state.get_full_name()} was not found "
                        "in the state tree, but should have already been fetched. "
                        "This is a bug",
                    )
                parent_state.substates[state_name] = state
                state.parent_state = parent_state

        # To retain compatibility with previous implementation, by default, we return
        # the top-level state which should always be fetched or already cached.
        if top_level:
            return flat_state_tree[self.state.get_full_name()]
        return flat_state_tree[state_cls.get_full_name()]

    @override
    async def set_state(
        self,
        token: str,
        state: BaseState,
        lock_id: bytes | None = None,
    ):
        """Set the state for a token.

        Args:
            token: The token to set the state for.
            state: The state to set.
            lock_id: If provided, the lock_key must be set to this value to set the state.

        Raises:
            LockExpiredError: If lock_id is provided and the lock for the token is not held by that ID.
            RuntimeError: If the state instance doesn't match the state name in the token.
        """
        # Check that we're holding the lock.
        if (
            lock_id is not None
            and await self.redis.get(self._lock_key(token)) != lock_id
        ):
            raise LockExpiredError(
                f"Lock expired for token {token} while processing. Consider increasing "
                f"`app.state_manager.lock_expiration` (currently {self.lock_expiration}) "
                "or use `@rx.event(background=True)` decorator for long-running tasks."
            )
        elif lock_id is not None:
            time_taken = self.lock_expiration / 1000 - (
                await self.redis.ttl(self._lock_key(token))
            )
            if time_taken > self.lock_warning_threshold / 1000:
                console.warn(
                    f"Lock for token {token} was held too long {time_taken=}s, "
                    f"use `@rx.event(background=True)` decorator for long-running tasks.",
                    dedupe=True,
                )

        client_token, substate_name = _split_substate_key(token)
        # If the substate name on the token doesn't match the instance name, it cannot have a parent.
        if state.parent_state is not None and state.get_full_name() != substate_name:
            raise RuntimeError(
                f"Cannot `set_state` with mismatching token {token} and substate {state.get_full_name()}."
            )

        # Recursively set_state on all known substates.
        tasks = [
            asyncio.create_task(
                self.set_state(
                    _substate_key(client_token, substate),
                    substate,
                    lock_id,
                )
            )
            for substate in state.substates.values()
        ]
        # Persist only the given state (parents or substates are excluded by BaseState.__getstate__).
        if state._get_was_touched():
            pickle_state = state._serialize()
            if pickle_state:
                await self.redis.set(
                    _substate_key(client_token, state),
                    pickle_state,
                    ex=self.token_expiration,
                )

        # Wait for substates to be persisted.
        for t in tasks:
            await t

    @override
    @contextlib.asynccontextmanager
    async def modify_state(self, token: str) -> AsyncIterator[BaseState]:
        """Modify the state for a token while holding exclusive lock.

        Args:
            token: The token to modify the state for.

        Yields:
            The state for the token.
        """
        async with self._lock(token) as lock_id:
            state = await self.get_state(token)
            yield state
            await self.set_state(token, state, lock_id)

    @validator("lock_warning_threshold")
    @classmethod
    def validate_lock_warning_threshold(
        cls, lock_warning_threshold: int, values: dict[str, int]
    ):
        """Validate the lock warning threshold.

        Args:
            lock_warning_threshold: The lock warning threshold.
            values: The validated attributes.

        Returns:
            The lock warning threshold.

        Raises:
            InvalidLockWarningThresholdError: If the lock warning threshold is invalid.
        """
        if lock_warning_threshold >= (lock_expiration := values["lock_expiration"]):
            raise InvalidLockWarningThresholdError(
                f"The lock warning threshold({lock_warning_threshold}) must be less than the lock expiration time({lock_expiration})."
            )
        return lock_warning_threshold

    @staticmethod
    def _lock_key(token: str) -> bytes:
        """Get the redis key for a token's lock.

        Args:
            token: The token to get the lock key for.

        Returns:
            The redis lock key for the token.
        """
        # All substates share the same lock domain, so ignore any substate path suffix.
        client_token = _split_substate_key(token)[0]
        return f"{client_token}_lock".encode()

    async def _try_get_lock(self, lock_key: bytes, lock_id: bytes) -> bool | None:
        """Try to get a redis lock for a token.

        Args:
            lock_key: The redis key for the lock.
            lock_id: The ID of the lock.

        Returns:
            True if the lock was obtained.
        """
        return await self.redis.set(
            lock_key,
            lock_id,
            px=self.lock_expiration,
            nx=True,  # only set if it doesn't exist
        )

    async def _get_pubsub_message(
        self, pubsub: PubSub, timeout: float | None = None
    ) -> None:
        """Get lock release events from the pubsub.

        Args:
            pubsub: The pubsub to get a message from.
            timeout: Remaining time to wait for a message.

        Returns:
            The message.
        """
        if timeout is None:
            timeout = self.lock_expiration / 1000.0

        started = time.time()
        message = await pubsub.get_message(
            ignore_subscribe_messages=True,
            timeout=timeout,
        )
        if (
            message is None
            or message["data"] not in self._redis_keyspace_lock_release_events
        ):
            remaining = timeout - (time.time() - started)
            if remaining <= 0:
                return
            await self._get_pubsub_message(pubsub, timeout=remaining)

    async def _enable_keyspace_notifications(self):
        """Enable keyspace notifications for the redis server.

        Raises:
            ResponseError: when the keyspace config cannot be set.
        """
        if self._redis_notify_keyspace_events_enabled:
            return
        # Find out which logical database index is being used.
        self._redis_db = self.redis.get_connection_kwargs().get("db", self._redis_db)

        try:
            await self.redis.config_set(
                "notify-keyspace-events",
                self._redis_notify_keyspace_events,
            )
        except ResponseError:
            # Some redis servers only allow out-of-band configuration, so ignore errors here.
            if not environment.REFLEX_IGNORE_REDIS_CONFIG_ERROR.get():
                raise
        self._redis_notify_keyspace_events_enabled = True

    async def _wait_lock(self, lock_key: bytes, lock_id: bytes) -> None:
        """Wait for a redis lock to be released via pubsub.

        Coroutine will not return until the lock is obtained.

        Args:
            lock_key: The redis key for the lock.
            lock_id: The ID of the lock.
        """
        # Enable keyspace notifications for the lock key, so we know when it is available.
        await self._enable_keyspace_notifications()
        lock_key_channel = f"__keyspace@{self._redis_db}__:{lock_key.decode()}"
        async with self.redis.pubsub() as pubsub:
            await pubsub.psubscribe(lock_key_channel)
            # wait for the lock to be released
            while True:
                # fast path
                if await self._try_get_lock(lock_key, lock_id):
                    return
                # wait for lock events
                await self._get_pubsub_message(pubsub)

    @contextlib.asynccontextmanager
    async def _lock(self, token: str):
        """Obtain a redis lock for a token.

        Args:
            token: The token to obtain a lock for.

        Yields:
            The ID of the lock (to be passed to set_state).

        Raises:
            LockExpiredError: If the lock has expired while processing the event.
        """
        lock_key = self._lock_key(token)
        lock_id = uuid.uuid4().hex.encode()

        if not await self._try_get_lock(lock_key, lock_id):
            # Missed the fast-path to get lock, subscribe for lock delete/expire events
            await self._wait_lock(lock_key, lock_id)
        state_is_locked = True

        try:
            yield lock_id
        except LockExpiredError:
            state_is_locked = False
            raise
        finally:
            if state_is_locked:
                # only delete our lock
                await self.redis.delete(lock_key)

    async def close(self):
        """Explicitly close the redis connection and connection_pool.

        It is necessary in testing scenarios to close between asyncio test cases
        to avoid having lingering redis connections associated with event loops
        that will be closed (each test case uses its own event loop).

        Note: Connections will be automatically reopened when needed.
        """
        await self.redis.aclose(close_connection_pool=True)


def get_state_manager() -> StateManager:
    """Get the state manager for the app that is currently running.

    Returns:
        The state manager.
    """
    return prerequisites.get_and_validate_app().app.state_manager


class MutableProxy(wrapt.ObjectProxy):
    """A proxy for a mutable object that tracks changes."""

    # Hint for finding the base class of the proxy.
    __base_proxy__ = "MutableProxy"

    # Methods on wrapped objects which should mark the state as dirty.
    __mark_dirty_attrs__ = {
        "add",
        "append",
        "clear",
        "difference_update",
        "discard",
        "extend",
        "insert",
        "intersection_update",
        "pop",
        "popitem",
        "remove",
        "reverse",
        "setdefault",
        "sort",
        "symmetric_difference_update",
        "update",
    }

    # Methods on wrapped objects might return mutable objects that should be tracked.
    __wrap_mutable_attrs__ = {
        "get",
        "setdefault",
    }

    # These internal attributes on rx.Base should NOT be wrapped in a MutableProxy.
    __never_wrap_base_attrs__ = set(Base.__dict__) - {"set"} | set(
        pydantic.BaseModel.__dict__
    )

    # These types will be wrapped in MutableProxy
    __mutable_types__ = (
        list,
        dict,
        set,
        Base,
        DeclarativeBase,
        BaseModelV2,
        BaseModelV1,
    )

    # Dynamically generated classes for tracking dataclass mutations.
    __dataclass_proxies__: dict[type, type] = {}

    def __new__(cls, wrapped: Any, *args, **kwargs) -> MutableProxy:
        """Create a proxy instance for a mutable object that tracks changes.

        Args:
            wrapped: The object to proxy.
            *args: Other args passed to MutableProxy (ignored).
            **kwargs: Other kwargs passed to MutableProxy (ignored).

        Returns:
            The proxy instance.
        """
        if dataclasses.is_dataclass(wrapped):
            wrapped_cls = type(wrapped)
            wrapper_cls_name = wrapped_cls.__name__ + cls.__name__
            # Find the associated class
            if wrapper_cls_name not in cls.__dataclass_proxies__:
                # Create a new class that has the __dataclass_fields__ defined
                cls.__dataclass_proxies__[wrapper_cls_name] = type(
                    wrapper_cls_name,
                    (cls,),
                    {
                        dataclasses._FIELDS: getattr(  # pyright: ignore [reportAttributeAccessIssue]
                            wrapped_cls,
                            dataclasses._FIELDS,  # pyright: ignore [reportAttributeAccessIssue]
                        ),
                    },
                )
            cls = cls.__dataclass_proxies__[wrapper_cls_name]
        return super().__new__(cls)

    def __init__(self, wrapped: Any, state: BaseState, field_name: str):
        """Create a proxy for a mutable object that tracks changes.

        Args:
            wrapped: The object to proxy.
            state: The state to mark dirty when the object is changed.
            field_name: The name of the field on the state associated with the
                wrapped object.
        """
        super().__init__(wrapped)
        self._self_state = state
        self._self_field_name = field_name

    def __repr__(self) -> str:
        """Get the representation of the wrapped object.

        Returns:
            The representation of the wrapped object.
        """
        return f"{type(self).__name__}({self.__wrapped__})"

    def _mark_dirty(
        self,
        wrapped: Callable | None = None,
        instance: BaseState | None = None,
        args: tuple = (),
        kwargs: dict | None = None,
    ) -> Any:
        """Mark the state as dirty, then call a wrapped function.

        Intended for use with `FunctionWrapper` from the `wrapt` library.

        Args:
            wrapped: The wrapped function.
            instance: The instance of the wrapped function.
            args: The args for the wrapped function.
            kwargs: The kwargs for the wrapped function.

        Returns:
            The result of the wrapped function.
        """
        self._self_state.dirty_vars.add(self._self_field_name)
        self._self_state._mark_dirty()
        if wrapped is not None:
            return wrapped(*args, **(kwargs or {}))

    @classmethod
    def _is_mutable_type(cls, value: Any) -> bool:
        """Check if a value is of a mutable type and should be wrapped.

        Args:
            value: The value to check.

        Returns:
            Whether the value is of a mutable type.
        """
        return isinstance(value, cls.__mutable_types__) or (
            dataclasses.is_dataclass(value) and not isinstance(value, Var)
        )

    @staticmethod
    def _is_called_from_dataclasses_internal() -> bool:
        """Check if the current function is called from dataclasses helper.

        Returns:
            Whether the current function is called from dataclasses internal code.
        """
        # Walk up the stack a bit to see if we are called from dataclasses
        # internal code, for example `asdict` or `astuple`.
        frame = inspect.currentframe()
        for _ in range(5):
            # Why not `inspect.stack()` -- this is much faster!
            if not (frame := frame and frame.f_back):
                break
            if inspect.getfile(frame) == dataclasses.__file__:
                return True
        return False

    def _wrap_recursive(self, value: Any) -> Any:
        """Wrap a value recursively if it is mutable.

        Args:
            value: The value to wrap.

        Returns:
            The wrapped value.
        """
        # When called from dataclasses internal code, return the unwrapped value
        if self._is_called_from_dataclasses_internal():
            return value
        # Recursively wrap mutable types, but do not re-wrap MutableProxy instances.
        if self._is_mutable_type(value) and not isinstance(value, MutableProxy):
            base_cls = globals()[self.__base_proxy__]
            return base_cls(
                wrapped=value,
                state=self._self_state,
                field_name=self._self_field_name,
            )
        return value

    def _wrap_recursive_decorator(
        self, wrapped: Callable, instance: BaseState, args: list, kwargs: dict
    ) -> Any:
        """Wrap a function that returns a possibly mutable value.

        Intended for use with `FunctionWrapper` from the `wrapt` library.

        Args:
            wrapped: The wrapped function.
            instance: The instance of the wrapped function.
            args: The args for the wrapped function.
            kwargs: The kwargs for the wrapped function.

        Returns:
            The result of the wrapped function (possibly wrapped in a MutableProxy).
        """
        return self._wrap_recursive(wrapped(*args, **kwargs))

    def __getattr__(self, __name: str) -> Any:
        """Get the attribute on the proxied object and return a proxy if mutable.

        Args:
            __name: The name of the attribute.

        Returns:
            The attribute value.
        """
        value = super().__getattr__(__name)

        if callable(value):
            if __name in self.__mark_dirty_attrs__:
                # Wrap special callables, like "append", which should mark state dirty.
                value = wrapt.FunctionWrapper(value, self._mark_dirty)

            if __name in self.__wrap_mutable_attrs__:
                # Wrap methods that may return mutable objects tied to the state.
                value = wrapt.FunctionWrapper(
                    value,
                    self._wrap_recursive_decorator,
                )

            if (
                isinstance(self.__wrapped__, Base)
                and __name not in self.__never_wrap_base_attrs__
                and hasattr(value, "__func__")
            ):
                # Wrap methods called on Base subclasses, which might do _anything_
                return wrapt.FunctionWrapper(
                    functools.partial(value.__func__, self),  # pyright: ignore [reportFunctionMemberAccess]
                    self._wrap_recursive_decorator,
                )

        if self._is_mutable_type(value) and __name not in (
            "__wrapped__",
            "_self_state",
        ):
            # Recursively wrap mutable attribute values retrieved through this proxy.
            return self._wrap_recursive(value)

        return value

    def __getitem__(self, key: Any) -> Any:
        """Get the item on the proxied object and return a proxy if mutable.

        Args:
            key: The key of the item.

        Returns:
            The item value.
        """
        value = super().__getitem__(key)
        # Recursively wrap mutable items retrieved through this proxy.
        return self._wrap_recursive(value)

    def __iter__(self) -> Any:
        """Iterate over the proxied object and return a proxy if mutable.

        Yields:
            Each item value (possibly wrapped in MutableProxy).
        """
        for value in super().__iter__():
            # Recursively wrap mutable items retrieved through this proxy.
            yield self._wrap_recursive(value)

    def __delattr__(self, name: str):
        """Delete the attribute on the proxied object and mark state dirty.

        Args:
            name: The name of the attribute.
        """
        self._mark_dirty(super().__delattr__, args=(name,))

    def __delitem__(self, key: str):
        """Delete the item on the proxied object and mark state dirty.

        Args:
            key: The key of the item.
        """
        self._mark_dirty(super().__delitem__, args=(key,))

    def __setitem__(self, key: str, value: Any):
        """Set the item on the proxied object and mark state dirty.

        Args:
            key: The key of the item.
            value: The value of the item.
        """
        self._mark_dirty(super().__setitem__, args=(key, value))

    def __setattr__(self, name: str, value: Any):
        """Set the attribute on the proxied object and mark state dirty.

        If the attribute starts with "_self_", then the state is NOT marked
        dirty as these are internal proxy attributes.

        Args:
            name: The name of the attribute.
            value: The value of the attribute.
        """
        if name.startswith("_self_"):
            # Special case attributes of the proxy itself, not applied to the wrapped object.
            super().__setattr__(name, value)
            return
        self._mark_dirty(super().__setattr__, args=(name, value))

    def __copy__(self) -> Any:
        """Return a copy of the proxy.

        Returns:
            A copy of the wrapped object, unconnected to the proxy.
        """
        return copy.copy(self.__wrapped__)

    def __deepcopy__(self, memo: dict[int, Any] | None = None) -> Any:
        """Return a deepcopy of the proxy.

        Args:
            memo: The memo dict to use for the deepcopy.

        Returns:
            A deepcopy of the wrapped object, unconnected to the proxy.
        """
        return copy.deepcopy(self.__wrapped__, memo=memo)

    def __reduce_ex__(self, protocol_version: SupportsIndex):
        """Get the state for redis serialization.

        This method is called by cloudpickle to serialize the object.

        It explicitly serializes the wrapped object, stripping off the mutable proxy.

        Args:
            protocol_version: The protocol version.

        Returns:
            Tuple of (wrapped class, empty args, class __getstate__)
        """
        return self.__wrapped__.__reduce_ex__(protocol_version)


@serializer
def serialize_mutable_proxy(mp: MutableProxy):
    """Return the wrapped value of a MutableProxy.

    Args:
        mp: The MutableProxy to serialize.

    Returns:
        The wrapped object.
    """
    return mp.__wrapped__


_orig_json_encoder_default = json.JSONEncoder.default


def _json_encoder_default_wrapper(self: json.JSONEncoder, o: Any) -> Any:
    """Wrap JSONEncoder.default to handle MutableProxy objects.

    Args:
        self: the JSONEncoder instance.
        o: the object to serialize.

    Returns:
        A JSON-able object.
    """
    try:
        return o.__wrapped__
    except AttributeError:
        pass
    return _orig_json_encoder_default(self, o)


json.JSONEncoder.default = _json_encoder_default_wrapper


class ImmutableMutableProxy(MutableProxy):
    """A proxy for a mutable object that tracks changes.

    This wrapper comes from StateProxy, and will raise an exception if an attempt is made
    to modify the wrapped object when the StateProxy is immutable.
    """

    # Ensure that recursively wrapped proxies use ImmutableMutableProxy as base.
    __base_proxy__ = "ImmutableMutableProxy"

    def _mark_dirty(
        self,
        wrapped: Callable | None = None,
        instance: BaseState | None = None,
        args: tuple = (),
        kwargs: dict | None = None,
    ) -> Any:
        """Raise an exception when an attempt is made to modify the object.

        Intended for use with `FunctionWrapper` from the `wrapt` library.

        Args:
            wrapped: The wrapped function.
            instance: The instance of the wrapped function.
            args: The args for the wrapped function.
            kwargs: The kwargs for the wrapped function.

        Returns:
            The result of the wrapped function.

        Raises:
            ImmutableStateError: if the StateProxy is not mutable.
        """
        if not self._self_state._is_mutable():
            raise ImmutableStateError(
                "Background task StateProxy is immutable outside of a context "
                "manager. Use `async with self` to modify state."
            )
        return super()._mark_dirty(
            wrapped=wrapped, instance=instance, args=args, kwargs=kwargs
        )


def code_uses_state_contexts(javascript_code: str) -> bool:
    """Check if the rendered Javascript uses state contexts.

    Args:
        javascript_code: The Javascript code to check.

    Returns:
        True if the code attempts to access a member of StateContexts.
    """
    return bool("useContext(StateContexts" in javascript_code)


def reload_state_module(
    module: str,
    state: Type[BaseState] = State,
) -> None:
    """Reset rx.State subclasses to avoid conflict when reloading.

    Args:
        module: The module to reload.
        state: Recursive argument for the state class to reload.

    """
    # Clean out all potentially dirty states of reloaded modules.
    for pd_state in tuple(state._potentially_dirty_states):
        with contextlib.suppress(ValueError):
            if (
                state.get_root_state().get_class_substate(pd_state).__module__ == module
                and module is not None
            ):
                state._potentially_dirty_states.remove(pd_state)
    for subclass in tuple(state.class_subclasses):
        reload_state_module(module=module, state=subclass)
        if subclass.__module__ == module and module is not None:
            all_base_state_classes.pop(subclass.get_full_name(), None)
            state.class_subclasses.remove(subclass)
            state._always_dirty_substates.discard(subclass.get_name())
            state._var_dependencies = {}
            state._init_var_dependency_dicts()
    state.get_class_substate.cache_clear()<|MERGE_RESOLUTION|>--- conflicted
+++ resolved
@@ -1351,13 +1351,8 @@
             field = fields[name]
             field_type = _unwrap_field_type(field.outer_type_)
             if field.allow_none and not is_optional(field_type):
-<<<<<<< HEAD
-                field_type = Union[field_type, None]
+                field_type = field_type | None
             if not _isinstance(value, field_type, nested=1, treat_var_as_type=False):
-=======
-                field_type = field_type | None
-            if not _isinstance(value, field_type):
->>>>>>> b5e5ec0e
                 console.error(
                     f"Expected field '{type(self).__name__}.{name}' to receive type '{field_type}',"
                     f" but got '{value}' of type '{type(value)}'."
