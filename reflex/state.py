"""Define the reflex state specification."""

from __future__ import annotations

import asyncio
import contextlib
import copy
import dataclasses
import functools
import inspect
import json
import pickle
import sys
import time
import typing
import uuid
from abc import ABC, abstractmethod
from collections import defaultdict
from hashlib import md5
from pathlib import Path
from types import FunctionType, MethodType
from typing import (
    TYPE_CHECKING,
    Any,
    AsyncIterator,
    BinaryIO,
    Callable,
    ClassVar,
    Dict,
    List,
    Optional,
    Sequence,
    Set,
    Tuple,
    Type,
    TypeVar,
    Union,
    cast,
    get_args,
    get_type_hints,
)

from redis.asyncio.client import PubSub
from sqlalchemy.orm import DeclarativeBase
from typing_extensions import Self

from reflex import event
from reflex.config import PerformanceMode, get_config
from reflex.istate.data import RouterData
from reflex.istate.storage import ClientStorageBase
from reflex.model import Model
from reflex.vars.base import (
    ComputedVar,
    DynamicRouteVar,
    Var,
    computed_var,
    dispatch,
    get_unique_variable_name,
    is_computed_var,
)

try:
    import pydantic.v1 as pydantic
except ModuleNotFoundError:
    import pydantic

from pydantic import BaseModel as BaseModelV2

try:
    from pydantic.v1 import BaseModel as BaseModelV1
except ModuleNotFoundError:
    BaseModelV1 = BaseModelV2

try:
    from pydantic.v1 import validator
except ModuleNotFoundError:
    from pydantic import validator

import wrapt
from redis.asyncio import Redis
from redis.exceptions import ResponseError

import reflex.istate.dynamic
from reflex import constants
from reflex.base import Base
from reflex.config import environment
from reflex.event import (
    BACKGROUND_TASK_MARKER,
    Event,
    EventHandler,
    EventSpec,
    fix_events,
)
from reflex.utils import console, format, path_ops, prerequisites, types
from reflex.utils.exceptions import (
    ComputedVarShadowsBaseVars,
    ComputedVarShadowsStateVar,
    DynamicComponentInvalidSignature,
    DynamicRouteArgShadowsStateVar,
    EventHandlerShadowsBuiltInStateMethod,
    ImmutableStateError,
    InvalidLockWarningThresholdError,
    InvalidStateManagerMode,
    LockExpiredError,
    ReflexRuntimeError,
    SetUndefinedStateVarError,
    StateSchemaMismatchError,
    StateSerializationError,
    StateTooLargeError,
)
from reflex.utils.exec import is_testing_env
from reflex.utils.serializers import serializer
from reflex.utils.types import (
    _isinstance,
    get_origin,
    is_optional,
    is_union,
    override,
    value_inside_optional,
)
from reflex.vars import VarData

if TYPE_CHECKING:
    from reflex.components.component import Component


Delta = Dict[str, Any]
var = computed_var


if environment.REFLEX_PERF_MODE.get() != PerformanceMode.OFF:
    # If the state is this large, it's considered a performance issue.
    TOO_LARGE_SERIALIZED_STATE = environment.REFLEX_STATE_SIZE_LIMIT.get() * 1024
    # Only warn about each state class size once.
    _WARNED_ABOUT_STATE_SIZE: Set[str] = set()

# Errors caught during pickling of state
HANDLED_PICKLE_ERRORS = (
    pickle.PicklingError,
    AttributeError,
    IndexError,
    TypeError,
    ValueError,
)


def _no_chain_background_task(
    state_cls: Type["BaseState"], name: str, fn: Callable
) -> Callable:
    """Protect against directly chaining a background task from another event handler.

    Args:
        state_cls: The state class that the event handler is in.
        name: The name of the background task.
        fn: The background task coroutine function / generator.

    Returns:
        A compatible coroutine function / generator that raises a runtime error.

    Raises:
        TypeError: If the background task is not async.
    """
    call = f"{state_cls.__name__}.{name}"
    message = (
        f"Cannot directly call background task {name!r}, use "
        f"`yield {call}` or `return {call}` instead."
    )
    if inspect.iscoroutinefunction(fn):

        async def _no_chain_background_task_co(*args, **kwargs):
            raise RuntimeError(message)

        return _no_chain_background_task_co
    if inspect.isasyncgenfunction(fn):

        async def _no_chain_background_task_gen(*args, **kwargs):
            yield
            raise RuntimeError(message)

        return _no_chain_background_task_gen

    raise TypeError(f"{fn} is marked as a background task, but is not async.")


def _substate_key(
    token: str,
    state_cls_or_name: BaseState | Type[BaseState] | str | Sequence[str],
) -> str:
    """Get the substate key.

    Args:
        token: The token of the state.
        state_cls_or_name: The state class/instance or name or sequence of name parts.

    Returns:
        The substate key.
    """
    if isinstance(state_cls_or_name, BaseState) or (
        isinstance(state_cls_or_name, type) and issubclass(state_cls_or_name, BaseState)
    ):
        state_cls_or_name = state_cls_or_name.get_full_name()
    elif isinstance(state_cls_or_name, (list, tuple)):
        state_cls_or_name = ".".join(state_cls_or_name)
    return f"{token}_{state_cls_or_name}"


def _split_substate_key(substate_key: str) -> tuple[str, str]:
    """Split the substate key into token and state name.

    Args:
        substate_key: The substate key.

    Returns:
        Tuple of token and state name.
    """
    token, _, state_name = substate_key.partition("_")
    return token, state_name


@dataclasses.dataclass(frozen=True, init=False)
class EventHandlerSetVar(EventHandler):
    """A special event handler to wrap setvar functionality."""

    state_cls: Type[BaseState] = dataclasses.field(init=False)

    def __init__(self, state_cls: Type[BaseState]):
        """Initialize the EventHandlerSetVar.

        Args:
            state_cls: The state class that vars will be set on.
        """
        super().__init__(
            fn=type(self).setvar,
            state_full_name=state_cls.get_full_name(),
        )
        object.__setattr__(self, "state_cls", state_cls)

    def setvar(self, var_name: str, value: Any):
        """Set the state variable to the value of the event.

        Note: `self` here will be an instance of the state, not EventHandlerSetVar.

        Args:
            var_name: The name of the variable to set.
            value: The value to set the variable to.
        """
        getattr(self, constants.SETTER_PREFIX + var_name)(value)

    def __call__(self, *args: Any) -> EventSpec:
        """Performs pre-checks and munging on the provided args that will become an EventSpec.

        Args:
            *args: The event args.

        Returns:
            The (partial) EventSpec that will be used to create the event to setvar.

        Raises:
            AttributeError: If the given Var name does not exist on the state.
            EventHandlerValueError: If the given Var name is not a str
            NotImplementedError: If the setter for the given Var is async
        """
        from reflex.utils.exceptions import EventHandlerValueError

        if args:
            if not isinstance(args[0], str):
                raise EventHandlerValueError(
                    f"Var name must be passed as a string, got {args[0]!r}"
                )

            handler = getattr(self.state_cls, constants.SETTER_PREFIX + args[0], None)

            # Check that the requested Var setter exists on the State at compile time.
            if handler is None:
                raise AttributeError(
                    f"Variable `{args[0]}` cannot be set on `{self.state_cls.get_full_name()}`"
                )

            if asyncio.iscoroutinefunction(handler.fn):
                raise NotImplementedError(
                    f"Setter for {args[0]} is async, which is not supported."
                )

        return super().__call__(*args)


if TYPE_CHECKING:
    from pydantic.v1.fields import ModelField


def _unwrap_field_type(type_: Type) -> Type:
    """Unwrap rx.Field type annotations.

    Args:
        type_: The type to unwrap.

    Returns:
        The unwrapped type.
    """
    from reflex.vars import Field

    if get_origin(type_) is Field:
        return get_args(type_)[0]
    return type_


def get_var_for_field(cls: Type[BaseState], f: ModelField):
    """Get a Var instance for a Pydantic field.

    Args:
        cls: The state class.
        f: The Pydantic field.

    Returns:
        The Var instance.
    """
    field_name = format.format_state_name(cls.get_full_name()) + "." + f.name

    return dispatch(
        field_name=field_name,
        var_data=VarData.from_state(cls, f.name),
        result_var_type=_unwrap_field_type(f.outer_type_),
    )


class BaseState(Base, ABC, extra=pydantic.Extra.allow):
    """The state of the app."""

    # A map from the var name to the var.
    vars: ClassVar[Dict[str, Var]] = {}

    # The base vars of the class.
    base_vars: ClassVar[Dict[str, Var]] = {}

    # The computed vars of the class.
    computed_vars: ClassVar[Dict[str, ComputedVar]] = {}

    # Vars inherited by the parent state.
    inherited_vars: ClassVar[Dict[str, Var]] = {}

    # Backend base vars that are never sent to the client.
    backend_vars: ClassVar[Dict[str, Any]] = {}

    # Backend base vars inherited
    inherited_backend_vars: ClassVar[Dict[str, Any]] = {}

    # The event handlers.
    event_handlers: ClassVar[Dict[str, EventHandler]] = {}

    # A set of subclassses of this class.
    class_subclasses: ClassVar[Set[Type[BaseState]]] = set()

    # Mapping of var name to set of computed variables that depend on it
    _computed_var_dependencies: ClassVar[Dict[str, Set[str]]] = {}

    # Mapping of var name to set of substates that depend on it
    _substate_var_dependencies: ClassVar[Dict[str, Set[str]]] = {}

    # Set of vars which always need to be recomputed
    _always_dirty_computed_vars: ClassVar[Set[str]] = set()

    # Set of substates which always need to be recomputed
    _always_dirty_substates: ClassVar[Set[str]] = set()

    # The parent state.
    parent_state: Optional[BaseState] = None

    # The substates of the state.
    substates: Dict[str, BaseState] = {}

    # The set of dirty vars.
    dirty_vars: Set[str] = set()

    # The set of dirty substates.
    dirty_substates: Set[str] = set()

    # The routing path that triggered the state
    router_data: Dict[str, Any] = {}

    # Per-instance copy of backend base variable values
    _backend_vars: Dict[str, Any] = {}

    # The router data for the current page
    router: RouterData = RouterData()

    # Whether the state has ever been touched since instantiation.
    _was_touched: bool = False

    # Whether this state class is a mixin and should not be instantiated.
    _mixin: ClassVar[bool] = False

    # A special event handler for setting base vars.
    setvar: ClassVar[EventHandler]

    def __init__(
        self,
        parent_state: BaseState | None = None,
        init_substates: bool = True,
        _reflex_internal_init: bool = False,
        **kwargs,
    ):
        """Initialize the state.

        DO NOT INSTANTIATE STATE CLASSES DIRECTLY! Use StateManager.get_state() instead.

        Args:
            parent_state: The parent state.
            init_substates: Whether to initialize the substates in this instance.
            _reflex_internal_init: A flag to indicate that the state is being initialized by the framework.
            **kwargs: The kwargs to set as attributes on the state.

        Raises:
            ReflexRuntimeError: If the state is instantiated directly by end user.
        """
        from reflex.utils.exceptions import ReflexRuntimeError

        if not _reflex_internal_init and not is_testing_env():
            raise ReflexRuntimeError(
                "State classes should not be instantiated directly in a Reflex app. "
                "See https://reflex.dev/docs/state/ for further information."
            )
        if type(self)._mixin:
            raise ReflexRuntimeError(
                f"{type(self).__name__} is a state mixin and cannot be instantiated directly."
            )
        kwargs["parent_state"] = parent_state
        super().__init__()
        for name, value in kwargs.items():
            setattr(self, name, value)

        # Setup the substates (for memory state manager only).
        if init_substates:
            for substate in self.get_substates():
                self.substates[substate.get_name()] = substate(
                    parent_state=self,
                    _reflex_internal_init=True,
                )

        # Create a fresh copy of the backend variables for this instance
        self._backend_vars = copy.deepcopy(self.backend_vars)

    def __repr__(self) -> str:
        """Get the string representation of the state.

        Returns:
            The string representation of the state.
        """
        return f"{type(self).__name__}({self.dict()})"

    @classmethod
    def _get_computed_vars(cls) -> list[ComputedVar]:
        """Helper function to get all computed vars of a instance.

        Returns:
            A list of computed vars.
        """
        return [
            v
            for mixin in [*cls._mixins(), cls]
            for name, v in mixin.__dict__.items()
            if is_computed_var(v) and name not in cls.inherited_vars
        ]

    @classmethod
    def _validate_module_name(cls) -> None:
        """Check if the module name is valid.

        Reflex uses ___ as state name module separator.

        Raises:
            NameError: If the module name is invalid.
        """
        if "___" in cls.__module__:
            raise NameError(
                "The module name of a State class cannot contain '___'. "
                "Please rename the module."
            )

    @classmethod
    def __init_subclass__(cls, mixin: bool = False, **kwargs):
        """Do some magic for the subclass initialization.

        Args:
            mixin: Whether the subclass is a mixin and should not be initialized.
            **kwargs: The kwargs to pass to the pydantic init_subclass method.

        Raises:
            StateValueError: If a substate class shadows another.
        """
        from reflex.utils.exceptions import StateValueError

        super().__init_subclass__(**kwargs)

        cls._mixin = mixin
        if mixin:
            return

        # Handle locally-defined states for pickling.
        if "<locals>" in cls.__qualname__:
            cls._handle_local_def()

        # Validate the module name.
        cls._validate_module_name()

        # Event handlers should not shadow builtin state methods.
        cls._check_overridden_methods()

        # Computed vars should not shadow builtin state props.
        cls._check_overridden_basevars()

        # Reset subclass tracking for this class.
        cls.class_subclasses = set()

        # Reset dirty substate tracking for this class.
        cls._always_dirty_substates = set()

        # Get the parent vars.
        parent_state = cls.get_parent_state()
        if parent_state is not None:
            cls.inherited_vars = parent_state.vars
            cls.inherited_backend_vars = parent_state.backend_vars

            # Check if another substate class with the same name has already been defined.
            if cls.get_name() in {c.get_name() for c in parent_state.class_subclasses}:
                # This should not happen, since we have added module prefix to state names in #3214
                raise StateValueError(
                    f"The substate class '{cls.get_name()}' has been defined multiple times. "
                    "Shadowing substate classes is not allowed."
                )
            # Track this new subclass in the parent state's subclasses set.
            parent_state.class_subclasses.add(cls)

        # Get computed vars.
        computed_vars = cls._get_computed_vars()
        cls._check_overridden_computed_vars()

        new_backend_vars = {
            name: value
            for name, value in cls.__dict__.items()
            if types.is_backend_base_variable(name, cls)
        }
        # Add annotated backend vars that may not have a default value.
        new_backend_vars.update(
            {
                name: cls._get_var_default(name, annotation_value)
                for name, annotation_value in cls._get_type_hints().items()
                if name not in new_backend_vars
                and types.is_backend_base_variable(name, cls)
            }
        )

        cls.backend_vars = {
            **cls.inherited_backend_vars,
            **new_backend_vars,
        }

        # Set the base and computed vars.
        cls.base_vars = {
            f.name: get_var_for_field(cls, f)
            for f in cls.get_fields().values()
            if f.name not in cls.get_skip_vars()
        }
        cls.computed_vars = {
            v._js_expr: v._replace(merge_var_data=VarData.from_state(cls))
            for v in computed_vars
        }
        cls.vars = {
            **cls.inherited_vars,
            **cls.base_vars,
            **cls.computed_vars,
        }
        cls.event_handlers = {}

        # Setup the base vars at the class level.
        for prop in cls.base_vars.values():
            cls._init_var(prop)

        # Set up the event handlers.
        events = {
            name: fn
            for name, fn in cls.__dict__.items()
            if cls._item_is_event_handler(name, fn)
        }

        for mixin in cls._mixins():
            for name, value in mixin.__dict__.items():
                if name in cls.inherited_vars:
                    continue
                if is_computed_var(value):
                    fget = cls._copy_fn(value.fget)
                    newcv = value._replace(fget=fget, _var_data=VarData.from_state(cls))
                    # cleanup refs to mixin cls in var_data
                    setattr(cls, name, newcv)
                    cls.computed_vars[newcv._js_expr] = newcv
                    cls.vars[newcv._js_expr] = newcv
                    continue
                if types.is_backend_base_variable(name, mixin):
                    cls.backend_vars[name] = copy.deepcopy(value)
                    continue
                if events.get(name) is not None:
                    continue
                if not cls._item_is_event_handler(name, value):
                    continue
                if parent_state is not None and parent_state.event_handlers.get(name):
                    continue
                value = cls._copy_fn(value)
                value.__qualname__ = f"{cls.__name__}.{name}"
                events[name] = value

        # Create the setvar event handler for this state
        cls._create_setvar()

        for name, fn in events.items():
            handler = cls._create_event_handler(fn)
            cls.event_handlers[name] = handler
            setattr(cls, name, handler)

        # Initialize per-class var dependency tracking.
        cls._computed_var_dependencies = defaultdict(set)
        cls._substate_var_dependencies = defaultdict(set)
        cls._init_var_dependency_dicts()

    @staticmethod
    def _copy_fn(fn: Callable) -> Callable:
        """Copy a function. Used to copy ComputedVars and EventHandlers from mixins.

        Args:
            fn: The function to copy.

        Returns:
            The copied function.
        """
        newfn = FunctionType(
            fn.__code__,
            fn.__globals__,
            name=fn.__name__,
            argdefs=fn.__defaults__,
            closure=fn.__closure__,
        )
        newfn.__annotations__ = fn.__annotations__
        if mark := getattr(fn, BACKGROUND_TASK_MARKER, None):
            setattr(newfn, BACKGROUND_TASK_MARKER, mark)
        return newfn

    @staticmethod
    def _item_is_event_handler(name: str, value: Any) -> bool:
        """Check if the item is an event handler.

        Args:
            name: The name of the item.
            value: The value of the item.

        Returns:
            Whether the item is an event handler.
        """
        return (
            not name.startswith("_")
            and isinstance(value, Callable)
            and not isinstance(value, EventHandler)
            and hasattr(value, "__code__")
        )

    @classmethod
    def _evaluate(
        cls, f: Callable[[Self], Any], of_type: Union[type, None] = None
    ) -> Var:
        """Evaluate a function to a ComputedVar. Experimental.

        Args:
            f: The function to evaluate.
            of_type: The type of the ComputedVar. Defaults to Component.

        Returns:
            The ComputedVar.
        """
        console.warn(
            "The _evaluate method is experimental and may be removed in future versions."
        )
        from reflex.components.component import Component

        of_type = of_type or Component

        unique_var_name = get_unique_variable_name()

        @computed_var(_js_expr=unique_var_name, return_type=of_type)
        def computed_var_func(state: Self):
            result = f(state)

            if not _isinstance(result, of_type):
                console.warn(
                    f"Inline ComputedVar {f} expected type {of_type}, got {type(result)}. "
                    "You can specify expected type with `of_type` argument."
                )

            return result

        setattr(cls, unique_var_name, computed_var_func)
        cls.computed_vars[unique_var_name] = computed_var_func
        cls.vars[unique_var_name] = computed_var_func
        cls._update_substate_inherited_vars({unique_var_name: computed_var_func})
        cls._always_dirty_computed_vars.add(unique_var_name)

        return getattr(cls, unique_var_name)

    @classmethod
    def _mixins(cls) -> List[Type]:
        """Get the mixin classes of the state.

        Returns:
            The mixin classes of the state.
        """
        return [
            mixin
            for mixin in cls.__mro__
            if (
                mixin not in [pydantic.BaseModel, Base, cls]
                and issubclass(mixin, BaseState)
                and mixin._mixin is True
            )
        ]

    @classmethod
    def _handle_local_def(cls):
        """Handle locally-defined states for pickling."""
        known_names = dir(reflex.istate.dynamic)
        proposed_name = cls.__name__
        for ix in range(len(known_names)):
            if proposed_name not in known_names:
                break
            proposed_name = f"{cls.__name__}_{ix}"
        setattr(reflex.istate.dynamic, proposed_name, cls)
        cls.__original_name__ = cls.__name__
        cls.__original_module__ = cls.__module__
        cls.__name__ = cls.__qualname__ = proposed_name
        cls.__module__ = reflex.istate.dynamic.__name__

    @classmethod
    def _get_type_hints(cls) -> dict[str, Any]:
        """Get the type hints for this class.

        If the class is dynamic, evaluate the type hints with the original
        module in the local namespace.

        Returns:
            The type hints dict.
        """
        original_module = getattr(cls, "__original_module__", None)
        if original_module is not None:
            localns = sys.modules[original_module].__dict__
        else:
            localns = None

        return get_type_hints(cls, localns=localns)

    @classmethod
    def _init_var_dependency_dicts(cls):
        """Initialize the var dependency tracking dicts.

        Allows the state to know which vars each ComputedVar depends on and
        whether a ComputedVar depends on a var in its parent state.

        Additional updates tracking dicts for vars and substates that always
        need to be recomputed.
        """
        inherited_vars = set(cls.inherited_vars).union(
            set(cls.inherited_backend_vars),
        )
        for cvar_name, cvar in cls.computed_vars.items():
            # Add the dependencies.
            for var in cvar._deps(objclass=cls):
                cls._computed_var_dependencies[var].add(cvar_name)
                if var in inherited_vars:
                    # track that this substate depends on its parent for this var
                    state_name = cls.get_name()
                    parent_state = cls.get_parent_state()
                    while parent_state is not None and var in {
                        **parent_state.vars,
                        **parent_state.backend_vars,
                    }:
                        parent_state._substate_var_dependencies[var].add(state_name)
                        state_name, parent_state = (
                            parent_state.get_name(),
                            parent_state.get_parent_state(),
                        )

        # ComputedVar with cache=False always need to be recomputed
        cls._always_dirty_computed_vars = {
            cvar_name
            for cvar_name, cvar in cls.computed_vars.items()
            if not cvar._cache
        }

        # Any substate containing a ComputedVar with cache=False always needs to be recomputed
        if cls._always_dirty_computed_vars:
            # Tell parent classes that this substate has always dirty computed vars
            state_name = cls.get_name()
            parent_state = cls.get_parent_state()
            while parent_state is not None:
                parent_state._always_dirty_substates.add(state_name)
                state_name, parent_state = (
                    parent_state.get_name(),
                    parent_state.get_parent_state(),
                )

        # Reset cached schema value
        cls._to_schema.cache_clear()

    @classmethod
    def _check_overridden_methods(cls):
        """Check for shadow methods and raise error if any.

        Raises:
            EventHandlerShadowsBuiltInStateMethod: When an event handler shadows an inbuilt state method.
        """
        overridden_methods = set()
        state_base_functions = cls._get_base_functions()
        for name, method in inspect.getmembers(cls, inspect.isfunction):
            # Check if the method is overridden and not a dunder method
            if (
                not name.startswith("__")
                and method.__name__ in state_base_functions
                and state_base_functions[method.__name__] != method
            ):
                overridden_methods.add(method.__name__)

        for method_name in overridden_methods:
            raise EventHandlerShadowsBuiltInStateMethod(
                f"The event handler name `{method_name}` shadows a builtin State method; use a different name instead"
            )

    @classmethod
    def _check_overridden_basevars(cls):
        """Check for shadow base vars and raise error if any.

        Raises:
            ComputedVarShadowsBaseVars: When a computed var shadows a base var.
        """
        for computed_var_ in cls._get_computed_vars():
            if computed_var_._js_expr in cls.__annotations__:
                raise ComputedVarShadowsBaseVars(
                    f"The computed var name `{computed_var_._js_expr}` shadows a base var in {cls.__module__}.{cls.__name__}; use a different name instead"
                )

    @classmethod
    def _check_overridden_computed_vars(cls) -> None:
        """Check for shadow computed vars and raise error if any.

        Raises:
            ComputedVarShadowsStateVar: When a computed var shadows another.
        """
        for name, cv in cls.__dict__.items():
            if not is_computed_var(cv):
                continue
            name = cv._js_expr
            if name in cls.inherited_vars or name in cls.inherited_backend_vars:
                raise ComputedVarShadowsStateVar(
                    f"The computed var name `{cv._js_expr}` shadows a var in {cls.__module__}.{cls.__name__}; use a different name instead"
                )

    @classmethod
    def get_skip_vars(cls) -> set[str]:
        """Get the vars to skip when serializing.

        Returns:
            The vars to skip when serializing.
        """
        return (
            set(cls.inherited_vars)
            | {
                "parent_state",
                "substates",
                "dirty_vars",
                "dirty_substates",
                "router_data",
            }
            | types.RESERVED_BACKEND_VAR_NAMES
        )

    @classmethod
    @functools.lru_cache()
    def get_parent_state(cls) -> Type[BaseState] | None:
        """Get the parent state.

        Raises:
            ValueError: If more than one parent state is found.

        Returns:
            The parent state.
        """
        parent_states = [
            base
            for base in cls.__bases__
            if issubclass(base, BaseState) and base is not BaseState and not base._mixin
        ]
        if len(parent_states) >= 2:
            raise ValueError(f"Only one parent state is allowed {parent_states}.")
        return parent_states[0] if len(parent_states) == 1 else None  # type: ignore

    @classmethod
    def get_substates(cls) -> set[Type[BaseState]]:
        """Get the substates of the state.

        Returns:
            The substates of the state.
        """
        return cls.class_subclasses

    @classmethod
    @functools.lru_cache()
    def get_name(cls) -> str:
        """Get the name of the state.

        Returns:
            The name of the state.
        """
        module = cls.__module__.replace(".", "___")
        return format.to_snake_case(f"{module}___{cls.__name__}")

    @classmethod
    @functools.lru_cache()
    def get_full_name(cls) -> str:
        """Get the full name of the state.

        Returns:
            The full name of the state.
        """
        name = cls.get_name()
        parent_state = cls.get_parent_state()
        if parent_state is not None:
            name = ".".join((parent_state.get_full_name(), name))
        return name

    @classmethod
    @functools.lru_cache()
    def get_class_substate(cls, path: Sequence[str] | str) -> Type[BaseState]:
        """Get the class substate.

        Args:
            path: The path to the substate.

        Returns:
            The class substate.

        Raises:
            ValueError: If the substate is not found.
        """
        if isinstance(path, str):
            path = tuple(path.split("."))

        if len(path) == 0:
            return cls
        if path[0] == cls.get_name():
            if len(path) == 1:
                return cls
            path = path[1:]
        for substate in cls.get_substates():
            if path[0] == substate.get_name():
                return substate.get_class_substate(path[1:])
        raise ValueError(f"Invalid path: {cls.get_full_name()=} {path=}")

    @classmethod
    def get_all_substate_classes(cls) -> set[Type[BaseState]]:
        """Get all substate classes of the state.

        Returns:
            The set of all substate classes.
        """
        substates = set(cls.get_substates())
        for substate in cls.get_substates():
            substates.update(substate.get_all_substate_classes())
        return substates

    @classmethod
    def get_class_var(cls, path: Sequence[str]) -> Any:
        """Get the class var.

        Args:
            path: The path to the var.

        Returns:
            The class var.

        Raises:
            ValueError: If the path is invalid.
        """
        path, name = path[:-1], path[-1]
        substate = cls.get_class_substate(tuple(path))
        if not hasattr(substate, name):
            raise ValueError(f"Invalid path: {path}")
        return getattr(substate, name)

    @classmethod
    def _init_var(cls, prop: Var):
        """Initialize a variable.

        Args:
            prop: The variable to initialize

        Raises:
            VarTypeError: if the variable has an incorrect type
        """
        from reflex.utils.exceptions import VarTypeError

        if not types.is_valid_var_type(prop._var_type):
            raise VarTypeError(
                "State vars must be primitive Python types, "
                "Plotly figures, Pandas dataframes, "
                "or subclasses of rx.Base. "
                f'Found var "{prop._js_expr}" with type {prop._var_type}.'
            )
        cls._set_var(prop)
        cls._create_setter(prop)
        cls._set_default_value(prop)

    @classmethod
    def add_var(cls, name: str, type_: Any, default_value: Any = None):
        """Add dynamically a variable to the State.

        The variable added this way can be used in the same way as a variable
        defined statically in the model.

        Args:
            name: The name of the variable
            type_: The type of the variable
            default_value: The default value of the variable

        Raises:
            NameError: if a variable of this name already exists
        """
        if name in cls.__fields__:
            raise NameError(
                f"The variable '{name}' already exist. Use a different name"
            )

        # create the variable based on name and type
        var = Var(
            _js_expr=format.format_state_name(cls.get_full_name()) + "." + name,
            _var_type=type_,
            _var_data=VarData.from_state(cls, name),
        ).guess_type()

        # add the pydantic field dynamically (must be done before _init_var)
        cls.add_field(var, default_value)

        cls._init_var(var)

        # update the internal dicts so the new variable is correctly handled
        cls.base_vars.update({name: var})
        cls.vars.update({name: var})

        # let substates know about the new variable
        for substate_class in cls.class_subclasses:
            substate_class.vars.setdefault(name, var)

        # Reinitialize dependency tracking dicts.
        cls._init_var_dependency_dicts()

    @classmethod
    def _set_var(cls, prop: Var):
        """Set the var as a class member.

        Args:
            prop: The var instance to set.
        """
        setattr(cls, prop._var_field_name, prop)

    @classmethod
    def _create_event_handler(cls, fn):
        """Create an event handler for the given function.

        Args:
            fn: The function to create an event handler for.

        Returns:
            The event handler.
        """
        return EventHandler(fn=fn, state_full_name=cls.get_full_name())

    @classmethod
    def _create_setvar(cls):
        """Create the setvar method for the state."""
        cls.setvar = cls.event_handlers["setvar"] = EventHandlerSetVar(state_cls=cls)

    @classmethod
    def _create_setter(cls, prop: Var):
        """Create a setter for the var.

        Args:
            prop: The var to create a setter for.
        """
        setter_name = prop._get_setter_name(include_state=False)
        if setter_name not in cls.__dict__:
            event_handler = cls._create_event_handler(prop._get_setter())
            cls.event_handlers[setter_name] = event_handler
            setattr(cls, setter_name, event_handler)

    @classmethod
    def _set_default_value(cls, prop: Var):
        """Set the default value for the var.

        Args:
            prop: The var to set the default value for.
        """
        # Get the pydantic field for the var.
        field = cls.get_fields()[prop._var_field_name]
        if field.required:
            default_value = prop._get_default_value()
            if default_value is not None:
                field.required = False
                field.default = default_value
        if (
            not field.required
            and field.default is None
            and field.default_factory is None
            and not types.is_optional(prop._var_type)
        ):
            # Ensure frontend uses null coalescing when accessing.
            object.__setattr__(prop, "_var_type", Optional[prop._var_type])

    @classmethod
    def _get_var_default(cls, name: str, annotation_value: Any) -> Any:
        """Get the default value of a (backend) var.

        Args:
            name: The name of the var.
            annotation_value: The annotation value of the var.

        Returns:
            The default value of the var or None.
        """
        try:
            return getattr(cls, name)
        except AttributeError:
            try:
                return Var("", _var_type=annotation_value)._get_default_value()
            except TypeError:
                pass
        return None

    @staticmethod
    def _get_base_functions() -> dict[str, FunctionType]:
        """Get all functions of the state class excluding dunder methods.

        Returns:
            The functions of rx.State class as a dict.
        """
        return {
            func[0]: func[1]
            for func in inspect.getmembers(BaseState, predicate=inspect.isfunction)
            if not func[0].startswith("__")
        }

    @classmethod
    def _update_substate_inherited_vars(cls, vars_to_add: dict[str, Var]):
        """Update the inherited vars of substates recursively when new vars are added.

        Also updates the var dependency tracking dicts after adding vars.

        Args:
            vars_to_add: names to Var instances to add to substates
        """
        for substate_class in cls.class_subclasses:
            for name, var in vars_to_add.items():
                if types.is_backend_base_variable(name, cls):
                    substate_class.backend_vars.setdefault(name, var)
                    substate_class.inherited_backend_vars.setdefault(name, var)
                else:
                    substate_class.vars.setdefault(name, var)
                    substate_class.inherited_vars.setdefault(name, var)
                substate_class._update_substate_inherited_vars(vars_to_add)
        # Reinitialize dependency tracking dicts.
        cls._init_var_dependency_dicts()

    @classmethod
    def setup_dynamic_args(cls, args: dict[str, str]):
        """Set up args for easy access in renderer.

        Args:
            args: a dict of args
        """
        if not args:
            return

        cls._check_overwritten_dynamic_args(list(args.keys()))

        def argsingle_factory(param):
            def inner_func(self) -> str:
                return self.router.page.params.get(param, "")

            return inner_func

        def arglist_factory(param):
            def inner_func(self) -> List[str]:
                return self.router.page.params.get(param, [])

            return inner_func

        dynamic_vars = {}
        for param, value in args.items():
            if value == constants.RouteArgType.SINGLE:
                func = argsingle_factory(param)
            elif value == constants.RouteArgType.LIST:
                func = arglist_factory(param)
            else:
                continue
            dynamic_vars[param] = DynamicRouteVar(
                fget=func,
                cache=True,
                _js_expr=param,
                _var_data=VarData.from_state(cls),
            )
            setattr(cls, param, dynamic_vars[param])

        # Update tracking dicts.
        cls.computed_vars.update(dynamic_vars)
        cls.vars.update(dynamic_vars)
        cls._update_substate_inherited_vars(dynamic_vars)

    @classmethod
    def _check_overwritten_dynamic_args(cls, args: list[str]):
        """Check if dynamic args are shadowing existing vars. Recursively checks all child states.

        Args:
            args: a dict of args

        Raises:
            DynamicRouteArgShadowsStateVar: If a dynamic arg is shadowing an existing var.
        """
        for arg in args:
            if (
                arg in cls.computed_vars
                and not isinstance(cls.computed_vars[arg], DynamicRouteVar)
            ) or arg in cls.base_vars:
                raise DynamicRouteArgShadowsStateVar(
                    f"Dynamic route arg '{arg}' is shadowing an existing var in {cls.__module__}.{cls.__name__}"
                )
        for substate in cls.get_substates():
            substate._check_overwritten_dynamic_args(args)

    def __getattribute__(self, name: str) -> Any:
        """Get the state var.

        If the var is inherited, get the var from the parent state.

        Args:
            name: The name of the var.

        Returns:
            The value of the var.
        """
        # If the state hasn't been initialized yet, return the default value.
        if not super().__getattribute__("__dict__"):
            return super().__getattribute__(name)

        inherited_vars = {
            **super().__getattribute__("inherited_vars"),
            **super().__getattribute__("inherited_backend_vars"),
        }

        # For now, handle router_data updates as a special case.
        if name in inherited_vars or name == constants.ROUTER_DATA:
            parent_state = super().__getattribute__("parent_state")
            if parent_state is not None:
                return getattr(parent_state, name)

        # Allow event handlers to be called on the instance directly.
        event_handlers = super().__getattribute__("event_handlers")
        if name in event_handlers:
            handler = event_handlers[name]
            if handler.is_background:
                fn = _no_chain_background_task(type(self), name, handler.fn)
            else:
                fn = functools.partial(handler.fn, self)
            fn.__module__ = handler.fn.__module__  # type: ignore
            fn.__qualname__ = handler.fn.__qualname__  # type: ignore
            return fn

        backend_vars = super().__getattribute__("_backend_vars")
        if name in backend_vars:
            value = backend_vars[name]
        else:
            value = super().__getattribute__(name)

        if isinstance(value, EventHandler):
            # The event handler is inherited from a parent, so let the parent convert
            # it to a callable function.
            parent_state = super().__getattribute__("parent_state")
            if parent_state is not None:
                return getattr(parent_state, name)

        if MutableProxy._is_mutable_type(value) and (
            name in super().__getattribute__("base_vars") or name in backend_vars
        ):
            # track changes in mutable containers (list, dict, set, etc)
            return MutableProxy(wrapped=value, state=self, field_name=name)

        return value

    def __setattr__(self, name: str, value: Any):
        """Set the attribute.

        If the attribute is inherited, set the attribute on the parent state.

        Args:
            name: The name of the attribute.
            value: The value of the attribute.

        Raises:
            SetUndefinedStateVarError: If a value of a var is set without first defining it.
        """
        if isinstance(value, MutableProxy):
            # unwrap proxy objects when assigning back to the state
            value = value.__wrapped__

        # Set the var on the parent state.
        inherited_vars = {**self.inherited_vars, **self.inherited_backend_vars}
        if name in inherited_vars:
            setattr(self.parent_state, name, value)
            return

        if name in self.backend_vars:
            # abort if unchanged
            if self._backend_vars.get(name) == value:
                return
            self._backend_vars.__setitem__(name, value)
            self.dirty_vars.add(name)
            self._mark_dirty()
            return

        if (
            name not in self.vars
            and name not in self.get_skip_vars()
            and not name.startswith("__")
            and not name.startswith(
                f"_{getattr(type(self), '__original_name__', type(self).__name__)}__"
            )
        ):
            raise SetUndefinedStateVarError(
                f"The state variable '{name}' has not been defined in '{type(self).__name__}'. "
                f"All state variables must be declared before they can be set."
            )

        fields = self.get_fields()

        if name in fields:
            field = fields[name]
            field_type = _unwrap_field_type(field.outer_type_)
            if field.allow_none and not is_optional(field_type):
                field_type = Union[field_type, None]
            if not _isinstance(value, field_type):
                console.deprecate(
                    "mismatched-type-assignment",
                    f"Tried to assign value {value} of type {type(value)} to field {type(self).__name__}.{name} of type {field_type}."
                    " This might lead to unexpected behavior.",
                    "0.6.5",
                    "0.7.0",
                )

        # Set the attribute.
        super().__setattr__(name, value)

        # Add the var to the dirty list.
        if name in self.vars or name in self._computed_var_dependencies:
            self.dirty_vars.add(name)
            self._mark_dirty()

        # For now, handle router_data updates as a special case
        if name == constants.ROUTER_DATA:
            self.dirty_vars.add(name)
            self._mark_dirty()

    def reset(self):
        """Reset all the base vars to their default values."""
        # Reset the base vars.
        fields = self.get_fields()
        for prop_name in self.base_vars:
            if prop_name == constants.ROUTER:
                continue  # never reset the router data
            field = fields[prop_name]
            if default_factory := field.default_factory:
                default = default_factory()
            else:
                default = copy.deepcopy(field.default)
            setattr(self, prop_name, default)

        # Reset the backend vars.
        for prop_name, value in self.backend_vars.items():
            setattr(self, prop_name, copy.deepcopy(value))

        # Recursively reset the substates.
        for substate in self.substates.values():
            substate.reset()

    def _reset_client_storage(self):
        """Reset client storage base vars to their default values."""
        # Client-side storage is reset during hydrate so that clearing cookies
        # on the browser also resets the values on the backend.
        fields = self.get_fields()
        for prop_name in self.base_vars:
            field = fields[prop_name]
            if isinstance(field.default, ClientStorageBase) or (
                isinstance(field.type_, type)
                and issubclass(field.type_, ClientStorageBase)
            ):
                setattr(self, prop_name, copy.deepcopy(field.default))

        # Recursively reset the substate client storage.
        for substate in self.substates.values():
            substate._reset_client_storage()

    def get_substate(self, path: Sequence[str]) -> BaseState:
        """Get the substate.

        Args:
            path: The path to the substate.

        Returns:
            The substate.

        Raises:
            ValueError: If the substate is not found.
        """
        if len(path) == 0:
            return self
        if path[0] == self.get_name():
            if len(path) == 1:
                return self
            path = path[1:]
        if path[0] not in self.substates:
            raise ValueError(
                f"Invalid path: {path=} {self.get_full_name()=} {self.substates.keys()=}"
            )
        return self.substates[path[0]].get_substate(path[1:])

    @classmethod
    def _get_common_ancestor(cls, other: Type[BaseState]) -> str:
        """Find the name of the nearest common ancestor shared by this and the other state.

        Args:
            other: The other state.

        Returns:
            Full name of the nearest common ancestor.
        """
        common_ancestor_parts = []
        for part1, part2 in zip(
            cls.get_full_name().split("."),
            other.get_full_name().split("."),
        ):
            if part1 != part2:
                break
            common_ancestor_parts.append(part1)
        return ".".join(common_ancestor_parts)

    @classmethod
    def _determine_missing_parent_states(
        cls, target_state_cls: Type[BaseState]
    ) -> tuple[str, list[str]]:
        """Determine the missing parent states between the target_state_cls and common ancestor of this state.

        Args:
            target_state_cls: The class of the state to find missing parent states for.

        Returns:
            The name of the common ancestor and the list of missing parent states.
        """
        common_ancestor_name = cls._get_common_ancestor(target_state_cls)
        common_ancestor_parts = common_ancestor_name.split(".")
        target_state_parts = tuple(target_state_cls.get_full_name().split("."))
        relative_target_state_parts = target_state_parts[len(common_ancestor_parts) :]

        # Determine which parent states to fetch from the common ancestor down to the target_state_cls.
        fetch_parent_states = [common_ancestor_name]
        for relative_parent_state_name in relative_target_state_parts:
            fetch_parent_states.append(
                ".".join((fetch_parent_states[-1], relative_parent_state_name))
            )

        return common_ancestor_name, fetch_parent_states[1:-1]

    def _get_parent_states(self) -> list[tuple[str, BaseState]]:
        """Get all parent state instances up to the root of the state tree.

        Returns:
            A list of tuples containing the name and the instance of each parent state.
        """
        parent_states_with_name = []
        parent_state = self
        while parent_state.parent_state is not None:
            parent_state = parent_state.parent_state
            parent_states_with_name.append((parent_state.get_full_name(), parent_state))
        return parent_states_with_name

    def _get_all_loaded_states(self) -> dict[str, BaseState]:
        """Get all loaded states in the state tree.

        Returns:
            A list of all loaded states in the state tree.
        """
        root_state = self._get_root_state()
        d = {root_state.get_full_name(): root_state}
        d.update(root_state._get_loaded_substates())
        return d

    def _get_loaded_substates(self) -> dict[str, BaseState]:
        """Get all loaded substates of this state.

        Returns:
            A list of all loaded substates of this state.
        """
        loaded_substates = {}
        for substate in self.substates.values():
            loaded_substates[substate.get_full_name()] = substate
            loaded_substates.update(substate._get_loaded_substates())
        return loaded_substates

    def _get_root_state(self) -> BaseState:
        """Get the root state of the state tree.

        Returns:
            The root state of the state tree.
        """
        parent_state = self
        while parent_state.parent_state is not None:
            parent_state = parent_state.parent_state
        return parent_state

    async def _populate_parent_states(self, target_state_cls: Type[BaseState]):
        """Populate substates in the tree between the target_state_cls and common ancestor of this state.

        Args:
            target_state_cls: The class of the state to populate parent states for.

        Returns:
            The parent state instance of target_state_cls.

        Raises:
            RuntimeError: If redis is not used in this backend process.
        """
        state_manager = get_state_manager()
        if not isinstance(state_manager, StateManagerRedis):
            raise RuntimeError(
                f"Cannot populate parent states of {target_state_cls.get_full_name()} without redis. "
                "(All states should already be available -- this is likely a bug).",
            )

        # Find the missing parent states up to the common ancestor.
        (
            common_ancestor_name,
            missing_parent_states,
        ) = self._determine_missing_parent_states(target_state_cls)

        # Fetch all missing parent states and link them up to the common ancestor.
        parent_states_tuple = self._get_parent_states()
        root_state = parent_states_tuple[-1][1]
        parent_states_by_name = dict(parent_states_tuple)
        parent_state = parent_states_by_name[common_ancestor_name]
        for parent_state_name in missing_parent_states:
            try:
                parent_state = root_state.get_substate(parent_state_name.split("."))
                # The requested state is already cached, do NOT fetch it again.
                continue
            except ValueError:
                # The requested state is missing, fetch from redis.
                pass
            parent_state = await state_manager.get_state(
                token=_substate_key(
                    self.router.session.client_token, parent_state_name
                ),
                top_level=False,
                get_substates=False,
                parent_state=parent_state,
            )

        # Return the direct parent of target_state_cls for subsequent linking.
        return parent_state

    def _get_state_from_cache(self, state_cls: Type[BaseState]) -> BaseState:
        """Get a state instance from the cache.

        Args:
            state_cls: The class of the state.

        Returns:
            The instance of state_cls associated with this state's client_token.
        """
        root_state = self._get_root_state()
        return root_state.get_substate(state_cls.get_full_name().split("."))

    async def _get_state_from_redis(self, state_cls: Type[BaseState]) -> BaseState:
        """Get a state instance from redis.

        Args:
            state_cls: The class of the state.

        Returns:
            The instance of state_cls associated with this state's client_token.

        Raises:
            RuntimeError: If redis is not used in this backend process.
        """
        # Fetch all missing parent states from redis.
        parent_state_of_state_cls = await self._populate_parent_states(state_cls)

        # Then get the target state and all its substates.
        state_manager = get_state_manager()
        if not isinstance(state_manager, StateManagerRedis):
            raise RuntimeError(
                f"Requested state {state_cls.get_full_name()} is not cached and cannot be accessed without redis. "
                "(All states should already be available -- this is likely a bug).",
            )
        return await state_manager.get_state(
            token=_substate_key(self.router.session.client_token, state_cls),
            top_level=False,
            get_substates=True,
            parent_state=parent_state_of_state_cls,
        )

    async def get_state(self, state_cls: Type[BaseState]) -> BaseState:
        """Get an instance of the state associated with this token.

        Allows for arbitrary access to sibling states from within an event handler.

        Args:
            state_cls: The class of the state.

        Returns:
            The instance of state_cls associated with this state's client_token.
        """
        # Fast case - if this state instance is already cached, get_substate from root state.
        try:
            return self._get_state_from_cache(state_cls)
        except ValueError:
            pass

        # Slow case - fetch missing parent states from redis.
        return await self._get_state_from_redis(state_cls)

    def _get_event_handler(
        self, event: Event
    ) -> tuple[BaseState | StateProxy, EventHandler]:
        """Get the event handler for the given event.

        Args:
            event: The event to get the handler for.


        Returns:
            The event handler.

        Raises:
            ValueError: If the event handler or substate is not found.
        """
        # Get the event handler.
        path = event.name.split(".")
        path, name = path[:-1], path[-1]
        substate = self.get_substate(path)
        if not substate:
            raise ValueError(
                "The value of state cannot be None when processing an event."
            )
        handler = substate.event_handlers[name]

        # For background tasks, proxy the state
        if handler.is_background:
            substate = StateProxy(substate)

        return substate, handler

    async def _process(self, event: Event) -> AsyncIterator[StateUpdate]:
        """Obtain event info and process event.

        Args:
            event: The event to process.

        Yields:
            The state update after processing the event.
        """
        # Get the event handler.
        substate, handler = self._get_event_handler(event)

        # Run the event generator and yield state updates.
        async for update in self._process_event(
            handler=handler,
            state=substate,
            payload=event.payload,
        ):
            yield update

    def _check_valid(self, handler: EventHandler, events: Any) -> Any:
        """Check if the events yielded are valid. They must be EventHandlers or EventSpecs.

        Args:
            handler: EventHandler.
            events: The events to be checked.

        Raises:
            TypeError: If any of the events are not valid.

        Returns:
            The events as they are if valid.
        """

        def _is_valid_type(events: Any) -> bool:
            return isinstance(events, (Event, EventHandler, EventSpec))

        if events is None or _is_valid_type(events):
            return events
        try:
            if all(_is_valid_type(e) for e in events):
                return events
        except TypeError:
            pass

        raise TypeError(
            f"Your handler {handler.fn.__qualname__} must only return/yield: None, Events or other EventHandlers referenced by their class (not using `self`)"
        )

    def _as_state_update(
        self,
        handler: EventHandler,
        events: EventSpec | list[EventSpec] | None,
        final: bool,
    ) -> StateUpdate:
        """Convert the events to a StateUpdate.

        Fixes the events and checks for validity before converting.

        Args:
            handler: The handler where the events originated from.
            events: The events to queue with the update.
            final: Whether the handler is done processing.

        Returns:
            The valid StateUpdate containing the events and final flag.
        """
        # get the delta from the root of the state tree
        state = self._get_root_state()

        token = self.router.session.client_token

        # Convert valid EventHandler and EventSpec into Event
        fixed_events = fix_events(self._check_valid(handler, events), token)

        try:
            # Get the delta after processing the event.
            delta = state.get_delta()
            state._clean()

            return StateUpdate(
                delta=delta,
                events=fixed_events,
                final=final if not handler.is_background else True,
            )
        except Exception as ex:
            state._clean()

            app_instance = getattr(prerequisites.get_app(), constants.CompileVars.APP)

            event_specs = app_instance.backend_exception_handler(ex)

            if event_specs is None:
                return StateUpdate()

            event_specs_correct_type = cast(
                Union[List[Union[EventSpec, EventHandler]], None],
                [event_specs] if isinstance(event_specs, EventSpec) else event_specs,
            )
            fixed_events = fix_events(
                event_specs_correct_type,
                token,
                router_data=state.router_data,
            )
            return StateUpdate(
                events=fixed_events,
                final=True,
            )

    async def _process_event(
        self, handler: EventHandler, state: BaseState | StateProxy, payload: Dict
    ) -> AsyncIterator[StateUpdate]:
        """Process event.

        Args:
            handler: EventHandler to process.
            state: State to process the handler.
            payload: The event payload.

        Yields:
            StateUpdate object
        """
        from reflex.utils import telemetry

        # Get the function to process the event.
        fn = functools.partial(handler.fn, state)

        try:
            type_hints = typing.get_type_hints(handler.fn)
        except Exception:
            type_hints = {}

        for arg, value in list(payload.items()):
            hinted_args = type_hints.get(arg, Any)
            if hinted_args is Any:
                continue
            if is_union(hinted_args):
                if value is None:
                    continue
                hinted_args = value_inside_optional(hinted_args)
            if (
                isinstance(value, dict)
                and inspect.isclass(hinted_args)
                and not types.is_generic_alias(hinted_args)  # py3.9-py3.10
            ):
                if issubclass(hinted_args, Model):
                    # Remove non-fields from the payload
                    payload[arg] = hinted_args(
                        **{
                            key: value
                            for key, value in value.items()
                            if key in hinted_args.__fields__
                        }
                    )
                elif dataclasses.is_dataclass(hinted_args) or issubclass(
                    hinted_args, (Base, BaseModelV1, BaseModelV2)
                ):
                    payload[arg] = hinted_args(**value)
            if isinstance(value, list) and (hinted_args is set or hinted_args is Set):
                payload[arg] = set(value)
            if isinstance(value, list) and (
                hinted_args is tuple or hinted_args is Tuple
            ):
                payload[arg] = tuple(value)

        # Wrap the function in a try/except block.
        try:
            # Handle async functions.
            if asyncio.iscoroutinefunction(fn.func):
                events = await fn(**payload)

            # Handle regular functions.
            else:
                events = fn(**payload)
            # Handle async generators.
            if inspect.isasyncgen(events):
                async for event in events:
                    yield state._as_state_update(handler, event, final=False)
                yield state._as_state_update(handler, events=None, final=True)

            # Handle regular generators.
            elif inspect.isgenerator(events):
                try:
                    while True:
                        yield state._as_state_update(handler, next(events), final=False)
                except StopIteration as si:
                    # the "return" value of the generator is not available
                    # in the loop, we must catch StopIteration to access it
                    if si.value is not None:
                        yield state._as_state_update(handler, si.value, final=False)
                yield state._as_state_update(handler, events=None, final=True)

            # Handle regular event chains.
            else:
                yield state._as_state_update(handler, events, final=True)

        # If an error occurs, throw a window alert.
        except Exception as ex:
            telemetry.send_error(ex, context="backend")

            app_instance = getattr(prerequisites.get_app(), constants.CompileVars.APP)

            event_specs = app_instance.backend_exception_handler(ex)

            yield state._as_state_update(
                handler,
                event_specs,
                final=True,
            )

    def _mark_dirty_computed_vars(self) -> None:
        """Mark ComputedVars that need to be recalculated based on dirty_vars."""
        dirty_vars = self.dirty_vars
        while dirty_vars:
            calc_vars, dirty_vars = dirty_vars, set()
            for cvar in self._dirty_computed_vars(from_vars=calc_vars):
                self.dirty_vars.add(cvar)
                dirty_vars.add(cvar)
                actual_var = self.computed_vars.get(cvar)
                if actual_var is not None:
                    actual_var.mark_dirty(instance=self)

    def _expired_computed_vars(self) -> set[str]:
        """Determine ComputedVars that need to be recalculated based on the expiration time.

        Returns:
            Set of computed vars to include in the delta.
        """
        return {
            cvar
            for cvar in self.computed_vars
            if self.computed_vars[cvar].needs_update(instance=self)
        }

    def _dirty_computed_vars(
        self, from_vars: set[str] | None = None, include_backend: bool = True
    ) -> set[str]:
        """Determine ComputedVars that need to be recalculated based on the given vars.

        Args:
            from_vars: find ComputedVar that depend on this set of vars. If unspecified, will use the dirty_vars.
            include_backend: whether to include backend vars in the calculation.

        Returns:
            Set of computed vars to include in the delta.
        """
        return {
            cvar
            for dirty_var in from_vars or self.dirty_vars
            for cvar in self._computed_var_dependencies[dirty_var]
            if include_backend or not self.computed_vars[cvar]._backend
        }

    @classmethod
    def _potentially_dirty_substates(cls) -> set[str]:
        """Determine substates which could be affected by dirty vars in this state.

        Returns:
            Set of State full names that may need to be fetched to recalc computed vars.
        """
        # _always_dirty_substates need to be fetched to recalc computed vars.
<<<<<<< HEAD
        fetch_substates = set(
            f"{cls.get_full_name()}.{substate_name}"
=======
        fetch_substates = {
            cls.get_class_substate((cls.get_name(), *substate_name.split(".")))
>>>>>>> d7956c19
            for substate_name in cls._always_dirty_substates
        }
        for dependent_substates in cls._substate_var_dependencies.values():
            fetch_substates.update(
<<<<<<< HEAD
                set(
                    f"{cls.get_full_name()}.{substate_name}"
=======
                {
                    cls.get_class_substate((cls.get_name(), *substate_name.split(".")))
>>>>>>> d7956c19
                    for substate_name in dependent_substates
                }
            )
        return fetch_substates

    @classmethod
    def _recursive_potentially_dirty_substates(cls) -> set[str]:
        """Recursively determine substates which could be affected by dirty vars in this state.

        Returns:
            Set of full state names that may need to be fetched to recalc computed vars.
        """
        fetch_substates = cls._potentially_dirty_substates()
        for substate_cls in cls.get_substates():
            fetch_substates.update(
                substate_cls._recursive_potentially_dirty_substates()
            )
        return fetch_substates

    def get_delta(self) -> Delta:
        """Get the delta for the state.

        Returns:
            The delta for the state.
        """
        delta = {}

        # Apply dirty variables down into substates
        self.dirty_vars.update(self._always_dirty_computed_vars)
        self._mark_dirty()

        frontend_computed_vars: set[str] = {
            name for name, cv in self.computed_vars.items() if not cv._backend
        }

        # Return the dirty vars for this instance, any cached/dependent computed vars,
        # and always dirty computed vars (cache=False)
        delta_vars = (
            self.dirty_vars.intersection(self.base_vars)
            .union(self.dirty_vars.intersection(frontend_computed_vars))
            .union(self._dirty_computed_vars(include_backend=False))
            .union(self._always_dirty_computed_vars)
        )

        subdelta: Dict[str, Any] = {
            prop: self.get_value(prop)
            for prop in delta_vars
            if not types.is_backend_base_variable(prop, type(self))
        }

        if len(subdelta) > 0:
            delta[self.get_full_name()] = subdelta

        # Recursively find the substate deltas.
        substates = self.substates
        for substate in self.dirty_substates.union(self._always_dirty_substates):
            delta.update(substates[substate].get_delta())

        # Return the delta.
        return delta

    def _mark_dirty(self):
        """Mark the substate and all parent states as dirty."""
        state_name = self.get_name()
        if (
            self.parent_state is not None
            and state_name not in self.parent_state.dirty_substates
        ):
            self.parent_state.dirty_substates.add(self.get_name())
            self.parent_state._mark_dirty()

        # Append expired computed vars to dirty_vars to trigger recalculation
        self.dirty_vars.update(self._expired_computed_vars())

        # have to mark computed vars dirty to allow access to newly computed
        # values within the same ComputedVar function
        self._mark_dirty_computed_vars()
        self._mark_dirty_substates()

    def _mark_dirty_substates(self):
        """Propagate dirty var / computed var status into substates."""
        substates = self.substates
        for var in self.dirty_vars:
            for substate_name in self._substate_var_dependencies[var]:
                self.dirty_substates.add(substate_name)
                substate = substates[substate_name]
                substate.dirty_vars.add(var)
                substate._mark_dirty()

    def _update_was_touched(self):
        """Update the _was_touched flag based on dirty_vars."""
        if self.dirty_vars and not self._was_touched:
            for var in self.dirty_vars:
                if var in self.base_vars or var in self._backend_vars:
                    self._was_touched = True
                    break
                if var == constants.ROUTER_DATA and self.parent_state is None:
                    self._was_touched = True
                    break

    def _get_was_touched(self) -> bool:
        """Check current dirty_vars and flag to determine if state instance was modified.

        If any dirty vars belong to this state, mark _was_touched.

        This flag determines whether this state instance should be persisted to redis.

        Returns:
            Whether this state instance was ever modified.
        """
        # Ensure the flag is up to date based on the current dirty_vars
        self._update_was_touched()
        return self._was_touched

    def _clean(self):
        """Reset the dirty vars."""
        # Update touched status before cleaning dirty_vars.
        self._update_was_touched()

        # Recursively clean the substates.
        for substate in self.dirty_substates:
            if substate not in self.substates:
                continue
            self.substates[substate]._clean()

        # Clean this state.
        self.dirty_vars = set()
        self.dirty_substates = set()

    def get_value(self, key: str) -> Any:
        """Get the value of a field (without proxying).

        The returned value will NOT track dirty state updates.

        Args:
            key: The key of the field.

        Returns:
            The value of the field.
        """
        value = super().get_value(key)
        if isinstance(value, MutableProxy):
            return value.__wrapped__
        return value

    def dict(
        self, include_computed: bool = True, initial: bool = False, **kwargs
    ) -> dict[str, Any]:
        """Convert the object to a dictionary.

        Args:
            include_computed: Whether to include computed vars.
            initial: Whether to get the initial value of computed vars.
            **kwargs: Kwargs to pass to the pydantic dict method.

        Returns:
            The object as a dictionary.
        """
        if include_computed:
            # Apply dirty variables down into substates to allow never-cached ComputedVar to
            # trigger recalculation of dependent vars
            self.dirty_vars.update(self._always_dirty_computed_vars)
            self._mark_dirty()

        base_vars = {
            prop_name: self.get_value(prop_name) for prop_name in self.base_vars
        }
        if initial and include_computed:
            computed_vars = {
                # Include initial computed vars.
                prop_name: (
                    cv._initial_value
                    if is_computed_var(cv)
                    and not isinstance(cv._initial_value, types.Unset)
                    else self.get_value(prop_name)
                )
                for prop_name, cv in self.computed_vars.items()
                if not cv._backend
            }
        elif include_computed:
            computed_vars = {
                # Include the computed vars.
                prop_name: self.get_value(prop_name)
                for prop_name, cv in self.computed_vars.items()
                if not cv._backend
            }
        else:
            computed_vars = {}
        variables = {**base_vars, **computed_vars}
        d = {
            self.get_full_name(): {k: variables[k] for k in sorted(variables)},
        }
        for substate_d in [
            v.dict(include_computed=include_computed, initial=initial, **kwargs)
            for v in self.substates.values()
        ]:
            d.update(substate_d)

        return d

    async def __aenter__(self) -> BaseState:
        """Enter the async context manager protocol.

        This should not be used for the State class, but exists for
        type-compatibility with StateProxy.

        Raises:
            TypeError: always, because async contextmanager protocol is only supported for background task.
        """
        raise TypeError(
            "Only background task should use `async with self` to modify state."
        )

    async def __aexit__(self, *exc_info: Any) -> None:
        """Exit the async context manager protocol.

        This should not be used for the State class, but exists for
        type-compatibility with StateProxy.

        Args:
            exc_info: The exception info tuple.
        """
        pass

    def __getstate__(self):
        """Get the state for redis serialization.

        This method is called by pickle to serialize the object.

        It explicitly removes parent_state and substates because those are serialized separately
        by the StateManagerRedis to allow for better horizontal scaling as state size increases.

        Returns:
            The state dict for serialization.
        """
        state = super().__getstate__()
        state["__dict__"] = state["__dict__"].copy()
        if state["__dict__"].get("parent_state") is not None:
            # Do not serialize router data in substates (only the root state).
            state["__dict__"].pop("router", None)
            state["__dict__"].pop("router_data", None)
        # Never serialize parent_state or substates.
        state["__dict__"].pop("parent_state", None)
        state["__dict__"].pop("substates", None)
        state["__dict__"].pop("_was_touched", None)
        # Remove all inherited vars.
        for inherited_var_name in self.inherited_vars:
            state["__dict__"].pop(inherited_var_name, None)
        return state

    def __setstate__(self, state: dict[str, Any]):
        """Set the state from redis deserialization.

        This method is called by pickle to deserialize the object.

        Args:
            state: The state dict for deserialization.
        """
        state["__dict__"]["parent_state"] = None
        state["__dict__"]["substates"] = {}
        super().__setstate__(state)

    def _check_state_size(
        self,
        pickle_state_size: int,
    ):
        """Print a warning when the state is too large.

        Args:
            pickle_state_size: The size of the pickled state.

        Raises:
            StateTooLargeError: If the state is too large.
        """
        state_full_name = self.get_full_name()
        if (
            state_full_name not in _WARNED_ABOUT_STATE_SIZE
            and pickle_state_size > TOO_LARGE_SERIALIZED_STATE
            and self.substates
        ):
            msg = (
                f"State {state_full_name} serializes to {pickle_state_size} bytes "
                + "which may present performance issues. Consider reducing the size of this state."
            )
            if environment.REFLEX_PERF_MODE.get() == PerformanceMode.WARN:
                console.warn(msg)
            elif environment.REFLEX_PERF_MODE.get() == PerformanceMode.RAISE:
                raise StateTooLargeError(msg)
            _WARNED_ABOUT_STATE_SIZE.add(state_full_name)

    @classmethod
    @functools.lru_cache()
    def _to_schema(cls) -> str:
        """Convert a state to a schema.

        Returns:
            The hash of the schema.
        """

        def _field_tuple(
            field_name: str,
        ) -> Tuple[str, str, Any, Union[bool, None], Any]:
            model_field = cls.__fields__[field_name]
            return (
                field_name,
                model_field.name,
                _serialize_type(model_field.type_),
                (
                    model_field.required
                    if isinstance(model_field.required, bool)
                    else None
                ),
                (model_field.default if is_serializable(model_field.default) else None),
            )

        return md5(
            pickle.dumps(
                sorted(_field_tuple(field_name) for field_name in cls.base_vars)
            )
        ).hexdigest()

    def _serialize(self) -> bytes:
        """Serialize the state for redis.

        Returns:
            The serialized state.

        Raises:
            StateSerializationError: If the state cannot be serialized.
        """
        payload = b""
        error = ""
        try:
            payload = pickle.dumps((self._to_schema(), self))
        except HANDLED_PICKLE_ERRORS as og_pickle_error:
            error = (
                f"Failed to serialize state {self.get_full_name()} due to unpicklable object. "
                "This state will not be persisted. "
            )
            try:
                import dill

                payload = dill.dumps((self._to_schema(), self))
            except ImportError:
                error += (
                    f"Pickle error: {og_pickle_error}. "
                    "Consider `pip install 'dill>=0.3.8'` for more exotic serialization support."
                )
            except HANDLED_PICKLE_ERRORS as ex:
                error += f"Dill was also unable to pickle the state: {ex}"
            console.warn(error)

        if environment.REFLEX_PERF_MODE.get() != PerformanceMode.OFF:
            self._check_state_size(len(payload))

        if not payload:
            raise StateSerializationError(error)

        return payload

    @classmethod
    def _deserialize(
        cls, data: bytes | None = None, fp: BinaryIO | None = None
    ) -> BaseState:
        """Deserialize the state from redis/disk.

        data and fp are mutually exclusive, but one must be provided.

        Args:
            data: The serialized state data.
            fp: The file pointer to the serialized state data.

        Returns:
            The deserialized state.

        Raises:
            ValueError: If both data and fp are provided, or neither are provided.
            StateSchemaMismatchError: If the state schema does not match the expected schema.
        """
        if data is not None and fp is None:
            (substate_schema, state) = pickle.loads(data)
        elif fp is not None and data is None:
            (substate_schema, state) = pickle.load(fp)
        else:
            raise ValueError("Only one of `data` or `fp` must be provided")
        if substate_schema != state._to_schema():
            raise StateSchemaMismatchError()
        return state


class State(BaseState):
    """The app Base State."""

    # The hydrated bool.
    is_hydrated: bool = False


T = TypeVar("T", bound=BaseState)


def dynamic(func: Callable[[T], Component]):
    """Create a dynamically generated components from a state class.

    Args:
        func: The function to generate the component.

    Returns:
        The dynamically generated component.

    Raises:
        DynamicComponentInvalidSignature: If the function does not have exactly one parameter.
        DynamicComponentInvalidSignature: If the function does not have a type hint for the state class.
    """
    number_of_parameters = len(inspect.signature(func).parameters)

    func_signature = get_type_hints(func)

    if "return" in func_signature:
        func_signature.pop("return")

    values = list(func_signature.values())

    if number_of_parameters != 1:
        raise DynamicComponentInvalidSignature(
            "The function must have exactly one parameter, which is the state class."
        )

    if len(values) != 1:
        raise DynamicComponentInvalidSignature(
            "You must provide a type hint for the state class in the function."
        )

    state_class: Type[T] = values[0]

    def wrapper() -> Component:
        from reflex.components.base.fragment import fragment

        return fragment(state_class._evaluate(lambda state: func(state)))

    return wrapper


class FrontendEventExceptionState(State):
    """Substate for handling frontend exceptions."""

    @event
    def handle_frontend_exception(self, stack: str, component_stack: str) -> None:
        """Handle frontend exceptions.

        If a frontend exception handler is provided, it will be called.
        Otherwise, the default frontend exception handler will be called.

        Args:
            stack: The stack trace of the exception.
            component_stack: The stack trace of the component where the exception occurred.

        """
        app_instance = getattr(prerequisites.get_app(), constants.CompileVars.APP)
        app_instance.frontend_exception_handler(Exception(stack))


class UpdateVarsInternalState(State):
    """Substate for handling internal state var updates."""

    async def update_vars_internal(self, vars: dict[str, Any]) -> None:
        """Apply updates to fully qualified state vars.

        The keys in `vars` should be in the form of `{state.get_full_name()}.{var_name}`,
        and each value will be set on the appropriate substate instance.

        This function is primarily used to apply cookie and local storage
        updates from the frontend to the appropriate substate.

        Args:
            vars: The fully qualified vars and values to update.
        """
        for var, value in vars.items():
            state_name, _, var_name = var.rpartition(".")
            var_state_cls = State.get_class_substate(state_name)
            var_state = await self.get_state(var_state_cls)
            setattr(var_state, var_name, value)


class OnLoadInternalState(State):
    """Substate for handling on_load event enumeration.

    This is a separate substate to avoid deserializing the entire state tree for every page navigation.
    """

    def on_load_internal(self) -> list[Event | EventSpec] | None:
        """Queue on_load handlers for the current page.

        Returns:
            The list of events to queue for on load handling.
        """
        # Do not app._compile()!  It should be already compiled by now.
        app = getattr(prerequisites.get_app(), constants.CompileVars.APP)
        load_events = app.get_load_events(self.router.page.path)
        if not load_events:
            self.is_hydrated = True
            return  # Fast path for navigation with no on_load events defined.
        self.is_hydrated = False
        return [
            *fix_events(
                load_events,
                self.router.session.client_token,
                router_data=self.router_data,
            ),
            State.set_is_hydrated(True),  # type: ignore
        ]


class ComponentState(State, mixin=True):
    """Base class to allow for the creation of a state instance per component.

    This allows for the bundling of UI and state logic into a single class,
    where each instance has a separate instance of the state.

    Subclass this class and define vars and event handlers in the traditional way.
    Then define a `get_component` method that returns the UI for the component instance.

    See the full [docs](https://reflex.dev/docs/substates/component-state/) for more.

    Basic example:
    ```python
    # Subclass ComponentState and define vars and event handlers.
    class Counter(rx.ComponentState):
        # Define vars that change.
        count: int = 0

        # Define event handlers.
        def increment(self):
            self.count += 1

        def decrement(self):
            self.count -= 1

        @classmethod
        def get_component(cls, **props):
            # Access the state vars and event handlers using `cls`.
            return rx.hstack(
                rx.button("Decrement", on_click=cls.decrement),
                rx.text(cls.count),
                rx.button("Increment", on_click=cls.increment),
                **props,
            )

    counter = Counter.create()
    ```
    """

    # The number of components created from this class.
    _per_component_state_instance_count: ClassVar[int] = 0

    def __init__(self, *args, **kwargs):
        """Do not allow direct initialization of the ComponentState.

        Args:
            *args: The args to pass to the State init method.
            **kwargs: The kwargs to pass to the State init method.

        Raises:
            ReflexRuntimeError: If the ComponentState is initialized directly.
        """
        if type(self)._mixin:
            raise ReflexRuntimeError(
                f"{ComponentState.__name__} {type(self).__name__} is not meant to be initialized directly. "
                + "Use the `create` method to create a new instance and access the state via the `State` attribute."
            )
        super().__init__(*args, **kwargs)

    @classmethod
    def __init_subclass__(cls, mixin: bool = True, **kwargs):
        """Overwrite mixin default to True.

        Args:
            mixin: Whether the subclass is a mixin and should not be initialized.
            **kwargs: The kwargs to pass to the pydantic init_subclass method.
        """
        super().__init_subclass__(mixin=mixin, **kwargs)

    @classmethod
    def get_component(cls, *children, **props) -> "Component":
        """Get the component instance.

        Args:
            children: The children of the component.
            props: The props of the component.

        Raises:
            NotImplementedError: if the subclass does not override this method.
        """
        raise NotImplementedError(
            f"{cls.__name__} must implement get_component to return the component instance."
        )

    @classmethod
    def create(cls, *children, **props) -> "Component":
        """Create a new instance of the Component.

        Args:
            children: The children of the component.
            props: The props of the component.

        Returns:
            A new instance of the Component with an independent copy of the State.
        """
        cls._per_component_state_instance_count += 1
        state_cls_name = f"{cls.__name__}_n{cls._per_component_state_instance_count}"
        component_state = type(
            state_cls_name,
            (cls, State),
            {"__module__": reflex.istate.dynamic.__name__},
            mixin=False,
        )
        # Save a reference to the dynamic state for pickle/unpickle.
        setattr(reflex.istate.dynamic, state_cls_name, component_state)
        component = component_state.get_component(*children, **props)
        component.State = component_state
        return component


class StateProxy(wrapt.ObjectProxy):
    """Proxy of a state instance to control mutability of vars for a background task.

    Since a background task runs against a state instance without holding the
    state_manager lock for the token, the reference may become stale if the same
    state is modified by another event handler.

    The proxy object ensures that writes to the state are blocked unless
    explicitly entering a context which refreshes the state from state_manager
    and holds the lock for the token until exiting the context. After exiting
    the context, a StateUpdate may be emitted to the frontend to notify the
    client of the state change.

    A background task will be passed the `StateProxy` as `self`, so mutability
    can be safely performed inside an `async with self` block.

        class State(rx.State):
            counter: int = 0

            @rx.event(background=True)
            async def bg_increment(self):
                await asyncio.sleep(1)
                async with self:
                    self.counter += 1
    """

    def __init__(
        self, state_instance, parent_state_proxy: Optional["StateProxy"] = None
    ):
        """Create a proxy for a state instance.

        If `get_state` is used on a StateProxy, the resulting state will be
        linked to the given state via parent_state_proxy. The first state in the
        chain is the state that initiated the background task.

        Args:
            state_instance: The state instance to proxy.
            parent_state_proxy: The parent state proxy, for linked mutability and context tracking.
        """
        super().__init__(state_instance)
        # compile is not relevant to backend logic
        self._self_app = getattr(prerequisites.get_app(), constants.CompileVars.APP)
        self._self_substate_path = tuple(state_instance.get_full_name().split("."))
        self._self_actx = None
        self._self_mutable = False
        self._self_actx_lock = asyncio.Lock()
        self._self_actx_lock_holder = None
        self._self_parent_state_proxy = parent_state_proxy

    def _is_mutable(self) -> bool:
        """Check if the state is mutable.

        Returns:
            Whether the state is mutable.
        """
        if self._self_parent_state_proxy is not None:
            return self._self_parent_state_proxy._is_mutable() or self._self_mutable
        return self._self_mutable

    async def __aenter__(self) -> StateProxy:
        """Enter the async context manager protocol.

        Sets mutability to True and enters the `App.modify_state` async context,
        which refreshes the state from state_manager and holds the lock for the
        given state token until exiting the context.

        Background tasks should avoid blocking calls while inside the context.

        Returns:
            This StateProxy instance in mutable mode.

        Raises:
            ImmutableStateError: If the state is already mutable.
        """
        if self._self_parent_state_proxy is not None:
            parent_state = (
                await self._self_parent_state_proxy.__aenter__()
            ).__wrapped__
            super().__setattr__(
                "__wrapped__",
                await parent_state.get_state(
                    State.get_class_substate(self._self_substate_path)
                ),
            )
            return self
        current_task = asyncio.current_task()
        if (
            self._self_actx_lock.locked()
            and current_task == self._self_actx_lock_holder
        ):
            raise ImmutableStateError(
                "The state is already mutable. Do not nest `async with self` blocks."
            )
        await self._self_actx_lock.acquire()
        self._self_actx_lock_holder = current_task
        self._self_actx = self._self_app.modify_state(
            token=_substate_key(
                self.__wrapped__.router.session.client_token,
                self._self_substate_path,
            )
        )
        mutable_state = await self._self_actx.__aenter__()
        super().__setattr__(
            "__wrapped__", mutable_state.get_substate(self._self_substate_path)
        )
        self._self_mutable = True
        return self

    async def __aexit__(self, *exc_info: Any) -> None:
        """Exit the async context manager protocol.

        Sets proxy mutability to False and persists any state changes.

        Args:
            exc_info: The exception info tuple.
        """
        if self._self_parent_state_proxy is not None:
            await self._self_parent_state_proxy.__aexit__(*exc_info)
            return
        if self._self_actx is None:
            return
        self._self_mutable = False
        try:
            await self._self_actx.__aexit__(*exc_info)
        finally:
            self._self_actx_lock_holder = None
            self._self_actx_lock.release()
        self._self_actx = None

    def __enter__(self):
        """Enter the regular context manager protocol.

        This is not supported for background tasks, and exists only to raise a more useful exception
        when the StateProxy is used incorrectly.

        Raises:
            TypeError: always, because only async contextmanager protocol is supported.
        """
        raise TypeError("Background task must use `async with self` to modify state.")

    def __exit__(self, *exc_info: Any) -> None:
        """Exit the regular context manager protocol.

        Args:
            exc_info: The exception info tuple.
        """
        pass

    def __getattr__(self, name: str) -> Any:
        """Get the attribute from the underlying state instance.

        Args:
            name: The name of the attribute.

        Returns:
            The value of the attribute.

        Raises:
            ImmutableStateError: If the state is not in mutable mode.
        """
        if name in ["substates", "parent_state"] and not self._is_mutable():
            raise ImmutableStateError(
                "Background task StateProxy is immutable outside of a context "
                "manager. Use `async with self` to modify state."
            )
        value = super().__getattr__(name)
        if not name.startswith("_self_") and isinstance(value, MutableProxy):
            # ensure mutations to these containers are blocked unless proxy is _mutable
            return ImmutableMutableProxy(
                wrapped=value.__wrapped__,
                state=self,  # type: ignore
                field_name=value._self_field_name,
            )
        if isinstance(value, functools.partial) and value.args[0] is self.__wrapped__:
            # Rebind event handler to the proxy instance
            value = functools.partial(
                value.func,
                self,
                *value.args[1:],
                **value.keywords,
            )
        if isinstance(value, MethodType) and value.__self__ is self.__wrapped__:
            # Rebind methods to the proxy instance
            value = type(value)(value.__func__, self)  # type: ignore
        return value

    def __setattr__(self, name: str, value: Any) -> None:
        """Set the attribute on the underlying state instance.

        If the attribute is internal, set it on the proxy instance instead.

        Args:
            name: The name of the attribute.
            value: The value of the attribute.

        Raises:
            ImmutableStateError: If the state is not in mutable mode.
        """
        if (
            name.startswith("_self_")  # wrapper attribute
            or self._is_mutable()  # lock held
            # non-persisted state attribute
            or name in self.__wrapped__.get_skip_vars()
        ):
            super().__setattr__(name, value)
            return

        raise ImmutableStateError(
            "Background task StateProxy is immutable outside of a context "
            "manager. Use `async with self` to modify state."
        )

    def get_substate(self, path: Sequence[str]) -> BaseState:
        """Only allow substate access with lock held.

        Args:
            path: The path to the substate.

        Returns:
            The substate.

        Raises:
            ImmutableStateError: If the state is not in mutable mode.
        """
        if not self._is_mutable():
            raise ImmutableStateError(
                "Background task StateProxy is immutable outside of a context "
                "manager. Use `async with self` to modify state."
            )
        return self.__wrapped__.get_substate(path)

    async def get_state(self, state_cls: Type[BaseState]) -> BaseState:
        """Get an instance of the state associated with this token.

        Args:
            state_cls: The class of the state.

        Returns:
            The state.

        Raises:
            ImmutableStateError: If the state is not in mutable mode.
        """
        if not self._is_mutable():
            raise ImmutableStateError(
                "Background task StateProxy is immutable outside of a context "
                "manager. Use `async with self` to modify state."
            )
        return type(self)(
            await self.__wrapped__.get_state(state_cls), parent_state_proxy=self
        )

    def _as_state_update(self, *args, **kwargs) -> StateUpdate:
        """Temporarily allow mutability to access parent_state.

        Args:
            *args: The args to pass to the underlying state instance.
            **kwargs: The kwargs to pass to the underlying state instance.

        Returns:
            The state update.
        """
        original_mutable = self._self_mutable
        self._self_mutable = True
        try:
            return self.__wrapped__._as_state_update(*args, **kwargs)
        finally:
            self._self_mutable = original_mutable


@dataclasses.dataclass(
    frozen=True,
)
class StateUpdate:
    """A state update sent to the frontend."""

    # The state delta.
    delta: Delta = dataclasses.field(default_factory=dict)

    # Events to be added to the event queue.
    events: List[Event] = dataclasses.field(default_factory=list)

    # Whether this is the final state update for the event.
    final: bool = True

    def json(self) -> str:
        """Convert the state update to a JSON string.

        Returns:
            The state update as a JSON string.
        """
        return format.json_dumps(self)


class StateManager(Base, ABC):
    """A class to manage many client states."""

    # The state class to use.
    state: Type[BaseState]

    @classmethod
    def create(cls, state: Type[BaseState]):
        """Create a new state manager.

        Args:
            state: The state class to use.

        Raises:
            InvalidStateManagerMode: If the state manager mode is invalid.

        Returns:
            The state manager (either disk, memory or redis).
        """
        config = get_config()
        if prerequisites.parse_redis_url() is not None:
            config.state_manager_mode = constants.StateManagerMode.REDIS
        if config.state_manager_mode == constants.StateManagerMode.MEMORY:
            return StateManagerMemory(state=state)
        if config.state_manager_mode == constants.StateManagerMode.DISK:
            return StateManagerDisk(state=state)
        if config.state_manager_mode == constants.StateManagerMode.REDIS:
            redis = prerequisites.get_redis()
            if redis is not None:
                # make sure expiration values are obtained only from the config object on creation
                return StateManagerRedis(
                    state=state,
                    redis=redis,
                    token_expiration=config.redis_token_expiration,
                    lock_expiration=config.redis_lock_expiration,
                    lock_warning_threshold=config.redis_lock_warning_threshold,
                )
        raise InvalidStateManagerMode(
            f"Expected one of: DISK, MEMORY, REDIS, got {config.state_manager_mode}"
        )

    @abstractmethod
    async def get_state(self, token: str) -> BaseState:
        """Get the state for a token.

        Args:
            token: The token to get the state for.

        Returns:
            The state for the token.
        """
        pass

    @abstractmethod
    async def set_state(self, token: str, state: BaseState):
        """Set the state for a token.

        Args:
            token: The token to set the state for.
            state: The state to set.
        """
        pass

    @abstractmethod
    @contextlib.asynccontextmanager
    async def modify_state(self, token: str) -> AsyncIterator[BaseState]:
        """Modify the state for a token while holding exclusive lock.

        Args:
            token: The token to modify the state for.

        Yields:
            The state for the token.
        """
        yield self.state()


class StateManagerMemory(StateManager):
    """A state manager that stores states in memory."""

    # The mapping of client ids to states.
    states: Dict[str, BaseState] = {}

    # The mutex ensures the dict of mutexes is updated exclusively
    _state_manager_lock = asyncio.Lock()

    # The dict of mutexes for each client
    _states_locks: Dict[str, asyncio.Lock] = pydantic.PrivateAttr({})

    class Config:
        """The Pydantic config."""

        fields = {
            "_states_locks": {"exclude": True},
        }

    @override
    async def get_state(self, token: str) -> BaseState:
        """Get the state for a token.

        Args:
            token: The token to get the state for.

        Returns:
            The state for the token.
        """
        # Memory state manager ignores the substate suffix and always returns the top-level state.
        token = _split_substate_key(token)[0]
        if token not in self.states:
            self.states[token] = self.state(_reflex_internal_init=True)
        return self.states[token]

    @override
    async def set_state(self, token: str, state: BaseState):
        """Set the state for a token.

        Args:
            token: The token to set the state for.
            state: The state to set.
        """
        pass

    @override
    @contextlib.asynccontextmanager
    async def modify_state(self, token: str) -> AsyncIterator[BaseState]:
        """Modify the state for a token while holding exclusive lock.

        Args:
            token: The token to modify the state for.

        Yields:
            The state for the token.
        """
        # Memory state manager ignores the substate suffix and always returns the top-level state.
        token = _split_substate_key(token)[0]
        if token not in self._states_locks:
            async with self._state_manager_lock:
                if token not in self._states_locks:
                    self._states_locks[token] = asyncio.Lock()

        async with self._states_locks[token]:
            state = await self.get_state(token)
            yield state
            await self.set_state(token, state)


def _default_token_expiration() -> int:
    """Get the default token expiration time.

    Returns:
        The default token expiration time.
    """
    return get_config().redis_token_expiration


def _serialize_type(type_: Any) -> str:
    """Serialize a type.

    Args:
        type_: The type to serialize.

    Returns:
        The serialized type.
    """
    if not inspect.isclass(type_):
        return f"{type_}"
    return f"{type_.__module__}.{type_.__qualname__}"


def is_serializable(value: Any) -> bool:
    """Check if a value is serializable.

    Args:
        value: The value to check.

    Returns:
        Whether the value is serializable.
    """
    try:
        return bool(pickle.dumps(value))
    except Exception:
        return False


def reset_disk_state_manager():
    """Reset the disk state manager."""
    states_directory = prerequisites.get_web_dir() / constants.Dirs.STATES
    if states_directory.exists():
        for path in states_directory.iterdir():
            path.unlink()


class StateManagerDisk(StateManager):
    """A state manager that stores states in memory."""

    # The mapping of client ids to states.
    states: Dict[str, BaseState] = {}

    # The mutex ensures the dict of mutexes is updated exclusively
    _state_manager_lock = asyncio.Lock()

    # The dict of mutexes for each client
    _states_locks: Dict[str, asyncio.Lock] = pydantic.PrivateAttr({})

    # The token expiration time (s).
    token_expiration: int = pydantic.Field(default_factory=_default_token_expiration)

    class Config:
        """The Pydantic config."""

        fields = {
            "_states_locks": {"exclude": True},
        }
        keep_untouched = (functools.cached_property,)

    def __init__(self, state: Type[BaseState]):
        """Create a new state manager.

        Args:
            state: The state class to use.
        """
        super().__init__(state=state)

        path_ops.mkdir(self.states_directory)

        self._purge_expired_states()

    @functools.cached_property
    def states_directory(self) -> Path:
        """Get the states directory.

        Returns:
            The states directory.
        """
        return prerequisites.get_web_dir() / constants.Dirs.STATES

    def _purge_expired_states(self):
        """Purge expired states from the disk."""
        import time

        for path in path_ops.ls(self.states_directory):
            # check path is a pickle file
            if path.suffix != ".pkl":
                continue

            # load last edited field from file
            last_edited = path.stat().st_mtime

            # check if the file is older than the token expiration time
            if time.time() - last_edited > self.token_expiration:
                # remove the file
                path.unlink()

    def token_path(self, token: str) -> Path:
        """Get the path for a token.

        Args:
            token: The token to get the path for.

        Returns:
            The path for the token.
        """
        return (
            self.states_directory / f"{md5(token.encode()).hexdigest()}.pkl"
        ).absolute()

    async def load_state(self, token: str) -> BaseState | None:
        """Load a state object based on the provided token.

        Args:
            token: The token used to identify the state object.

        Returns:
            The loaded state object or None.
        """
        token_path = self.token_path(token)

        if token_path.exists():
            try:
                with token_path.open(mode="rb") as file:
                    return BaseState._deserialize(fp=file)
            except Exception:
                pass

    async def populate_substates(
        self, client_token: str, state: BaseState, root_state: BaseState
    ):
        """Populate the substates of a state object.

        Args:
            client_token: The client token.
            state: The state object to populate.
            root_state: The root state object.
        """
        for substate in state.get_substates():
            substate_token = _substate_key(client_token, substate)

            fresh_instance = await root_state.get_state(substate)
            instance = await self.load_state(substate_token)
            if instance is not None:
                # Ensure all substates exist, even if they weren't serialized previously.
                instance.substates = fresh_instance.substates
            else:
                instance = fresh_instance
            state.substates[substate.get_name()] = instance
            instance.parent_state = state

            await self.populate_substates(client_token, instance, root_state)

    @override
    async def get_state(
        self,
        token: str,
    ) -> BaseState:
        """Get the state for a token.

        Args:
            token: The token to get the state for.

        Returns:
            The state for the token.
        """
        client_token = _split_substate_key(token)[0]
        root_state = self.states.get(client_token)
        if root_state is not None:
            # Retrieved state from memory.
            return root_state

        # Deserialize root state from disk.
        root_state = await self.load_state(_substate_key(client_token, self.state))
        # Create a new root state tree with all substates instantiated.
        fresh_root_state = self.state(_reflex_internal_init=True)
        if root_state is None:
            root_state = fresh_root_state
        else:
            # Ensure all substates exist, even if they were not serialized previously.
            root_state.substates = fresh_root_state.substates
        self.states[client_token] = root_state
        await self.populate_substates(client_token, root_state, root_state)
        return root_state

    async def set_state_for_substate(self, client_token: str, substate: BaseState):
        """Set the state for a substate.

        Args:
            client_token: The client token.
            substate: The substate to set.
        """
        substate_token = _substate_key(client_token, substate)

        if substate._get_was_touched():
            substate._was_touched = False  # Reset the touched flag after serializing.
            pickle_state = substate._serialize()
            if pickle_state:
                if not self.states_directory.exists():
                    self.states_directory.mkdir(parents=True, exist_ok=True)
                self.token_path(substate_token).write_bytes(pickle_state)

        for substate_substate in substate.substates.values():
            await self.set_state_for_substate(client_token, substate_substate)

    @override
    async def set_state(self, token: str, state: BaseState):
        """Set the state for a token.

        Args:
            token: The token to set the state for.
            state: The state to set.
        """
        client_token, substate = _split_substate_key(token)
        await self.set_state_for_substate(client_token, state)

    @override
    @contextlib.asynccontextmanager
    async def modify_state(self, token: str) -> AsyncIterator[BaseState]:
        """Modify the state for a token while holding exclusive lock.

        Args:
            token: The token to modify the state for.

        Yields:
            The state for the token.
        """
        # Memory state manager ignores the substate suffix and always returns the top-level state.
        client_token, substate = _split_substate_key(token)
        if client_token not in self._states_locks:
            async with self._state_manager_lock:
                if client_token not in self._states_locks:
                    self._states_locks[client_token] = asyncio.Lock()

        async with self._states_locks[client_token]:
            state = await self.get_state(token)
            yield state
            await self.set_state(token, state)


def _default_lock_expiration() -> int:
    """Get the default lock expiration time.

    Returns:
        The default lock expiration time.
    """
    return get_config().redis_lock_expiration


def _default_lock_warning_threshold() -> int:
    """Get the default lock warning threshold.

    Returns:
        The default lock warning threshold.
    """
    return get_config().redis_lock_warning_threshold


class StateManagerRedis(StateManager):
    """A state manager that stores states in redis."""

    # The redis client to use.
    redis: Redis

    # The token expiration time (s).
    token_expiration: int = pydantic.Field(default_factory=_default_token_expiration)

    # The maximum time to hold a lock (ms).
    lock_expiration: int = pydantic.Field(default_factory=_default_lock_expiration)

    # The maximum time to hold a lock (ms) before warning.
    lock_warning_threshold: int = pydantic.Field(
        default_factory=_default_lock_warning_threshold
    )

    # If HEXPIRE is not supported, use EXPIRE instead.
    _hexpire_not_supported: Optional[bool] = pydantic.PrivateAttr(None)

    # The keyspace subscription string when redis is waiting for lock to be released
    _redis_notify_keyspace_events: str = (
        "K"  # Enable keyspace notifications (target a particular key)
        "g"  # For generic commands (DEL, EXPIRE, etc)
        "x"  # For expired events
        "e"  # For evicted events (i.e. maxmemory exceeded)
    )

    # These events indicate that a lock is no longer held
    _redis_keyspace_lock_release_events: Set[bytes] = {
        b"del",
        b"expire",
        b"expired",
        b"evicted",
    }

    @override
    async def get_state(
        self,
        token: str,
        top_level: bool = True,
        get_substates: bool = True,
        parent_state: BaseState | None = None,
    ) -> BaseState:
        """Get the state for a token.

        Args:
            token: The token to get the state for.
            top_level: If true, return an instance of the top-level state (self.state).
            get_substates: If true, also retrieve substates.
            parent_state: If provided, use this parent_state instead of getting it from redis.

        Returns:
            The state for the token.

        Raises:
            RuntimeError: when the state_cls is not specified in the token
        """
        # new impl from top to bottomA
        client_token, state_path = _split_substate_key(token)
        if state_path:
            # Get the State class associated with the given path.
            state_cls = self.state.get_class_substate(state_path)
        else:
            raise RuntimeError(
                f"StateManagerRedis requires token to be specified in the form of {{token}}_{{state_full_name}}, but got {token}"
            )

        state_tokens = {state_path}

        # walk up the state path
        walk_state_path = state_path
        while "." in walk_state_path:
            walk_state_path = walk_state_path.rpartition(".")[0]
            state_tokens.add(walk_state_path)

        state_tokens.update(self.state._recursive_potentially_dirty_substates())
        if get_substates:
            state_tokens.update(
                {
                    substate.get_full_name()
                    for substate in state_cls.get_all_substate_classes()
                }
            )

        loaded_states = {}
        if parent_state is not None:
            loaded_states = parent_state._get_all_loaded_states()
            # remove all states that are already loaded
            state_tokens = state_tokens.difference(loaded_states.keys())

        redis_states = await self.hmget(name=client_token, keys=list(state_tokens))
        redis_states.update(loaded_states)
        root_state = redis_states[self.state.get_full_name()]
        self.recursive_link_substates(state=root_state, substates=redis_states)

        if top_level:
            return root_state

        state = redis_states[state_path]
        return state

    def recursive_link_substates(
        self,
        state: BaseState,
        substates: dict[str, BaseState],
    ):
        """Recursively link substates to a state.

        Args:
            state: The state to link substates to.
            substates: The substates to link.
        """
        for substate_cls in state.get_substates():
            if substate_cls.get_full_name() not in substates:
                continue
            substate = substates[substate_cls.get_full_name()]
            state.substates[substate.get_name()] = substate
            substate.parent_state = state
            self.recursive_link_substates(
                state=substate,
                substates=substates,
            )

    async def hmget(self, name: str, keys: List[str]) -> dict[str, BaseState]:
        """Get multiple values from a hash.

        Args:
            name: The name of the hash.
            keys: The keys to get.

        Returns:
            The values.
        """
        d = {}
        for redis_state in await self.redis.hmget(name=name, keys=keys):  # type: ignore
            key = keys.pop(0)
            state = None
            if redis_state is not None:
                with contextlib.suppress(StateSchemaMismatchError):
                    state = BaseState._deserialize(data=redis_state)
            if state is None:
                state_cls = self.state.get_class_substate(key)
                state = state_cls(
                    init_substates=False,
                    _reflex_internal_init=True,
                )
            d[state.get_full_name()] = state
        return d

    @override
    async def set_state(
        self,
        token: str,
        state: BaseState,
        lock_id: bytes | None = None,
    ):
        """Set the state for a token.

        Args:
            token: The token to set the state for.
            state: The state to set.
            lock_id: If provided, the lock_key must be set to this value to set the state.

        Raises:
            LockExpiredError: If lock_id is provided and the lock for the token is not held by that ID.
            RuntimeError: If the state instance doesn't match the state name in the token.
            ResponseError: If the redis command fails.
        """
        # Check that we're holding the lock.
        if (
            lock_id is not None
            and await self.redis.get(self._lock_key(token)) != lock_id
        ):
            raise LockExpiredError(
                f"Lock expired for token {token} while processing. Consider increasing "
                f"`app.state_manager.lock_expiration` (currently {self.lock_expiration}) "
                "or use `@rx.event(background=True)` decorator for long-running tasks."
            )
        elif lock_id is not None:
            time_taken = self.lock_expiration / 1000 - (
                await self.redis.ttl(self._lock_key(token))
            )
            if time_taken > self.lock_warning_threshold / 1000:
                console.warn(
                    f"Lock for token {token} was held too long {time_taken=}s, "
                    f"use `@rx.event(background=True)` decorator for long-running tasks.",
                    dedupe=True,
                )

        client_token, substate_name = _split_substate_key(token)
        # If the substate name on the token doesn't match the instance name, it cannot have a parent.
        if state.parent_state is not None and state.get_full_name() != substate_name:
            raise RuntimeError(
                f"Cannot `set_state` with mismatching token {token} and substate {state.get_full_name()}."
            )

<<<<<<< HEAD
        redis_hashset = {}
=======
        # Recursively set_state on all known substates.
        tasks = [
            asyncio.create_task(
                self.set_state(
                    _substate_key(client_token, substate),
                    substate,
                    lock_id,
                )
            )
            for substate in state.substates.values()
        ]
        # Persist only the given state (parents or substates are excluded by BaseState.__getstate__).
        if state._get_was_touched():
            pickle_state = state._serialize()
            if pickle_state:
                await self.redis.set(
                    _substate_key(client_token, state),
                    pickle_state,
                    ex=self.token_expiration,
                )
>>>>>>> d7956c19

        for state_name, substate in state._get_all_loaded_states().items():
            if not substate._get_was_touched():
                continue
            pickle_state = substate._serialize()
            if not pickle_state:
                continue
            redis_hashset[state_name] = pickle_state

        if not redis_hashset:
            return

        try:
            await self._hset_pipeline(client_token, redis_hashset)
        except ResponseError as re:
            if "unknown command 'HEXPIRE'" not in str(re):
                raise
            # HEXPIRE not supported, try again with fallback expire.
            self._hexpire_not_supported = True
            await self._hset_pipeline(client_token, redis_hashset)

    async def _hset_pipeline(self, client_token: str, redis_hashset: dict[str, bytes]):
        """Set multiple fields in a hash with expiration.

        Args:
            client_token: The name of the hash.
            redis_hashset: The keys and values to set.
        """
        pipe = self.redis.pipeline()
        pipe.hset(name=client_token, mapping=redis_hashset)
        if self._hexpire_not_supported:
            pipe.expire(client_token, self.token_expiration)
        else:
            pipe.hexpire(
                client_token,
                self.token_expiration,
                *redis_hashset.keys(),
            )
        await pipe.execute()

    @override
    @contextlib.asynccontextmanager
    async def modify_state(self, token: str) -> AsyncIterator[BaseState]:
        """Modify the state for a token while holding exclusive lock.

        Args:
            token: The token to modify the state for.

        Yields:
            The state for the token.
        """
        async with self._lock(token) as lock_id:
            state = await self.get_state(token)
            yield state
            await self.set_state(token, state, lock_id)

    @validator("lock_warning_threshold")
    @classmethod
    def validate_lock_warning_threshold(cls, lock_warning_threshold: int, values):
        """Validate the lock warning threshold.

        Args:
            lock_warning_threshold: The lock warning threshold.
            values: The validated attributes.

        Returns:
            The lock warning threshold.

        Raises:
            InvalidLockWarningThresholdError: If the lock warning threshold is invalid.
        """
        if lock_warning_threshold >= (lock_expiration := values["lock_expiration"]):
            raise InvalidLockWarningThresholdError(
                f"The lock warning threshold({lock_warning_threshold}) must be less than the lock expiration time({lock_expiration})."
            )
        return lock_warning_threshold

    @staticmethod
    def _lock_key(token: str) -> bytes:
        """Get the redis key for a token's lock.

        Args:
            token: The token to get the lock key for.

        Returns:
            The redis lock key for the token.
        """
        # All substates share the same lock domain, so ignore any substate path suffix.
        client_token = _split_substate_key(token)[0]
        return f"{client_token}_lock".encode()

    async def _try_get_lock(self, lock_key: bytes, lock_id: bytes) -> bool | None:
        """Try to get a redis lock for a token.

        Args:
            lock_key: The redis key for the lock.
            lock_id: The ID of the lock.

        Returns:
            True if the lock was obtained.
        """
        return await self.redis.set(
            lock_key,
            lock_id,
            px=self.lock_expiration,
            nx=True,  # only set if it doesn't exist
        )

    async def _get_pubsub_message(
        self, pubsub: PubSub, timeout: float | None = None
    ) -> None:
        """Get lock release events from the pubsub.

        Args:
            pubsub: The pubsub to get a message from.
            timeout: Remaining time to wait for a message.

        Returns:
            The message.
        """
        if timeout is None:
            timeout = self.lock_expiration / 1000.0

        started = time.time()
        message = await pubsub.get_message(
            ignore_subscribe_messages=True,
            timeout=timeout,
        )
        if (
            message is None
            or message["data"] not in self._redis_keyspace_lock_release_events
        ):
            remaining = timeout - (time.time() - started)
            if remaining <= 0:
                return
            await self._get_pubsub_message(pubsub, timeout=remaining)

    async def _wait_lock(self, lock_key: bytes, lock_id: bytes) -> None:
        """Wait for a redis lock to be released via pubsub.

        Coroutine will not return until the lock is obtained.

        Args:
            lock_key: The redis key for the lock.
            lock_id: The ID of the lock.

        Raises:
            ResponseError: when the keyspace config cannot be set.
        """
        lock_key_channel = f"__keyspace@0__:{lock_key.decode()}"
        # Enable keyspace notifications for the lock key, so we know when it is available.
        try:
            await self.redis.config_set(
                "notify-keyspace-events",
                self._redis_notify_keyspace_events,
            )
        except ResponseError:
            # Some redis servers only allow out-of-band configuration, so ignore errors here.
            if not environment.REFLEX_IGNORE_REDIS_CONFIG_ERROR.get():
                raise
        async with self.redis.pubsub() as pubsub:
            await pubsub.psubscribe(lock_key_channel)
            # wait for the lock to be released
            while True:
                # fast path
                if await self._try_get_lock(lock_key, lock_id):
                    return
                # wait for lock events
                await self._get_pubsub_message(pubsub)

    @contextlib.asynccontextmanager
    async def _lock(self, token: str):
        """Obtain a redis lock for a token.

        Args:
            token: The token to obtain a lock for.

        Yields:
            The ID of the lock (to be passed to set_state).

        Raises:
            LockExpiredError: If the lock has expired while processing the event.
        """
        lock_key = self._lock_key(token)
        lock_id = uuid.uuid4().hex.encode()

        if not await self._try_get_lock(lock_key, lock_id):
            # Missed the fast-path to get lock, subscribe for lock delete/expire events
            await self._wait_lock(lock_key, lock_id)
        state_is_locked = True

        try:
            yield lock_id
        except LockExpiredError:
            state_is_locked = False
            raise
        finally:
            if state_is_locked:
                # only delete our lock
                await self.redis.delete(lock_key)

    async def close(self):
        """Explicitly close the redis connection and connection_pool.

        It is necessary in testing scenarios to close between asyncio test cases
        to avoid having lingering redis connections associated with event loops
        that will be closed (each test case uses its own event loop).

        Note: Connections will be automatically reopened when needed.
        """
        await self.redis.aclose(close_connection_pool=True)


def get_state_manager() -> StateManager:
    """Get the state manager for the app that is currently running.

    Returns:
        The state manager.
    """
    app = getattr(prerequisites.get_app(), constants.CompileVars.APP)
    return app.state_manager


class MutableProxy(wrapt.ObjectProxy):
    """A proxy for a mutable object that tracks changes."""

    # Methods on wrapped objects which should mark the state as dirty.
    __mark_dirty_attrs__ = {
        "add",
        "append",
        "clear",
        "difference_update",
        "discard",
        "extend",
        "insert",
        "intersection_update",
        "pop",
        "popitem",
        "remove",
        "reverse",
        "setdefault",
        "sort",
        "symmetric_difference_update",
        "update",
    }

    # Methods on wrapped objects might return mutable objects that should be tracked.
    __wrap_mutable_attrs__ = {
        "get",
        "setdefault",
    }

    # These internal attributes on rx.Base should NOT be wrapped in a MutableProxy.
    __never_wrap_base_attrs__ = set(Base.__dict__) - {"set"} | set(
        pydantic.BaseModel.__dict__
    )

    # These types will be wrapped in MutableProxy
    __mutable_types__ = (
        list,
        dict,
        set,
        Base,
        DeclarativeBase,
        BaseModelV2,
        BaseModelV1,
    )

    def __init__(self, wrapped: Any, state: BaseState, field_name: str):
        """Create a proxy for a mutable object that tracks changes.

        Args:
            wrapped: The object to proxy.
            state: The state to mark dirty when the object is changed.
            field_name: The name of the field on the state associated with the
                wrapped object.
        """
        super().__init__(wrapped)
        self._self_state = state
        self._self_field_name = field_name

    def __repr__(self) -> str:
        """Get the representation of the wrapped object.

        Returns:
            The representation of the wrapped object.
        """
        return f"{type(self).__name__}({self.__wrapped__})"

    def _mark_dirty(
        self,
        wrapped=None,
        instance=None,
        args=(),
        kwargs=None,
    ) -> Any:
        """Mark the state as dirty, then call a wrapped function.

        Intended for use with `FunctionWrapper` from the `wrapt` library.

        Args:
            wrapped: The wrapped function.
            instance: The instance of the wrapped function.
            args: The args for the wrapped function.
            kwargs: The kwargs for the wrapped function.

        Returns:
            The result of the wrapped function.
        """
        self._self_state.dirty_vars.add(self._self_field_name)
        self._self_state._mark_dirty()
        if wrapped is not None:
            return wrapped(*args, **(kwargs or {}))

    @classmethod
    def _is_mutable_type(cls, value: Any) -> bool:
        """Check if a value is of a mutable type and should be wrapped.

        Args:
            value: The value to check.

        Returns:
            Whether the value is of a mutable type.
        """
        return isinstance(value, cls.__mutable_types__)

    def _wrap_recursive(self, value: Any) -> Any:
        """Wrap a value recursively if it is mutable.

        Args:
            value: The value to wrap.

        Returns:
            The wrapped value.
        """
        # Recursively wrap mutable types, but do not re-wrap MutableProxy instances.
        if self._is_mutable_type(value) and not isinstance(value, MutableProxy):
            return type(self)(
                wrapped=value,
                state=self._self_state,
                field_name=self._self_field_name,
            )
        return value

    def _wrap_recursive_decorator(self, wrapped, instance, args, kwargs) -> Any:
        """Wrap a function that returns a possibly mutable value.

        Intended for use with `FunctionWrapper` from the `wrapt` library.

        Args:
            wrapped: The wrapped function.
            instance: The instance of the wrapped function.
            args: The args for the wrapped function.
            kwargs: The kwargs for the wrapped function.

        Returns:
            The result of the wrapped function (possibly wrapped in a MutableProxy).
        """
        return self._wrap_recursive(wrapped(*args, **kwargs))

    def __getattr__(self, __name: str) -> Any:
        """Get the attribute on the proxied object and return a proxy if mutable.

        Args:
            __name: The name of the attribute.

        Returns:
            The attribute value.
        """
        value = super().__getattr__(__name)

        if callable(value):
            if __name in self.__mark_dirty_attrs__:
                # Wrap special callables, like "append", which should mark state dirty.
                value = wrapt.FunctionWrapper(value, self._mark_dirty)

            if __name in self.__wrap_mutable_attrs__:
                # Wrap methods that may return mutable objects tied to the state.
                value = wrapt.FunctionWrapper(
                    value,
                    self._wrap_recursive_decorator,
                )

            if (
                isinstance(self.__wrapped__, Base)
                and __name not in self.__never_wrap_base_attrs__
                and hasattr(value, "__func__")
            ):
                # Wrap methods called on Base subclasses, which might do _anything_
                return wrapt.FunctionWrapper(
                    functools.partial(value.__func__, self),
                    self._wrap_recursive_decorator,
                )

        if self._is_mutable_type(value) and __name not in (
            "__wrapped__",
            "_self_state",
        ):
            # Recursively wrap mutable attribute values retrieved through this proxy.
            return self._wrap_recursive(value)

        return value

    def __getitem__(self, key) -> Any:
        """Get the item on the proxied object and return a proxy if mutable.

        Args:
            key: The key of the item.

        Returns:
            The item value.
        """
        value = super().__getitem__(key)
        # Recursively wrap mutable items retrieved through this proxy.
        return self._wrap_recursive(value)

    def __iter__(self) -> Any:
        """Iterate over the proxied object and return a proxy if mutable.

        Yields:
            Each item value (possibly wrapped in MutableProxy).
        """
        for value in super().__iter__():
            # Recursively wrap mutable items retrieved through this proxy.
            yield self._wrap_recursive(value)

    def __delattr__(self, name):
        """Delete the attribute on the proxied object and mark state dirty.

        Args:
            name: The name of the attribute.
        """
        self._mark_dirty(super().__delattr__, args=(name,))

    def __delitem__(self, key):
        """Delete the item on the proxied object and mark state dirty.

        Args:
            key: The key of the item.
        """
        self._mark_dirty(super().__delitem__, args=(key,))

    def __setitem__(self, key, value):
        """Set the item on the proxied object and mark state dirty.

        Args:
            key: The key of the item.
            value: The value of the item.
        """
        self._mark_dirty(super().__setitem__, args=(key, value))

    def __setattr__(self, name, value):
        """Set the attribute on the proxied object and mark state dirty.

        If the attribute starts with "_self_", then the state is NOT marked
        dirty as these are internal proxy attributes.

        Args:
            name: The name of the attribute.
            value: The value of the attribute.
        """
        if name.startswith("_self_"):
            # Special case attributes of the proxy itself, not applied to the wrapped object.
            super().__setattr__(name, value)
            return
        self._mark_dirty(super().__setattr__, args=(name, value))

    def __copy__(self) -> Any:
        """Return a copy of the proxy.

        Returns:
            A copy of the wrapped object, unconnected to the proxy.
        """
        return copy.copy(self.__wrapped__)

    def __deepcopy__(self, memo=None) -> Any:
        """Return a deepcopy of the proxy.

        Args:
            memo: The memo dict to use for the deepcopy.

        Returns:
            A deepcopy of the wrapped object, unconnected to the proxy.
        """
        return copy.deepcopy(self.__wrapped__, memo=memo)

    def __reduce_ex__(self, protocol_version):
        """Get the state for redis serialization.

        This method is called by cloudpickle to serialize the object.

        It explicitly serializes the wrapped object, stripping off the mutable proxy.

        Args:
            protocol_version: The protocol version.

        Returns:
            Tuple of (wrapped class, empty args, class __getstate__)
        """
        return self.__wrapped__.__reduce_ex__(protocol_version)


@serializer
def serialize_mutable_proxy(mp: MutableProxy):
    """Return the wrapped value of a MutableProxy.

    Args:
        mp: The MutableProxy to serialize.

    Returns:
        The wrapped object.
    """
    return mp.__wrapped__


_orig_json_JSONEncoder_default = json.JSONEncoder.default


def _json_JSONEncoder_default_wrapper(self: json.JSONEncoder, o: Any) -> Any:
    """Wrap JSONEncoder.default to handle MutableProxy objects.

    Args:
        self: the JSONEncoder instance.
        o: the object to serialize.

    Returns:
        A JSON-able object.
    """
    try:
        return o.__wrapped__
    except AttributeError:
        pass
    return _orig_json_JSONEncoder_default(self, o)


json.JSONEncoder.default = _json_JSONEncoder_default_wrapper


class ImmutableMutableProxy(MutableProxy):
    """A proxy for a mutable object that tracks changes.

    This wrapper comes from StateProxy, and will raise an exception if an attempt is made
    to modify the wrapped object when the StateProxy is immutable.
    """

    def _mark_dirty(
        self,
        wrapped=None,
        instance=None,
        args=(),
        kwargs=None,
    ) -> Any:
        """Raise an exception when an attempt is made to modify the object.

        Intended for use with `FunctionWrapper` from the `wrapt` library.

        Args:
            wrapped: The wrapped function.
            instance: The instance of the wrapped function.
            args: The args for the wrapped function.
            kwargs: The kwargs for the wrapped function.

        Returns:
            The result of the wrapped function.

        Raises:
            ImmutableStateError: if the StateProxy is not mutable.
        """
        if not self._self_state._is_mutable():
            raise ImmutableStateError(
                "Background task StateProxy is immutable outside of a context "
                "manager. Use `async with self` to modify state."
            )
        return super()._mark_dirty(
            wrapped=wrapped, instance=instance, args=args, kwargs=kwargs
        )


def code_uses_state_contexts(javascript_code: str) -> bool:
    """Check if the rendered Javascript uses state contexts.

    Args:
        javascript_code: The Javascript code to check.

    Returns:
        True if the code attempts to access a member of StateContexts.
    """
    return bool("useContext(StateContexts" in javascript_code)


def reload_state_module(
    module: str,
    state: Type[BaseState] = State,
) -> None:
    """Reset rx.State subclasses to avoid conflict when reloading.

    Args:
        module: The module to reload.
        state: Recursive argument for the state class to reload.

    """
    for subclass in tuple(state.class_subclasses):
        reload_state_module(module=module, state=subclass)
        if subclass.__module__ == module and module is not None:
            state.class_subclasses.remove(subclass)
            state._always_dirty_substates.discard(subclass.get_name())
            state._computed_var_dependencies = defaultdict(set)
            state._substate_var_dependencies = defaultdict(set)
            state._init_var_dependency_dicts()
    state.get_class_substate.cache_clear()<|MERGE_RESOLUTION|>--- conflicted
+++ resolved
@@ -1928,26 +1928,16 @@
             Set of State full names that may need to be fetched to recalc computed vars.
         """
         # _always_dirty_substates need to be fetched to recalc computed vars.
-<<<<<<< HEAD
         fetch_substates = set(
             f"{cls.get_full_name()}.{substate_name}"
-=======
-        fetch_substates = {
-            cls.get_class_substate((cls.get_name(), *substate_name.split(".")))
->>>>>>> d7956c19
             for substate_name in cls._always_dirty_substates
-        }
+        )
         for dependent_substates in cls._substate_var_dependencies.values():
             fetch_substates.update(
-<<<<<<< HEAD
                 set(
                     f"{cls.get_full_name()}.{substate_name}"
-=======
-                {
-                    cls.get_class_substate((cls.get_name(), *substate_name.split(".")))
->>>>>>> d7956c19
                     for substate_name in dependent_substates
-                }
+                )
             )
         return fetch_substates
 
@@ -3473,30 +3463,7 @@
                 f"Cannot `set_state` with mismatching token {token} and substate {state.get_full_name()}."
             )
 
-<<<<<<< HEAD
         redis_hashset = {}
-=======
-        # Recursively set_state on all known substates.
-        tasks = [
-            asyncio.create_task(
-                self.set_state(
-                    _substate_key(client_token, substate),
-                    substate,
-                    lock_id,
-                )
-            )
-            for substate in state.substates.values()
-        ]
-        # Persist only the given state (parents or substates are excluded by BaseState.__getstate__).
-        if state._get_was_touched():
-            pickle_state = state._serialize()
-            if pickle_state:
-                await self.redis.set(
-                    _substate_key(client_token, state),
-                    pickle_state,
-                    ex=self.token_expiration,
-                )
->>>>>>> d7956c19
 
         for state_name, substate in state._get_all_loaded_states().items():
             if not substate._get_was_touched():
