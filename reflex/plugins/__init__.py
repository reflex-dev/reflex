"""Reflex Plugin System."""

from .base import CommonContext as CommonContext
from .base import Plugin as Plugin
from .base import PreCompileContext as PreCompileContext
<<<<<<< HEAD
from .sitemap import Plugin as SitemapPlugin
from .tailwind_v3 import Plugin as TailwindV3Plugin
from .tailwind_v4 import Plugin as TailwindV4Plugin
=======
from .tailwind_v3 import TailwindV3Plugin as TailwindV3Plugin
from .tailwind_v4 import TailwindV4Plugin as TailwindV4Plugin
>>>>>>> abf9d2e8
<|MERGE_RESOLUTION|>--- conflicted
+++ resolved
@@ -3,11 +3,6 @@
 from .base import CommonContext as CommonContext
 from .base import Plugin as Plugin
 from .base import PreCompileContext as PreCompileContext
-<<<<<<< HEAD
 from .sitemap import Plugin as SitemapPlugin
-from .tailwind_v3 import Plugin as TailwindV3Plugin
-from .tailwind_v4 import Plugin as TailwindV4Plugin
-=======
 from .tailwind_v3 import TailwindV3Plugin as TailwindV3Plugin
-from .tailwind_v4 import TailwindV4Plugin as TailwindV4Plugin
->>>>>>> abf9d2e8
+from .tailwind_v4 import TailwindV4Plugin as TailwindV4Plugin