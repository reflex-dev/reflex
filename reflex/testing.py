--- conflicted
+++ resolved
@@ -296,13 +296,9 @@
             raise RuntimeError("App was not initialized.")
         if isinstance(self.app_instance._state_manager, StateManagerRedis):
             # Create our own redis connection for testing.
-<<<<<<< HEAD
-            if self.app_instance.state is None:
+            if self.app_instance._state is None:
                 raise RuntimeError("App state is not initialized.")
-            self.state_manager = StateManagerRedis.create(self.app_instance.state)
-=======
             self.state_manager = StateManagerRedis.create(self.app_instance._state)
->>>>>>> 9dba8cd4
         else:
             self.state_manager = self.app_instance._state_manager
 
