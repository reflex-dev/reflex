"""Common utility functions used in the compiler."""

from __future__ import annotations

import os
from typing import TYPE_CHECKING, Any, Callable, Dict, Optional, Type, Union
from urllib.parse import urlparse

try:
    # TODO The type checking guard can be removed once
    # reflex-hosting-cli tools are compatible with pydantic v2

    if not TYPE_CHECKING:
        import pydantic.v1.fields as ModelField
    else:
        raise ModuleNotFoundError
except ModuleNotFoundError:
    from pydantic.fields import ModelField

from reflex import constants
from reflex.components.base import (
    Body,
    Description,
    DocumentHead,
    Head,
    Html,
    Image,
    Main,
    Meta,
    NextScript,
    Title,
)
from reflex.components.component import Component, ComponentStyle, CustomComponent
from reflex.state import BaseState, Cookie, LocalStorage
from reflex.style import Style
from reflex.utils import console, format, imports, path_ops
from reflex.vars import Var

# To re-export this function.
merge_imports = imports.merge_imports


def compile_import_statement(fields: list[imports.ImportVar]) -> tuple[str, list[str]]:
    """Compile an import statement.

    Args:
        fields: The set of fields to import from the library.

    Returns:
        The libraries for default and rest.
        default: default library. When install "import def from library".
        rest: rest of libraries. When install "import {rest1, rest2} from library"
    """
    # ignore the ImportVar fields with render=False during compilation
    fields_set = {field for field in fields if field.render}

    # Check for default imports.
    defaults = {field for field in fields_set if field.is_default}
    assert len(defaults) < 2

    # Get the default import, and the specific imports.
    default = next(iter({field.name for field in defaults}), "")
    rest = {field.name for field in fields_set - defaults}

    return default, list(rest)


def validate_imports(import_dict: imports.ImportDict):
    """Verify that the same Tag is not used in multiple import.

    Args:
        import_dict: The dict of imports to validate

    Raises:
        ValueError: if a conflict on "tag/alias" is detected for an import.
    """
    used_tags = {}
    for lib, _imports in import_dict.items():
        for _import in _imports:
            import_name = (
                f"{_import.tag}/{_import.alias}" if _import.alias else _import.tag
            )
            if import_name in used_tags:
                raise ValueError(
                    f"Can not compile, the tag {import_name} is used multiple time from {lib} and {used_tags[import_name]}"
                )
            if import_name is not None:
                used_tags[import_name] = lib


def compile_imports(import_dict: imports.ImportDict) -> list[dict]:
    """Compile an import dict.

    Args:
        import_dict: The import dict to compile.

    Returns:
        The list of import dict.
    """
    collapsed_import_dict = imports.collapse_imports(import_dict)
    validate_imports(collapsed_import_dict)
    import_dicts = []
    for lib, fields in collapsed_import_dict.items():
        default, rest = compile_import_statement(fields)

        # prevent lib from being rendered on the page if all imports are non rendered kind
        if not any({f.render for f in fields}):  # type: ignore
            continue

        if not lib:
            assert not default, "No default field allowed for empty library."
            assert rest is not None and len(rest) > 0, "No fields to import."
            for module in sorted(rest):
                import_dicts.append(get_import_dict(module))
            continue

        # remove the version before rendering the package imports
        lib = format.format_library_name(lib)

        import_dicts.append(get_import_dict(lib, default, rest))
    return import_dicts


def get_import_dict(lib: str, default: str = "", rest: list[str] | None = None) -> dict:
    """Get dictionary for import template.

    Args:
        lib: The importing react library.
        default: The default module to import.
        rest: The rest module to import.

    Returns:
        A dictionary for import template.
    """
    return {
        "lib": lib,
        "default": default,
        "rest": rest if rest else [],
    }


def compile_state(state: Type[BaseState]) -> dict:
    """Compile the state of the app.

    Args:
        state: The app state object.

    Returns:
        A dictionary of the compiled state.
    """
    try:
        initial_state = state(_reflex_internal_init=True).dict(initial=True)
    except Exception as e:
        console.warn(
            f"Failed to compile initial state with computed vars, excluding them: {e}"
        )
        initial_state = state(_reflex_internal_init=True).dict(include_computed=False)
    return format.format_state(initial_state)


def _compile_client_storage_field(
    field: ModelField,
) -> tuple[Type[Cookie] | Type[LocalStorage] | None, dict[str, Any] | None]:
    """Compile the given cookie or local_storage field.

    Args:
        field: The possible cookie field to compile.

    Returns:
        A dictionary of the compiled cookie or None if the field is not cookie-like.
    """
    for field_type in (Cookie, LocalStorage):
        if isinstance(field.default, field_type):
            cs_obj = field.default
        elif isinstance(field.type_, type) and issubclass(field.type_, field_type):
            cs_obj = field.type_()
        else:
            continue
        return field_type, cs_obj.options()
    return None, None


def _compile_client_storage_recursive(
    state: Type[BaseState],
) -> tuple[dict[str, dict], dict[str, dict[str, str]]]:
    """Compile the client-side storage for the given state recursively.

    Args:
        state: The app state object.

    Returns:
        A tuple of the compiled client-side storage info:
            (
                cookies: dict[str, dict],
                local_storage: dict[str, dict[str, str]]
            )
    """
    cookies = {}
    local_storage = {}
    state_name = state.get_full_name()
    for name, field in state.__fields__.items():
        if name in state.inherited_vars:
            # only include vars defined in this state
            continue
        state_key = f"{state_name}.{name}"
        field_type, options = _compile_client_storage_field(field)
        if field_type is Cookie:
            cookies[state_key] = options
        elif field_type is LocalStorage:
            local_storage[state_key] = options
        else:
            continue
    for substate in state.get_substates():
        substate_cookies, substate_local_storage = _compile_client_storage_recursive(
            substate
        )
        cookies.update(substate_cookies)
        local_storage.update(substate_local_storage)
    return cookies, local_storage


def compile_client_storage(state: Type[BaseState]) -> dict[str, dict]:
    """Compile the client-side storage for the given state.

    Args:
        state: The app state object.

    Returns:
        A dictionary of the compiled client-side storage info.
    """
    cookies, local_storage = _compile_client_storage_recursive(state)
    return {
        constants.COOKIES: cookies,
        constants.LOCAL_STORAGE: local_storage,
    }


def compile_custom_component(
    component: CustomComponent,
) -> tuple[dict, imports.ImportDict]:
    """Compile a custom component.

    Args:
        component: The custom component to compile.

    Returns:
        A tuple of the compiled component and the imports required by the component.
    """
    # Render the component.
    render = component.get_component(component)

    # Get the imports.
    imports = {
        lib: fields
        for lib, fields in render._get_all_imports().items()
        if lib != component.library
    }

    # Concatenate the props.
    props = [prop._var_name for prop in component.get_prop_vars()]

    # Compile the component.
    return (
        {
            "name": component.tag,
            "props": props,
            "render": render.render(),
<<<<<<< HEAD
            "hooks": render._get_all_hooks_internal() | render._get_all_hooks(),
            "custom_code": render._get_all_custom_code(),
=======
            "hooks": {**render.get_hooks_internal(), **render.get_hooks()},
            "custom_code": render.get_custom_code(),
>>>>>>> 34ee07ec
        },
        imports,
    )


def create_document_root(
    head_components: list[Component] | None = None,
    html_lang: Optional[str] = None,
    html_custom_attrs: Optional[Dict[str, Union[Var, str]]] = None,
) -> Component:
    """Create the document root.

    Args:
        head_components: The components to add to the head.
        html_lang: The language of the document, will be added to the html root element.
        html_custom_attrs: custom attributes added to the html root element.

    Returns:
        The document root.
    """
    head_components = head_components or []
    return Html.create(
        DocumentHead.create(*head_components),
        Body.create(
            Main.create(),
            NextScript.create(),
        ),
        lang=html_lang or "en",
        custom_attrs=html_custom_attrs or {},
    )


def create_theme(style: ComponentStyle) -> dict:
    """Create the base style for the app.

    Args:
        style: The style dict for the app.

    Returns:
        The base style for the app.
    """
    # Get the global style from the style dict.
    style_rules = Style({k: v for k, v in style.items() if not isinstance(k, Callable)})

    root_style = {
        # Root styles.
        ":root": Style(
            {f"*{k}": v for k, v in style_rules.items() if k.startswith(":")}
        ),
        # Body styles.
        "body": Style(
            {k: v for k, v in style_rules.items() if not k.startswith(":")},
        ),
    }

    # Return the theme.
    return {"styles": {"global": root_style}}


def get_page_path(path: str) -> str:
    """Get the path of the compiled JS file for the given page.

    Args:
        path: The path of the page.

    Returns:
        The path of the compiled JS file.
    """
    return os.path.join(constants.Dirs.WEB_PAGES, path + constants.Ext.JS)


def get_theme_path() -> str:
    """Get the path of the base theme style.

    Returns:
        The path of the theme style.
    """
    return os.path.join(
        constants.Dirs.WEB_UTILS, constants.PageNames.THEME + constants.Ext.JS
    )


def get_root_stylesheet_path() -> str:
    """Get the path of the app root file.

    Returns:
        The path of the app root file.
    """
    return os.path.join(
        constants.STYLES_DIR, constants.PageNames.STYLESHEET_ROOT + constants.Ext.CSS
    )


def get_context_path() -> str:
    """Get the path of the context / initial state file.

    Returns:
        The path of the context module.
    """
    return os.path.join(
        constants.Dirs.WEB, constants.Dirs.CONTEXTS_PATH + constants.Ext.JS
    )


def get_components_path() -> str:
    """Get the path of the compiled components.

    Returns:
        The path of the compiled components.
    """
    return os.path.join(constants.Dirs.WEB_UTILS, "components" + constants.Ext.JS)


def get_stateful_components_path() -> str:
    """Get the path of the compiled stateful components.

    Returns:
        The path of the compiled stateful components.
    """
    return os.path.join(
        constants.Dirs.WEB_UTILS,
        constants.PageNames.STATEFUL_COMPONENTS + constants.Ext.JS,
    )


def get_asset_path(filename: str | None = None) -> str:
    """Get the path for an asset.

    Args:
        filename: If given, is added to the root path of assets dir.

    Returns:
        The path of the asset.
    """
    console.deprecate(
        feature_name="rx.get_asset_path",
        reason="use rx.get_upload_dir() instead.",
        deprecation_version="0.4.0",
        removal_version="0.5.0",
    )
    if filename is None:
        return constants.Dirs.WEB_ASSETS
    else:
        return os.path.join(constants.Dirs.WEB_ASSETS, filename)


def add_meta(
    page: Component,
    title: str,
    image: str,
    meta: list[dict],
    description: str | None = None,
) -> Component:
    """Add metadata to a page.

    Args:
        page: The component for the page.
        title: The title of the page.
        image: The image for the page.
        meta: The metadata list.
        description: The description of the page.

    Returns:
        The component with the metadata added.
    """
    meta_tags = [Meta.create(**item) for item in meta]

    children: list[Any] = [
        Title.create(title),
    ]
    if description:
        children.append(Description.create(content=description))
    children.append(Image.create(content=image))

    page.children.append(
        Head.create(
            *children,
            *meta_tags,
        )
    )

    return page


def write_page(path: str, code: str):
    """Write the given code to the given path.

    Args:
        path: The path to write the code to.
        code: The code to write.
    """
    path_ops.mkdir(os.path.dirname(path))
    with open(path, "w", encoding="utf-8") as f:
        f.write(code)


def empty_dir(path: str, keep_files: list[str] | None = None):
    """Remove all files and folders in a directory except for the keep_files.

    Args:
        path: The path to the directory that will be emptied
        keep_files: List of filenames or foldernames that will not be deleted.
    """
    # If the directory does not exist, return.
    if not os.path.exists(path):
        return

    # Remove all files and folders in the directory.
    keep_files = keep_files or []
    directory_contents = os.listdir(path)
    for element in directory_contents:
        if element not in keep_files:
            path_ops.rm(os.path.join(path, element))


def is_valid_url(url) -> bool:
    """Check if a url is valid.

    Args:
        url: The Url to check.

    Returns:
        Whether url is valid.
    """
    result = urlparse(url)
    return all([result.scheme, result.netloc])<|MERGE_RESOLUTION|>--- conflicted
+++ resolved
@@ -265,13 +265,8 @@
             "name": component.tag,
             "props": props,
             "render": render.render(),
-<<<<<<< HEAD
-            "hooks": render._get_all_hooks_internal() | render._get_all_hooks(),
+            "hooks": {**render._get_all_hooks_internal(), **render._get_all_hooks()},
             "custom_code": render._get_all_custom_code(),
-=======
-            "hooks": {**render.get_hooks_internal(), **render.get_hooks()},
-            "custom_code": render.get_custom_code(),
->>>>>>> 34ee07ec
         },
         imports,
     )
