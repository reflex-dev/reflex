--- conflicted
+++ resolved
@@ -29,11 +29,7 @@
 merge_imports = imports.merge_imports
 
 
-<<<<<<< HEAD
-def compile_import_statement(fields: set[imports.ImportVar]) -> tuple[str, set[str]]:
-=======
-def compile_import_statement(fields: list[ImportVar]) -> tuple[str, list[str]]:
->>>>>>> e9437ad9
+def compile_import_statement(fields: list[imports.ImportVar]) -> tuple[str, list[str]]:
     """Compile an import statement.
 
     Args:
