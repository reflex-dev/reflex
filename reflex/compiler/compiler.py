"""Compiler for the reflex apps."""

from __future__ import annotations

from datetime import datetime
from pathlib import Path
<<<<<<< HEAD
from typing import TYPE_CHECKING, Callable, Dict, Iterable, Optional, Tuple, Type, Union
=======
from typing import TYPE_CHECKING, Dict, Iterable, Optional, Sequence, Tuple, Type, Union
>>>>>>> c6fb4e23

from reflex import constants
from reflex.compiler import templates, utils
from reflex.components.base.fragment import Fragment
from reflex.components.component import (
    BaseComponent,
    Component,
    ComponentStyle,
    CustomComponent,
    StatefulComponent,
)
from reflex.config import environment, get_config
from reflex.state import BaseState
from reflex.style import SYSTEM_COLOR_MODE
from reflex.utils.exec import is_prod_mode
from reflex.utils.imports import ImportVar
from reflex.utils.prerequisites import get_web_dir
from reflex.vars.base import LiteralVar, Var


def _compile_document_root(root: Component) -> str:
    """Compile the document root.

    Args:
        root: The document root to compile.

    Returns:
        The compiled document root.
    """
    return templates.DOCUMENT_ROOT.render(
        imports=utils.compile_imports(root._get_all_imports()),
        document=root.render(),
    )


def _normalize_library_name(lib: str) -> str:
    """Normalize the library name.

    Args:
        lib: The library name to normalize.

    Returns:
        The normalized library name.
    """
    if lib == "react":
        return "React"
    return lib.replace("@", "").replace("/", "_").replace("-", "_")


def _compile_app(app_root: Component) -> str:
    """Compile the app template component.

    Args:
        app_root: The app root to compile.

    Returns:
        The compiled app.
    """
    from reflex.components.dynamic import bundled_libraries

    window_libraries = [
        (_normalize_library_name(name), name) for name in bundled_libraries
    ] + [
        ("utils_context", f"$/{constants.Dirs.UTILS}/context"),
        ("utils_state", f"$/{constants.Dirs.UTILS}/state"),
    ]

    return templates.APP_ROOT.render(
        imports=utils.compile_imports(app_root._get_all_imports()),
        custom_codes=app_root._get_all_custom_code(),
        hooks=app_root._get_all_hooks(),
        window_libraries=window_libraries,
        render=app_root.render(),
        dynamic_imports=app_root._get_all_dynamic_imports(),
    )


def _compile_theme(theme: str) -> str:
    """Compile the theme.

    Args:
        theme: The theme to compile.

    Returns:
        The compiled theme.
    """
    return templates.THEME.render(theme=theme)


def _compile_contexts(state: Optional[Type[BaseState]], theme: Component | None) -> str:
    """Compile the initial state and contexts.

    Args:
        state: The app state.
        theme: The top-level app theme.

    Returns:
        The compiled context file.
    """
    appearance = getattr(theme, "appearance", None)
    if appearance is None or str(LiteralVar.create(appearance)) == '"inherit"':
        appearance = LiteralVar.create(SYSTEM_COLOR_MODE)

    last_compiled_time = str(datetime.now())
    return (
        templates.CONTEXT.render(
            initial_state=utils.compile_state(state),
            state_name=state.get_name(),
            client_storage=utils.compile_client_storage(state),
            is_dev_mode=not is_prod_mode(),
            last_compiled_time=last_compiled_time,
            default_color_mode=appearance,
        )
        if state
        else templates.CONTEXT.render(
            is_dev_mode=not is_prod_mode(),
            default_color_mode=appearance,
            last_compiled_time=last_compiled_time,
        )
    )


def _compile_page(
    component: BaseComponent,
    state: Type[BaseState] | None,
) -> str:
    """Compile the component given the app state.

    Args:
        component: The component to compile.
        state: The app state.

    Returns:
        The compiled component.
    """
    imports = component._get_all_imports()
    imports = utils.compile_imports(imports)

    # Compile the code to render the component.
    kwargs = {"state_name": state.get_name()} if state is not None else {}

    return templates.PAGE.render(
        imports=imports,
        dynamic_imports=component._get_all_dynamic_imports(),
        custom_codes=component._get_all_custom_code(),
        hooks=component._get_all_hooks(),
        render=component.render(),
        **kwargs,
    )


def compile_root_stylesheet(stylesheets: list[str]) -> tuple[str, str]:
    """Compile the root stylesheet.

    Args:
        stylesheets: The stylesheets to include in the root stylesheet.

    Returns:
        The path and code of the compiled root stylesheet.
    """
    output_path = utils.get_root_stylesheet_path()

    code = _compile_root_stylesheet(stylesheets)

    return output_path, code


def _compile_root_stylesheet(stylesheets: list[str]) -> str:
    """Compile the root stylesheet.

    Args:
        stylesheets: The stylesheets to include in the root stylesheet.

    Returns:
        The compiled root stylesheet.

    Raises:
        FileNotFoundError: If a specified stylesheet in assets directory does not exist.
    """
    # Add tailwind css if enabled.
    sheets = (
        [constants.Tailwind.ROOT_STYLE_PATH]
        if get_config().tailwind is not None
        else []
    )
    for stylesheet in stylesheets:
        if not utils.is_valid_url(stylesheet):
            # check if stylesheet provided exists.
            stylesheet_full_path = (
                Path.cwd() / constants.Dirs.APP_ASSETS / stylesheet.strip("/")
            )
            if not stylesheet_full_path.exists():
                raise FileNotFoundError(
                    f"The stylesheet file {stylesheet_full_path} does not exist."
                )
            stylesheet = f"../{constants.Dirs.PUBLIC}/{stylesheet.strip('/')}"
        sheets.append(stylesheet) if stylesheet not in sheets else None
    return templates.STYLE.render(stylesheets=sheets)


def _compile_component(component: Component | StatefulComponent) -> str:
    """Compile a single component.

    Args:
        component: The component to compile.

    Returns:
        The compiled component.
    """
    return templates.COMPONENT.render(component=component)


def _compile_components(
    components: set[CustomComponent],
) -> tuple[str, Dict[str, list[ImportVar]]]:
    """Compile the components.

    Args:
        components: The components to compile.

    Returns:
        The compiled components.
    """
    imports = {
        "react": [ImportVar(tag="memo")],
        f"$/{constants.Dirs.STATE_PATH}": [ImportVar(tag="E"), ImportVar(tag="isTrue")],
    }
    component_renders = []

    # Compile each component.
    for component in components:
        component_render, component_imports = utils.compile_custom_component(component)
        component_renders.append(component_render)
        imports = utils.merge_imports(imports, component_imports)

    dynamic_imports = {
        comp_import: None
        for comp_render in component_renders
        if "dynamic_imports" in comp_render
        for comp_import in comp_render["dynamic_imports"]
    }

    # Compile the components page.
    return (
        templates.COMPONENTS.render(
            imports=utils.compile_imports(imports),
            components=component_renders,
            dynamic_imports=dynamic_imports,
        ),
        imports,
    )


def _compile_stateful_components(
    page_components: list[BaseComponent],
) -> str:
    """Walk the page components and extract shared stateful components.

    Any StatefulComponent that is shared by more than one page will be rendered
    to a separate module and marked rendered_as_shared so subsequent
    renderings will import the component from the shared module instead of
    directly including the code for it.

    Args:
        page_components: The Components or StatefulComponents to compile.

    Returns:
        The rendered stateful components code.
    """
    all_import_dicts = []
    rendered_components = {}

    def get_shared_components_recursive(component: BaseComponent):
        """Get the shared components for a component and its children.

        A shared component is a StatefulComponent that appears in 2 or more
        pages and is a candidate for writing to a common file and importing
        into each page where it is used.

        Args:
            component: The component to collect shared StatefulComponents for.
        """
        for child in component.children:
            # Depth-first traversal.
            get_shared_components_recursive(child)

        # When the component is referenced by more than one page, render it
        # to be included in the STATEFUL_COMPONENTS module.
        # Skip this step in dev mode, thereby avoiding potential hot reload errors for larger apps
        if (
            isinstance(component, StatefulComponent)
            and component.references > 1
            and is_prod_mode()
        ):
            # Reset this flag to render the actual component.
            component.rendered_as_shared = False

            # Include dynamic imports in the shared component.
            if dynamic_imports := component._get_all_dynamic_imports():
                rendered_components.update(
                    {dynamic_import: None for dynamic_import in dynamic_imports}
                )

            # Include custom code in the shared component.
            rendered_components.update(
                {code: None for code in component._get_all_custom_code()},
            )

            # Include all imports in the shared component.
            all_import_dicts.append(component._get_all_imports())

            # Indicate that this component now imports from the shared file.
            component.rendered_as_shared = True

    for page_component in page_components:
        get_shared_components_recursive(page_component)

    # Don't import from the file that we're about to create.
    all_imports = utils.merge_imports(*all_import_dicts)
    all_imports.pop(
        f"$/{constants.Dirs.UTILS}/{constants.PageNames.STATEFUL_COMPONENTS}", None
    )

    return templates.STATEFUL_COMPONENTS.render(
        imports=utils.compile_imports(all_imports),
        memoized_code="\n".join(rendered_components),
    )


def _compile_tailwind(
    config: dict,
) -> str:
    """Compile the Tailwind config.

    Args:
        config: The Tailwind config.

    Returns:
        The compiled Tailwind config.
    """
    return templates.TAILWIND_CONFIG.render(
        **config,
    )


def compile_document_root(
    head_components: list[Component],
    html_lang: Optional[str] = None,
    html_custom_attrs: Optional[Dict[str, Union[Var, str]]] = None,
) -> tuple[str, str]:
    """Compile the document root.

    Args:
        head_components: The components to include in the head.
        html_lang: The language of the document, will be added to the html root element.
        html_custom_attrs: custom attributes added to the html root element.

    Returns:
        The path and code of the compiled document root.
    """
    # Get the path for the output file.
    output_path = utils.get_page_path(constants.PageNames.DOCUMENT_ROOT)

    # Create the document root.
    document_root = utils.create_document_root(
        head_components, html_lang=html_lang, html_custom_attrs=html_custom_attrs
    )

    # Compile the document root.
    code = _compile_document_root(document_root)
    return output_path, code


def compile_app(app_root: Component) -> tuple[str, str]:
    """Compile the app root.

    Args:
        app_root: The app root component to compile.

    Returns:
        The path and code of the compiled app wrapper.
    """
    # Get the path for the output file.
    output_path = utils.get_page_path(constants.PageNames.APP_ROOT)

    # Compile the document root.
    code = _compile_app(app_root)
    return output_path, code


def compile_theme(style: ComponentStyle) -> tuple[str, str]:
    """Compile the theme.

    Args:
        style: The style to compile.

    Returns:
        The path and code of the compiled theme.
    """
    output_path = utils.get_theme_path()

    # Create the theme.
    theme = utils.create_theme(style)

    # Compile the theme.
    code = _compile_theme(str(LiteralVar.create(theme)))
    return output_path, code


def compile_contexts(
    state: Optional[Type[BaseState]],
    theme: Component | None,
) -> tuple[str, str]:
    """Compile the initial state / context.

    Args:
        state: The app state.
        theme: The top-level app theme.

    Returns:
        The path and code of the compiled context.
    """
    # Get the path for the output file.
    output_path = utils.get_context_path()

    return output_path, _compile_contexts(state, theme)


def compile_page(
    path: str, component: BaseComponent, state: Type[BaseState] | None
) -> tuple[str, str]:
    """Compile a single page.

    Args:
        path: The path to compile the page to.
        component: The component to compile.
        state: The app state.

    Returns:
        The path and code of the compiled page.
    """
    # Get the path for the output file.
    output_path = utils.get_page_path(path)

    # Add the style to the component.
    code = _compile_page(component, state)
    return output_path, code


def compile_components(
    components: set[CustomComponent],
) -> tuple[str, str, Dict[str, list[ImportVar]]]:
    """Compile the custom components.

    Args:
        components: The custom components to compile.

    Returns:
        The path and code of the compiled components.
    """
    # Get the path for the output file.
    output_path = utils.get_components_path()

    # Compile the components.
    code, imports = _compile_components(components)
    return output_path, code, imports


def compile_stateful_components(
    pages: Iterable[Component],
) -> tuple[str, str, list[BaseComponent]]:
    """Separately compile components that depend on State vars.

    StatefulComponents are compiled as their own component functions with their own
    useContext declarations, which allows page components to be stateless and avoid
    re-rendering along with parts of the page that actually depend on state.

    Args:
        pages: The pages to extract stateful components from.

    Returns:
        The path and code of the compiled stateful components.
    """
    output_path = utils.get_stateful_components_path()

    # Compile the stateful components.
    page_components = [StatefulComponent.compile_from(page) or page for page in pages]
    code = _compile_stateful_components(page_components)
    return output_path, code, page_components


def compile_tailwind(
    config: dict,
):
    """Compile the Tailwind config.

    Args:
        config: The Tailwind config.

    Returns:
        The compiled Tailwind config.
    """
    # Get the path for the output file.
    output_path = get_web_dir() / constants.Tailwind.CONFIG

    # Compile the config.
    code = _compile_tailwind(config)
    return output_path, code


def remove_tailwind_from_postcss() -> tuple[str, str]:
    """If tailwind is not to be used, remove it from postcss.config.js.

    Returns:
        The path and code of the compiled postcss.config.js.
    """
    # Get the path for the output file.
    output_path = str(get_web_dir() / constants.Dirs.POSTCSS_JS)

    code = [
        line
        for line in Path(output_path).read_text().splitlines(keepends=True)
        if "tailwindcss: " not in line
    ]

    # Compile the config.
    return output_path, "".join(code)


def purge_web_pages_dir():
    """Empty out .web/pages directory."""
    if not is_prod_mode() and environment.REFLEX_PERSIST_WEB_DIR.get():
        # Skip purging the web directory in dev mode if REFLEX_PERSIST_WEB_DIR is set.
        return

    # Empty out the web pages directory.
    utils.empty_dir(get_web_dir() / constants.Dirs.PAGES, keep_files=["_app.js"])


if TYPE_CHECKING:
    from reflex.app import ComponentCallable, UnevaluatedPage


def _into_component_once(component: Component | ComponentCallable) -> Component | None:
    """Convert a component to a Component.

    Args:
        component: The component to convert.

    Returns:
        The converted component.
    """
    if isinstance(component, Component):
        return component
    if isinstance(component, (Var, int, float, str)):
        return Fragment.create(component)
    if isinstance(component, Sequence):
        return Fragment.create(*component)
    return None


def into_component(component: Component | ComponentCallable) -> Component:
    """Convert a component to a Component.

    Args:
        component: The component to convert.

    Returns:
        The converted component.

    Raises:
        TypeError: If the component is not a Component.
    """
    if (converted := _into_component_once(component)) is not None:
        return converted
    if (
        callable(component)
        and (converted := _into_component_once(component())) is not None
    ):
        return converted
    raise TypeError(f"Expected a Component, got {type(component)}")

    COMPONENT_TYPE = Union[Component, Var, Tuple[Union[Component, Var], ...]]
    COMPONENT_TYPE_OR_CALLABLE = Union[COMPONENT_TYPE, Callable[[], COMPONENT_TYPE]]


def componentify_unevaluated(
    possible_component: COMPONENT_TYPE_OR_CALLABLE,
) -> Component:
    """Convert a possible component to a component.

    Args:
        possible_component: The possible component to convert.

    Returns:
        The component.
    """
    if isinstance(possible_component, Var):
        return Fragment.create(possible_component)
    if isinstance(possible_component, tuple):
        return Fragment.create(*possible_component)
    if isinstance(possible_component, Component):
        return possible_component
    return componentify_unevaluated(possible_component())


def compile_unevaluated_page(
    route: str,
    page: UnevaluatedPage,
    state: Type[BaseState] | None = None,
    style: ComponentStyle | None = None,
    theme: Component | None = None,
) -> Tuple[Component, bool]:
    """Compiles an uncompiled page into a component and adds meta information.

    Args:
        route: The route of the page.
        page: The uncompiled page object.
        state: The state of the app.
        style: The style of the page.
        theme: The theme of the page.

    Returns:
        The compiled component and whether state should be enabled.
    """
    # Generate the component if it is a callable.
<<<<<<< HEAD
    component = componentify_unevaluated(page.component)
=======
    component = into_component(page.component)
>>>>>>> c6fb4e23

    component._add_style_recursive(style or {}, theme)

    enable_state = False
    # Ensure state is enabled if this page uses state.
    if state is None:
        if page.on_load or component._has_stateful_event_triggers():
            enable_state = True
        else:
            for var in component._get_vars(include_children=True):
                var_data = var._get_all_var_data()
                if not var_data:
                    continue
                if not var_data.state:
                    continue
                enable_state = True
                break

    from reflex.app import OverlayFragment
    from reflex.utils.format import make_default_page_title

    component = OverlayFragment.create(component)

    meta_args = {
        "title": (
            page.title
            if page.title is not None
            else make_default_page_title(get_config().app_name, route)
        ),
        "image": page.image,
        "meta": page.meta,
    }

    if page.description is not None:
        meta_args["description"] = page.description

    # Add meta information to the component.
    utils.add_meta(
        component,
        **meta_args,
    )

    return component, enable_state


class ExecutorSafeFunctions:
    """Helper class to allow parallelisation of parts of the compilation process.

    This class (and its class attributes) are available at global scope.

    In a multiprocessing context (like when using a ProcessPoolExecutor), the content of this
    global class is logically replicated to any FORKED process.

    How it works:
    * Before the child process is forked, ensure that we stash any input data required by any future
      function call in the child process.
    * After the child process is forked, the child process will have a copy of the global class, which
      includes the previously stashed input data.
    * Any task submitted to the child process simply needs a way to communicate which input data the
      requested function call requires.

    Why do we need this? Passing input data directly to child process often not possible because the input data is not picklable.
    The mechanic described here removes the need to pickle the input data at all.

    Limitations:
    * This can never support returning unpicklable OUTPUT data.
    * Any object mutations done by the child process will not propagate back to the parent process (fork goes one way!).

    """

    COMPONENTS: Dict[str, BaseComponent] = {}
    UNCOMPILED_PAGES: Dict[str, UnevaluatedPage] = {}
    STATE: Optional[Type[BaseState]] = None

    @classmethod
    def compile_page(cls, route: str) -> tuple[str, str]:
        """Compile a page.

        Args:
            route: The route of the page to compile.

        Returns:
            The path and code of the compiled page.
        """
        return compile_page(route, cls.COMPONENTS[route], cls.STATE)

    @classmethod
    def compile_unevaluated_page(
        cls,
        route: str,
        style: ComponentStyle,
        theme: Component | None,
    ) -> tuple[str, Component, tuple[str, str]]:
        """Compile an unevaluated page.

        Args:
            route: The route of the page to compile.
            style: The style of the page.
            theme: The theme of the page.

        Returns:
            The route, compiled component, and compiled page.
        """
        component, enable_state = compile_unevaluated_page(
            route, cls.UNCOMPILED_PAGES[route], cls.STATE, style, theme
        )
        return route, component, compile_page(route, component, cls.STATE)

    @classmethod
    def compile_theme(cls, style: ComponentStyle | None) -> tuple[str, str]:
        """Compile the theme.

        Args:
            style: The style to compile.

        Returns:
            The path and code of the compiled theme.

        Raises:
            ValueError: If the style is not set.
        """
        if style is None:
            raise ValueError("STYLE should be set")
        return compile_theme(style)<|MERGE_RESOLUTION|>--- conflicted
+++ resolved
@@ -4,11 +4,7 @@
 
 from datetime import datetime
 from pathlib import Path
-<<<<<<< HEAD
-from typing import TYPE_CHECKING, Callable, Dict, Iterable, Optional, Tuple, Type, Union
-=======
 from typing import TYPE_CHECKING, Dict, Iterable, Optional, Sequence, Tuple, Type, Union
->>>>>>> c6fb4e23
 
 from reflex import constants
 from reflex.compiler import templates, utils
@@ -591,29 +587,6 @@
         return converted
     raise TypeError(f"Expected a Component, got {type(component)}")
 
-    COMPONENT_TYPE = Union[Component, Var, Tuple[Union[Component, Var], ...]]
-    COMPONENT_TYPE_OR_CALLABLE = Union[COMPONENT_TYPE, Callable[[], COMPONENT_TYPE]]
-
-
-def componentify_unevaluated(
-    possible_component: COMPONENT_TYPE_OR_CALLABLE,
-) -> Component:
-    """Convert a possible component to a component.
-
-    Args:
-        possible_component: The possible component to convert.
-
-    Returns:
-        The component.
-    """
-    if isinstance(possible_component, Var):
-        return Fragment.create(possible_component)
-    if isinstance(possible_component, tuple):
-        return Fragment.create(*possible_component)
-    if isinstance(possible_component, Component):
-        return possible_component
-    return componentify_unevaluated(possible_component())
-
 
 def compile_unevaluated_page(
     route: str,
@@ -635,11 +608,7 @@
         The compiled component and whether state should be enabled.
     """
     # Generate the component if it is a callable.
-<<<<<<< HEAD
-    component = componentify_unevaluated(page.component)
-=======
     component = into_component(page.component)
->>>>>>> c6fb4e23
 
     component._add_style_recursive(style or {}, theme)
 
