--- conflicted
+++ resolved
@@ -359,15 +359,13 @@
 # Alembic migrations
 ALEMBIC_CONFIG = os.environ.get("ALEMBIC_CONFIG", "alembic.ini")
 
-<<<<<<< HEAD
 # Keys in the client_side_storage dict
 COOKIES = "cookies"
 LOCAL_STORAGE = "local_storage"
-=======
+
 # Names of event handlers on all components mapped to useEffect
 ON_MOUNT = "on_mount"
 ON_UNMOUNT = "on_unmount"
->>>>>>> 2392c529
 
 # If this env var is set to "yes", App.compile will be a no-op
 SKIP_COMPILE_ENV_VAR = "__REFLEX_SKIP_COMPILE"