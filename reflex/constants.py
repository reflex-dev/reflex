--- conflicted
+++ resolved
@@ -359,10 +359,9 @@
 # Alembic migrations
 ALEMBIC_CONFIG = os.environ.get("ALEMBIC_CONFIG", "alembic.ini")
 
-<<<<<<< HEAD
+# Names of event handlers on all components mapped to useEffect
 ON_MOUNT = "on_mount"
 ON_UNMOUNT = "on_unmount"
-=======
+
 # If this env var is set to "yes", App.compile will be a no-op
-SKIP_COMPILE_ENV_VAR = "__REFLEX_SKIP_COMPILE"
->>>>>>> 13720422
+SKIP_COMPILE_ENV_VAR = "__REFLEX_SKIP_COMPILE"