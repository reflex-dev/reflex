"""Constants used throughout the package."""
from __future__ import annotations

import os
import platform
import re
from enum import Enum
from types import SimpleNamespace
from typing import Optional

from platformdirs import PlatformDirs

# importlib is only available for Python 3.8+ so we need the backport for Python 3.7
try:
    from importlib import metadata
except ImportError:
    import importlib_metadata as metadata  # pyright: ignore[reportMissingImports]

IS_WINDOWS = platform.system() == "Windows"


def get_fnm_name() -> Optional[str]:
    """Get the appropriate fnm executable name based on the current platform.

    Returns:
            The fnm executable name for the current platform.
    """
    platform_os = platform.system()

    if platform_os == "Windows":
        return "fnm-windows"
    elif platform_os == "Darwin":
        return "fnm-macos"
    elif platform_os == "Linux":
        machine = platform.machine()
        if machine == "arm" or machine.startswith("armv7"):
            return "fnm-arm32"
        elif machine.startswith("aarch") or machine.startswith("armv8"):
            return "fnm-arm64"
        return "fnm-linux"
    return None


# App names and versions.
# The name of the Reflex package.
MODULE_NAME = "reflex"
# The current version of Reflex.
VERSION = metadata.version(MODULE_NAME)

# Files and directories used to init a new project.
# The directory to store reflex dependencies.
REFLEX_DIR = (
    # on windows, we use C:/Users/<username>/AppData/Local/reflex.
    # on macOS, we use ~/Library/Application Support/reflex.
    # on linux, we use ~/.local/share/reflex.
    PlatformDirs(MODULE_NAME, False).user_data_dir
)
# The root directory of the reflex library.
ROOT_DIR = os.path.dirname(os.path.dirname(os.path.abspath(__file__)))
# The name of the assets directory.
APP_ASSETS_DIR = "assets"
# The template directory used during reflex init.
TEMPLATE_DIR = os.path.join(ROOT_DIR, MODULE_NAME, ".templates")
# The web subdirectory of the template directory.
WEB_TEMPLATE_DIR = os.path.join(TEMPLATE_DIR, "web")
# The assets subdirectory of the template directory.
ASSETS_TEMPLATE_DIR = os.path.join(TEMPLATE_DIR, APP_ASSETS_DIR)
# The jinja template directory.
JINJA_TEMPLATE_DIR = os.path.join(TEMPLATE_DIR, "jinja")

# Bun config.
# The Bun version.
BUN_VERSION = "0.7.0"
# Min Bun Version
MIN_BUN_VERSION = "0.7.0"
# The directory to store the bun.
BUN_ROOT_PATH = os.path.join(REFLEX_DIR, "bun")
# Default bun path.
DEFAULT_BUN_PATH = os.path.join(BUN_ROOT_PATH, "bin", "bun")
# URL to bun install script.
BUN_INSTALL_URL = "https://bun.sh/install"

# FNM / Node config.
# The FNM version.
FNM_VERSION = "1.35.1"
# The Node version.
NODE_VERSION = "18.17.0"
# The minimum required node version.
NODE_VERSION_MIN = "16.8.0"
# The directory to store fnm.
FNM_DIR = os.path.join(REFLEX_DIR, "fnm")
FNM_FILENAME = get_fnm_name()
# The fnm executable binary.
FNM_EXE = os.path.join(FNM_DIR, "fnm.exe" if IS_WINDOWS else "fnm")
# The node bin path.
NODE_BIN_PATH = os.path.join(
    FNM_DIR,
    "node-versions",
    f"v{NODE_VERSION}",
    "installation",
    "bin" if not IS_WINDOWS else "",
)
# The default path where node is installed.
NODE_PATH = os.path.join(NODE_BIN_PATH, "node.exe" if IS_WINDOWS else "node")
# The default path where npm is installed.
NPM_PATH = os.path.join(NODE_BIN_PATH, "npm")
# The URL to the fnm release binary
FNM_INSTALL_URL = (
    f"https://github.com/Schniz/fnm/releases/download/v{FNM_VERSION}/{FNM_FILENAME}.zip"
)
# The frontend directories in a project.
# The web folder where the NextJS app is compiled to.
WEB_DIR = ".web"
# The name of the utils file.
UTILS_DIR = "utils"
# The name of the output static directory.
STATIC_DIR = "_static"
# The name of the state file.
STATE_PATH = "/".join([UTILS_DIR, "state"])
# The name of the components file.
COMPONENTS_PATH = "/".join([UTILS_DIR, "components"])
# The directory where the app pages are compiled to.
WEB_PAGES_DIR = os.path.join(WEB_DIR, "pages")
# The directory where the static build is located.
WEB_STATIC_DIR = os.path.join(WEB_DIR, STATIC_DIR)
# The directory where the utils file is located.
WEB_UTILS_DIR = os.path.join(WEB_DIR, UTILS_DIR)
# The directory where the assets are located.
WEB_ASSETS_DIR = os.path.join(WEB_DIR, "public")
# The Tailwind config.
TAILWIND_CONFIG = os.path.join(WEB_DIR, "tailwind.config.js")
# Default Tailwind content paths
TAILWIND_CONTENT = ["./pages/**/*.{js,ts,jsx,tsx}"]
# The NextJS config file
NEXT_CONFIG_FILE = "next.config.js"
# The sitemap config file.
SITEMAP_CONFIG_FILE = os.path.join(WEB_DIR, "next-sitemap.config.js")
# The node modules directory.
NODE_MODULES = "node_modules"
# The package lock file.
PACKAGE_LOCK = "package-lock.json"
# The reflex json file.
REFLEX_JSON = os.path.join(WEB_DIR, "reflex.json")
# The env json file.
ENV_JSON = os.path.join(WEB_DIR, "env.json")

# Compiler variables.
# The extension for compiled Javascript files.
JS_EXT = ".js"
# The extension for python files.
PY_EXT = ".py"
# The expected variable name where the rx.App is stored.
APP_VAR = "app"
# The expected variable name where the API object is stored for deployment.
API_VAR = "api"
# The name of the router variable.
ROUTER = "router"
# The name of the socket variable.
SOCKET = "socket"
# The name of the variable to hold API results.
RESULT = "result"
# The name of the final variable.
FINAL = "final"
# The name of the process variable.
PROCESSING = "processing"
# The name of the state variable.
STATE = "state"
# The name of the events variable.
EVENTS = "events"
# The name of the initial hydrate event.
HYDRATE = "hydrate"
# The name of the is_hydrated variable.
IS_HYDRATED = "is_hydrated"
# The name of the index page.
INDEX_ROUTE = "index"
# The name of the document root page.
DOCUMENT_ROOT = "_document"
# The name of the theme page.
THEME = "theme"
# The prefix used to create setters for state vars.
SETTER_PREFIX = "set_"
# The name of the frontend zip during deployment.
FRONTEND_ZIP = "frontend.zip"
# The name of the backend zip during deployment.
BACKEND_ZIP = "backend.zip"
# The default title to show for Reflex apps.
DEFAULT_TITLE = "Reflex App"
# The default description to show for Reflex apps.
DEFAULT_DESCRIPTION = "A Reflex app."
# The default image to show for Reflex apps.
DEFAULT_IMAGE = "favicon.ico"
# The default meta list to show for Reflex apps.
DEFAULT_META_LIST = []

# The gitignore file.
GITIGNORE_FILE = ".gitignore"
# Files to gitignore.
DEFAULT_GITIGNORE = {WEB_DIR, "*.db", "__pycache__/", "*.py[cod]"}
# The name of the reflex config module.
CONFIG_MODULE = "rxconfig"
# The python config file.
CONFIG_FILE = f"{CONFIG_MODULE}{PY_EXT}"
# The previous config file.
OLD_CONFIG_FILE = f"pcconfig{PY_EXT}"
# The deployment URL.
PRODUCTION_BACKEND_URL = "https://{username}-{app_name}.api.pynecone.app"
# Token expiration time in seconds.
TOKEN_EXPIRATION = 60 * 60

# Testing variables.
# Testing os env set by pytest when running a test case.
PYTEST_CURRENT_TEST = "PYTEST_CURRENT_TEST"


# Env modes
class Env(str, Enum):
    """The environment modes."""

    DEV = "dev"
    PROD = "prod"


# Log levels
class LogLevel(str, Enum):
    """The log levels."""

    DEBUG = "debug"
    INFO = "info"
    WARNING = "warning"
    ERROR = "error"
    CRITICAL = "critical"

    def __le__(self, other: LogLevel) -> bool:
        """Compare log levels.

        Args:
            other: The other log level.

        Returns:
            True if the log level is less than or equal to the other log level.
        """
        levels = list(LogLevel)
        return levels.index(self) <= levels.index(other)


# Templates
class Template(str, Enum):
    """The templates to use for the app."""

    DEFAULT = "default"
    COUNTER = "counter"


class Endpoint(Enum):
    """Endpoints for the reflex backend API."""

    PING = "ping"
    EVENT = "event"
    UPLOAD = "upload"

    def __str__(self) -> str:
        """Get the string representation of the endpoint.

        Returns:
            The path for the endpoint.
        """
        return f"/{self.value}"

    def get_url(self) -> str:
        """Get the URL for the endpoint.

        Returns:
            The full URL for the endpoint.
        """
        # Import here to avoid circular imports.
        from reflex.config import get_config

        # Get the API URL from the config.
        config = get_config()
        url = "".join([config.api_url, str(self)])

        # The event endpoint is a websocket.
        if self == Endpoint.EVENT:
            # Replace the protocol with ws.
            url = url.replace("https://", "wss://").replace("http://", "ws://")

        # Return the url.
        return url


class SocketEvent(Enum):
    """Socket events sent by the reflex backend API."""

    PING = "ping"
    EVENT = "event"

    def __str__(self) -> str:
        """Get the string representation of the event name.

        Returns:
            The event name string.
        """
        return str(self.value)


class RouteArgType(SimpleNamespace):
    """Type of dynamic route arg extracted from URI route."""

    # Typecast to str is needed for Enum to work.
    SINGLE = str("arg_single")
    LIST = str("arg_list")


# the name of the backend var containing path and client information
ROUTER_DATA = "router_data"


class RouteVar(SimpleNamespace):
    """Names of variables used in the router_data dict stored in State."""

    CLIENT_IP = "ip"
    CLIENT_TOKEN = "token"
    HEADERS = "headers"
    PATH = "pathname"
    ORIGIN = "asPath"
    SESSION_ID = "sid"
    QUERY = "query"
    COOKIE = "cookie"


class RouteRegex(SimpleNamespace):
    """Regex used for extracting route args in route."""

    ARG = re.compile(r"\[(?!\.)([^\[\]]+)\]")
    # group return the catchall pattern (i.e. "[[..slug]]")
    CATCHALL = re.compile(r"(\[?\[\.{3}(?![0-9]).*\]?\])")
    # group return the arg name (i.e. "slug")
    STRICT_CATCHALL = re.compile(r"\[\.{3}([a-zA-Z_][\w]*)\]")
    # group return the arg name (i.e. "slug")
    OPT_CATCHALL = re.compile(r"\[\[\.{3}([a-zA-Z_][\w]*)\]\]")


# 404 variables
SLUG_404 = "404"
TITLE_404 = "404 - Not Found"
FAVICON_404 = "favicon.ico"
DESCRIPTION_404 = "The page was not found"

# Color mode variables
USE_COLOR_MODE = "useColorMode"
COLOR_MODE = "colorMode"
TOGGLE_COLOR_MODE = "toggleColorMode"

# Server socket configuration variables
POLLING_MAX_HTTP_BUFFER_SIZE = 1000 * 1000
PING_INTERVAL = 25
PING_TIMEOUT = 120

# Alembic migrations
ALEMBIC_CONFIG = os.environ.get("ALEMBIC_CONFIG", "alembic.ini")

<<<<<<< HEAD
COOKIES = "cookies"
LOCAL_STORAGE = "local_storage"
=======
# If this env var is set to "yes", App.compile will be a no-op
SKIP_COMPILE_ENV_VAR = "__REFLEX_SKIP_COMPILE"
>>>>>>> 13720422
<|MERGE_RESOLUTION|>--- conflicted
+++ resolved
@@ -359,10 +359,9 @@
 # Alembic migrations
 ALEMBIC_CONFIG = os.environ.get("ALEMBIC_CONFIG", "alembic.ini")
 
-<<<<<<< HEAD
+# Keys in the client_side_storage dict
 COOKIES = "cookies"
 LOCAL_STORAGE = "local_storage"
-=======
+
 # If this env var is set to "yes", App.compile will be a no-op
-SKIP_COMPILE_ENV_VAR = "__REFLEX_SKIP_COMPILE"
->>>>>>> 13720422
+SKIP_COMPILE_ENV_VAR = "__REFLEX_SKIP_COMPILE"