--- conflicted
+++ resolved
@@ -8,18 +8,7 @@
 
 from . import hooks as hooks
 from .client_state import ClientStateVar as ClientStateVar
-<<<<<<< HEAD
 from .hybrid_property import hybrid_property as hybrid_property
-from .layout import layout as layout
-from .misc import run_in_thread as run_in_thread
-
-warn(
-    "`rx._x` contains experimental features and might be removed at any time in the future .",
-)
-
-_EMITTED_PROMOTION_WARNINGS = set()
-=======
->>>>>>> e4180b8e
 
 
 class ExperimentalNamespace(SimpleNamespace):
