--- conflicted
+++ resolved
@@ -107,12 +107,8 @@
         else:
             default_var = default
         setter_name = f"set{var_name.capitalize()}"
-<<<<<<< HEAD
-        hooks = {
+        hooks: dict[str, VarData | None] = {
             f"const {id_name} = useId()": None,
-=======
-        hooks: dict[str, VarData | None] = {
->>>>>>> 72d76167
             f"const [{var_name}, {setter_name}] = useState({default_var!s})": None,
         }
         imports = {
