--- conflicted
+++ resolved
@@ -245,13 +245,8 @@
 # This env var stores the execution mode of the app
 ENV_MODE_ENV_VAR = "REFLEX_ENV_MODE"
 
-<<<<<<< HEAD
-# This env var can be set to run backend only
-ENV_BACKEND_ONLY = "REFLEX_BACKEND_ONLY"
-=======
 ENV_BACKEND_ONLY_ENV_VAR = "REFLEX_BACKEND_ONLY"
 ENV_FRONTEND_ONLY_ENV_VAR = "REFLEX_FRONTEND_ONLY"
->>>>>>> ab4fd41e
 
 # Testing variables.
 # Testing os env set by pytest when running a test case.
