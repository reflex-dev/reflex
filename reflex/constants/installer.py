"""File for constants related to the installation process. (Bun/Node)."""

from __future__ import annotations

import os
from types import SimpleNamespace

from .base import IS_WINDOWS
from .utils import classproperty


# Bun config.
class Bun(SimpleNamespace):
    """Bun constants."""

    # The Bun version.
    VERSION = "1.2.17"

    # Min Bun Version
    MIN_VERSION = "1.2.17"

    # URL to bun install script.
    INSTALL_URL = "https://raw.githubusercontent.com/reflex-dev/reflex/main/scripts/bun_install.sh"

    # URL to windows install script.
    WINDOWS_INSTALL_URL = (
        "https://raw.githubusercontent.com/reflex-dev/reflex/main/scripts/install.ps1"
    )

    # Path of the bunfig file
    CONFIG_PATH = "bunfig.toml"

    @classproperty
    @classmethod
    def ROOT_PATH(cls):
        """The directory to store the bun.

        Returns:
            The directory to store the bun.
        """
        from reflex.environment import environment

        return environment.REFLEX_DIR.get() / "bun"

    @classproperty
    @classmethod
    def DEFAULT_PATH(cls):
        """Default bun path.

        Returns:
            The default bun path.
        """
        return cls.ROOT_PATH / "bin" / ("bun" if not IS_WINDOWS else "bun.exe")

    DEFAULT_CONFIG = """
[install]
registry = "{registry}"
"""


# Node / NPM config
class Node(SimpleNamespace):
    """Node/ NPM constants."""

    # The minimum required node version.
    MIN_VERSION = "20.19.0"

    # Path of the node config file.
    CONFIG_PATH = ".npmrc"

    DEFAULT_CONFIG = """
registry={registry}
fetch-retries=0
"""


def _determine_react_router_version() -> str:
    default_version = "7.6.2"
    if (version := os.getenv("REACT_ROUTER_VERSION")) and version != default_version:
        from reflex.utils import console

        console.warn(
            f"You have requested react-router@{version} but the supported version is {default_version}, abandon all hope ye who enter here."
        )
        return version
    return default_version


def _determine_react_version() -> str:
    default_version = "19.1.0"
    if (version := os.getenv("REACT_VERSION")) and version != default_version:
        from reflex.utils import console

        console.warn(
            f"You have requested react@{version} but the supported version is {default_version}, abandon all hope ye who enter here."
        )
        return version
    return default_version


class PackageJson(SimpleNamespace):
    """Constants used to build the package.json file."""

    class Commands(SimpleNamespace):
        """The commands to define in package.json."""

        DEV = "react-router dev"
        EXPORT = "react-router build"
        PROD = "serve ./build/client"

    PATH = "package.json"

    _react_version = _determine_react_version()

    _react_router_version = _determine_react_router_version()

    @classproperty
    @classmethod
    def DEPENDENCIES(cls) -> dict[str, str]:
        """The dependencies to include in package.json.

        Returns:
            A dictionary of dependencies with their versions.
        """
        return {
<<<<<<< HEAD
=======
            "axios": "1.10.0",
>>>>>>> 7b4df17f
            "json5": "2.2.3",
            "react-router": cls._react_router_version,
            "react-router-dom": cls._react_router_version,
            "@react-router/node": cls._react_router_version,
            "serve": "14.2.4",
            "react": cls._react_version,
            "react-helmet": "6.1.0",
            "react-dom": cls._react_version,
            "isbot": "5.1.28",
            "socket.io-client": "4.8.1",
            "universal-cookie": "7.2.2",
        }

    DEV_DEPENDENCIES = {
        "@emotion/react": "11.14.0",
        "autoprefixer": "10.4.21",
        "postcss": "8.5.6",
        "postcss-import": "16.1.1",
        "@react-router/dev": _react_router_version,
        "@react-router/fs-routes": _react_router_version,
        "rolldown-vite": "7.0.1",
    }
    OVERRIDES = {
        # This should always match the `react` version in DEPENDENCIES for recharts compatibility.
        "react-is": _react_version,
        "cookie": "1.0.2",
    }<|MERGE_RESOLUTION|>--- conflicted
+++ resolved
@@ -123,10 +123,6 @@
             A dictionary of dependencies with their versions.
         """
         return {
-<<<<<<< HEAD
-=======
-            "axios": "1.10.0",
->>>>>>> 7b4df17f
             "json5": "2.2.3",
             "react-router": cls._react_router_version,
             "react-router-dom": cls._react_router_version,
