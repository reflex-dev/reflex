"""File for constants related to the installation process. (Bun/Node)."""

from __future__ import annotations

from types import SimpleNamespace

from .base import IS_WINDOWS
from .utils import classproperty


# Bun config.
class Bun(SimpleNamespace):
    """Bun constants."""

    # The Bun version.
    VERSION = "1.2.4"

    # Min Bun Version
    MIN_VERSION = "1.2.4"

    # URL to bun install script.
    INSTALL_URL = "https://raw.githubusercontent.com/reflex-dev/reflex/main/scripts/bun_install.sh"

    # URL to windows install script.
    WINDOWS_INSTALL_URL = (
        "https://raw.githubusercontent.com/reflex-dev/reflex/main/scripts/install.ps1"
    )

    # Path of the bunfig file
    CONFIG_PATH = "bunfig.toml"

    @classproperty
    @classmethod
    def ROOT_PATH(cls):
        """The directory to store the bun.

        Returns:
            The directory to store the bun.
        """
        from reflex.config import environment

        return environment.REFLEX_DIR.get() / "bun"

    @classproperty
    @classmethod
    def DEFAULT_PATH(cls):
        """Default bun path.

        Returns:
            The default bun path.
        """
        return cls.ROOT_PATH / "bin" / ("bun" if not IS_WINDOWS else "bun.exe")

    DEFAULT_CONFIG = """
[install]
registry = "{registry}"
"""


# Node / NPM config
class Node(SimpleNamespace):
    """Node/ NPM constants."""

    # The Node version.
    VERSION = "22.11.0"
    # The minimum required node version.
    MIN_VERSION = "18.18.0"


class PackageJson(SimpleNamespace):
    """Constants used to build the package.json file."""

    class Commands(SimpleNamespace):
        """The commands to define in package.json."""

        DEV = "react-router dev"
        EXPORT = "react-router build"
        EXPORT_SITEMAP = EXPORT
        PROD = "react-router-serve ./build/server/index.js"

    PATH = "package.json"

    DEPENDENCIES = {
        "@emotion/react": "11.14.0",
        "axios": "1.8.3",
        "json5": "2.2.3",
<<<<<<< HEAD
        "react-router": "7.3.0",
        "react-router-dom": "7.3.0",
        "@react-router/node": "7.3.0",
        "@react-router/serve": "7.3.0",
=======
        "next": "15.0.4",
        "next-sitemap": "4.2.3",
        "next-themes": "0.4.6",
>>>>>>> 2fcb573e
        "react": "19.0.0",
        "react-dom": "19.0.0",
        "isbot": "5.1.17",
        "socket.io-client": "4.8.1",
        "universal-cookie": "7.2.2",
    }
    DEV_DEPENDENCIES = {
        "autoprefixer": "10.4.21",
        "postcss": "8.5.3",
        "postcss-import": "16.1.0",
        "@react-router/dev": "7.3.0",
        "@react-router/fs-routes": "7.3.0",
        "vite": "^6.2.2",
    }
    OVERRIDES = {
        # This should always match the `react` version in DEPENDENCIES for recharts compatibility.
        "react-is": "19.0.0"
    }<|MERGE_RESOLUTION|>--- conflicted
+++ resolved
@@ -84,16 +84,10 @@
         "@emotion/react": "11.14.0",
         "axios": "1.8.3",
         "json5": "2.2.3",
-<<<<<<< HEAD
         "react-router": "7.3.0",
         "react-router-dom": "7.3.0",
         "@react-router/node": "7.3.0",
         "@react-router/serve": "7.3.0",
-=======
-        "next": "15.0.4",
-        "next-sitemap": "4.2.3",
-        "next-themes": "0.4.6",
->>>>>>> 2fcb573e
         "react": "19.0.0",
         "react-dom": "19.0.0",
         "isbot": "5.1.17",
