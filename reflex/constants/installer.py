--- conflicted
+++ resolved
@@ -104,45 +104,26 @@
     class Commands(SimpleNamespace):
         """The commands to define in package.json."""
 
-<<<<<<< HEAD
         DEV = "react-router dev"
         EXPORT = "react-router build"
         EXPORT_SITEMAP = EXPORT
         PROD = "serve ./build/client"
-=======
-        DEV = "next dev {flags}"
-        EXPORT = "next build {flags}"
-        EXPORT_SITEMAP = "next build {flags} && next-sitemap"
-        PROD = "next start"
->>>>>>> 96ff0b57
 
     PATH = "package.json"
 
     _react_version = _determine_react_version()
 
     DEPENDENCIES = {
-<<<<<<< HEAD
-        "axios": "1.8.3",
+        "axios": "1.9.0",
         "json5": "2.2.3",
         "react-router": "7.5.0",
         "react-router-dom": "7.5.0",
         "react-helmet": "6.1.0",
         "@react-router/node": "7.5.0",
         "serve": "14.2.4",
-        "react": "19.1.0",
-        "react-dom": "19.1.0",
-        "isbot": "5.1.26",
-=======
-        "@emotion/react": "11.14.0",
-        "axios": "1.9.0",
-        "json5": "2.2.3",
-        "next": _determine_nextjs_version(),
-        "next-sitemap": "4.2.3",
-        "next-themes": "0.4.6",
         "react": _react_version,
         "react-dom": _react_version,
-        "react-focus-lock": "2.13.6",
->>>>>>> 96ff0b57
+        "isbot": "5.1.26",
         "socket.io-client": "4.8.1",
         "universal-cookie": "7.2.2",
     }
@@ -158,10 +139,6 @@
     }
     OVERRIDES = {
         # This should always match the `react` version in DEPENDENCIES for recharts compatibility.
-<<<<<<< HEAD
-        "react-is": "19.0.0",
+        "react-is": _react_version,
         "cookie": "1.0.2",
-=======
-        "react-is": _react_version
->>>>>>> 96ff0b57
     }