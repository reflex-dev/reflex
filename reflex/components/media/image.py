--- conflicted
+++ resolved
@@ -1,18 +1,15 @@
 """An image component."""
 from __future__ import annotations
 
-<<<<<<< HEAD
-from typing import Any, Dict, Optional
-=======
 import base64
 import io
 from typing import Any, Optional
->>>>>>> 264c44e6
 
 from reflex.components.component import Component
 from reflex.components.libs.chakra import ChakraComponent
 from reflex.components.tags import Tag
 from reflex.utils.serializers import serializer
+from reflex.utils.types import ArgsSpec
 from reflex.vars import Var
 
 
@@ -57,11 +54,7 @@
     # Learn more _[here](https://developer.mozilla.org/en-US/docs/Learn/HTML/Multimedia_and_embedding/Responsive_images)_
     src_set: Var[str]
 
-<<<<<<< HEAD
-    def get_event_triggers(self) -> Dict[str, Var | types.ArgsSpec]:
-=======
-    def get_triggers(self) -> set[str]:
->>>>>>> 264c44e6
+    def get_event_triggers(self) -> dict[str, Var | ArgsSpec]:
         """Get the event triggers for the component.
 
         Returns:
