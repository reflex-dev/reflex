"""Tag to conditionally match cases."""

import dataclasses
from typing import Any, List

from reflex.components.tags.tag import Tag
<<<<<<< HEAD
from reflex.vars.base import Var
=======
from reflex.ivars.base import LiteralVar
from reflex.vars import Var
>>>>>>> 8f937f04


@dataclasses.dataclass()
class MatchTag(Tag):
    """A match tag."""

    # The condition to determine which case to match.
    cond: Var[Any] = dataclasses.field(default_factory=lambda: LiteralVar.create(True))

    # The list of match cases to be matched.
    match_cases: List[Any] = dataclasses.field(default_factory=list)

    # The catchall case to match.
    default: Any = dataclasses.field(default=LiteralVar.create(None))<|MERGE_RESOLUTION|>--- conflicted
+++ resolved
@@ -4,12 +4,7 @@
 from typing import Any, List
 
 from reflex.components.tags.tag import Tag
-<<<<<<< HEAD
 from reflex.vars.base import Var
-=======
-from reflex.ivars.base import LiteralVar
-from reflex.vars import Var
->>>>>>> 8f937f04
 
 
 @dataclasses.dataclass()
@@ -17,10 +12,10 @@
     """A match tag."""
 
     # The condition to determine which case to match.
-    cond: Var[Any] = dataclasses.field(default_factory=lambda: LiteralVar.create(True))
+    cond: Var[Any] = dataclasses.field(default_factory=lambda: Var.create(True))
 
     # The list of match cases to be matched.
     match_cases: List[Any] = dataclasses.field(default_factory=list)
 
     # The catchall case to match.
-    default: Any = dataclasses.field(default=LiteralVar.create(None))+    default: Any = dataclasses.field(default=Var.create(None))