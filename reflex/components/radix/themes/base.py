--- conflicted
+++ resolved
@@ -139,18 +139,7 @@
         component = super().create(*children, **props)
         if component.library is None:
             component.library = RadixThemesComponent.__fields__["library"].default
-<<<<<<< HEAD
-        component.alias = "RadixThemes" + (
-            component.tag or component.__class__.__name__
-        )
-=======
         component.alias = "RadixThemes" + (component.tag or type(component).__name__)
-        # value = props.get("value")
-        # if value is not None and component.alias == "RadixThemesSelect.Root":
-        #     lv = LiteralVar.create(value)
-        #     print(repr(lv))
-        #     print(f"Warning: Value {value} is not used in {component.alias}.")
->>>>>>> 4922f7ba
         return component
 
     @staticmethod
