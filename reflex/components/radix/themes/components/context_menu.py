--- conflicted
+++ resolved
@@ -227,15 +227,11 @@
     # Optional text used for typeahead purposes. By default the typeahead behavior will use the content of the item. Use this when the content is complex, or you have non-textual content inside.
     text_value: Var[str]
 
-<<<<<<< HEAD
-    _valid_parents: list[str] = ["ContextMenuContent", "ContextMenuSubContent"]
-=======
     _valid_parents: List[str] = [
         "ContextMenuContent",
         "ContextMenuSubContent",
         "ContextMenuGroup",
     ]
->>>>>>> deb1f4f7
 
     # Fired when the item is selected.
     on_select: EventHandler[no_args_event_spec]
