"""Interactive components provided by @radix-ui/themes."""
from typing import Any, Dict, Literal, Union

from reflex.components.component import Component
from reflex.constants import EventTriggers
from reflex.utils import format
from reflex.vars import Var

from ..base import (
    RadixThemesComponent,
)

LiteralSideType = Literal[
    "top",
    "right",
    "bottom",
    "left",
]

LiteralAlignType = Literal[
    "start",
    "center",
    "end",
]

LiteralStickyType = Literal[
    "partial",
    "always",
]


# The Tooltip inherits props from the Tooltip.Root, Tooltip.Portal, Tooltip.Content
class Tooltip(RadixThemesComponent):
    """Floating element that provides a control with contextual information via pointer or focus."""

    tag = "Tooltip"

    # The content of the tooltip.
    content: Var[str]

<<<<<<< HEAD

tooltip = Tooltip.create
=======
    # The open state of the tooltip when it is initially rendered. Use when you do not need to control its open state.
    default_open: Var[bool]

    # The controlled open state of the tooltip. Must be used in conjunction with `on_open_change`.
    open: Var[bool]

    # The preferred side of the trigger to render against when open. Will be reversed when collisions occur and `avoid_collisions` is enabled.The position of the tooltip. Defaults to "top".
    side: Var[LiteralSideType]

    # The distance in pixels from the trigger. Defaults to 0.
    side_offset: Var[Union[float, int]]

    # The preferred alignment against the trigger. May change when collisions occur. Defaults to "center".
    align: Var[LiteralAlignType]

    # An offset in pixels from the "start" or "end" alignment options.
    align_offset: Var[Union[float, int]]

    # When true, overrides the side and align preferences to prevent collisions with boundary edges. Defaults to True.
    avoid_collisions: Var[bool]

    # The distance in pixels from the boundary edges where collision detection should occur. Accepts a number (same for all sides), or a partial padding object, for example: { "top": 20, "left": 20 }. Defaults to 0.
    collision_padding: Var[Union[float, int, Dict[str, Union[float, int]]]]

    # The padding between the arrow and the edges of the content. If your content has border-radius, this will prevent it from overflowing the corners. Defaults to 0.
    arrow_padding: Var[Union[float, int]]

    # The sticky behavior on the align axis. "partial" will keep the content in the boundary as long as the trigger is at least partially in the boundary whilst "always" will keep the content in the boundary regardless. Defaults to "partial".
    sticky: Var[LiteralStickyType]

    # Whether to hide the content when the trigger becomes fully occluded. Defaults to False.
    hide_when_detached: Var[bool]

    # Override the duration in milliseconds to customize the open delay for a specific tooltip. Default is 700.
    delay_duration: Var[Union[float, int]]

    # Prevents Tooltip content from remaining open when hovering.
    disable_hoverable_content: Var[bool]

    # Used to force mounting when more control is needed. Useful when controlling animation with React animation libraries.
    force_mount: Var[bool]

    # By default, screenreaders will announce the content inside the component. If this is not descriptive enough, or you have content that cannot be announced, use aria-label as a more descriptive label.
    aria_label: Var[str]

    def get_event_triggers(self) -> Dict[str, Any]:
        """Get the events triggers signatures for the component.

        Returns:
            The signatures of the event triggers.
        """
        return {
            **super().get_event_triggers(),
            EventTriggers.ON_OPEN_CHANGE: lambda e0: [e0.target.value],
            EventTriggers.ON_ESCAPE_KEY_DOWN: lambda e0: [e0.target.value],
            EventTriggers.ON_POINTER_DOWN_OUTSIDE: lambda e0: [e0.target.value],
        }

    @classmethod
    def create(cls, *children, **props) -> Component:
        """Initialize the Tooltip component.

        Run some additional handling on the props.

        Args:
            *children: The positional arguments
            **props: The keyword arguments

        Returns:
            The created component.
        """
        ARIA_LABEL_KEY = "aria_label"
        if props.get(ARIA_LABEL_KEY) is not None:
            props[format.to_kebab_case(ARIA_LABEL_KEY)] = props.pop(ARIA_LABEL_KEY)

        return super().create(*children, **props)
>>>>>>> 6d33156d
<|MERGE_RESOLUTION|>--- conflicted
+++ resolved
@@ -38,10 +38,6 @@
     # The content of the tooltip.
     content: Var[str]
 
-<<<<<<< HEAD
-
-tooltip = Tooltip.create
-=======
     # The open state of the tooltip when it is initially rendered. Use when you do not need to control its open state.
     default_open: Var[bool]
 
@@ -118,4 +114,6 @@
             props[format.to_kebab_case(ARIA_LABEL_KEY)] = props.pop(ARIA_LABEL_KEY)
 
         return super().create(*children, **props)
->>>>>>> 6d33156d
+
+
+tooltip = Tooltip.create