"""Interactive components provided by @radix-ui/themes."""
from typing import Literal

from reflex import el
from reflex.vars import Var

from ..base import (
    LiteralAccentColor,
    LiteralRadius,
    RadixThemesComponent,
)


<<<<<<< HEAD
class Badge(el.Span, RadixThemesComponent):
    """A toggle switch alternative to the checkbox."""
=======
class Badge(el.Span, CommonMarginProps, RadixThemesComponent):
    """A stylized badge element."""
>>>>>>> 069892d8

    tag = "Badge"

    # The variant of the badge
    variant: Var[Literal["solid", "soft", "surface", "outline"]]

    # The size of the badge
    size: Var[Literal["1", "2"]]

    # Color theme of the badge
    color: Var[LiteralAccentColor]

    # Whether to render the badge with higher contrast color against background
    high_contrast: Var[bool]

    # Override theme radius for badge: "none" | "small" | "medium" | "large" | "full"
    radius: Var[LiteralRadius]<|MERGE_RESOLUTION|>--- conflicted
+++ resolved
@@ -11,13 +11,8 @@
 )
 
 
-<<<<<<< HEAD
 class Badge(el.Span, RadixThemesComponent):
-    """A toggle switch alternative to the checkbox."""
-=======
-class Badge(el.Span, CommonMarginProps, RadixThemesComponent):
     """A stylized badge element."""
->>>>>>> 069892d8
 
     tag = "Badge"
 
