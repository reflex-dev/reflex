"""Interactive components provided by @radix-ui/themes."""
from typing import Literal

from reflex.vars import Var

from ..base import (
    LiteralAccentColor,
    LiteralRadius,
    LiteralSize,
    RadixThemesComponent,
)


<<<<<<< HEAD
class Avatar(RadixThemesComponent):
    """A toggle switch alternative to the checkbox."""
=======
class Avatar(CommonMarginProps, RadixThemesComponent):
    """An image element with a fallback for representing the user."""
>>>>>>> 069892d8

    tag = "Avatar"

    # The variant of the avatar
    variant: Var[Literal["solid", "soft"]]

    # The size of the avatar: "1" - "9"
    size: Var[LiteralSize]

    # Color theme of the avatar
    color: Var[LiteralAccentColor]

    # Whether to render the avatar with higher contrast color against background
    high_contrast: Var[bool]

    # Override theme radius for avatar: "none" | "small" | "medium" | "large" | "full"
    radius: Var[LiteralRadius]

    # The src of the avatar image
    src: Var[str]

    # The rendered fallback text
    fallback: Var[str]<|MERGE_RESOLUTION|>--- conflicted
+++ resolved
@@ -11,13 +11,8 @@
 )
 
 
-<<<<<<< HEAD
 class Avatar(RadixThemesComponent):
-    """A toggle switch alternative to the checkbox."""
-=======
-class Avatar(CommonMarginProps, RadixThemesComponent):
     """An image element with a fallback for representing the user."""
->>>>>>> 069892d8
 
     tag = "Avatar"
 
