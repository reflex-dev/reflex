--- conflicted
+++ resolved
@@ -1,10 +1,5 @@
 """Radix primitive components (https://www.radix-ui.com/primitives)."""
 
-<<<<<<< HEAD
-from .accordion import accordion, accordion_item
-from .progress import progress
-from .slider import slider
-=======
 from .accordion import (
     AccordionContent,
     AccordionHeader,
@@ -29,5 +24,4 @@
 accordion_root = AccordionRoot.create
 accordion_header = AccordionHeader.create
 accordion_trigger = AccordionTrigger.create
-accordion_content = AccordionContent.create
->>>>>>> b305f895
+accordion_content = AccordionContent.create