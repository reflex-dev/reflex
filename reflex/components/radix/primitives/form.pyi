--- conflicted
+++ resolved
@@ -753,20 +753,11 @@
         ...
 
 class Form(SimpleNamespace):
-<<<<<<< HEAD
-=======
     root = staticmethod(FormRoot.create)
->>>>>>> fc6eff71
     control = staticmethod(FormControl.create)
     field = staticmethod(FormField.create)
     label = staticmethod(FormLabel.create)
     message = staticmethod(FormMessage.create)
-<<<<<<< HEAD
-    root = staticmethod(FormRoot.create)
-    submit = staticmethod(FormSubmit.create)
-    validity_state = staticmethod(FormValidityState.create)
-
-=======
     submit = staticmethod(FormSubmit.create)
     validity_state = staticmethod(FormValidityState.create)
 
@@ -857,5 +848,4 @@
         """
         ...
 
->>>>>>> fc6eff71
 form = Form()