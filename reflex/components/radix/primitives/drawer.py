--- conflicted
+++ resolved
@@ -4,11 +4,7 @@
 # Style based on https://ui.shadcn.com/docs/components/drawer
 from __future__ import annotations
 
-<<<<<<< HEAD
-from typing import Any, List, Literal, Optional, Sequence, Union
-=======
-from typing import Any, Literal
->>>>>>> b5e5ec0e
+from typing import Any, Literal, Sequence
 
 from reflex.components.component import Component, ComponentNamespace
 from reflex.components.radix.primitives.base import RadixPrimitiveComponent
@@ -62,11 +58,7 @@
     handle_only: Var[bool]
 
     # Array of numbers from 0 to 100 that corresponds to % of the screen a given snap point should take up. Should go from least visible. Also Accept px values, which doesn't take screen height into account.
-<<<<<<< HEAD
-    snap_points: Optional[Sequence[Union[str, float]]]
-=======
-    snap_points: list[str | float] | None
->>>>>>> b5e5ec0e
+    snap_points: Sequence[str | float] | None
 
     # Index of a snapPoint from which the overlay fade should be applied. Defaults to the last snap point.
     fade_from_index: Var[int]
