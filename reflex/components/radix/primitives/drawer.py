"""Drawer components based on Radix primitives."""

# Based on Vaul: https://github.com/emilkowalski/vaul
# Style based on https://ui.shadcn.com/docs/components/drawer
from __future__ import annotations

from typing import Any, Literal

from reflex.components.component import Component, ComponentNamespace
from reflex.components.radix.primitives.base import RadixPrimitiveComponent
from reflex.components.radix.themes.base import Theme
from reflex.components.radix.themes.layout.flex import Flex
from reflex.constants.compiler import MemoizationMode
from reflex.event import EventHandler, no_args_event_spec, passthrough_event_spec
from reflex.vars.base import Var


class DrawerComponent(RadixPrimitiveComponent):
    """A Drawer component."""

    library = "vaul"

<<<<<<< HEAD
    lib_dependencies: List[str] = ["@radix-ui/react-dialog@^1.1.6"]
=======
    lib_dependencies: list[str] = ["@radix-ui/react-dialog@^1.0.5"]
>>>>>>> b5e5ec0e


LiteralDirectionType = Literal["top", "bottom", "left", "right"]


class DrawerRoot(DrawerComponent):
    """The Root component of a Drawer, contains all parts of a drawer."""

    tag = "Drawer.Root"

    alias = "Vaul" + tag

    # The open state of the drawer when it is initially rendered. Use when you do not need to control its open state.
    default_open: Var[bool]

    # Whether the drawer is open or not.
    open: Var[bool]

    # Fires when the drawer is opened or closed.
    on_open_change: EventHandler[passthrough_event_spec(bool)]

    # When `False`, it allows interaction with elements outside of the drawer without closing it. Defaults to `True`.
    modal: Var[bool]

    # Direction of the drawer. This adjusts the animations and the drag direction. Defaults to `"bottom"`
    direction: Var[LiteralDirectionType]

    # Gets triggered after the open or close animation ends, it receives an open argument with the open state of the drawer by the time the function was triggered.
    on_animation_end: EventHandler[passthrough_event_spec(bool)]

    # When `False`, dragging, clicking outside, pressing esc, etc. will not close the drawer. Use this in combination with the open prop, otherwise you won't be able to open/close the drawer.
    dismissible: Var[bool]

    # When `True`, dragging will only be possible by the handle.
    handle_only: Var[bool]

    # Array of numbers from 0 to 100 that corresponds to % of the screen a given snap point should take up. Should go from least visible. Also Accept px values, which doesn't take screen height into account.
    snap_points: list[str | float] | None

    # Index of a snapPoint from which the overlay fade should be applied. Defaults to the last snap point.
    fade_from_index: Var[int]

    # Duration for which the drawer is not draggable after scrolling content inside of the drawer. Defaults to 500ms
    scroll_lock_timeout: Var[int]

    # When `True`, it prevents scroll restoration. Defaults to `True`.
    prevent_scroll_restoration: Var[bool]

    # Enable background scaling, it requires container element with `vaul-drawer-wrapper` attribute to scale its background.
    should_scale_background: Var[bool]

    # Number between 0 and 1 that determines when the drawer should be closed.
    close_threshold: Var[float]


class DrawerTrigger(DrawerComponent):
    """The button that opens the dialog."""

    tag = "Drawer.Trigger"

    alias = "Vaul" + tag

    # Defaults to true, if the first child acts as the trigger.
    as_child: Var[bool] = Var.create(True)

    _memoization_mode = MemoizationMode(recursive=False)

    @classmethod
    def create(cls, *children: Any, **props: Any) -> Component:
        """Create a new DrawerTrigger instance.

        Args:
            *children: The children of the element.
            **props: The properties of the element.

        Returns:
            The new DrawerTrigger instance.
        """
        for child in children:
            if "on_click" in getattr(child, "event_triggers", {}):
                children = (Flex.create(*children),)
                break
        return super().create(*children, **props)


class DrawerPortal(DrawerComponent):
    """Portals your drawer into the body."""

    tag = "Drawer.Portal"

    alias = "Vaul" + tag


# Based on https://www.radix-ui.com/primitives/docs/components/dialog#content
class DrawerContent(DrawerComponent):
    """Content that should be rendered in the drawer."""

    tag = "Drawer.Content"

    alias = "Vaul" + tag

    # Style set partially based on the source code at https://ui.shadcn.com/docs/components/drawer
    def _get_style(self) -> dict:
        """Get the style for the component.

        Returns:
            The dictionary of the component style as value and the style notation as key.
        """
        base_style = {
            "left": "0",
            "right": "0",
            "bottom": "0",
            "top": "0",
            "position": "fixed",
            "z_index": 50,
            "display": "flex",
        }
        style = self.style or {}
        base_style.update(style)
        return {"css": base_style}

    # Fired when the drawer content is opened.
    on_open_auto_focus: EventHandler[no_args_event_spec]

    # Fired when the drawer content is closed.
    on_close_auto_focus: EventHandler[no_args_event_spec]

    # Fired when the escape key is pressed.
    on_escape_key_down: EventHandler[no_args_event_spec]

    # Fired when the pointer is down outside the drawer content.
    on_pointer_down_outside: EventHandler[no_args_event_spec]

    # Fired when interacting outside the drawer content.
    on_interact_outside: EventHandler[no_args_event_spec]

    @classmethod
    def create(cls, *children, **props):
        """Create a Drawer Content.
         We wrap the Drawer content in an `rx.theme` to make radix themes definitions available to
         rendered div in the DOM. This is because Vaul Drawer injects the Drawer overlay content in a sibling
         div to the root div rendered by radix which contains styling definitions. Wrapping in `rx.theme`
         makes the styling available to the overlay.

        Args:
            *children: The list of children to use.
            **props: Additional properties to apply to the drawer content.

        Returns:
                 The drawer content.
        """
        comp = super().create(*children, **props)

        return Theme.create(comp)


class DrawerOverlay(DrawerComponent):
    """A layer that covers the inert portion of the view when the dialog is open."""

    tag = "Drawer.Overlay"

    alias = "Vaul" + tag

    # Style set based on the source code at https://ui.shadcn.com/docs/components/drawer
    def _get_style(self) -> dict:
        """Get the style for the component.

        Returns:
            The dictionary of the component style as value and the style notation as key.
        """
        base_style = {
            "position": "fixed",
            "left": "0",
            "right": "0",
            "bottom": "0",
            "top": "0",
            "z_index": 50,
            "background": "rgba(0, 0, 0, 0.5)",
        }
        style = self.style or {}
        base_style.update(style)
        return {"css": base_style}


class DrawerClose(DrawerTrigger):
    """A button that closes the drawer."""

    tag = "Drawer.Close"

    alias = "Vaul" + tag


class DrawerTitle(DrawerComponent):
    """A title for the drawer."""

    tag = "Drawer.Title"

    alias = "Vaul" + tag

    # Style set based on the source code at https://ui.shadcn.com/docs/components/drawer
    def _get_style(self) -> dict:
        """Get the style for the component.

        Returns:
            The dictionary of the component style as value and the style notation as key.
        """
        base_style = {
            "font-size": "1.125rem",
            "font-weight": "600",
            "line-weight": "1",
            "letter-spacing": "-0.05em",
        }
        style = self.style or {}
        base_style.update(style)
        return {"css": base_style}


class DrawerDescription(DrawerComponent):
    """A description for the drawer."""

    tag = "Drawer.Description"

    alias = "Vaul" + tag

    # Style set based on the source code at https://ui.shadcn.com/docs/components/drawer
    def _get_style(self) -> dict:
        """Get the style for the component.

        Returns:
            The dictionary of the component style as value and the style notation as key.
        """
        base_style = {
            "font-size": "0.875rem",
        }
        style = self.style or {}
        base_style.update(style)
        return {"css": base_style}


class DrawerHandle(DrawerComponent):
    """A description for the drawer."""

    tag = "Drawer.Handle"

    alias = "Vaul" + tag


class Drawer(ComponentNamespace):
    """A namespace for Drawer components."""

    root = __call__ = staticmethod(DrawerRoot.create)
    trigger = staticmethod(DrawerTrigger.create)
    portal = staticmethod(DrawerPortal.create)
    content = staticmethod(DrawerContent.create)
    overlay = staticmethod(DrawerOverlay.create)
    close = staticmethod(DrawerClose.create)
    title = staticmethod(DrawerTitle.create)
    description = staticmethod(DrawerDescription.create)
    handle = staticmethod(DrawerHandle.create)


drawer = Drawer()<|MERGE_RESOLUTION|>--- conflicted
+++ resolved
@@ -20,11 +20,7 @@
 
     library = "vaul"
 
-<<<<<<< HEAD
-    lib_dependencies: List[str] = ["@radix-ui/react-dialog@^1.1.6"]
-=======
-    lib_dependencies: list[str] = ["@radix-ui/react-dialog@^1.0.5"]
->>>>>>> b5e5ec0e
+    lib_dependencies: list[str] = ["@radix-ui/react-dialog@^1.1.6"]
 
 
 LiteralDirectionType = Literal["top", "bottom", "left", "right"]
