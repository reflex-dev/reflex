"""Radix accordion components."""

from __future__ import annotations

<<<<<<< HEAD
from typing import Any, List, Literal, Sequence, Tuple, Union
=======
from typing import Any, Literal
>>>>>>> b5e5ec0e

from reflex.components.component import Component, ComponentNamespace
from reflex.components.core.colors import color
from reflex.components.core.cond import cond
from reflex.components.lucide.icon import Icon
from reflex.components.radix.primitives.base import RadixPrimitiveComponent
from reflex.components.radix.themes.base import LiteralAccentColor, LiteralRadius
from reflex.constants.compiler import MemoizationMode
from reflex.event import EventHandler
from reflex.style import Style
from reflex.vars import get_uuid_string_var
from reflex.vars.base import LiteralVar, Var

LiteralAccordionType = Literal["single", "multiple"]
LiteralAccordionDir = Literal["ltr", "rtl"]
LiteralAccordionOrientation = Literal["vertical", "horizontal"]
LiteralAccordionVariant = Literal["classic", "soft", "surface", "outline", "ghost"]

DEFAULT_ANIMATION_DURATION = 250
DEFAULT_ANIMATION_EASING = "cubic-bezier(0.87, 0, 0.13, 1)"


def _inherited_variant_selector(
    variant: Var[LiteralAccordionVariant] | LiteralAccordionVariant,
    *selectors: str,
) -> str:
    """Create a multi CSS selector for targeting variant against the given selectors.

    Args:
        variant: The variant to target.
        selectors: The selectors to apply the variant to (default &)

    Returns:
        A CSS selector that is more specific on elements that directly set the variant.
    """
    if not selectors:
        selectors = ("&",)
    # Prefer the `data-variant` that is set directly on the selector,
    # but also inherit the `data-variant` from any parent element.
    return ", ".join(
        [
            f"{selector}[data-variant='{variant}'], *:where([data-variant='{variant}']) {selector}"
            for selector in selectors
        ]
    )


class AccordionComponent(RadixPrimitiveComponent):
    """Base class for all @radix-ui/accordion components."""

    library = "@radix-ui/react-accordion@^1.1.2"

    # The color scheme of the component.
    color_scheme: Var[LiteralAccentColor]

    # The variant of the component.
    variant: Var[LiteralAccordionVariant]

    def add_style(self):
        """Add style to the component."""
        if self.color_scheme is not None:
            self.custom_attrs["data-accent-color"] = self.color_scheme
        if self.variant is not None:
            self.custom_attrs["data-variant"] = self.variant

    def _exclude_props(self) -> list[str]:
        return ["color_scheme", "variant"]


def on_value_change(value: Var[str | list[str]]) -> tuple[Var[str | list[str]]]:
    """Handle the on_value_change event.

    Args:
        value: The value of the event.

    Returns:
        The value of the event.
    """
    return (value,)


class AccordionRoot(AccordionComponent):
    """An accordion component."""

    tag = "Root"

    alias = "RadixAccordionRoot"

    # The type of accordion (single or multiple).
    type: Var[LiteralAccordionType]

    # The value of the item to expand.
<<<<<<< HEAD
    value: Var[Union[str, Sequence[str]]]

    # The default value of the item to expand.
    default_value: Var[Union[str, Sequence[str]]]
=======
    value: Var[str | list[str]]

    # The default value of the item to expand.
    default_value: Var[str | list[str]]
>>>>>>> b5e5ec0e

    # Whether or not the accordion is collapsible.
    collapsible: Var[bool]

    # Whether or not the accordion is disabled.
    disabled: Var[bool]

    # The reading direction of the accordion when applicable.
    dir: Var[LiteralAccordionDir]

    # The orientation of the accordion.
    orientation: Var[LiteralAccordionOrientation]

    # The radius of the accordion corners.
    radius: Var[LiteralRadius]

    # The time in milliseconds to animate open and close
    duration: Var[int] = LiteralVar.create(DEFAULT_ANIMATION_DURATION)

    # The easing function to use for the animation.
    easing: Var[str] = LiteralVar.create(DEFAULT_ANIMATION_EASING)

    # Whether to show divider lines between items.
    show_dividers: Var[bool]

    _valid_children: list[str] = ["AccordionItem"]

    # Fired when the opened the accordions changes.
    on_value_change: EventHandler[on_value_change]

    def _exclude_props(self) -> list[str]:
        return [
            *super()._exclude_props(),
            "radius",
            "duration",
            "easing",
            "show_dividers",
        ]

    def add_style(self):
        """Add style to the component.

        Returns:
            The style of the component.
        """
        if self.radius is not None:
            self.custom_attrs["data-radius"] = self.radius
        if self.variant is None:
            # The default variant is classic
            self.custom_attrs["data-variant"] = "classic"

        style = {
            "border_radius": "var(--radius-4)",
            "box_shadow": f"0 2px 10px {color('black', 1, alpha=True)}",
            "&[data-variant='classic']": {
                "background_color": color("accent", 9),
                "box_shadow": f"0 2px 10px {color('black', 4, alpha=True)}",
            },
            "&[data-variant='soft']": {
                "background_color": color("accent", 3),
            },
            "&[data-variant='outline']": {
                "border": f"1px solid {color('accent', 6)}",
            },
            "&[data-variant='surface']": {
                "border": f"1px solid {color('accent', 6)}",
                "background_color": "var(--accent-surface)",
            },
            "&[data-variant='ghost']": {
                "background_color": "none",
                "box_shadow": "None",
            },
            "--animation-duration": f"{self.duration}ms",
            "--animation-easing": self.easing,
        }
        if self.show_dividers is not None:
            style["--divider-px"] = cond(self.show_dividers, "1px", "0")
        else:
            style["&[data-variant='outline']"]["--divider-px"] = "1px"
            style["&[data-variant='surface']"]["--divider-px"] = "1px"
        return Style(style)


class AccordionItem(AccordionComponent):
    """An accordion component."""

    tag = "Item"

    alias = "RadixAccordionItem"

    # A unique identifier for the item.
    value: Var[str]

    # When true, prevents the user from interacting with the item.
    disabled: Var[bool]

    # The header of the accordion item.
    header: Var[Component | str]

    # The content of the accordion item.
    content: Var[Component | str | None] = Var.create(None)

    _valid_children: list[str] = [
        "AccordionHeader",
        "AccordionTrigger",
        "AccordionContent",
    ]

    _valid_parents: list[str] = ["AccordionRoot"]

    @classmethod
    def create(
        cls,
        *children,
        **props,
    ) -> Component:
        """Create an accordion item.

        Args:
            *children: The list of children to use if header and content are not provided.
            **props: Additional properties to apply to the accordion item.

        Returns:
            The accordion item.
        """
        header = props.pop("header", None)
        content = props.pop("content", None)

        # The item requires a value to toggle (use a random unique name if not provided).
        value = props.pop("value", get_uuid_string_var())

        if "AccordionItem" not in (
            cls_name := props.pop("class_name", "AccordionItem")
        ):
            cls_name = f"{cls_name} AccordionItem"

        color_scheme = props.get("color_scheme")
        variant = props.get("variant")

        if (header is not None) and (content is not None):
            children = [
                AccordionHeader.create(
                    AccordionTrigger.create(
                        header,
                        AccordionIcon.create(
                            color_scheme=color_scheme,
                            variant=variant,
                        ),
                        color_scheme=color_scheme,
                        variant=variant,
                    ),
                    color_scheme=color_scheme,
                    variant=variant,
                ),
                AccordionContent.create(
                    content,
                    color_scheme=color_scheme,
                    variant=variant,
                ),
            ]

        return super().create(*children, value=value, **props, class_name=cls_name)

    def add_style(self) -> dict[str, Any] | None:
        """Add style to the component.

        Returns:
            The style of the component.
        """
        divider_style = f"var(--divider-px) solid {color('gray', 6, alpha=True)}"
        return {
            "overflow": "hidden",
            "width": "100%",
            "margin_top": "1px",
            "border_top": divider_style,
            "&:first-child": {
                "margin_top": 0,
                "border_top": 0,
                "border_top_left_radius": "var(--radius-4)",
                "border_top_right_radius": "var(--radius-4)",
            },
            "&:last-child": {
                "border_bottom_left_radius": "var(--radius-4)",
                "border_bottom_right_radius": "var(--radius-4)",
            },
            "&:focus-within": {
                "position": "relative",
                "z_index": 1,
            },
            _inherited_variant_selector("ghost", "&:first-child"): {
                "border_radius": 0,
                "border_top": divider_style,
            },
            _inherited_variant_selector("ghost", "&:last-child"): {
                "border_radius": 0,
                "border_bottom": divider_style,
            },
        }

    def _exclude_props(self) -> list[str]:
        return ["header", "content"]


class AccordionHeader(AccordionComponent):
    """An accordion component."""

    tag = "Header"

    alias = "RadixAccordionHeader"

    @classmethod
    def create(cls, *children, **props) -> Component:
        """Create the Accordion header component.

        Args:
            *children: The children of the component.
            **props: The properties of the component.

        Returns:
            The Accordion header Component.
        """
        if "AccordionHeader" not in (
            cls_name := props.pop("class_name", "AccordionHeader")
        ):
            cls_name = f"{cls_name} AccordionHeader"

        return super().create(*children, class_name=cls_name, **props)

    def add_style(self) -> dict[str, Any] | None:
        """Add style to the component.

        Returns:
            The style of the component.
        """
        return {"display": "flex"}


class AccordionTrigger(AccordionComponent):
    """An accordion component."""

    tag = "Trigger"

    alias = "RadixAccordionTrigger"

    _memoization_mode = MemoizationMode(recursive=False)

    @classmethod
    def create(cls, *children, **props) -> Component:
        """Create the Accordion trigger component.

        Args:
            *children: The children of the component.
            **props: The properties of the component.

        Returns:
            The Accordion trigger Component.
        """
        if "AccordionTrigger" not in (
            cls_name := props.pop("class_name", "AccordionTrigger")
        ):
            cls_name = f"{cls_name} AccordionTrigger"

        return super().create(*children, class_name=cls_name, **props)

    def add_style(self) -> dict[str, Any] | None:
        """Add style to the component.

        Returns:
            The style of the component.
        """
        return {
            "color": color("accent", 11),
            "font_size": "1.1em",
            "line_height": 1,
            "justify_content": "space-between",
            "align_items": "center",
            "flex": 1,
            "display": "flex",
            "padding": "var(--space-3) var(--space-4)",
            "width": "100%",
            "box_shadow": f"0 var(--divider-px) 0 {color('gray', 6, alpha=True)}",
            "&[data-state='open'] > .AccordionChevron": {
                "transform": "rotate(180deg)",
            },
            "&:hover": {
                "background_color": color("accent", 4),
            },
            "& > .AccordionChevron": {
                "transition": "transform var(--animation-duration) var(--animation-easing)",
            },
            _inherited_variant_selector("classic"): {
                "color": "var(--accent-contrast)",
                "&:hover": {
                    "background_color": color("accent", 10),
                },
                "& > .AccordionChevron": {
                    "color": "var(--accent-contrast)",
                },
            },
        }


class AccordionIcon(Icon):
    """An accordion icon component."""

    @classmethod
    def create(cls, *children, **props) -> Component:
        """Create the Accordion icon component.

        Args:
            *children: The children of the component.
            **props: The properties of the component.

        Returns:
            The Accordion icon Component.
        """
        if "AccordionChevron" not in (
            cls_name := props.pop("class_name", "AccordionChevron")
        ):
            cls_name = f"{cls_name} AccordionChevron"

        return super().create(tag="chevron_down", class_name=cls_name, **props)


class AccordionContent(AccordionComponent):
    """An accordion component."""

    tag = "Content"

    alias = "RadixAccordionContent"

    def add_imports(self) -> dict:
        """Add imports to the component.

        Returns:
            The imports of the component.
        """
        return {"@emotion/react": "keyframes"}

    @classmethod
    def create(cls, *children, **props) -> Component:
        """Create the Accordion content component.

        Args:
            *children: The children of the component.
            **props: The properties of the component.

        Returns:
            The Accordion content Component.
        """
        if "AccordionContent" not in (
            cls_name := props.pop("class_name", "AccordionContent")
        ):
            cls_name = f"{cls_name} AccordionContent"

        return super().create(*children, class_name=cls_name, **props)

    def add_custom_code(self) -> list[str]:
        """Add custom code to the component.

        Returns:
            The custom code of the component.
        """
        return [
            """
const slideDown = keyframes`
from {
  height: 0;
}
to {
  height: var(--radix-accordion-content-height);
}
`
const slideUp = keyframes`
from {
  height: var(--radix-accordion-content-height);
}
to {
  height: 0;
}
`
"""
        ]

    def add_style(self) -> dict[str, Any] | None:
        """Add style to the component.

        Returns:
            The style of the component.
        """
        slide_down = Var("slideDown").to(str) + Var.create(
            " var(--animation-duration) var(--animation-easing)",
        )

        slide_up = Var("slideUp").to(str) + Var.create(
            " var(--animation-duration) var(--animation-easing)",
        )

        return {
            "overflow": "hidden",
            "color": color("accent", 11),
            "padding_x": "var(--space-4)",
            # Apply before and after content to avoid height animation jank.
            "&:before, &:after": {
                "content": "' '",
                "display": "block",
                "height": "var(--space-3)",
            },
            "&[data-state='open']": {"animation": slide_down},
            "&[data-state='closed']": {"animation": slide_up},
            _inherited_variant_selector("classic"): {
                "color": "var(--accent-contrast)",
            },
        }


class Accordion(ComponentNamespace):
    """Accordion component."""

    content = staticmethod(AccordionContent.create)
    header = staticmethod(AccordionHeader.create)
    item = staticmethod(AccordionItem.create)
    icon = staticmethod(AccordionIcon.create)
    root = staticmethod(AccordionRoot.create)
    trigger = staticmethod(AccordionTrigger.create)


accordion = Accordion()<|MERGE_RESOLUTION|>--- conflicted
+++ resolved
@@ -2,11 +2,7 @@
 
 from __future__ import annotations
 
-<<<<<<< HEAD
-from typing import Any, List, Literal, Sequence, Tuple, Union
-=======
-from typing import Any, Literal
->>>>>>> b5e5ec0e
+from typing import Any, Literal, Sequence
 
 from reflex.components.component import Component, ComponentNamespace
 from reflex.components.core.colors import color
@@ -99,17 +95,10 @@
     type: Var[LiteralAccordionType]
 
     # The value of the item to expand.
-<<<<<<< HEAD
-    value: Var[Union[str, Sequence[str]]]
+    value: Var[str | Sequence[str]]
 
     # The default value of the item to expand.
-    default_value: Var[Union[str, Sequence[str]]]
-=======
-    value: Var[str | list[str]]
-
-    # The default value of the item to expand.
-    default_value: Var[str | list[str]]
->>>>>>> b5e5ec0e
+    default_value: Var[str | Sequence[str]]
 
     # Whether or not the accordion is collapsible.
     collapsible: Var[bool]
