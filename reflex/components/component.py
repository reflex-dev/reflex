--- conflicted
+++ resolved
@@ -269,11 +269,7 @@
     alias: str | None = pydantic.v1.Field(default_factory=lambda: None)
 
     # Whether the component is a global scope tag. True for tags like `html`, `head`, `body`.
-<<<<<<< HEAD
-    _is_tag_in_global_scope: bool = pydantic.PrivateAttr(default_factory=lambda: False)
-=======
     _is_tag_in_global_scope: ClassVar[bool] = False
->>>>>>> 96ff0b57
 
     # Whether the import is default or named.
     is_default: bool | None = pydantic.v1.Field(default_factory=lambda: False)
@@ -696,10 +692,6 @@
         Returns:
             The tag to render.
         """
-        name = (self.tag if not self.alias else self.alias) or ""
-        if self._is_tag_in_global_scope and self.library is None:
-            name = '"' + name + '"'
-
         # Create the base tag.
         name = (self.tag if not self.alias else self.alias) or ""
         if self._is_tag_in_global_scope and self.library is None:
