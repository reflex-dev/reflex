--- conflicted
+++ resolved
@@ -2600,17 +2600,6 @@
     raw_tag_name = tag.get("name")
     tag_name = Var(raw_tag_name or "Fragment")
 
-<<<<<<< HEAD
-=======
-    tag_name = (
-        LiteralStringVar.create(raw_tag_name)
-        if raw_tag_name
-        and raw_tag_name.split(".")[0] not in imported_names
-        and raw_tag_name.lower() == raw_tag_name
-        else tag_name
-    )
-
->>>>>>> 54b3bf16
     return FunctionStringVar.create(
         "jsx",
     ).call(
