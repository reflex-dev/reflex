--- conflicted
+++ resolved
@@ -155,8 +155,8 @@
     # only components that are allowed as children
     _valid_children: List[str] = []
 
-    # props to change the name of
-    _rename_props: Dict[str, str] = {}
+    # only components that are allowed as parent
+    _valid_parents: List[str] = []
 
     # props to change the name of
     _rename_props: Dict[str, str] = {}
@@ -652,6 +652,7 @@
             autofocus=self.autofocus,
         )
         self._replace_prop_names(rendered_dict)
+        self._replace_prop_names(rendered_dict)
         return rendered_dict
 
     def _replace_prop_names(self, rendered_dict) -> None:
@@ -660,13 +661,10 @@
         Args:
             rendered_dict: The render dictionary with all the component props and event handlers.
         """
-<<<<<<< HEAD
         # fast path
         if not self._rename_props:
             return
 
-=======
->>>>>>> c5ab9ef1
         for ix, prop in enumerate(rendered_dict["props"]):
             for old_prop, new_prop in self._rename_props.items():
                 if prop.startswith(old_prop):
