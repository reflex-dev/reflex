"""Base component definitions."""

from __future__ import annotations

import contextlib
import copy
import dataclasses
import functools
import inspect
import typing
from abc import ABC, ABCMeta, abstractmethod
from collections.abc import Callable, Iterator, Mapping, Sequence
from dataclasses import _MISSING_TYPE, MISSING
from functools import wraps
from hashlib import md5
from types import SimpleNamespace
from typing import (
    TYPE_CHECKING,
    Annotated,
    Any,
    ClassVar,
    Generic,
    TypeVar,
    cast,
    get_args,
    get_origin,
)

from rich.markup import escape
from typing_extensions import dataclass_transform

import reflex.state
from reflex import constants
from reflex.compiler.templates import STATEFUL_COMPONENT
from reflex.components.core.breakpoints import Breakpoints
from reflex.components.dynamic import load_dynamic_serializer
from reflex.components.tags import Tag
from reflex.constants import (
    Dirs,
    EventTriggers,
    Hooks,
    Imports,
    MemoizationDisposition,
    MemoizationMode,
    PageNames,
)
from reflex.constants.compiler import SpecialAttributes
from reflex.constants.state import FRONTEND_EVENT_STATE
from reflex.event import (
    EventCallback,
    EventChain,
    EventHandler,
    EventSpec,
    no_args_event_spec,
    parse_args_spec,
    run_script,
    unwrap_var_annotation,
)
from reflex.style import Style, format_as_emotion
from reflex.utils import console, format, imports, types
from reflex.utils.imports import ImportDict, ImportVar, ParsedImportDict, parse_imports
from reflex.vars import VarData
from reflex.vars.base import (
    CachedVarOperation,
    LiteralNoneVar,
    LiteralVar,
    Var,
    cached_property_no_lock,
)
from reflex.vars.function import ArgsFunctionOperation, FunctionStringVar, FunctionVar
from reflex.vars.number import ternary_operation
from reflex.vars.object import ObjectVar
from reflex.vars.sequence import LiteralArrayVar, LiteralStringVar, StringVar

FIELD_TYPE = TypeVar("FIELD_TYPE")


class ComponentField(Generic[FIELD_TYPE]):
    """A field for a component."""

    def __init__(
        self,
        default: FIELD_TYPE | _MISSING_TYPE = MISSING,
        default_factory: Callable[[], FIELD_TYPE] | None = None,
        is_javascript: bool | None = None,
        annotated_type: type[Any] | _MISSING_TYPE = MISSING,
    ) -> None:
        """Initialize the field.

        Args:
            default: The default value for the field.
            default_factory: The default factory for the field.
            is_javascript: Whether the field is a javascript property.
            annotated_type: The annotated type for the field.
        """
        self.default = default
        self.default_factory = default_factory
        self.is_javascript = is_javascript
        self.outer_type_ = self.annotated_type = annotated_type
        type_origin = get_origin(annotated_type) or annotated_type
        if type_origin is Annotated:
            type_origin = annotated_type.__origin__  # pyright: ignore [reportAttributeAccessIssue]
        self.type_ = self.type_origin = type_origin

    def default_value(self) -> FIELD_TYPE:
        """Get the default value for the field.

        Returns:
            The default value for the field.

        Raises:
            ValueError: If no default value or factory is provided.
        """
        if self.default is not MISSING:
            return self.default
        if self.default_factory is not None:
            return self.default_factory()
        msg = "No default value or factory provided."
        raise ValueError(msg)

    def __repr__(self) -> str:
        """Represent the field in a readable format.

        Returns:
            The string representation of the field.
        """
        annotated_type_str = (
            f", annotated_type={self.annotated_type!r}"
            if self.annotated_type is not MISSING
            else ""
        )
        if self.default is not MISSING:
            return f"ComponentField(default={self.default!r}, is_javascript={self.is_javascript!r}{annotated_type_str})"
        return f"ComponentField(default_factory={self.default_factory!r}, is_javascript={self.is_javascript!r}{annotated_type_str})"


def field(
    default: FIELD_TYPE | _MISSING_TYPE = MISSING,
    default_factory: Callable[[], FIELD_TYPE] | None = None,
    is_javascript_property: bool | None = None,
) -> FIELD_TYPE:
    """Create a field for a component.

    Args:
        default: The default value for the field.
        default_factory: The default factory for the field.
        is_javascript_property: Whether the field is a javascript property.

    Returns:
        The field for the component.

    Raises:
        ValueError: If both default and default_factory are specified.
    """
    if default is not MISSING and default_factory is not None:
        msg = "cannot specify both default and default_factory"
        raise ValueError(msg)
    return ComponentField(  # pyright: ignore [reportReturnType]
        default=default,
        default_factory=default_factory,
        is_javascript=is_javascript_property,
    )


@dataclass_transform(kw_only_default=True, field_specifiers=(field,))
class BaseComponentMeta(ABCMeta):
    """Meta class for BaseComponent."""

    if TYPE_CHECKING:
        _inherited_fields: Mapping[str, ComponentField]
        _own_fields: Mapping[str, ComponentField]
        _fields: Mapping[str, ComponentField]
        _js_fields: Mapping[str, ComponentField]

    def __new__(cls, name: str, bases: tuple[type], namespace: dict[str, Any]) -> type:
        """Create a new class.

        Args:
            name: The name of the class.
            bases: The bases of the class.
            namespace: The namespace of the class.

        Returns:
            The new class.
        """
        # Add the field to the class
        inherited_fields: dict[str, ComponentField] = {}
        own_fields: dict[str, ComponentField] = {}
        resolved_annotations = types.resolve_annotations(
            namespace.get("__annotations__", {}), namespace["__module__"]
        )

        for base in bases[::-1]:
            if hasattr(base, "_inherited_fields"):
                inherited_fields.update(base._inherited_fields)
        for base in bases[::-1]:
            if hasattr(base, "_own_fields"):
                inherited_fields.update(base._own_fields)

        for key, value, inherited_field in [
            (key, value, inherited_field)
            for key, value in namespace.items()
            if key not in resolved_annotations
            and ((inherited_field := inherited_fields.get(key)) is not None)
        ]:
            new_value = ComponentField(
                default=value,
                is_javascript=inherited_field.is_javascript,
                annotated_type=inherited_field.annotated_type,
            )

            own_fields[key] = new_value

        for key, annotation in resolved_annotations.items():
            value = namespace.get(key, MISSING)

            if types.is_classvar(annotation):
                # If the annotation is a classvar, skip it.
                continue

            if value is MISSING:
                value = ComponentField(
                    default=None,
                    is_javascript=(key[0] != "_"),
                    annotated_type=annotation,
                )
            elif not isinstance(value, ComponentField):
                value = ComponentField(
                    default=value,
                    is_javascript=(
                        (key[0] != "_")
                        if (existing_field := inherited_fields.get(key)) is None
                        else existing_field.is_javascript
                    ),
                    annotated_type=annotation,
                )
            else:
                value = ComponentField(
                    default=value.default,
                    default_factory=value.default_factory,
                    is_javascript=value.is_javascript,
                    annotated_type=annotation,
                )

            own_fields[key] = value

        namespace["_own_fields"] = own_fields
        namespace["_inherited_fields"] = inherited_fields
        all_fields = inherited_fields | own_fields
        namespace["_fields"] = all_fields
        namespace["_js_fields"] = {
            key: value
            for key, value in all_fields.items()
            if value.is_javascript is True
        }
        return super().__new__(cls, name, bases, namespace)


class BaseComponent(metaclass=BaseComponentMeta):
    """The base class for all Reflex components.

    This is something that can be rendered as a Component via the Reflex compiler.
    """

    # The children nested within the component.
    children: list[BaseComponent] = field(
        default_factory=list, is_javascript_property=False
    )

    # The library that the component is based on.
    library: str | None = field(default=None, is_javascript_property=False)

    # List here the non-react dependency needed by `library`
    lib_dependencies: list[str] = field(
        default_factory=list, is_javascript_property=False
    )

    # The tag to use when rendering the component.
    tag: str | None = field(default=None, is_javascript_property=False)

    def __init__(
        self,
        **kwargs,
    ):
        """Initialize the component.

        Args:
            **kwargs: The kwargs to pass to the component.
        """
        for key, value in kwargs.items():
            setattr(self, key, value)
        for name, value in self.get_fields().items():
            if name not in kwargs:
                setattr(self, name, value.default_value())

    def set(self, **kwargs):
        """Set the component props.

        Args:
            **kwargs: The kwargs to set.

        Returns:
            The component with the updated props.
        """
        for key, value in kwargs.items():
            setattr(self, key, value)
        return self

    def __eq__(self, value: Any) -> bool:
        """Check if the component is equal to another value.

        Args:
            value: The value to compare to.

        Returns:
            Whether the component is equal to the value.
        """
        return type(self) is type(value) and bool(
            getattr(self, key) == getattr(value, key) for key in self.get_fields()
        )

    @classmethod
    def get_fields(cls) -> Mapping[str, ComponentField]:
        """Get the fields of the component.

        Returns:
            The fields of the component.
        """
        return cls._fields

    @classmethod
    def get_js_fields(cls) -> Mapping[str, ComponentField]:
        """Get the javascript fields of the component.

        Returns:
            The javascript fields of the component.
        """
        return cls._js_fields

    @abstractmethod
    def render(self) -> dict:
        """Render the component.

        Returns:
            The dictionary for template of the component.
        """

    @abstractmethod
    def _get_all_hooks_internal(self) -> dict[str, VarData | None]:
        """Get the reflex internal hooks for the component and its children.

        Returns:
            The code that should appear just before user-defined hooks.
        """

    @abstractmethod
    def _get_all_hooks(self) -> dict[str, VarData | None]:
        """Get the React hooks for this component.

        Returns:
            The code that should appear just before returning the rendered component.
        """

    @abstractmethod
    def _get_all_imports(self) -> ParsedImportDict:
        """Get all the libraries and fields that are used by the component.

        Returns:
            The import dict with the required imports.
        """

    @abstractmethod
    def _get_all_dynamic_imports(self) -> set[str]:
        """Get dynamic imports for the component.

        Returns:
            The dynamic imports.
        """

    @abstractmethod
    def _get_all_custom_code(self) -> set[str]:
        """Get custom code for the component.

        Returns:
            The custom code.
        """

    @abstractmethod
    def _get_all_refs(self) -> set[str]:
        """Get the refs for the children of the component.

        Returns:
            The refs for the children.
        """


class ComponentNamespace(SimpleNamespace):
    """A namespace to manage components with subcomponents."""

    def __hash__(self) -> int:  # pyright: ignore [reportIncompatibleVariableOverride]
        """Get the hash of the namespace.

        Returns:
            The hash of the namespace.
        """
        return hash(type(self).__name__)


def evaluate_style_namespaces(style: ComponentStyle) -> dict:
    """Evaluate namespaces in the style.

    Args:
        style: The style to evaluate.

    Returns:
        The evaluated style.
    """
    return {
        k.__call__ if isinstance(k, ComponentNamespace) else k: v
        for k, v in style.items()
    }


# Map from component to styling.
ComponentStyle = dict[str | type[BaseComponent] | Callable | ComponentNamespace, Any]
ComponentChild = types.PrimitiveType | Var | BaseComponent
ComponentChildTypes = (*types.PrimitiveTypes, Var, BaseComponent, type(None))


def _satisfies_type_hint(obj: Any, type_hint: Any) -> bool:
    return types._isinstance(
        obj,
        type_hint,
        nested=1,
        treat_var_as_type=True,
        treat_mutable_obj_as_immutable=(
            isinstance(obj, Var) and not isinstance(obj, LiteralVar)
        ),
    )


def satisfies_type_hint(obj: Any, type_hint: Any) -> bool:
    """Check if an object satisfies a type hint.

    Args:
        obj: The object to check.
        type_hint: The type hint to check against.

    Returns:
        Whether the object satisfies the type hint.
    """
    if _satisfies_type_hint(obj, type_hint):
        return True
    if _satisfies_type_hint(obj, type_hint | None):
        obj = (
            obj
            if not isinstance(obj, Var)
            else (obj._var_value if isinstance(obj, LiteralVar) else obj)
        )
        console.deprecate(
            "implicit-none-for-component-fields",
            reason="Passing Vars with possible None values to component fields not explicitly marked as Optional is deprecated. "
            + f"Passed {obj!s} of type {escape(str(type(obj) if not isinstance(obj, Var) else obj._var_type))} to {escape(str(type_hint))}.",
            deprecation_version="0.7.2",
            removal_version="0.8.0",
        )
        return True
    return False


def _components_from(
    component_or_var: BaseComponent | Var,
) -> tuple[BaseComponent, ...]:
    """Get the components from a component or Var.

    Args:
        component_or_var: The component or Var to get the components from.

    Returns:
        The components.
    """
    if isinstance(component_or_var, Var):
        var_data = component_or_var._get_all_var_data()
        return var_data.components if var_data else ()
    if isinstance(component_or_var, BaseComponent):
        return (component_or_var,)
    return ()


DEFAULT_TRIGGERS: dict[str, types.ArgsSpec | Sequence[types.ArgsSpec]] = {
    EventTriggers.ON_FOCUS: no_args_event_spec,
    EventTriggers.ON_BLUR: no_args_event_spec,
    EventTriggers.ON_CLICK: no_args_event_spec,
    EventTriggers.ON_CONTEXT_MENU: no_args_event_spec,
    EventTriggers.ON_DOUBLE_CLICK: no_args_event_spec,
    EventTriggers.ON_MOUSE_DOWN: no_args_event_spec,
    EventTriggers.ON_MOUSE_ENTER: no_args_event_spec,
    EventTriggers.ON_MOUSE_LEAVE: no_args_event_spec,
    EventTriggers.ON_MOUSE_MOVE: no_args_event_spec,
    EventTriggers.ON_MOUSE_OUT: no_args_event_spec,
    EventTriggers.ON_MOUSE_OVER: no_args_event_spec,
    EventTriggers.ON_MOUSE_UP: no_args_event_spec,
    EventTriggers.ON_SCROLL: no_args_event_spec,
    EventTriggers.ON_MOUNT: no_args_event_spec,
    EventTriggers.ON_UNMOUNT: no_args_event_spec,
}

T = TypeVar("T", bound="Component")


class Component(BaseComponent, ABC):
    """A component with style, event trigger and other props."""

    # The style of the component.
    style: Style = field(default_factory=Style, is_javascript_property=False)

    # A mapping from event triggers to event chains.
    event_triggers: dict[str, EventChain | Var] = field(
        default_factory=dict, is_javascript_property=False
    )

    # The alias for the tag.
    alias: str | None = field(default=None, is_javascript_property=False)

    # Whether the component is a global scope tag. True for tags like `html`, `head`, `body`.
    _is_tag_in_global_scope: ClassVar[bool] = False

    # Whether the import is default or named.
    is_default: bool | None = field(default=False, is_javascript_property=False)

    # A unique key for the component.
    key: Any = field(default=None, is_javascript_property=False)

    # The id for the component.
    id: Any = field(default=None, is_javascript_property=False)

    # The Var to pass as the ref to the component.
    ref: Var | None = field(default=None, is_javascript_property=False)

    # The class name for the component.
    class_name: Any = field(default=None, is_javascript_property=False)

    # Special component props.
    special_props: list[Var] = field(default_factory=list, is_javascript_property=False)

    # Whether the component should take the focus once the page is loaded
    autofocus: bool = field(default=False, is_javascript_property=False)

    # components that cannot be children
    _invalid_children: ClassVar[list[str]] = []

    # only components that are allowed as children
    _valid_children: ClassVar[list[str]] = []

    # only components that are allowed as parent
    _valid_parents: ClassVar[list[str]] = []

    # props to change the name of
    _rename_props: ClassVar[dict[str, str]] = {}

    # custom attribute
    custom_attrs: dict[str, Var | Any] = field(
        default_factory=dict, is_javascript_property=False
    )

    # When to memoize this component and its children.
    _memoization_mode: MemoizationMode = field(
        default_factory=MemoizationMode, is_javascript_property=False
    )

    # State class associated with this component instance
    State: type[reflex.state.State] | None = field(
        default=None, is_javascript_property=False
    )

    def add_imports(self) -> ImportDict | list[ImportDict]:
        """Add imports for the component.

        This method should be implemented by subclasses to add new imports for the component.

        Implementations do NOT need to call super(). The result of calling
        add_imports in each parent class will be merged internally.

        Returns:
            The additional imports for this component subclass.

        The format of the return value is a dictionary where the keys are the
        library names (with optional npm-style version specifications) mapping
        to a single name to be imported, or a list names to be imported.

        For advanced use cases, the values can be ImportVar instances (for
        example, to provide an alias or mark that an import is the default
        export from the given library).

        ```python
        return {
            "react": "useEffect",
            "react-draggable": ["DraggableCore", rx.ImportVar(tag="Draggable", is_default=True)],
        }
        ```
        """
        return {}

    def add_hooks(self) -> list[str | Var]:
        """Add hooks inside the component function.

        Hooks are pieces of literal Javascript code that is inserted inside the
        React component function.

        Each logical hook should be a separate string in the list.

        Common strings will be deduplicated and inserted into the component
        function only once, so define const variables and other identical code
        in their own strings to avoid defining the same const or hook multiple
        times.

        If a hook depends on specific data from the component instance, be sure
        to use unique values inside the string to _avoid_ deduplication.

        Implementations do NOT need to call super(). The result of calling
        add_hooks in each parent class will be merged and deduplicated internally.

        Returns:
            The additional hooks for this component subclass.

        ```python
        return [
            "const [count, setCount] = useState(0);",
            "useEffect(() => { setCount((prev) => prev + 1); console.log(`mounted ${count} times`); }, []);",
        ]
        ```
        """
        return []

    def add_custom_code(self) -> list[str]:
        """Add custom Javascript code into the page that contains this component.

        Custom code is inserted at module level, after any imports.

        Each string of custom code is deduplicated per-page, so take care to
        avoid defining the same const or function differently from different
        component instances.

        Custom code is useful for defining global functions or constants which
        can then be referenced inside hooks or used by component vars.

        Implementations do NOT need to call super(). The result of calling
        add_custom_code in each parent class will be merged and deduplicated internally.

        Returns:
            The additional custom code for this component subclass.

        ```python
        return [
            "const translatePoints = (event) => { return { x: event.clientX, y: event.clientY }; };",
        ]
        ```
        """
        return []

    @classmethod
    def __init_subclass__(cls, **kwargs):
        """Set default properties.

        Args:
            **kwargs: The kwargs to pass to the superclass.
        """
        super().__init_subclass__(**kwargs)

        # Ensure renamed props from parent classes are applied to the subclass.
        if cls._rename_props:
            inherited_rename_props = {}
            for parent in reversed(cls.mro()):
                if issubclass(parent, Component) and parent._rename_props:
                    inherited_rename_props.update(parent._rename_props)
            cls._rename_props = inherited_rename_props

    def __init__(self, **kwargs):
        """Initialize the custom component.

        Args:
            **kwargs: The kwargs to pass to the component.
        """
        super().__init__(
            children=kwargs.get("children", []),
        )
        console.deprecate(
            "component-direct-instantiation",
            reason="Use the `create` method instead.",
            deprecation_version="0.7.2",
            removal_version="0.8.0",
        )
        self._post_init(**kwargs)

    def _post_init(self, *args, **kwargs):
        """Initialize the component.

        Args:
            *args: Args to initialize the component.
            **kwargs: Kwargs to initialize the component.

        Raises:
            TypeError: If an invalid prop is passed.
            ValueError: If an event trigger passed is not valid.
        """
        # Set the id and children initially.
        children = kwargs.get("children", [])

        self._validate_component_children(children)

        # Get the component fields, triggers, and props.
        fields = self.get_fields()
        component_specific_triggers = self.get_event_triggers()
        props = self.get_props()

        # Add any events triggers.
        if "event_triggers" not in kwargs:
            kwargs["event_triggers"] = {}
        kwargs["event_triggers"] = kwargs["event_triggers"].copy()

        # Iterate through the kwargs and set the props.
        for key, value in kwargs.items():
            if (
                key.startswith("on_")
                and key not in component_specific_triggers
                and key not in props
            ):
                msg = (
                    f"The {(comp_name := type(self).__name__)} does not take in an `{key}` event trigger. If {comp_name}"
                    f" is a third party component make sure to add `{key}` to the component's event triggers. "
                    f"visit https://reflex.dev/docs/wrapping-react/guide/#event-triggers for more info."
                )
                raise ValueError(msg)
            if key in component_specific_triggers:
                # Event triggers are bound to event chains.
                is_var = False
            elif key in props:
                # Set the field type.
                is_var = (
                    field.type_origin is Var if (field := fields.get(key)) else False
                )
            else:
                continue

            # Check whether the key is a component prop.
            if is_var:
                try:
                    kwargs[key] = LiteralVar.create(value)

                    # Get the passed type and the var type.
                    passed_type = kwargs[key]._var_type
                    expected_type = types.get_args(
                        types.get_field_type(type(self), key)
                    )[0]
                except TypeError:
                    # If it is not a valid var, check the base types.
                    passed_type = type(value)
                    expected_type = types.get_field_type(type(self), key)

                if not satisfies_type_hint(value, expected_type):
                    value_name = value._js_expr if isinstance(value, Var) else value

                    additional_info = (
                        " You can call `.bool()` on the value to convert it to a boolean."
                        if expected_type is bool and isinstance(value, Var)
                        else ""
                    )

                    raise TypeError(
                        f"Invalid var passed for prop {type(self).__name__}.{key}, expected type {expected_type}, got value {value_name} of type {passed_type}."
                        + additional_info
                    )
            # Check if the key is an event trigger.
            if key in component_specific_triggers:
                kwargs["event_triggers"][key] = EventChain.create(
                    value=value,
                    args_spec=component_specific_triggers[key],
                    key=key,
                )

        # Remove any keys that were added as events.
        for key in kwargs["event_triggers"]:
            kwargs.pop(key, None)

        # Place data_ and aria_ attributes into custom_attrs
        special_attributes = [
            key
            for key in kwargs
            if key not in fields and SpecialAttributes.is_special(key)
        ]
        if special_attributes:
            custom_attrs = kwargs.setdefault("custom_attrs", {})
            custom_attrs.update(
                {
                    format.to_kebab_case(key): kwargs.pop(key)
                    for key in special_attributes
                }
            )

        # Add style props to the component.
        style = kwargs.get("style", {})
        if isinstance(style, Sequence):
            if any(not isinstance(s, Mapping) for s in style):
                msg = "Style must be a dictionary or a list of dictionaries."
                raise TypeError(msg)
            # Merge styles, the later ones overriding keys in the earlier ones.
            style = {
                k: v
                for style_dict in style
                for k, v in cast(Mapping, style_dict).items()
            }

        if isinstance(style, (Breakpoints, Var)):
            style = {
                # Assign the Breakpoints to the self-referential selector to avoid squashing down to a regular dict.
                "&": style,
            }

        fields_style = self.get_fields()["style"]

        kwargs["style"] = Style(
            {
                **fields_style.default_value(),
                **style,
                **{attr: value for attr, value in kwargs.items() if attr not in fields},
            }
        )

        # Convert class_name to str if it's list
        class_name = kwargs.get("class_name", "")
        if isinstance(class_name, (list, tuple)):
            has_var = False
            for c in class_name:
                if isinstance(c, str):
                    continue
                if isinstance(c, Var):
                    if not isinstance(c, StringVar) and not issubclass(
                        c._var_type, str
                    ):
                        msg = f"Invalid class_name passed for prop {type(self).__name__}.class_name, expected type str, got value {c._js_expr} of type {c._var_type}."
                        raise TypeError(msg)
                    has_var = True
                else:
                    msg = f"Invalid class_name passed for prop {type(self).__name__}.class_name, expected type str, got value {c} of type {type(c)}."
                    raise TypeError(msg)
            if has_var:
                kwargs["class_name"] = LiteralArrayVar.create(
                    class_name, _var_type=list[str]
                ).join(" ")
            else:
                kwargs["class_name"] = " ".join(class_name)
        elif (
            isinstance(class_name, Var)
            and not isinstance(class_name, StringVar)
            and not issubclass(class_name._var_type, str)
        ):
            msg = f"Invalid class_name passed for prop {type(self).__name__}.class_name, expected type str, got value {class_name._js_expr} of type {class_name._var_type}."
            raise TypeError(msg)
        # Construct the component.
        for key, value in kwargs.items():
            setattr(self, key, value)

    @classmethod
    def get_event_triggers(cls) -> dict[str, types.ArgsSpec | Sequence[types.ArgsSpec]]:
        """Get the event triggers for the component.

        Returns:
            The event triggers.
        """
        # Look for component specific triggers,
        # e.g. variable declared as EventHandler types.
        return DEFAULT_TRIGGERS | {
            name: (
                metadata[0]
                if (
                    (metadata := getattr(field.annotated_type, "__metadata__", None))
                    is not None
                )
                else no_args_event_spec
            )
            for name, field in cls.get_fields().items()
            if field.type_origin is EventHandler
        }

    def __repr__(self) -> str:
        """Represent the component in React.

        Returns:
            The code to render the component.
        """
        return format.json_dumps(self.render())

    def __str__(self) -> str:
        """Represent the component in React.

        Returns:
            The code to render the component.
        """
        from reflex.compiler.compiler import _compile_component

        return _compile_component(self)

    def _exclude_props(self) -> list[str]:
        """Props to exclude when adding the component props to the Tag.

        Returns:
            A list of component props to exclude.
        """
        return []

    def _render(self, props: dict[str, Any] | None = None) -> Tag:
        """Define how to render the component in React.

        Args:
            props: The props to render (if None, then use get_props).

        Returns:
            The tag to render.
        """
        # Create the base tag.
        name = (self.tag if not self.alias else self.alias) or ""
        if self._is_tag_in_global_scope and self.library is None:
            name = '"' + name + '"'

        # Create the base tag.
        tag = Tag(
            name=name,
            special_props=self.special_props,
        )

        if props is None:
            # Add component props to the tag.
            props = {
                attr.removesuffix("_"): getattr(self, attr) for attr in self.get_props()
            }

            # Add ref to element if `ref` is None and `id` is not None.
            if self.ref is not None:
                props["ref"] = self.ref
            elif (ref := self.get_ref()) is not None:
                props["ref"] = Var(_js_expr=ref)
        else:
            props = props.copy()

        props.update(
            **{
                trigger: handler
                for trigger, handler in self.event_triggers.items()
                if trigger not in {EventTriggers.ON_MOUNT, EventTriggers.ON_UNMOUNT}
            },
            key=self.key,
            id=self.id,
            class_name=self.class_name,
        )
        props.update(self._get_style())
        props.update(self.custom_attrs)

        # remove excluded props from prop dict before adding to tag.
        for prop_to_exclude in self._exclude_props():
            props.pop(prop_to_exclude, None)

        return tag.add_props(**props)

    @classmethod
    @functools.cache
    def get_props(cls) -> set[str]:
        """Get the unique fields for the component.

        Returns:
            The unique fields.
        """
        return set(cls.get_js_fields())

    @classmethod
    @functools.cache
    def get_initial_props(cls) -> set[str]:
        """Get the initial props to set for the component.

        Returns:
            The initial props to set.
        """
        return set()

    @classmethod
    def _are_fields_known(cls) -> bool:
        """Check if all fields are known at compile time. True for most components.

        Returns:
            Whether all fields are known at compile time.
        """
        return True

    @classmethod
    @functools.cache
    def _get_component_prop_names(cls) -> set[str]:
        """Get the names of the component props. NOTE: This assumes all fields are known.

        Returns:
            The names of the component props.
        """
        return {
            name
            for name in cls.get_fields()
            if name in cls.get_props()
            and types._issubclass(
                types.value_inside_optional(types.get_field_type(cls, name)), Component
            )
        }

    def _get_components_in_props(self) -> Sequence[BaseComponent]:
        """Get the components in the props.

        Returns:
            The components in the props
        """
        if self._are_fields_known():
            return [
                component
                for name in self._get_component_prop_names()
                for component in _components_from(getattr(self, name))
            ]
        return [
            component
            for prop in self.get_props()
            if (value := getattr(self, prop)) is not None
            and isinstance(value, (BaseComponent, Var))
            for component in _components_from(value)
        ]

    @classmethod
    def _validate_children(cls, children: tuple | list):
        from reflex.utils.exceptions import ChildrenTypeError

        for child in children:
            if isinstance(child, (tuple, list)):
                cls._validate_children(child)

            # Make sure the child is a valid type.
            if isinstance(child, dict) or not isinstance(child, ComponentChildTypes):
                raise ChildrenTypeError(component=cls.__name__, child=child)

    @classmethod
    def create(cls: type[T], *children, **props) -> T:
        """Create the component.

        Args:
            *children: The children of the component.
            **props: The props of the component.

        Returns:
            The component.
        """
        # Import here to avoid circular imports.
        from reflex.components.base.bare import Bare
        from reflex.components.base.fragment import Fragment

        # Filter out None props
        props = {key: value for key, value in props.items() if value is not None}

        # Validate all the children.
        cls._validate_children(children)

        children_normalized = [
            (
                child
                if isinstance(child, Component)
                else (
                    Fragment.create(*child)
                    if isinstance(child, tuple)
                    else Bare.create(contents=LiteralVar.create(child))
                )
            )
            for child in children
        ]

        return cls._create(children_normalized, **props)

    @classmethod
    def _create(cls: type[T], children: Sequence[BaseComponent], **props: Any) -> T:
        """Create the component.

        Args:
            children: The children of the component.
            **props: The props of the component.

        Returns:
            The component.
        """
        comp = cls.__new__(cls)
        super(Component, comp).__init__(id=props.get("id"), children=list(children))
        comp._post_init(children=list(children), **props)
        return comp

    @classmethod
    def _unsafe_create(
        cls: type[T], children: Sequence[BaseComponent], **props: Any
    ) -> T:
        """Create the component without running post_init.

        Args:
            children: The children of the component.
            **props: The props of the component.

        Returns:
            The component.
        """
        comp = cls.__new__(cls)
        super(Component, comp).__init__(id=props.get("id"), children=list(children))
        for prop, value in props.items():
            setattr(comp, prop, value)
        return comp

    def add_style(self) -> dict[str, Any] | None:
        """Add style to the component.

        Downstream components can override this method to return a style dict
        that will be applied to the component.

        Returns:
            The style to add.
        """
        return None

    def _add_style(self) -> Style:
        """Call add_style for all bases in the MRO.

        Downstream components should NOT override. Use add_style instead.

        Returns:
            The style to add.
        """
        styles = []

        # Walk the MRO to call all `add_style` methods.
        for base in self._iter_parent_classes_with_method("add_style"):
            s = base.add_style(self)
            if s is not None:
                styles.append(s)

        _style = Style()
        for s in reversed(styles):
            _style.update(s)
        return _style

    def _get_component_style(self, styles: ComponentStyle | Style) -> Style | None:
        """Get the style to the component from `App.style`.

        Args:
            styles: The style to apply.

        Returns:
            The style of the component.
        """
        component_style = None
        if (style := styles.get(type(self))) is not None:  # pyright: ignore [reportArgumentType]
            component_style = Style(style)
        if (style := styles.get(self.create)) is not None:  # pyright: ignore [reportArgumentType]
            component_style = Style(style)
        return component_style

    def _add_style_recursive(
        self, style: ComponentStyle | Style, theme: Component | None = None
    ) -> Component:
        """Add additional style to the component and its children.

        Apply order is as follows (with the latest overriding the earliest):
        1. Default style from `_add_style`/`add_style`.
        2. User-defined style from `App.style`.
        3. User-defined style from `Component.style`.
        4. style dict and css props passed to the component instance.

        Args:
            style: A dict from component to styling.
            theme: The theme to apply. (for retro-compatibility with deprecated _apply_theme API)

        Raises:
            UserWarning: If `_add_style` has been overridden.

        Returns:
            The component with the additional style.
        """
        # 1. Default style from `_add_style`/`add_style`.
        if type(self)._add_style != Component._add_style:
            msg = "Do not override _add_style directly. Use add_style instead."
            raise UserWarning(msg)
        new_style = self._add_style()
        style_vars = [new_style._var_data]

        # 2. User-defined style from `App.style`.
        component_style = self._get_component_style(style)
        if component_style:
            new_style.update(component_style)
            style_vars.append(component_style._var_data)

        # 4. style dict and css props passed to the component instance.
        new_style.update(self.style)
        style_vars.append(self.style._var_data)

        new_style._var_data = VarData.merge(*style_vars)

        # Assign the new style
        self.style = new_style

        # Recursively add style to the children.
        for child in self.children:
            # Skip BaseComponent and StatefulComponent children.
            if not isinstance(child, Component):
                continue
            child._add_style_recursive(style, theme)
        return self

    def _get_style(self) -> dict:
        """Get the style for the component.

        Returns:
            The dictionary of the component style as value and the style notation as key.
        """
        if isinstance(self.style, Var):
            return {"css": self.style}
        emotion_style = format_as_emotion(self.style)
        return (
            {"css": LiteralVar.create(emotion_style)}
            if emotion_style is not None
            else {}
        )

    def render(self) -> dict:
        """Render the component.

        Returns:
            The dictionary for template of component.
        """
        tag = self._render()
        rendered_dict = dict(
            tag.set(
                children=[child.render() for child in self.children],
                contents=str(tag.contents),
                props=tag.format_props(),
            ),
            autofocus=self.autofocus,
        )
        self._replace_prop_names(rendered_dict)
        return rendered_dict

    def _replace_prop_names(self, rendered_dict: dict) -> None:
        """Replace the prop names in the render dictionary.

        Args:
            rendered_dict: The render dictionary with all the component props and event handlers.
        """
        # fast path
        if not self._rename_props:
            return

        for ix, prop in enumerate(rendered_dict["props"]):
            for old_prop, new_prop in self._rename_props.items():
                if prop.startswith(old_prop):
                    rendered_dict["props"][ix] = prop.replace(old_prop, new_prop, 1)

    def _validate_component_children(self, children: list[Component]):
        """Validate the children components.

        Args:
            children: The children of the component.

        """
        from reflex.components.base.fragment import Fragment
        from reflex.components.core.cond import Cond
        from reflex.components.core.foreach import Foreach
        from reflex.components.core.match import Match

        no_valid_parents_defined = all(child._valid_parents == [] for child in children)
        if (
            not self._invalid_children
            and not self._valid_children
            and no_valid_parents_defined
        ):
            return

        comp_name = type(self).__name__
        allowed_components = [
            comp.__name__ for comp in (Fragment, Foreach, Cond, Match)
        ]

        def validate_child(child: Any):
            child_name = type(child).__name__

            # Iterate through the immediate children of fragment
            if isinstance(child, Fragment):
                for c in child.children:
                    validate_child(c)

            if isinstance(child, Cond):
                validate_child(child.children[0])
                validate_child(child.children[1])

            if isinstance(child, Match):
                for cases in child.match_cases:
                    validate_child(cases[-1])
                validate_child(child.default)

            if self._invalid_children and child_name in self._invalid_children:
                msg = f"The component `{comp_name}` cannot have `{child_name}` as a child component"
                raise ValueError(msg)

            if self._valid_children and child_name not in [
                *self._valid_children,
                *allowed_components,
            ]:
                valid_child_list = ", ".join(
                    [f"`{v_child}`" for v_child in self._valid_children]
                )
                msg = f"The component `{comp_name}` only allows the components: {valid_child_list} as children. Got `{child_name}` instead."
                raise ValueError(msg)

            if child._valid_parents and all(
                clz_name not in [*child._valid_parents, *allowed_components]
                for clz_name in self._iter_parent_classes_names()
            ):
                valid_parent_list = ", ".join(
                    [f"`{v_parent}`" for v_parent in child._valid_parents]
                )
                msg = f"The component `{child_name}` can only be a child of the components: {valid_parent_list}. Got `{comp_name}` instead."
                raise ValueError(msg)

        for child in children:
            validate_child(child)

    @staticmethod
    def _get_vars_from_event_triggers(
        event_triggers: dict[str, EventChain | Var],
    ) -> Iterator[tuple[str, list[Var]]]:
        """Get the Vars associated with each event trigger.

        Args:
            event_triggers: The event triggers from the component instance.

        Yields:
            tuple of (event_name, event_vars)
        """
        for event_trigger, event in event_triggers.items():
            if isinstance(event, Var):
                yield event_trigger, [event]
            elif isinstance(event, EventChain):
                event_args = []
                for spec in event.events:
                    if isinstance(spec, EventSpec):
                        for args in spec.args:
                            event_args.extend(args)
                    else:
                        event_args.append(spec)
                yield event_trigger, event_args

    def _get_vars(
        self, include_children: bool = False, ignore_ids: set[int] | None = None
    ) -> Iterator[Var]:
        """Walk all Vars used in this component.

        Args:
            include_children: Whether to include Vars from children.
            ignore_ids: The ids to ignore.

        Yields:
            Each var referenced by the component (props, styles, event handlers).
        """
        ignore_ids = ignore_ids or set()
        vars: list[Var] | None = getattr(self, "__vars", None)
        if vars is not None:
            yield from vars
        vars = self.__vars = []
        # Get Vars associated with event trigger arguments.
        for _, event_vars in self._get_vars_from_event_triggers(self.event_triggers):
            vars.extend(event_vars)

        # Get Vars associated with component props.
        for prop in self.get_props():
            prop_var = getattr(self, prop)
            if isinstance(prop_var, Var):
                vars.append(prop_var)

        # Style keeps track of its own VarData instance, so embed in a temp Var that is yielded.
        if (isinstance(self.style, dict) and self.style) or isinstance(self.style, Var):
            vars.append(
                Var(
                    _js_expr="style",
                    _var_type=str,
                    _var_data=VarData.merge(self.style._var_data),
                )
            )

        # Special props are always Var instances.
        vars.extend(self.special_props)

        # Get Vars associated with common Component props.
        for comp_prop in (
            self.class_name,
            self.id,
            self.key,
            self.autofocus,
            *self.custom_attrs.values(),
        ):
            if isinstance(comp_prop, Var):
                vars.append(comp_prop)
            elif isinstance(comp_prop, str):
                # Collapse VarData encoded in f-strings.
                var = LiteralStringVar.create(comp_prop)
                if var._get_all_var_data() is not None:
                    vars.append(var)

        # Get Vars associated with children.
        if include_children:
            for child in self.children:
                if not isinstance(child, Component) or id(child) in ignore_ids:
                    continue
                ignore_ids.add(id(child))
                child_vars = child._get_vars(
                    include_children=include_children, ignore_ids=ignore_ids
                )
                vars.extend(child_vars)

        yield from vars

    def _event_trigger_values_use_state(self) -> bool:
        """Check if the values of a component's event trigger use state.

        Returns:
            True if any of the component's event trigger values uses State.
        """
        for trigger in self.event_triggers.values():
            if isinstance(trigger, EventChain):
                for event in trigger.events:
                    if isinstance(event, EventCallback):
                        continue
                    if isinstance(event, EventSpec):
                        if (
                            event.handler.state_full_name
                            and event.handler.state_full_name != FRONTEND_EVENT_STATE
                        ):
                            return True
                    else:
                        if event._var_state:
                            return True
            elif isinstance(trigger, Var) and trigger._var_state:
                return True
        return False

    def _has_stateful_event_triggers(self):
        """Check if component or children have any event triggers that use state.

        Returns:
            True if the component or children have any event triggers that uses state.
        """
        if self.event_triggers and self._event_trigger_values_use_state():
            return True
        for child in self.children:
            if isinstance(child, Component) and child._has_stateful_event_triggers():
                return True
        return False

    @classmethod
    def _iter_parent_classes_names(cls) -> Iterator[str]:
        for clz in cls.mro():
            if clz is Component:
                break
            yield clz.__name__

    @classmethod
    def _iter_parent_classes_with_method(cls, method: str) -> Iterator[type[Component]]:
        """Iterate through parent classes that define a given method.

        Used for handling the `add_*` API functions that internally simulate a super() call chain.

        Args:
            method: The method to look for.

        Yields:
            The parent classes that define the method (differently than the base).
        """
        seen_methods = (
            {getattr(Component, method)} if hasattr(Component, method) else set()
        )
        for clz in cls.mro():
            if clz is Component:
                break
            if not issubclass(clz, Component):
                continue
            method_func = getattr(clz, method, None)
            if not callable(method_func) or method_func in seen_methods:
                continue
            seen_methods.add(method_func)
            yield clz

    def _get_custom_code(self) -> str | None:
        """Get custom code for the component.

        Returns:
            The custom code.
        """
        return None

    def _get_all_custom_code(self) -> set[str]:
        """Get custom code for the component and its children.

        Returns:
            The custom code.
        """
        # Store the code in a set to avoid duplicates.
        code = set()

        # Add the custom code for this component.
        custom_code = self._get_custom_code()
        if custom_code is not None:
            code.add(custom_code)

        for component in self._get_components_in_props():
            code |= component._get_all_custom_code()

        # Add the custom code from add_custom_code method.
        for clz in self._iter_parent_classes_with_method("add_custom_code"):
            for item in clz.add_custom_code(self):
                code.add(item)

        # Add the custom code for the children.
        for child in self.children:
            code |= child._get_all_custom_code()

        # Return the code.
        return code

    def _get_dynamic_imports(self) -> str | None:
        """Get dynamic import for the component.

        Returns:
            The dynamic import.
        """
        return None

    def _get_all_dynamic_imports(self) -> set[str]:
        """Get dynamic imports for the component and its children.

        Returns:
            The dynamic imports.
        """
        # Store the import in a set to avoid duplicates.
        dynamic_imports: set[str] = set()

        # Get dynamic import for this component.
        dynamic_import = self._get_dynamic_imports()
        if dynamic_import:
            dynamic_imports.add(dynamic_import)

        # Get the dynamic imports from children
        for child in self.children:
            dynamic_imports |= child._get_all_dynamic_imports()

        for component in self._get_components_in_props():
            dynamic_imports |= component._get_all_dynamic_imports()

        # Return the dynamic imports
        return dynamic_imports

    def _get_dependencies_imports(self) -> ParsedImportDict:
        """Get the imports from lib_dependencies for installing.

        Returns:
            The dependencies imports of the component.
        """
        return {
            dep: [ImportVar(tag=None, render=False)] for dep in self.lib_dependencies
        }

    def _get_hooks_imports(self) -> ParsedImportDict:
        """Get the imports required by certain hooks.

        Returns:
            The imports required for all selected hooks.
        """
        _imports = {}

        if self._get_ref_hook() is not None:
            # Handle hooks needed for attaching react refs to DOM nodes.
            _imports.setdefault("react", set()).add(ImportVar(tag="useRef"))
            _imports.setdefault(f"$/{Dirs.STATE_PATH}", set()).add(
                ImportVar(tag="refs")
            )

        if self._get_mount_lifecycle_hook():
            # Handle hooks for `on_mount` / `on_unmount`.
            _imports.setdefault("react", set()).add(ImportVar(tag="useEffect"))

        if self._get_special_hooks():
            # Handle additional internal hooks (autofocus, etc).
            _imports.setdefault("react", set()).update(
                {
                    ImportVar(tag="useRef"),
                    ImportVar(tag="useEffect"),
                },
            )

        other_imports = []
        user_hooks = self._get_hooks()
        user_hooks_data = (
            VarData.merge(user_hooks._get_all_var_data())
            if user_hooks is not None and isinstance(user_hooks, Var)
            else None
        )
        if user_hooks_data is not None:
            other_imports.append(user_hooks_data.imports)
        other_imports.extend(
            hook_vardata.imports
            for hook_vardata in self._get_added_hooks().values()
            if hook_vardata is not None
        )

        return imports.merge_imports(_imports, *other_imports)

    def _get_imports(self) -> ParsedImportDict:
        """Get all the libraries and fields that are used by the component.

        Returns:
            The imports needed by the component.
        """
        _imports = {}

        # Import this component's tag from the main library.
        if self.library is not None and self.tag is not None:
            _imports[self.library] = self.import_var

        # Get static imports required for event processing.
        event_imports = Imports.EVENTS if self.event_triggers else {}

        # Collect imports from Vars used directly by this component.
        var_imports = [
            var_data.imports
            for var in self._get_vars()
            if (var_data := var._get_all_var_data()) is not None
        ]

        added_import_dicts: list[ParsedImportDict] = []
        for clz in self._iter_parent_classes_with_method("add_imports"):
            list_of_import_dict = clz.add_imports(self)

            if not isinstance(list_of_import_dict, list):
                list_of_import_dict = [list_of_import_dict]

            added_import_dicts.extend(
                [parse_imports(import_dict) for import_dict in list_of_import_dict]
            )

        return imports.merge_imports(
            self._get_dependencies_imports(),
            self._get_hooks_imports(),
            {**_imports},
            event_imports,
            *var_imports,
            *added_import_dicts,
        )

    def _get_all_imports(self, collapse: bool = False) -> ParsedImportDict:
        """Get all the libraries and fields that are used by the component and its children.

        Args:
            collapse: Whether to collapse the imports by removing duplicates.

        Returns:
            The import dict with the required imports.
        """
        _imports = imports.merge_imports(
            self._get_imports(), *[child._get_all_imports() for child in self.children]
        )
        return imports.collapse_imports(_imports) if collapse else _imports

    def _get_mount_lifecycle_hook(self) -> str | None:
        """Generate the component lifecycle hook.

        Returns:
            The useEffect hook for managing `on_mount` and `on_unmount` events.
        """
        # pop on_mount and on_unmount from event_triggers since these are handled by
        # hooks, not as actually props in the component
        on_mount = self.event_triggers.get(EventTriggers.ON_MOUNT, None)
        on_unmount = self.event_triggers.get(EventTriggers.ON_UNMOUNT, None)
        if on_mount is not None:
            on_mount = str(LiteralVar.create(on_mount)) + "()"
        if on_unmount is not None:
            on_unmount = str(LiteralVar.create(on_unmount)) + "()"
        if on_mount is not None or on_unmount is not None:
            return f"""
                useEffect(() => {{
                    {on_mount or ""}
                    return () => {{
                        {on_unmount or ""}
                    }}
                }}, []);"""
        return None

    def _get_ref_hook(self) -> Var | None:
        """Generate the ref hook for the component.

        Returns:
            The useRef hook for managing refs.
        """
        ref = self.get_ref()
        if ref is not None:
            return Var(
                f"const {ref} = useRef(null); {Var(_js_expr=ref)._as_ref()!s} = {ref};",
                _var_data=VarData(position=Hooks.HookPosition.INTERNAL),
            )
        return None

    def _get_vars_hooks(self) -> dict[str, VarData | None]:
        """Get the hooks required by vars referenced in this component.

        Returns:
            The hooks for the vars.
        """
        vars_hooks = {}
        for var in self._get_vars():
            var_data = var._get_all_var_data()
            if var_data is not None:
                vars_hooks.update(
                    var_data.hooks
                    if isinstance(var_data.hooks, dict)
                    else {
                        k: VarData(position=Hooks.HookPosition.INTERNAL)
                        for k in var_data.hooks
                    }
                )
                for component in var_data.components:
                    vars_hooks.update(component._get_all_hooks())
        return vars_hooks

    def _get_events_hooks(self) -> dict[str, VarData | None]:
        """Get the hooks required by events referenced in this component.

        Returns:
            The hooks for the events.
        """
        return (
            {Hooks.EVENTS: VarData(position=Hooks.HookPosition.INTERNAL)}
            if self.event_triggers
            else {}
        )

    def _get_special_hooks(self) -> dict[str, VarData | None]:
        """Get the hooks required by special actions referenced in this component.

        Returns:
            The hooks for special actions.
        """
        return (
            {Hooks.AUTOFOCUS: VarData(position=Hooks.HookPosition.INTERNAL)}
            if self.autofocus
            else {}
        )

    def _get_hooks_internal(self) -> dict[str, VarData | None]:
        """Get the React hooks for this component managed by the framework.

        Downstream components should NOT override this method to avoid breaking
        framework functionality.

        Returns:
            The internally managed hooks.
        """
        return {
            **{
                str(hook): VarData(position=Hooks.HookPosition.INTERNAL)
                for hook in [self._get_ref_hook(), self._get_mount_lifecycle_hook()]
                if hook is not None
            },
            **self._get_vars_hooks(),
            **self._get_events_hooks(),
            **self._get_special_hooks(),
        }

    def _get_added_hooks(self) -> dict[str, VarData | None]:
        """Get the hooks added via `add_hooks` method.

        Returns:
            The deduplicated hooks and imports added by the component and parent components.
        """
        code = {}

        def extract_var_hooks(hook: Var):
            var_data = VarData.merge(hook._get_all_var_data())
            if var_data is not None:
                for sub_hook in var_data.hooks:
                    code[sub_hook] = None

            if str(hook) in code:
                code[str(hook)] = VarData.merge(var_data, code[str(hook)])
            else:
                code[str(hook)] = var_data

        # Add the hook code from add_hooks for each parent class (this is reversed to preserve
        # the order of the hooks in the final output)
        for clz in reversed(tuple(self._iter_parent_classes_with_method("add_hooks"))):
            for hook in clz.add_hooks(self):
                if isinstance(hook, Var):
                    extract_var_hooks(hook)
                else:
                    code[hook] = None

        return code

    def _get_hooks(self) -> str | None:
        """Get the React hooks for this component.

        Downstream components should override this method to add their own hooks.

        Returns:
            The hooks for just this component.
        """
        return

    def _get_all_hooks_internal(self) -> dict[str, VarData | None]:
        """Get the reflex internal hooks for the component and its children.

        Returns:
            The code that should appear just before user-defined hooks.
        """
        # Store the code in a set to avoid duplicates.
        code = self._get_hooks_internal()

        # Add the hook code for the children.
        for child in self.children:
            code = {**code, **child._get_all_hooks_internal()}

        return code

    def _get_all_hooks(self) -> dict[str, VarData | None]:
        """Get the React hooks for this component and its children.

        Returns:
            The code that should appear just before returning the rendered component.
        """
        code = {}

        # Add the internal hooks for this component.
        code.update(self._get_hooks_internal())

        # Add the hook code for this component.
        hooks = self._get_hooks()
        if hooks is not None:
            code[hooks] = None

        code.update(self._get_added_hooks())

        # Add the hook code for the children.
        for child in self.children:
            code = {**code, **child._get_all_hooks()}

        return code

    def get_ref(self) -> str | None:
        """Get the name of the ref for the component.

        Returns:
            The ref name.
        """
        # do not create a ref if the id is dynamic or unspecified
        if self.id is None or isinstance(self.id, Var):
            return None
        return format.format_ref(self.id)

    def _get_all_refs(self) -> set[str]:
        """Get the refs for the children of the component.

        Returns:
            The refs for the children.
        """
        refs = set()
        ref = self.get_ref()
        if ref is not None:
            refs.add(ref)
        for child in self.children:
            refs |= child._get_all_refs()
        for component in self._get_components_in_props():
            refs |= component._get_all_refs()

        return refs

    @property
    def import_var(self):
        """The tag to import.

        Returns:
            An import var.
        """
        # If the tag is dot-qualified, only import the left-most name.
        tag = self.tag.partition(".")[0] if self.tag else None
        alias = self.alias.partition(".")[0] if self.alias else None
        return ImportVar(tag=tag, is_default=self.is_default, alias=alias)

    @staticmethod
    def _get_app_wrap_components() -> dict[tuple[int, str], Component]:
        """Get the app wrap components for the component.

        Returns:
            The app wrap components.
        """
        return {}

    def _get_all_app_wrap_components(
        self, *, ignore_ids: set[int] | None = None
    ) -> dict[tuple[int, str], Component]:
        """Get the app wrap components for the component and its children.

        Args:
            ignore_ids: A set of component IDs to ignore. Used to avoid duplicates.

        Returns:
            The app wrap components.
        """
        ignore_ids = ignore_ids or set()
        # Store the components in a set to avoid duplicates.
        components = self._get_app_wrap_components()

        for component in tuple(components.values()):
            component_id = id(component)
            if component_id in ignore_ids:
                continue
            ignore_ids.add(component_id)
            components.update(
                component._get_all_app_wrap_components(ignore_ids=ignore_ids)
            )

        # Add the app wrap components for the children.
        for child in self.children:
            child_id = id(child)
            # Skip BaseComponent and StatefulComponent children.
            if not isinstance(child, Component) or child_id in ignore_ids:
                continue
            ignore_ids.add(child_id)
            components.update(child._get_all_app_wrap_components(ignore_ids=ignore_ids))

        # Return the components.
        return components


class CustomComponent(Component):
    """A custom user-defined component."""

    # Use the components library.
    library = f"$/{Dirs.COMPONENTS_PATH}"

    # The function that creates the component.
    component_fn: Callable[..., Component] = field(default=Component.create)

    # The props of the component.
    props: dict[str, Any] = field(default_factory=dict)

    def _post_init(self, **kwargs):
        """Initialize the custom component.

        Args:
            **kwargs: The kwargs to pass to the component.
        """
        component_fn = kwargs.get("component_fn")

        # Set the props.
        props_types = typing.get_type_hints(component_fn) if component_fn else {}
        props = {key: value for key, value in kwargs.items() if key in props_types}
        kwargs = {key: value for key, value in kwargs.items() if key not in props_types}

        event_types = {
            key
            for key in props
            if (
                (get_origin((annotation := props_types.get(key))) or annotation)
                == EventHandler
            )
        }

        def get_args_spec(key: str) -> types.ArgsSpec | Sequence[types.ArgsSpec]:
            type_ = props_types[key]

            return (
                args[0]
                if (args := get_args(type_))
                else (
                    annotation_args[1]
                    if get_origin(
                        annotation := inspect.getfullargspec(component_fn).annotations[
                            key
                        ]
                    )
                    is typing.Annotated
                    and (annotation_args := get_args(annotation))
                    else no_args_event_spec
                )
            )

        super()._post_init(
            event_triggers={
                key: EventChain.create(
                    value=props[key],
                    args_spec=get_args_spec(key),
                    key=key,
                )
                for key in event_types
            },
            **kwargs,
        )

        to_camel_cased_props = {
            format.to_camel_case(key) for key in props if key not in event_types
        }
        self.get_props = lambda: to_camel_cased_props  # pyright: ignore [reportIncompatibleVariableOverride]

        # Unset the style.
        self.style = Style()

        # Set the tag to the name of the function.
        self.tag = format.to_title_case(self.component_fn.__name__)

        for key, value in props.items():
            # Skip kwargs that are not props.
            if key not in props_types:
                continue

            camel_cased_key = format.to_camel_case(key)

            # Get the type based on the annotation.
            type_ = props_types[key]

            # Handle event chains.
            if type_ is EventHandler:
                inspect.getfullargspec(component_fn).annotations[key]
                self.props[camel_cased_key] = EventChain.create(
                    value=value, args_spec=get_args_spec(key), key=key
                )
                continue

            value = LiteralVar.create(value)
            self.props[camel_cased_key] = value
            setattr(self, camel_cased_key, value)

    @classmethod
    def _are_fields_known(cls) -> bool:
        """Check if the fields are known.

        Returns:
            Whether the fields are known.
        """
        return False

    def __eq__(self, other: Any) -> bool:
        """Check if the component is equal to another.

        Args:
            other: The other component.

        Returns:
            Whether the component is equal to the other.
        """
        return isinstance(other, CustomComponent) and self.tag == other.tag

    def __hash__(self) -> int:
        """Get the hash of the component.

        Returns:
            The hash of the component.
        """
        return hash(self.tag)

    @classmethod
    def get_props(cls) -> set[str]:
        """Get the props for the component.

        Returns:
            The set of component props.
        """
        return set()

    @staticmethod
    def _get_event_spec_from_args_spec(name: str, event: EventChain) -> Callable:
        """Get the event spec from the args spec.

        Args:
            name: The name of the event
            event: The args spec.

        Returns:
            The event spec.
        """

        def fn(*args):
            return run_script(Var(name).to(FunctionVar).call(*args))

        if event.args_spec:
            arg_spec = (
                event.args_spec
                if not isinstance(event.args_spec, Sequence)
                else event.args_spec[0]
            )
            names = inspect.getfullargspec(arg_spec).args
            fn.__signature__ = inspect.Signature(  # pyright: ignore[reportFunctionMemberAccess]
                parameters=[
                    inspect.Parameter(
                        name=name,
                        kind=inspect.Parameter.POSITIONAL_ONLY,
                        annotation=arg._var_type,
                    )
                    for name, arg in zip(
                        names, parse_args_spec(event.args_spec), strict=True
                    )
                ]
            )

        return fn

    def get_prop_vars(self) -> list[Var | Callable]:
        """Get the prop vars.

        Returns:
            The prop vars.
        """
        return [
            Var(
                _js_expr=name,
                _var_type=(prop._var_type if isinstance(prop, Var) else type(prop)),
            ).guess_type()
            if isinstance(prop, Var) or not isinstance(prop, EventChain)
            else CustomComponent._get_event_spec_from_args_spec(name, prop)
            for name, prop in self.props.items()
        ]

    @functools.cache  # noqa: B019
    def get_component(self) -> Component:
        """Render the component.

        Returns:
            The code to render the component.
        """
        component = self.component_fn(*self.get_prop_vars())

        try:
            from reflex.utils.prerequisites import get_and_validate_app

            style = get_and_validate_app().app.style
        except Exception:
            style = {}

        component._add_style_recursive(style)
        return component

    def _get_all_app_wrap_components(
        self, *, ignore_ids: set[int] | None = None
    ) -> dict[tuple[int, str], Component]:
        """Get the app wrap components for the custom component.

        Args:
            ignore_ids: A set of IDs to ignore to avoid infinite recursion.

        Returns:
            The app wrap components.
        """
        ignore_ids = ignore_ids or set()
        component = self.get_component()
        if id(component) in ignore_ids:
            return {}
        ignore_ids.add(id(component))
        return self.get_component()._get_all_app_wrap_components(ignore_ids=ignore_ids)


CUSTOM_COMPONENTS: dict[str, CustomComponent] = {}


def _register_custom_component(
    component_fn: Callable[..., Component],
):
    """Register a custom component to be compiled.

    Args:
        component_fn: The function that creates the component.

    Raises:
        TypeError: If the tag name cannot be determined.
    """
    dummy_props = {
        prop: (
            Var(
                "",
                _var_type=unwrap_var_annotation(annotation),
            ).guess_type()
            if not types.safe_issubclass(annotation, EventHandler)
            else EventSpec(handler=EventHandler(fn=no_args_event_spec))
        )
        for prop, annotation in typing.get_type_hints(component_fn).items()
        if prop != "return"
    }
    dummy_component = CustomComponent._create(
        children=[],
        component_fn=component_fn,
        **dummy_props,
    )
    if dummy_component.tag is None:
        msg = f"Could not determine the tag name for {component_fn!r}"
        raise TypeError(msg)
    CUSTOM_COMPONENTS[dummy_component.tag] = dummy_component


def custom_component(
    component_fn: Callable[..., Component],
) -> Callable[..., CustomComponent]:
    """Create a custom component from a function.

    Args:
        component_fn: The function that creates the component.

    Returns:
        The decorated function.
    """

    @wraps(component_fn)
    def wrapper(*children, **props) -> CustomComponent:
        # Remove the children from the props.
        props.pop("children", None)
        return CustomComponent._create(
            children=list(children), component_fn=component_fn, **props
        )

    # Register this component so it can be compiled.
    _register_custom_component(component_fn)

    return wrapper


# Alias memo to custom_component.
memo = custom_component


class NoSSRComponent(Component):
    """A dynamic component that is not rendered on the server."""

    def _get_import_name(self) -> None | str:
        if not self.library:
            return None
        return f"${self.library}" if self.library.startswith("/") else self.library

    def _get_imports(self) -> ParsedImportDict:
        """Get the imports for the component.

        Returns:
            The imports for dynamically importing the component at module load time.
        """
        # React lazy import mechanism.
        dynamic_import = {
            "react": [ImportVar(tag="lazy")],
            f"$/{constants.Dirs.UTILS}/context": [ImportVar(tag="ClientSide")],
        }

        # The normal imports for this component.
        _imports = super()._get_imports()

        # Do NOT import the main library/tag statically.
        import_name = self._get_import_name()
        if import_name is not None:
            with contextlib.suppress(ValueError):
                _imports[import_name].remove(self.import_var)
            _imports[import_name].append(ImportVar(tag=None, render=False))

        return imports.merge_imports(
            dynamic_import,
            _imports,
            self._get_dependencies_imports(),
        )

    def _get_dynamic_imports(self) -> str:
        # extract the correct import name from library name
        base_import_name = self._get_import_name()
        if base_import_name is None:
            msg = "Undefined library for NoSSRComponent"
            raise ValueError(msg)
        import_name = format.format_library_name(base_import_name)

        library_import = f"import('{import_name}')"
        mod_import = (
            # https://nextjs.org/docs/pages/building-your-application/optimizing/lazy-loading#with-named-exports
            f".then((mod) => ({{default: mod.{self.tag}}}))"
            if not self.is_default
            else ""
        )
        return (
            f"const {self.alias if self.alias else self.tag} = ClientSide(lazy(() => "
            + library_import
            + mod_import
            + "))"
        )
<<<<<<< HEAD
=======
        return library_import + mod_import + opts_fragment
>>>>>>> f6998de0


class StatefulComponent(BaseComponent):
    """A component that depends on state and is rendered outside of the page component.

    If a StatefulComponent is used in multiple pages, it will be rendered to a common file and
    imported into each page that uses it.

    A stateful component has a tag name that includes a hash of the code that it renders
    to. This tag name refers to the specific component with the specific props that it
    was created with.
    """

    # A lookup table to caching memoized component instances.
    tag_to_stateful_component: ClassVar[dict[str, StatefulComponent]] = {}

    # Reference to the original component that was memoized into this component.
    component: Component

    # The rendered (memoized) code that will be emitted.
    code: str

    # How many times this component is referenced in the app.
    references: int = 0

    # Whether the component has already been rendered to a shared file.
    rendered_as_shared: bool = False

    @classmethod
    def create(cls, component: Component) -> StatefulComponent | None:
        """Create a stateful component from a component.

        Args:
            component: The component to memoize.

        Returns:
            The stateful component or None if the component should not be memoized.
        """
        from reflex.components.core.foreach import Foreach

        if component._memoization_mode.disposition == MemoizationDisposition.NEVER:
            # Never memoize this component.
            return None

        if component.tag is None:
            # Only memoize components with a tag.
            return None

        # If _var_data is found in this component, it is a candidate for auto-memoization.
        should_memoize = False

        # If the component requests to be memoized, then ignore other checks.
        if component._memoization_mode.disposition == MemoizationDisposition.ALWAYS:
            should_memoize = True

        if not should_memoize:
            # Determine if any Vars have associated data.
            for prop_var in component._get_vars(include_children=True):
                if prop_var._get_all_var_data():
                    should_memoize = True
                    break

        if not should_memoize:
            # Check for special-cases in child components.
            for child in component.children:
                # Skip BaseComponent and StatefulComponent children.
                if not isinstance(child, Component):
                    continue
                # Always consider Foreach something that must be memoized by the parent.
                if isinstance(child, Foreach):
                    should_memoize = True
                    break
                child = cls._child_var(child)
                if isinstance(child, Var) and child._get_all_var_data():
                    should_memoize = True
                    break

        if should_memoize or component.event_triggers:
            # Render the component to determine tag+hash based on component code.
            tag_name = cls._get_tag_name(component)
            if tag_name is None:
                return None

            # Look up the tag in the cache
            stateful_component = cls.tag_to_stateful_component.get(tag_name)
            if stateful_component is None:
                # Render the component as a string of javascript code.
                code = cls._render_stateful_code(component, tag_name=tag_name)
                # Set the stateful component in the cache for the given tag.
                stateful_component = cls.tag_to_stateful_component.setdefault(
                    tag_name,
                    cls(
                        children=component.children,
                        component=component,
                        tag=tag_name,
                        code=code,
                    ),
                )
            # Bump the reference count -- multiple pages referencing the same component
            # will result in writing it to a common file.
            stateful_component.references += 1
            return stateful_component

        # Return None to indicate this component should not be memoized.
        return None

    @staticmethod
    def _child_var(child: Component) -> Var | Component:
        """Get the Var from a child component.

        This method is used for special cases when the StatefulComponent should actually
        wrap the parent component of the child instead of recursing into the children
        and memoizing them independently.

        Args:
            child: The child component.

        Returns:
            The Var from the child component or the child itself (for regular cases).
        """
        from reflex.components.base.bare import Bare
        from reflex.components.core.cond import Cond
        from reflex.components.core.foreach import Foreach
        from reflex.components.core.match import Match

        if isinstance(child, Bare):
            return child.contents
        if isinstance(child, Cond):
            return child.cond
        if isinstance(child, Foreach):
            return child.iterable
        if isinstance(child, Match):
            return child.cond
        return child

    @classmethod
    def _get_tag_name(cls, component: Component) -> str | None:
        """Get the tag based on rendering the given component.

        Args:
            component: The component to render.

        Returns:
            The tag for the stateful component.
        """
        # Get the render dict for the component.
        rendered_code = component.render()
        if not rendered_code:
            # Never memoize non-visual components.
            return None

        # Compute the hash based on the rendered code.
        code_hash = md5(str(rendered_code).encode("utf-8")).hexdigest()

        # Format the tag name including the hash.
        return format.format_state_name(
            f"{component.tag or 'Comp'}_{code_hash}"
        ).capitalize()

    @classmethod
    def _render_stateful_code(
        cls,
        component: Component,
        tag_name: str,
    ) -> str:
        """Render the code for a stateful component.

        Args:
            component: The component to render.
            tag_name: The tag name for the stateful component (see _get_tag_name).

        Returns:
            The rendered code.
        """
        # Memoize event triggers useCallback to avoid unnecessary re-renders.
        memo_event_triggers = tuple(cls._get_memoized_event_triggers(component).items())

        # Trigger hooks stored separately to write after the normal hooks (see stateful_component.js.jinja2)
        memo_trigger_hooks = []

        if memo_event_triggers:
            # Copy the component to avoid mutating the original.
            component = copy.copy(component)

            for event_trigger, (
                memo_trigger,
                memo_trigger_hook,
            ) in memo_event_triggers:
                # Replace the event trigger with the memoized version.
                memo_trigger_hooks.append(memo_trigger_hook)
                component.event_triggers[event_trigger] = memo_trigger

        # Render the code for this component and hooks.
        return STATEFUL_COMPONENT.render(
            tag_name=tag_name,
            memo_trigger_hooks=memo_trigger_hooks,
            component=component,
        )

    @staticmethod
    def _get_hook_deps(hook: str) -> list[str]:
        """Extract var deps from a hook.

        Args:
            hook: The hook line to extract deps from.

        Returns:
            A list of var names created by the hook declaration.
        """
        # Ensure that the hook is a var declaration.
        var_decl = hook.partition("=")[0].strip()
        if not any(var_decl.startswith(kw) for kw in ["const ", "let ", "var "]):
            return []

        # Extract the var name from the declaration.
        _, _, var_name = var_decl.partition(" ")
        var_name = var_name.strip()

        # Break up array and object destructuring if used.
        if var_name.startswith(("[", "{")):
            return [
                v.strip().replace("...", "") for v in var_name.strip("[]{}").split(",")
            ]
        return [var_name]

    @staticmethod
    def _get_deps_from_event_trigger(
        event: EventChain | EventSpec | Var,
    ) -> dict[str, None]:
        """Get the dependencies accessed by event triggers.

        Args:
            event: The event trigger to extract deps from.

        Returns:
            The dependencies accessed by the event triggers.
        """
        events: list = [event]
        deps = {}

        if isinstance(event, EventChain):
            events.extend(event.events)

        for ev in events:
            if isinstance(ev, EventSpec):
                for arg in ev.args:
                    for a in arg:
                        var_datas = VarData.merge(a._get_all_var_data())
                        if var_datas and var_datas.deps is not None:
                            deps |= {str(dep): None for dep in var_datas.deps}
        return deps

    @classmethod
    def _get_memoized_event_triggers(
        cls,
        component: Component,
    ) -> dict[str, tuple[Var, str]]:
        """Memoize event handler functions with useCallback to avoid unnecessary re-renders.

        Args:
            component: The component with events to memoize.

        Returns:
            A dict of event trigger name to a tuple of the memoized event trigger Var and
            the hook code that memoizes the event handler.
        """
        trigger_memo = {}
        for event_trigger, event_args in component._get_vars_from_event_triggers(
            component.event_triggers
        ):
            if event_trigger in {
                EventTriggers.ON_MOUNT,
                EventTriggers.ON_UNMOUNT,
                EventTriggers.ON_SUBMIT,
            }:
                # Do not memoize lifecycle or submit events.
                continue

            # Get the actual EventSpec and render it.
            event = component.event_triggers[event_trigger]
            rendered_chain = str(LiteralVar.create(event))

            # Hash the rendered EventChain to get a deterministic function name.
            chain_hash = md5(str(rendered_chain).encode("utf-8")).hexdigest()
            memo_name = f"{event_trigger}_{chain_hash}"

            # Calculate Var dependencies accessed by the handler for useCallback dep array.
            var_deps = ["addEvents", "Event"]

            # Get deps from event trigger var data.
            var_deps.extend(cls._get_deps_from_event_trigger(event))

            # Get deps from hooks.
            for arg in event_args:
                var_data = arg._get_all_var_data()
                if var_data is None:
                    continue
                for hook in var_data.hooks:
                    var_deps.extend(cls._get_hook_deps(hook))
            memo_var_data = VarData.merge(
                *[var._get_all_var_data() for var in event_args],
                VarData(
                    imports={"react": [ImportVar(tag="useCallback")]},
                ),
            )

            # Store the memoized function name and hook code for this event trigger.
            trigger_memo[event_trigger] = (
                Var(_js_expr=memo_name)._replace(
                    _var_type=EventChain, merge_var_data=memo_var_data
                ),
                f"const {memo_name} = useCallback({rendered_chain}, [{', '.join(var_deps)}])",
            )
        return trigger_memo

    def _get_all_hooks_internal(self) -> dict[str, VarData | None]:
        """Get the reflex internal hooks for the component and its children.

        Returns:
            The code that should appear just before user-defined hooks.
        """
        return {}

    def _get_all_hooks(self) -> dict[str, VarData | None]:
        """Get the React hooks for this component.

        Returns:
            The code that should appear just before returning the rendered component.
        """
        return {}

    def _get_all_imports(self) -> ParsedImportDict:
        """Get all the libraries and fields that are used by the component.

        Returns:
            The import dict with the required imports.
        """
        if self.rendered_as_shared:
            return {
                f"$/{Dirs.UTILS}/{PageNames.STATEFUL_COMPONENTS}": [
                    ImportVar(tag=self.tag)
                ]
            }
        return self.component._get_all_imports()

    def _get_all_dynamic_imports(self) -> set[str]:
        """Get dynamic imports for the component.

        Returns:
            The dynamic imports.
        """
        if self.rendered_as_shared:
            return set()
        return self.component._get_all_dynamic_imports()

    def _get_all_custom_code(self) -> set[str]:
        """Get custom code for the component.

        Returns:
            The custom code.
        """
        if self.rendered_as_shared:
            return set()
        return self.component._get_all_custom_code().union({self.code})

    def _get_all_refs(self) -> set[str]:
        """Get the refs for the children of the component.

        Returns:
            The refs for the children.
        """
        if self.rendered_as_shared:
            return set()
        return self.component._get_all_refs()

    def render(self) -> dict:
        """Define how to render the component in React.

        Returns:
            The tag to render.
        """
        return dict(Tag(name=self.tag or ""))

    def __str__(self) -> str:
        """Represent the component in React.

        Returns:
            The code to render the component.
        """
        from reflex.compiler.compiler import _compile_component

        return _compile_component(self)

    @classmethod
    def compile_from(cls, component: BaseComponent) -> BaseComponent:
        """Walk through the component tree and memoize all stateful components.

        Args:
            component: The component to memoize.

        Returns:
            The memoized component tree.
        """
        if isinstance(component, Component):
            if component._memoization_mode.recursive:
                # Recursively memoize stateful children (default).
                component.children = [
                    cls.compile_from(child) for child in component.children
                ]
            # Memoize this component if it depends on state.
            stateful_component = cls.create(component)
            if stateful_component is not None:
                return stateful_component
        return component


class MemoizationLeaf(Component):
    """A component that does not separately memoize its children.

    Any component which depends on finding the exact names of children
    components within it, should be a memoization leaf so the compiler
    does not replace the provided child tags with memoized tags.

    During creation, a memoization leaf will mark itself as wanting to be
    memoized if any of its children return any hooks.
    """

    _memoization_mode = MemoizationMode(recursive=False)

    @classmethod
    def create(cls, *children, **props) -> Component:
        """Create a new memoization leaf component.

        Args:
            *children: The children of the component.
            **props: The props of the component.

        Returns:
            The memoization leaf
        """
        comp = super().create(*children, **props)
        if comp._get_all_hooks():
            comp._memoization_mode = dataclasses.replace(
                comp._memoization_mode, disposition=MemoizationDisposition.ALWAYS
            )
        return comp


load_dynamic_serializer()


class ComponentVar(Var[Component], python_types=BaseComponent):
    """A Var that represents a Component."""


def empty_component() -> Component:
    """Create an empty component.

    Returns:
        An empty component.
    """
    from reflex.components.base.bare import Bare

    return Bare.create("")


def render_dict_to_var(tag: dict | Component | str) -> Var:
    """Convert a render dict to a Var.

    Args:
        tag: The render dict.

    Returns:
        The Var.
    """
    if not isinstance(tag, dict):
        if isinstance(tag, Component):
            return render_dict_to_var(tag.render())
        return Var.create(tag)

    if "iterable" in tag:
        function_return = LiteralArrayVar.create(
            [render_dict_to_var(child.render()) for child in tag["children"]]
        )

        func = ArgsFunctionOperation.create(
            (tag["arg_var_name"], tag["index_var_name"]),
            function_return,
        )

        return FunctionStringVar.create("Array.prototype.map.call").call(
            tag["iterable"]
            if not isinstance(tag["iterable"], ObjectVar)
            else tag["iterable"].items(),
            func,
        )

    if tag["name"] == "match":
        element = tag["cond"]

        conditionals = render_dict_to_var(tag["default"])

        for case in tag["match_cases"][::-1]:
            condition = case[0].to_string() == element.to_string()
            for pattern in case[1:-1]:
                condition = condition | (pattern.to_string() == element.to_string())

            conditionals = ternary_operation(
                condition,
                render_dict_to_var(case[-1]),
                conditionals,
            )

        return conditionals

    if "cond" in tag:
        return ternary_operation(
            tag["cond"],
            render_dict_to_var(tag["true_value"]),
            render_dict_to_var(tag["false_value"])
            if tag["false_value"] is not None
            else LiteralNoneVar.create(),
        )

    props = Var("({" + ",".join(tag["props"]) + "})")

    contents = tag["contents"] if tag["contents"] else None

    raw_tag_name = tag.get("name")
    tag_name = Var(raw_tag_name or "Fragment")

    return FunctionStringVar.create(
        "jsx",
    ).call(
        tag_name,
        props,
        *([Var(contents)] if contents is not None else []),
        *[render_dict_to_var(child) for child in tag["children"]],
    )


@dataclasses.dataclass(
    eq=False,
    frozen=True,
    slots=True,
)
class LiteralComponentVar(CachedVarOperation, LiteralVar, ComponentVar):
    """A Var that represents a Component."""

    _var_value: BaseComponent = dataclasses.field(default_factory=empty_component)

    @cached_property_no_lock
    def _cached_var_name(self) -> str:
        """Get the name of the var.

        Returns:
            The name of the var.
        """
        return str(render_dict_to_var(self._var_value.render()))

    @cached_property_no_lock
    def _cached_get_all_var_data(self) -> VarData | None:
        """Get the VarData for the var.

        Returns:
            The VarData for the var.
        """
        return VarData.merge(
            self._var_data,
            VarData(
                imports={
                    "@emotion/react": ["jsx"],
                    "react": ["Fragment"],
                },
            ),
            VarData(
                imports=self._var_value._get_all_imports(),
            ),
        )

    def __hash__(self) -> int:
        """Get the hash of the var.

        Returns:
            The hash of the var.
        """
        return hash((type(self).__name__, self._js_expr))

    @classmethod
    def create(
        cls,
        value: Component,
        _var_data: VarData | None = None,
    ):
        """Create a var from a value.

        Args:
            value: The value of the var.
            _var_data: Additional hooks and imports associated with the Var.

        Returns:
            The var.
        """
        var_datas = [
            var_data
            for var in value._get_vars(include_children=True)
            if (var_data := var._get_all_var_data())
        ]

        return LiteralComponentVar(
            _js_expr="",
            _var_type=type(value),
            _var_data=VarData.merge(
                _var_data,
                *var_datas,
                VarData(
                    components=(value,),
                ),
            ),
            _var_value=value,
        )<|MERGE_RESOLUTION|>--- conflicted
+++ resolved
@@ -2289,10 +2289,6 @@
             + mod_import
             + "))"
         )
-<<<<<<< HEAD
-=======
-        return library_import + mod_import + opts_fragment
->>>>>>> f6998de0
 
 
 class StatefulComponent(BaseComponent):
