"""Base component definitions."""

from __future__ import annotations

import contextlib
import copy
import dataclasses
import functools
import inspect
import sys
import typing
from abc import ABC, ABCMeta, abstractmethod
from collections.abc import Callable, Iterator, Mapping, Sequence
from dataclasses import _MISSING_TYPE, MISSING
from functools import wraps
from hashlib import md5
from types import SimpleNamespace
from typing import (
    TYPE_CHECKING,
    Annotated,
    Any,
    ClassVar,
    ForwardRef,
    Generic,
    TypeVar,
    _eval_type,  # pyright: ignore [reportAttributeAccessIssue]
    cast,
    get_args,
    get_origin,
)

from rich.markup import escape
from typing_extensions import dataclass_transform

import reflex.state
<<<<<<< HEAD
from reflex import constants
from reflex.base import Base
=======
>>>>>>> 859e8f84
from reflex.compiler.templates import STATEFUL_COMPONENT
from reflex.components.core.breakpoints import Breakpoints
from reflex.components.dynamic import load_dynamic_serializer
from reflex.components.tags import Tag
from reflex.constants import (
    Dirs,
    EventTriggers,
    Hooks,
    Imports,
    MemoizationDisposition,
    MemoizationMode,
    PageNames,
)
from reflex.constants.compiler import SpecialAttributes
from reflex.constants.state import FRONTEND_EVENT_STATE
from reflex.event import (
    EventCallback,
    EventChain,
    EventHandler,
    EventSpec,
    no_args_event_spec,
    parse_args_spec,
    run_script,
    unwrap_var_annotation,
)
from reflex.style import Style, format_as_emotion
from reflex.utils import console, format, imports, types
from reflex.utils.imports import ImportDict, ImportVar, ParsedImportDict, parse_imports
from reflex.vars import VarData
from reflex.vars.base import (
    CachedVarOperation,
    LiteralNoneVar,
    LiteralVar,
    Var,
    cached_property_no_lock,
)
from reflex.vars.function import ArgsFunctionOperation, FunctionStringVar, FunctionVar
from reflex.vars.number import ternary_operation
from reflex.vars.object import ObjectVar
from reflex.vars.sequence import LiteralArrayVar, LiteralStringVar, StringVar


def resolve_annotations(
    raw_annotations: Mapping[str, type[Any]], module_name: str | None
) -> dict[str, type[Any]]:
    """Partially taken from typing.get_type_hints.

    Resolve string or ForwardRef annotations into type objects if possible.

    Args:
        raw_annotations: The raw annotations to resolve.
        module_name: The name of the module.

    Returns:
        The resolved annotations.
    """
    module = sys.modules.get(module_name, None) if module_name is not None else None

    base_globals: dict[str, Any] | None = (
        module.__dict__ if module is not None else None
    )

    annotations = {}
    for name, value in raw_annotations.items():
        if isinstance(value, str):
            if sys.version_info == (3, 10, 0):
                value = ForwardRef(value, is_argument=False)
            else:
                value = ForwardRef(value, is_argument=False, is_class=True)
        try:
            if sys.version_info >= (3, 13):
                value = _eval_type(value, base_globals, None, type_params=())
            else:
                value = _eval_type(value, base_globals, None)
        except NameError:
            # this is ok, it can be fixed with update_forward_refs
            pass
        annotations[name] = value
    return annotations


FIELD_TYPE = TypeVar("FIELD_TYPE")


class ComponentField(Generic[FIELD_TYPE]):
    """A field for a component."""

    def __init__(
        self,
        default: FIELD_TYPE | _MISSING_TYPE = MISSING,
        default_factory: Callable[[], FIELD_TYPE] | None = None,
        is_javascript: bool | None = None,
        annotated_type: type[Any] | _MISSING_TYPE = MISSING,
    ) -> None:
        """Initialize the field.

        Args:
            default: The default value for the field.
            default_factory: The default factory for the field.
            is_javascript: Whether the field is a javascript property.
            annotated_type: The annotated type for the field.
        """
        self.default = default
        self.default_factory = default_factory
        self.is_javascript = is_javascript
        self.outer_type_ = self.annotated_type = annotated_type
        type_origin = get_origin(annotated_type) or annotated_type
        if type_origin is Annotated:
            type_origin = annotated_type.__origin__  # pyright: ignore [reportAttributeAccessIssue]
        self.type_ = self.type_origin = type_origin

    def default_value(self) -> FIELD_TYPE:
        """Get the default value for the field.

        Returns:
            The default value for the field.

        Raises:
            ValueError: If no default value or factory is provided.
        """
        if self.default is not MISSING:
            return self.default
        if self.default_factory is not None:
            return self.default_factory()
        raise ValueError("No default value or factory provided.")

    def __repr__(self) -> str:
        """Represent the field in a readable format.

        Returns:
            The string representation of the field.
        """
        annotated_type_str = (
            f", annotated_type={self.annotated_type!r}"
            if self.annotated_type is not MISSING
            else ""
        )
        if self.default is not MISSING:
            return f"ComponentField(default={self.default!r}, is_javascript={self.is_javascript!r}{annotated_type_str})"
        return f"ComponentField(default_factory={self.default_factory!r}, is_javascript={self.is_javascript!r}{annotated_type_str})"


def field(
    default: FIELD_TYPE | _MISSING_TYPE = MISSING,
    default_factory: Callable[[], FIELD_TYPE] | None = None,
    is_javascript_property: bool | None = None,
) -> FIELD_TYPE:
    """Create a field for a component.

    Args:
        default: The default value for the field.
        default_factory: The default factory for the field.
        is_javascript_property: Whether the field is a javascript property.

    Returns:
        The field for the component.

    Raises:
        ValueError: If both default and default_factory are specified.
    """
    if default is not MISSING and default_factory is not None:
        raise ValueError("cannot specify both default and default_factory")
    return ComponentField(  # pyright: ignore [reportReturnType]
        default=default,
        default_factory=default_factory,
        is_javascript=is_javascript_property,
    )


@dataclass_transform(kw_only_default=True, field_specifiers=(field,))
class BaseComponentMeta(ABCMeta):
    """Meta class for BaseComponent."""

    if TYPE_CHECKING:
        _inherited_fields: Mapping[str, ComponentField]
        _own_fields: Mapping[str, ComponentField]
        _fields: Mapping[str, ComponentField]
        _js_fields: Mapping[str, ComponentField]

    def __new__(cls, name: str, bases: tuple[type], namespace: dict[str, Any]) -> type:
        """Create a new class.

        Args:
            name: The name of the class.
            bases: The bases of the class.
            namespace: The namespace of the class.

        Returns:
            The new class.
        """
        # Add the field to the class
        inherited_fields: dict[str, ComponentField] = {}
        own_fields: dict[str, ComponentField] = {}
        resolved_annotations = resolve_annotations(
            namespace.get("__annotations__", {}), namespace["__module__"]
        )

        for base in bases[::-1]:
            if hasattr(base, "_inherited_fields"):
                inherited_fields.update(base._inherited_fields)
        for base in bases[::-1]:
            if hasattr(base, "_own_fields"):
                inherited_fields.update(base._own_fields)

        for key, value, inherited_field in [
            (key, value, inherited_field)
            for key, value in namespace.items()
            if key not in resolved_annotations
            and ((inherited_field := inherited_fields.get(key)) is not None)
        ]:
            new_value = ComponentField(
                default=value,
                is_javascript=inherited_field.is_javascript,
                annotated_type=inherited_field.annotated_type,
            )

            own_fields[key] = new_value

        for key, annotation in resolved_annotations.items():
            value = namespace.get(key, MISSING)

            if types.is_classvar(annotation):
                # If the annotation is a classvar, skip it.
                continue

            if value is MISSING:
                value = ComponentField(
                    default=None,
                    is_javascript=(key[0] != "_"),
                    annotated_type=annotation,
                )
            elif not isinstance(value, ComponentField):
                value = ComponentField(
                    default=value,
                    is_javascript=(
                        (key[0] != "_")
                        if (existing_field := inherited_fields.get(key)) is None
                        else existing_field.is_javascript
                    ),
                    annotated_type=annotation,
                )
            else:
                value = ComponentField(
                    default=value.default,
                    default_factory=value.default_factory,
                    is_javascript=value.is_javascript,
                    annotated_type=annotation,
                )

            own_fields[key] = value

        namespace["_own_fields"] = own_fields
        namespace["_inherited_fields"] = inherited_fields
        namespace["_fields"] = inherited_fields | own_fields
        namespace["_js_fields"] = {
            key: value
            for key, value in own_fields.items()
            if value.is_javascript is True
        }
        return super().__new__(cls, name, bases, namespace)


class BaseComponent(metaclass=BaseComponentMeta):
    """The base class for all Reflex components.

    This is something that can be rendered as a Component via the Reflex compiler.
    """

    # The children nested within the component.
    children: list[BaseComponent] = field(
        default_factory=list, is_javascript_property=False
    )

    # The library that the component is based on.
    library: str | None = field(default=None, is_javascript_property=False)

    # List here the non-react dependency needed by `library`
    lib_dependencies: list[str] = field(
        default_factory=list, is_javascript_property=False
    )

<<<<<<< HEAD
=======
    # List here the dependencies that need to be transpiled by Next.js
    transpile_packages: list[str] = field(
        default_factory=list, is_javascript_property=False
    )

>>>>>>> 859e8f84
    # The tag to use when rendering the component.
    tag: str | None = field(default=None, is_javascript_property=False)

    def __init__(
        self,
        **kwargs,
    ):
        """Initialize the component.

        Args:
            **kwargs: The kwargs to pass to the component.
        """
        for key, value in kwargs.items():
            setattr(self, key, value)
        for name, value in self.get_fields().items():
            if name not in kwargs:
                setattr(self, name, value.default_value())

    def set(self, **kwargs):
        """Set the component props.

        Args:
            **kwargs: The kwargs to set.

        Returns:
            The component with the updated props.
        """
        for key, value in kwargs.items():
            setattr(self, key, value)
        return self

    def __eq__(self, value: Any) -> bool:
        """Check if the component is equal to another value.

        Args:
            value: The value to compare to.

        Returns:
            Whether the component is equal to the value.
        """
        return type(self) is type(value) and bool(
            getattr(self, key) == getattr(value, key) for key in self.get_fields()
        )

    @classmethod
    def get_fields(cls) -> Mapping[str, ComponentField]:
        """Get the fields of the component.

        Returns:
            The fields of the component.
        """
        return cls._fields

    @classmethod
    def get_js_fields(cls) -> Mapping[str, ComponentField]:
        """Get the javascript fields of the component.

        Returns:
            The javascript fields of the component.
        """
        return cls._js_fields

    @abstractmethod
    def render(self) -> dict:
        """Render the component.

        Returns:
            The dictionary for template of the component.
        """

    @abstractmethod
    def _get_all_hooks_internal(self) -> dict[str, VarData | None]:
        """Get the reflex internal hooks for the component and its children.

        Returns:
            The code that should appear just before user-defined hooks.
        """

    @abstractmethod
    def _get_all_hooks(self) -> dict[str, VarData | None]:
        """Get the React hooks for this component.

        Returns:
            The code that should appear just before returning the rendered component.
        """

    @abstractmethod
    def _get_all_imports(self) -> ParsedImportDict:
        """Get all the libraries and fields that are used by the component.

        Returns:
            The import dict with the required imports.
        """

    @abstractmethod
    def _get_all_dynamic_imports(self) -> set[str]:
        """Get dynamic imports for the component.

        Returns:
            The dynamic imports.
        """

    @abstractmethod
    def _get_all_custom_code(self) -> set[str]:
        """Get custom code for the component.

        Returns:
            The custom code.
        """

    @abstractmethod
    def _get_all_refs(self) -> set[str]:
        """Get the refs for the children of the component.

        Returns:
            The refs for the children.
        """


class ComponentNamespace(SimpleNamespace):
    """A namespace to manage components with subcomponents."""

    def __hash__(self) -> int:  # pyright: ignore [reportIncompatibleVariableOverride]
        """Get the hash of the namespace.

        Returns:
            The hash of the namespace.
        """
        return hash(type(self).__name__)


def evaluate_style_namespaces(style: ComponentStyle) -> dict:
    """Evaluate namespaces in the style.

    Args:
        style: The style to evaluate.

    Returns:
        The evaluated style.
    """
    return {
        k.__call__ if isinstance(k, ComponentNamespace) else k: v
        for k, v in style.items()
    }


# Map from component to styling.
ComponentStyle = dict[str | type[BaseComponent] | Callable | ComponentNamespace, Any]
ComponentChild = types.PrimitiveType | Var | BaseComponent
ComponentChildTypes = (*types.PrimitiveTypes, Var, BaseComponent, type(None))


def _satisfies_type_hint(obj: Any, type_hint: Any) -> bool:
    return types._isinstance(
        obj,
        type_hint,
        nested=1,
        treat_var_as_type=True,
        treat_mutable_obj_as_immutable=(
            isinstance(obj, Var) and not isinstance(obj, LiteralVar)
        ),
    )


def satisfies_type_hint(obj: Any, type_hint: Any) -> bool:
    """Check if an object satisfies a type hint.

    Args:
        obj: The object to check.
        type_hint: The type hint to check against.

    Returns:
        Whether the object satisfies the type hint.
    """
    if _satisfies_type_hint(obj, type_hint):
        return True
    if _satisfies_type_hint(obj, type_hint | None):
        obj = (
            obj
            if not isinstance(obj, Var)
            else (obj._var_value if isinstance(obj, LiteralVar) else obj)
        )
        console.deprecate(
            "implicit-none-for-component-fields",
            reason="Passing Vars with possible None values to component fields not explicitly marked as Optional is deprecated. "
            + f"Passed {obj!s} of type {escape(str(type(obj) if not isinstance(obj, Var) else obj._var_type))} to {escape(str(type_hint))}.",
            deprecation_version="0.7.2",
            removal_version="0.8.0",
        )
        return True
    return False


def _components_from(
    component_or_var: BaseComponent | Var,
) -> tuple[BaseComponent, ...]:
    """Get the components from a component or Var.

    Args:
        component_or_var: The component or Var to get the components from.

    Returns:
        The components.
    """
    if isinstance(component_or_var, Var):
        var_data = component_or_var._get_all_var_data()
        return var_data.components if var_data else ()
    if isinstance(component_or_var, BaseComponent):
        return (component_or_var,)
    return ()


DEFAULT_TRIGGERS: dict[str, types.ArgsSpec | Sequence[types.ArgsSpec]] = {
    EventTriggers.ON_FOCUS: no_args_event_spec,
    EventTriggers.ON_BLUR: no_args_event_spec,
    EventTriggers.ON_CLICK: no_args_event_spec,
    EventTriggers.ON_CONTEXT_MENU: no_args_event_spec,
    EventTriggers.ON_DOUBLE_CLICK: no_args_event_spec,
    EventTriggers.ON_MOUSE_DOWN: no_args_event_spec,
    EventTriggers.ON_MOUSE_ENTER: no_args_event_spec,
    EventTriggers.ON_MOUSE_LEAVE: no_args_event_spec,
    EventTriggers.ON_MOUSE_MOVE: no_args_event_spec,
    EventTriggers.ON_MOUSE_OUT: no_args_event_spec,
    EventTriggers.ON_MOUSE_OVER: no_args_event_spec,
    EventTriggers.ON_MOUSE_UP: no_args_event_spec,
    EventTriggers.ON_SCROLL: no_args_event_spec,
    EventTriggers.ON_MOUNT: no_args_event_spec,
    EventTriggers.ON_UNMOUNT: no_args_event_spec,
}

T = TypeVar("T", bound="Component")


class Component(BaseComponent, ABC):
    """A component with style, event trigger and other props."""

    # The style of the component.
    style: Style = field(default_factory=Style, is_javascript_property=False)

    # A mapping from event triggers to event chains.
    event_triggers: dict[str, EventChain | Var] = field(
        default_factory=dict, is_javascript_property=False
    )

    # The alias for the tag.
    alias: str | None = field(default=None, is_javascript_property=False)

    # Whether the component is a global scope tag. True for tags like `html`, `head`, `body`.
    _is_tag_in_global_scope: ClassVar[bool] = False

    # Whether the import is default or named.
    is_default: bool | None = field(default=False, is_javascript_property=False)

    # A unique key for the component.
    key: Any = field(default=None, is_javascript_property=False)

    # The id for the component.
    id: Any = field(default=None, is_javascript_property=False)

    # The Var to pass as the ref to the component.
    ref: Var | None = field(default=None, is_javascript_property=False)

    # The class name for the component.
    class_name: Any = field(default=None, is_javascript_property=False)

    # Special component props.
    special_props: list[Var] = field(default_factory=list, is_javascript_property=False)

    # Whether the component should take the focus once the page is loaded
    autofocus: bool = field(default=False, is_javascript_property=False)

    # components that cannot be children
    _invalid_children: ClassVar[list[str]] = []

    # only components that are allowed as children
    _valid_children: ClassVar[list[str]] = []

    # only components that are allowed as parent
    _valid_parents: ClassVar[list[str]] = []

    # props to change the name of
    _rename_props: ClassVar[dict[str, str]] = {}

    # custom attribute
    custom_attrs: dict[str, Var | Any] = field(
        default_factory=dict, is_javascript_property=False
    )

    # When to memoize this component and its children.
    _memoization_mode: MemoizationMode = field(
        default_factory=MemoizationMode, is_javascript_property=False
    )

    # State class associated with this component instance
    State: type[reflex.state.State] | None = field(
        default=None, is_javascript_property=False
    )

    def add_imports(self) -> ImportDict | list[ImportDict]:
        """Add imports for the component.

        This method should be implemented by subclasses to add new imports for the component.

        Implementations do NOT need to call super(). The result of calling
        add_imports in each parent class will be merged internally.

        Returns:
            The additional imports for this component subclass.

        The format of the return value is a dictionary where the keys are the
        library names (with optional npm-style version specifications) mapping
        to a single name to be imported, or a list names to be imported.

        For advanced use cases, the values can be ImportVar instances (for
        example, to provide an alias or mark that an import is the default
        export from the given library).

        ```python
        return {
            "react": "useEffect",
            "react-draggable": ["DraggableCore", rx.ImportVar(tag="Draggable", is_default=True)],
        }
        ```
        """
        return {}

    def add_hooks(self) -> list[str | Var]:
        """Add hooks inside the component function.

        Hooks are pieces of literal Javascript code that is inserted inside the
        React component function.

        Each logical hook should be a separate string in the list.

        Common strings will be deduplicated and inserted into the component
        function only once, so define const variables and other identical code
        in their own strings to avoid defining the same const or hook multiple
        times.

        If a hook depends on specific data from the component instance, be sure
        to use unique values inside the string to _avoid_ deduplication.

        Implementations do NOT need to call super(). The result of calling
        add_hooks in each parent class will be merged and deduplicated internally.

        Returns:
            The additional hooks for this component subclass.

        ```python
        return [
            "const [count, setCount] = useState(0);",
            "useEffect(() => { setCount((prev) => prev + 1); console.log(`mounted ${count} times`); }, []);",
        ]
        ```
        """
        return []

    def add_custom_code(self) -> list[str]:
        """Add custom Javascript code into the page that contains this component.

        Custom code is inserted at module level, after any imports.

        Each string of custom code is deduplicated per-page, so take care to
        avoid defining the same const or function differently from different
        component instances.

        Custom code is useful for defining global functions or constants which
        can then be referenced inside hooks or used by component vars.

        Implementations do NOT need to call super(). The result of calling
        add_custom_code in each parent class will be merged and deduplicated internally.

        Returns:
            The additional custom code for this component subclass.

        ```python
        return [
            "const translatePoints = (event) => { return { x: event.clientX, y: event.clientY }; };",
        ]
        ```
        """
        return []

    @classmethod
    def __init_subclass__(cls, **kwargs):
        """Set default properties.

        Args:
            **kwargs: The kwargs to pass to the superclass.
        """
        super().__init_subclass__(**kwargs)

        # Ensure renamed props from parent classes are applied to the subclass.
        if cls._rename_props:
            inherited_rename_props = {}
            for parent in reversed(cls.mro()):
                if issubclass(parent, Component) and parent._rename_props:
                    inherited_rename_props.update(parent._rename_props)
            cls._rename_props = inherited_rename_props

    def __init__(self, **kwargs):
        """Initialize the custom component.

        Args:
            **kwargs: The kwargs to pass to the component.
        """
        super().__init__(
            children=kwargs.get("children", []),
        )
        console.deprecate(
            "component-direct-instantiation",
            reason="Use the `create` method instead.",
            deprecation_version="0.7.2",
            removal_version="0.8.0",
        )
        self._post_init(**kwargs)

    def _post_init(self, *args, **kwargs):
        """Initialize the component.

        Args:
            *args: Args to initialize the component.
            **kwargs: Kwargs to initialize the component.

        Raises:
            TypeError: If an invalid prop is passed.
            ValueError: If an event trigger passed is not valid.
        """
        # Set the id and children initially.
        children = kwargs.get("children", [])

        self._validate_component_children(children)

        # Get the component fields, triggers, and props.
        fields = self.get_fields()
        component_specific_triggers = self.get_event_triggers()
        props = self.get_props()

        # Add any events triggers.
        if "event_triggers" not in kwargs:
            kwargs["event_triggers"] = {}
        kwargs["event_triggers"] = kwargs["event_triggers"].copy()

        # Iterate through the kwargs and set the props.
        for key, value in kwargs.items():
            if (
                key.startswith("on_")
                and key not in component_specific_triggers
                and key not in props
            ):
                raise ValueError(
                    f"The {(comp_name := type(self).__name__)} does not take in an `{key}` event trigger. If {comp_name}"
                    f" is a third party component make sure to add `{key}` to the component's event triggers. "
                    f"visit https://reflex.dev/docs/wrapping-react/guide/#event-triggers for more info."
                )
            if key in component_specific_triggers:
                # Event triggers are bound to event chains.
                is_var = False
            elif key in props:
                # Set the field type.
                is_var = (
                    field.type_origin is Var if (field := fields.get(key)) else False
                )
            else:
                continue

            # Check whether the key is a component prop.
            if is_var:
                try:
                    kwargs[key] = LiteralVar.create(value)

                    # Get the passed type and the var type.
                    passed_type = kwargs[key]._var_type
                    expected_type = types.get_args(
                        types.get_field_type(type(self), key)
                    )[0]
                except TypeError:
                    # If it is not a valid var, check the base types.
                    passed_type = type(value)
                    expected_type = types.get_field_type(type(self), key)

                if not satisfies_type_hint(value, expected_type):
                    value_name = value._js_expr if isinstance(value, Var) else value

                    additional_info = (
                        " You can call `.bool()` on the value to convert it to a boolean."
                        if expected_type is bool and isinstance(value, Var)
                        else ""
                    )

                    raise TypeError(
                        f"Invalid var passed for prop {type(self).__name__}.{key}, expected type {expected_type}, got value {value_name} of type {passed_type}."
                        + additional_info
                    )
            # Check if the key is an event trigger.
            if key in component_specific_triggers:
                kwargs["event_triggers"][key] = EventChain.create(
                    value=value,
                    args_spec=component_specific_triggers[key],
                    key=key,
                )

        # Remove any keys that were added as events.
        for key in kwargs["event_triggers"]:
            kwargs.pop(key, None)

        # Place data_ and aria_ attributes into custom_attrs
        special_attributes = [
            key
            for key in kwargs
            if key not in fields and SpecialAttributes.is_special(key)
        ]
        if special_attributes:
            custom_attrs = kwargs.setdefault("custom_attrs", {})
            custom_attrs.update(
                {
                    format.to_kebab_case(key): kwargs.pop(key)
                    for key in special_attributes
                }
            )

        # Add style props to the component.
        style = kwargs.get("style", {})
        if isinstance(style, Sequence):
            if any(not isinstance(s, Mapping) for s in style):
                raise TypeError("Style must be a dictionary or a list of dictionaries.")
            # Merge styles, the later ones overriding keys in the earlier ones.
            style = {
                k: v
                for style_dict in style
                for k, v in cast(Mapping, style_dict).items()
            }

        if isinstance(style, (Breakpoints, Var)):
            style = {
                # Assign the Breakpoints to the self-referential selector to avoid squashing down to a regular dict.
                "&": style,
            }

        fields_style = self.get_fields()["style"]

        kwargs["style"] = Style(
            {
                **fields_style.default_value(),
                **style,
                **{attr: value for attr, value in kwargs.items() if attr not in fields},
            }
        )

        # Convert class_name to str if it's list
        class_name = kwargs.get("class_name", "")
        if isinstance(class_name, (list, tuple)):
            has_var = False
            for c in class_name:
                if isinstance(c, str):
                    continue
                if isinstance(c, Var):
                    if not isinstance(c, StringVar) and not issubclass(
                        c._var_type, str
                    ):
                        raise TypeError(
                            f"Invalid class_name passed for prop {type(self).__name__}.class_name, expected type str, got value {c._js_expr} of type {c._var_type}."
                        )
                    has_var = True
                else:
                    raise TypeError(
                        f"Invalid class_name passed for prop {type(self).__name__}.class_name, expected type str, got value {c} of type {type(c)}."
                    )
            if has_var:
                kwargs["class_name"] = LiteralArrayVar.create(
                    class_name, _var_type=list[str]
                ).join(" ")
            else:
                kwargs["class_name"] = " ".join(class_name)
        elif (
            isinstance(class_name, Var)
            and not isinstance(class_name, StringVar)
            and not issubclass(class_name._var_type, str)
        ):
            raise TypeError(
                f"Invalid class_name passed for prop {type(self).__name__}.class_name, expected type str, got value {class_name._js_expr} of type {class_name._var_type}."
            )
        # Construct the component.
        for key, value in kwargs.items():
            setattr(self, key, value)

    def get_event_triggers(
        self,
    ) -> dict[str, types.ArgsSpec | Sequence[types.ArgsSpec]]:
        """Get the event triggers for the component.

        Returns:
            The event triggers.
        """
        # Look for component specific triggers,
        # e.g. variable declared as EventHandler types.
        return DEFAULT_TRIGGERS | {
            name: (
                metadata[0]
                if (
                    (metadata := getattr(field.annotated_type, "__metadata__", None))
                    is not None
                )
                else no_args_event_spec
            )
            for name, field in self.get_fields().items()
            if field.type_origin is EventHandler
        }

    def __repr__(self) -> str:
        """Represent the component in React.

        Returns:
            The code to render the component.
        """
        return format.json_dumps(self.render())

    def __str__(self) -> str:
        """Represent the component in React.

        Returns:
            The code to render the component.
        """
        from reflex.compiler.compiler import _compile_component

        return _compile_component(self)

    def _exclude_props(self) -> list[str]:
        """Props to exclude when adding the component props to the Tag.

        Returns:
            A list of component props to exclude.
        """
        return []

    def _render(self, props: dict[str, Any] | None = None) -> Tag:
        """Define how to render the component in React.

        Args:
            props: The props to render (if None, then use get_props).

        Returns:
            The tag to render.
        """
        # Create the base tag.
        name = (self.tag if not self.alias else self.alias) or ""
        if self._is_tag_in_global_scope and self.library is None:
            name = '"' + name + '"'

        # Create the base tag.
        tag = Tag(
            name=name,
            special_props=self.special_props,
        )

        if props is None:
            # Add component props to the tag.
            props = {
                attr.removesuffix("_"): getattr(self, attr) for attr in self.get_props()
            }

            # Add ref to element if `ref` is None and `id` is not None.
            if self.ref is not None:
                props["ref"] = self.ref
            elif (ref := self.get_ref()) is not None:
                props["ref"] = Var(_js_expr=ref)
        else:
            props = props.copy()

        props.update(
            **{
                trigger: handler
                for trigger, handler in self.event_triggers.items()
                if trigger not in {EventTriggers.ON_MOUNT, EventTriggers.ON_UNMOUNT}
            },
            key=self.key,
            id=self.id,
            class_name=self.class_name,
        )
        props.update(self._get_style())
        props.update(self.custom_attrs)

        # remove excluded props from prop dict before adding to tag.
        for prop_to_exclude in self._exclude_props():
            props.pop(prop_to_exclude, None)

        return tag.add_props(**props)

    @classmethod
    @functools.cache
    def get_props(cls) -> set[str]:
        """Get the unique fields for the component.

        Returns:
            The unique fields.
        """
        return set(cls.get_fields()) - set(Component.get_fields())

    @classmethod
    @functools.cache
    def get_initial_props(cls) -> set[str]:
        """Get the initial props to set for the component.

        Returns:
            The initial props to set.
        """
        return set()

    @classmethod
    def _are_fields_known(cls) -> bool:
        """Check if all fields are known at compile time. True for most components.

        Returns:
            Whether all fields are known at compile time.
        """
        return True

    @classmethod
    @functools.cache
    def _get_component_prop_names(cls) -> set[str]:
        """Get the names of the component props. NOTE: This assumes all fields are known.

        Returns:
            The names of the component props.
        """
        return {
            name
            for name in cls.get_fields()
            if name in cls.get_props()
            and types._issubclass(
                types.value_inside_optional(types.get_field_type(cls, name)), Component
            )
        }

    def _get_components_in_props(self) -> Sequence[BaseComponent]:
        """Get the components in the props.

        Returns:
            The components in the props
        """
        if self._are_fields_known():
            return [
                component
                for name in self._get_component_prop_names()
                for component in _components_from(getattr(self, name))
            ]
        return [
            component
            for prop in self.get_props()
            if (value := getattr(self, prop)) is not None
            and isinstance(value, (BaseComponent, Var))
            for component in _components_from(value)
        ]

    @classmethod
    def _validate_children(cls, children: tuple | list):
        from reflex.utils.exceptions import ChildrenTypeError

        for child in children:
            if isinstance(child, (tuple, list)):
                cls._validate_children(child)

            # Make sure the child is a valid type.
            if isinstance(child, dict) or not isinstance(child, ComponentChildTypes):
                raise ChildrenTypeError(component=cls.__name__, child=child)

    @classmethod
    def create(cls: type[T], *children, **props) -> T:
        """Create the component.

        Args:
            *children: The children of the component.
            **props: The props of the component.

        Returns:
            The component.
        """
        # Import here to avoid circular imports.
        from reflex.components.base.bare import Bare
        from reflex.components.base.fragment import Fragment

        # Filter out None props
        props = {key: value for key, value in props.items() if value is not None}

        # Validate all the children.
        cls._validate_children(children)

        children_normalized = [
            (
                child
                if isinstance(child, Component)
                else (
                    Fragment.create(*child)
                    if isinstance(child, tuple)
                    else Bare.create(contents=LiteralVar.create(child))
                )
            )
            for child in children
        ]

        return cls._create(children_normalized, **props)

    @classmethod
    def _create(cls: type[T], children: Sequence[BaseComponent], **props: Any) -> T:
        """Create the component.

        Args:
            children: The children of the component.
            **props: The props of the component.

        Returns:
            The component.
        """
        comp = cls.__new__(cls)
        super(Component, comp).__init__(id=props.get("id"), children=list(children))
        comp._post_init(children=list(children), **props)
        return comp

    @classmethod
    def _unsafe_create(
        cls: type[T], children: Sequence[BaseComponent], **props: Any
    ) -> T:
        """Create the component without running post_init.

        Args:
            children: The children of the component.
            **props: The props of the component.

        Returns:
            The component.
        """
        comp = cls.__new__(cls)
        super(Component, comp).__init__(id=props.get("id"), children=list(children))
        for prop, value in props.items():
            setattr(comp, prop, value)
        return comp

    def add_style(self) -> dict[str, Any] | None:
        """Add style to the component.

        Downstream components can override this method to return a style dict
        that will be applied to the component.

        Returns:
            The style to add.
        """
        return None

    def _add_style(self) -> Style:
        """Call add_style for all bases in the MRO.

        Downstream components should NOT override. Use add_style instead.

        Returns:
            The style to add.
        """
        styles = []

        # Walk the MRO to call all `add_style` methods.
        for base in self._iter_parent_classes_with_method("add_style"):
            s = base.add_style(self)
            if s is not None:
                styles.append(s)

        _style = Style()
        for s in reversed(styles):
            _style.update(s)
        return _style

    def _get_component_style(self, styles: ComponentStyle | Style) -> Style | None:
        """Get the style to the component from `App.style`.

        Args:
            styles: The style to apply.

        Returns:
            The style of the component.
        """
        component_style = None
        if (style := styles.get(type(self))) is not None:  # pyright: ignore [reportArgumentType]
            component_style = Style(style)
        if (style := styles.get(self.create)) is not None:  # pyright: ignore [reportArgumentType]
            component_style = Style(style)
        return component_style

    def _add_style_recursive(
        self, style: ComponentStyle | Style, theme: Component | None = None
    ) -> Component:
        """Add additional style to the component and its children.

        Apply order is as follows (with the latest overriding the earliest):
        1. Default style from `_add_style`/`add_style`.
        2. User-defined style from `App.style`.
        3. User-defined style from `Component.style`.
        4. style dict and css props passed to the component instance.

        Args:
            style: A dict from component to styling.
            theme: The theme to apply. (for retro-compatibility with deprecated _apply_theme API)

        Raises:
            UserWarning: If `_add_style` has been overridden.

        Returns:
            The component with the additional style.
        """
        # 1. Default style from `_add_style`/`add_style`.
        if type(self)._add_style != Component._add_style:
            raise UserWarning(
                "Do not override _add_style directly. Use add_style instead."
            )
        new_style = self._add_style()
        style_vars = [new_style._var_data]

        # 2. User-defined style from `App.style`.
        component_style = self._get_component_style(style)
        if component_style:
            new_style.update(component_style)
            style_vars.append(component_style._var_data)

        # 4. style dict and css props passed to the component instance.
        new_style.update(self.style)
        style_vars.append(self.style._var_data)

        new_style._var_data = VarData.merge(*style_vars)

        # Assign the new style
        self.style = new_style

        # Recursively add style to the children.
        for child in self.children:
            # Skip BaseComponent and StatefulComponent children.
            if not isinstance(child, Component):
                continue
            child._add_style_recursive(style, theme)
        return self

    def _get_style(self) -> dict:
        """Get the style for the component.

        Returns:
            The dictionary of the component style as value and the style notation as key.
        """
        if isinstance(self.style, Var):
            return {"css": self.style}
        emotion_style = format_as_emotion(self.style)
        return (
            {"css": LiteralVar.create(emotion_style)}
            if emotion_style is not None
            else {}
        )

    def render(self) -> dict:
        """Render the component.

        Returns:
            The dictionary for template of component.
        """
        tag = self._render()
        rendered_dict = dict(
            tag.set(
                children=[child.render() for child in self.children],
                contents=str(tag.contents),
                props=tag.format_props(),
            ),
            autofocus=self.autofocus,
        )
        self._replace_prop_names(rendered_dict)
        return rendered_dict

    def _replace_prop_names(self, rendered_dict: dict) -> None:
        """Replace the prop names in the render dictionary.

        Args:
            rendered_dict: The render dictionary with all the component props and event handlers.
        """
        # fast path
        if not self._rename_props:
            return

        for ix, prop in enumerate(rendered_dict["props"]):
            for old_prop, new_prop in self._rename_props.items():
                if prop.startswith(old_prop):
                    rendered_dict["props"][ix] = prop.replace(old_prop, new_prop, 1)

    def _validate_component_children(self, children: list[Component]):
        """Validate the children components.

        Args:
            children: The children of the component.

        """
        from reflex.components.base.fragment import Fragment
        from reflex.components.core.cond import Cond
        from reflex.components.core.foreach import Foreach
        from reflex.components.core.match import Match

        no_valid_parents_defined = all(child._valid_parents == [] for child in children)
        if (
            not self._invalid_children
            and not self._valid_children
            and no_valid_parents_defined
        ):
            return

        comp_name = type(self).__name__
        allowed_components = [
            comp.__name__ for comp in (Fragment, Foreach, Cond, Match)
        ]

        def validate_child(child: Any):
            child_name = type(child).__name__

            # Iterate through the immediate children of fragment
            if isinstance(child, Fragment):
                for c in child.children:
                    validate_child(c)

            if isinstance(child, Cond):
                validate_child(child.children[0])
                validate_child(child.children[1])

            if isinstance(child, Match):
                for cases in child.match_cases:
                    validate_child(cases[-1])
                validate_child(child.default)

            if self._invalid_children and child_name in self._invalid_children:
                raise ValueError(
                    f"The component `{comp_name}` cannot have `{child_name}` as a child component"
                )

            if self._valid_children and child_name not in [
                *self._valid_children,
                *allowed_components,
            ]:
                valid_child_list = ", ".join(
                    [f"`{v_child}`" for v_child in self._valid_children]
                )
                raise ValueError(
                    f"The component `{comp_name}` only allows the components: {valid_child_list} as children. Got `{child_name}` instead."
                )

            if child._valid_parents and all(
                clz_name not in [*child._valid_parents, *allowed_components]
                for clz_name in self._iter_parent_classes_names()
            ):
                valid_parent_list = ", ".join(
                    [f"`{v_parent}`" for v_parent in child._valid_parents]
                )
                raise ValueError(
                    f"The component `{child_name}` can only be a child of the components: {valid_parent_list}. Got `{comp_name}` instead."
                )

        for child in children:
            validate_child(child)

    @staticmethod
    def _get_vars_from_event_triggers(
        event_triggers: dict[str, EventChain | Var],
    ) -> Iterator[tuple[str, list[Var]]]:
        """Get the Vars associated with each event trigger.

        Args:
            event_triggers: The event triggers from the component instance.

        Yields:
            tuple of (event_name, event_vars)
        """
        for event_trigger, event in event_triggers.items():
            if isinstance(event, Var):
                yield event_trigger, [event]
            elif isinstance(event, EventChain):
                event_args = []
                for spec in event.events:
                    if isinstance(spec, EventSpec):
                        for args in spec.args:
                            event_args.extend(args)
                    else:
                        event_args.append(spec)
                yield event_trigger, event_args

    def _get_vars(
        self, include_children: bool = False, ignore_ids: set[int] | None = None
    ) -> Iterator[Var]:
        """Walk all Vars used in this component.

        Args:
            include_children: Whether to include Vars from children.
            ignore_ids: The ids to ignore.

        Yields:
            Each var referenced by the component (props, styles, event handlers).
        """
        ignore_ids = ignore_ids or set()
        vars: list[Var] | None = getattr(self, "__vars", None)
        if vars is not None:
            yield from vars
        vars = self.__vars = []
        # Get Vars associated with event trigger arguments.
        for _, event_vars in self._get_vars_from_event_triggers(self.event_triggers):
            vars.extend(event_vars)

        # Get Vars associated with component props.
        for prop in self.get_props():
            prop_var = getattr(self, prop)
            if isinstance(prop_var, Var):
                vars.append(prop_var)

        # Style keeps track of its own VarData instance, so embed in a temp Var that is yielded.
        if (isinstance(self.style, dict) and self.style) or isinstance(self.style, Var):
            vars.append(
                Var(
                    _js_expr="style",
                    _var_type=str,
                    _var_data=VarData.merge(self.style._var_data),
                )
            )

        # Special props are always Var instances.
        vars.extend(self.special_props)

        # Get Vars associated with common Component props.
        for comp_prop in (
            self.class_name,
            self.id,
            self.key,
            self.autofocus,
            *self.custom_attrs.values(),
        ):
            if isinstance(comp_prop, Var):
                vars.append(comp_prop)
            elif isinstance(comp_prop, str):
                # Collapse VarData encoded in f-strings.
                var = LiteralStringVar.create(comp_prop)
                if var._get_all_var_data() is not None:
                    vars.append(var)

        # Get Vars associated with children.
        if include_children:
            for child in self.children:
                if not isinstance(child, Component) or id(child) in ignore_ids:
                    continue
                ignore_ids.add(id(child))
                child_vars = child._get_vars(
                    include_children=include_children, ignore_ids=ignore_ids
                )
                vars.extend(child_vars)

        yield from vars

    def _event_trigger_values_use_state(self) -> bool:
        """Check if the values of a component's event trigger use state.

        Returns:
            True if any of the component's event trigger values uses State.
        """
        for trigger in self.event_triggers.values():
            if isinstance(trigger, EventChain):
                for event in trigger.events:
                    if isinstance(event, EventCallback):
                        continue
                    if isinstance(event, EventSpec):
                        if (
                            event.handler.state_full_name
                            and event.handler.state_full_name != FRONTEND_EVENT_STATE
                        ):
                            return True
                    else:
                        if event._var_state:
                            return True
            elif isinstance(trigger, Var) and trigger._var_state:
                return True
        return False

    def _has_stateful_event_triggers(self):
        """Check if component or children have any event triggers that use state.

        Returns:
            True if the component or children have any event triggers that uses state.
        """
        if self.event_triggers and self._event_trigger_values_use_state():
            return True
        else:
            for child in self.children:
                if (
                    isinstance(child, Component)
                    and child._has_stateful_event_triggers()
                ):
                    return True
        return False

    @classmethod
    def _iter_parent_classes_names(cls) -> Iterator[str]:
        for clz in cls.mro():
            if clz is Component:
                break
            yield clz.__name__

    @classmethod
    def _iter_parent_classes_with_method(cls, method: str) -> Iterator[type[Component]]:
        """Iterate through parent classes that define a given method.

        Used for handling the `add_*` API functions that internally simulate a super() call chain.

        Args:
            method: The method to look for.

        Yields:
            The parent classes that define the method (differently than the base).
        """
        seen_methods = (
            {getattr(Component, method)} if hasattr(Component, method) else set()
        )
        for clz in cls.mro():
            if clz is Component:
                break
            if not issubclass(clz, Component):
                continue
            method_func = getattr(clz, method, None)
            if not callable(method_func) or method_func in seen_methods:
                continue
            seen_methods.add(method_func)
            yield clz

    def _get_custom_code(self) -> str | None:
        """Get custom code for the component.

        Returns:
            The custom code.
        """
        return None

    def _get_all_custom_code(self) -> set[str]:
        """Get custom code for the component and its children.

        Returns:
            The custom code.
        """
        # Store the code in a set to avoid duplicates.
        code = set()

        # Add the custom code for this component.
        custom_code = self._get_custom_code()
        if custom_code is not None:
            code.add(custom_code)

        for component in self._get_components_in_props():
            code |= component._get_all_custom_code()

        # Add the custom code from add_custom_code method.
        for clz in self._iter_parent_classes_with_method("add_custom_code"):
            for item in clz.add_custom_code(self):
                code.add(item)

        # Add the custom code for the children.
        for child in self.children:
            code |= child._get_all_custom_code()

        # Return the code.
        return code

    def _get_dynamic_imports(self) -> str | None:
        """Get dynamic import for the component.

        Returns:
            The dynamic import.
        """
        return None

    def _get_all_dynamic_imports(self) -> set[str]:
        """Get dynamic imports for the component and its children.

        Returns:
            The dynamic imports.
        """
        # Store the import in a set to avoid duplicates.
        dynamic_imports: set[str] = set()

        # Get dynamic import for this component.
        dynamic_import = self._get_dynamic_imports()
        if dynamic_import:
            dynamic_imports.add(dynamic_import)

        # Get the dynamic imports from children
        for child in self.children:
            dynamic_imports |= child._get_all_dynamic_imports()

        for component in self._get_components_in_props():
            dynamic_imports |= component._get_all_dynamic_imports()

        # Return the dynamic imports
        return dynamic_imports

    def _get_dependencies_imports(self) -> ParsedImportDict:
        """Get the imports from lib_dependencies for installing.

        Returns:
            The dependencies imports of the component.
        """
        return {
            dep: [ImportVar(tag=None, render=False)] for dep in self.lib_dependencies
        }

    def _get_hooks_imports(self) -> ParsedImportDict:
        """Get the imports required by certain hooks.

        Returns:
            The imports required for all selected hooks.
        """
        _imports = {}

        if self._get_ref_hook() is not None:
            # Handle hooks needed for attaching react refs to DOM nodes.
            _imports.setdefault("react", set()).add(ImportVar(tag="useRef"))
            _imports.setdefault(f"$/{Dirs.STATE_PATH}", set()).add(
                ImportVar(tag="refs")
            )

        if self._get_mount_lifecycle_hook():
            # Handle hooks for `on_mount` / `on_unmount`.
            _imports.setdefault("react", set()).add(ImportVar(tag="useEffect"))

        if self._get_special_hooks():
            # Handle additional internal hooks (autofocus, etc).
            _imports.setdefault("react", set()).update(
                {
                    ImportVar(tag="useRef"),
                    ImportVar(tag="useEffect"),
                },
            )

        other_imports = []
        user_hooks = self._get_hooks()
        user_hooks_data = (
            VarData.merge(user_hooks._get_all_var_data())
            if user_hooks is not None and isinstance(user_hooks, Var)
            else None
        )
        if user_hooks_data is not None:
            other_imports.append(user_hooks_data.imports)
        other_imports.extend(
            hook_vardata.imports
            for hook_vardata in self._get_added_hooks().values()
            if hook_vardata is not None
        )

        return imports.merge_imports(_imports, *other_imports)

    def _get_imports(self) -> ParsedImportDict:
        """Get all the libraries and fields that are used by the component.

        Returns:
            The imports needed by the component.
        """
        _imports = {}

        # Import this component's tag from the main library.
        if self.library is not None and self.tag is not None:
            _imports[self.library] = self.import_var

        # Get static imports required for event processing.
        event_imports = Imports.EVENTS if self.event_triggers else {}

        # Collect imports from Vars used directly by this component.
        var_imports = [
            var_data.imports
            for var in self._get_vars()
            if (var_data := var._get_all_var_data()) is not None
        ]

        added_import_dicts: list[ParsedImportDict] = []
        for clz in self._iter_parent_classes_with_method("add_imports"):
            list_of_import_dict = clz.add_imports(self)

            if not isinstance(list_of_import_dict, list):
                list_of_import_dict = [list_of_import_dict]

            added_import_dicts.extend(
                [parse_imports(import_dict) for import_dict in list_of_import_dict]
            )

        return imports.merge_imports(
            self._get_dependencies_imports(),
            self._get_hooks_imports(),
            {**_imports},
            event_imports,
            *var_imports,
            *added_import_dicts,
        )

    def _get_all_imports(self, collapse: bool = False) -> ParsedImportDict:
        """Get all the libraries and fields that are used by the component and its children.

        Args:
            collapse: Whether to collapse the imports by removing duplicates.

        Returns:
            The import dict with the required imports.
        """
        _imports = imports.merge_imports(
            self._get_imports(), *[child._get_all_imports() for child in self.children]
        )
        return imports.collapse_imports(_imports) if collapse else _imports

    def _get_mount_lifecycle_hook(self) -> str | None:
        """Generate the component lifecycle hook.

        Returns:
            The useEffect hook for managing `on_mount` and `on_unmount` events.
        """
        # pop on_mount and on_unmount from event_triggers since these are handled by
        # hooks, not as actually props in the component
        on_mount = self.event_triggers.get(EventTriggers.ON_MOUNT, None)
        on_unmount = self.event_triggers.get(EventTriggers.ON_UNMOUNT, None)
        if on_mount is not None:
            on_mount = str(LiteralVar.create(on_mount)) + "()"
        if on_unmount is not None:
            on_unmount = str(LiteralVar.create(on_unmount)) + "()"
        if on_mount is not None or on_unmount is not None:
            return f"""
                useEffect(() => {{
                    {on_mount or ""}
                    return () => {{
                        {on_unmount or ""}
                    }}
                }}, []);"""

    def _get_ref_hook(self) -> Var | None:
        """Generate the ref hook for the component.

        Returns:
            The useRef hook for managing refs.
        """
        ref = self.get_ref()
        if ref is not None:
            return Var(
                f"const {ref} = useRef(null); {Var(_js_expr=ref)._as_ref()!s} = {ref};",
                _var_data=VarData(position=Hooks.HookPosition.INTERNAL),
            )

    def _get_vars_hooks(self) -> dict[str, VarData | None]:
        """Get the hooks required by vars referenced in this component.

        Returns:
            The hooks for the vars.
        """
        vars_hooks = {}
        for var in self._get_vars():
            var_data = var._get_all_var_data()
            if var_data is not None:
                vars_hooks.update(
                    var_data.hooks
                    if isinstance(var_data.hooks, dict)
                    else {
                        k: VarData(position=Hooks.HookPosition.INTERNAL)
                        for k in var_data.hooks
                    }
                )
                for component in var_data.components:
                    vars_hooks.update(component._get_all_hooks())
        return vars_hooks

    def _get_events_hooks(self) -> dict[str, VarData | None]:
        """Get the hooks required by events referenced in this component.

        Returns:
            The hooks for the events.
        """
        return (
            {Hooks.EVENTS: VarData(position=Hooks.HookPosition.INTERNAL)}
            if self.event_triggers
            else {}
        )

    def _get_special_hooks(self) -> dict[str, VarData | None]:
        """Get the hooks required by special actions referenced in this component.

        Returns:
            The hooks for special actions.
        """
        return (
            {Hooks.AUTOFOCUS: VarData(position=Hooks.HookPosition.INTERNAL)}
            if self.autofocus
            else {}
        )

    def _get_hooks_internal(self) -> dict[str, VarData | None]:
        """Get the React hooks for this component managed by the framework.

        Downstream components should NOT override this method to avoid breaking
        framework functionality.

        Returns:
            The internally managed hooks.
        """
        return {
            **{
                str(hook): VarData(position=Hooks.HookPosition.INTERNAL)
                for hook in [self._get_ref_hook(), self._get_mount_lifecycle_hook()]
                if hook is not None
            },
            **self._get_vars_hooks(),
            **self._get_events_hooks(),
            **self._get_special_hooks(),
        }

    def _get_added_hooks(self) -> dict[str, VarData | None]:
        """Get the hooks added via `add_hooks` method.

        Returns:
            The deduplicated hooks and imports added by the component and parent components.
        """
        code = {}

        def extract_var_hooks(hook: Var):
            var_data = VarData.merge(hook._get_all_var_data())
            if var_data is not None:
                for sub_hook in var_data.hooks:
                    code[sub_hook] = None

            if str(hook) in code:
                code[str(hook)] = VarData.merge(var_data, code[str(hook)])
            else:
                code[str(hook)] = var_data

        # Add the hook code from add_hooks for each parent class (this is reversed to preserve
        # the order of the hooks in the final output)
        for clz in reversed(tuple(self._iter_parent_classes_with_method("add_hooks"))):
            for hook in clz.add_hooks(self):
                if isinstance(hook, Var):
                    extract_var_hooks(hook)
                else:
                    code[hook] = None

        return code

    def _get_hooks(self) -> str | None:
        """Get the React hooks for this component.

        Downstream components should override this method to add their own hooks.

        Returns:
            The hooks for just this component.
        """
        return

    def _get_all_hooks_internal(self) -> dict[str, VarData | None]:
        """Get the reflex internal hooks for the component and its children.

        Returns:
            The code that should appear just before user-defined hooks.
        """
        # Store the code in a set to avoid duplicates.
        code = self._get_hooks_internal()

        # Add the hook code for the children.
        for child in self.children:
            code = {**code, **child._get_all_hooks_internal()}

        return code

    def _get_all_hooks(self) -> dict[str, VarData | None]:
        """Get the React hooks for this component and its children.

        Returns:
            The code that should appear just before returning the rendered component.
        """
        code = {}

        # Add the internal hooks for this component.
        code.update(self._get_hooks_internal())

        # Add the hook code for this component.
        hooks = self._get_hooks()
        if hooks is not None:
            code[hooks] = None

        code.update(self._get_added_hooks())

        # Add the hook code for the children.
        for child in self.children:
            code = {**code, **child._get_all_hooks()}

        return code

    def get_ref(self) -> str | None:
        """Get the name of the ref for the component.

        Returns:
            The ref name.
        """
        # do not create a ref if the id is dynamic or unspecified
        if self.id is None or isinstance(self.id, Var):
            return None
        return format.format_ref(self.id)

    def _get_all_refs(self) -> set[str]:
        """Get the refs for the children of the component.

        Returns:
            The refs for the children.
        """
        refs = set()
        ref = self.get_ref()
        if ref is not None:
            refs.add(ref)
        for child in self.children:
            refs |= child._get_all_refs()
        for component in self._get_components_in_props():
            refs |= component._get_all_refs()

        return refs

    @property
    def import_var(self):
        """The tag to import.

        Returns:
            An import var.
        """
        # If the tag is dot-qualified, only import the left-most name.
        tag = self.tag.partition(".")[0] if self.tag else None
        alias = self.alias.partition(".")[0] if self.alias else None
        return ImportVar(tag=tag, is_default=self.is_default, alias=alias)

    @staticmethod
    def _get_app_wrap_components() -> dict[tuple[int, str], Component]:
        """Get the app wrap components for the component.

        Returns:
            The app wrap components.
        """
        return {}

    def _get_all_app_wrap_components(self) -> dict[tuple[int, str], Component]:
        """Get the app wrap components for the component and its children.

        Returns:
            The app wrap components.
        """
        # Store the components in a set to avoid duplicates.
        components = self._get_app_wrap_components()

        for component in tuple(components.values()):
            components.update(component._get_all_app_wrap_components())

        # Add the app wrap components for the children.
        for child in self.children:
            # Skip BaseComponent and StatefulComponent children.
            if not isinstance(child, Component):
                continue
            components.update(child._get_all_app_wrap_components())

        # Return the components.
        return components


class CustomComponent(Component):
    """A custom user-defined component."""

    # Use the components library.
    library = f"$/{Dirs.COMPONENTS_PATH}"

    # The function that creates the component.
    component_fn: Callable[..., Component] = field(default=Component.create)

    # The props of the component.
    props: dict[str, Any] = field(default_factory=dict)

    def _post_init(self, **kwargs):
        """Initialize the custom component.

        Args:
            **kwargs: The kwargs to pass to the component.
        """
        component_fn = kwargs.get("component_fn")

        # Set the props.
        props_types = typing.get_type_hints(component_fn) if component_fn else {}
        props = {key: value for key, value in kwargs.items() if key in props_types}
        kwargs = {key: value for key, value in kwargs.items() if key not in props_types}

        event_types = {
            key
            for key in props
            if (
                (get_origin((annotation := props_types.get(key))) or annotation)
                == EventHandler
            )
        }

        def get_args_spec(key: str) -> types.ArgsSpec | Sequence[types.ArgsSpec]:
            type_ = props_types[key]

            return (
                args[0]
                if (args := get_args(type_))
                else (
                    annotation_args[1]
                    if get_origin(
                        annotation := inspect.getfullargspec(component_fn).annotations[
                            key
                        ]
                    )
                    is typing.Annotated
                    and (annotation_args := get_args(annotation))
                    else no_args_event_spec
                )
            )

        super()._post_init(
            event_triggers={
                key: EventChain.create(
                    value=props[key],
                    args_spec=get_args_spec(key),
                    key=key,
                )
                for key in event_types
            },
            **kwargs,
        )

        to_camel_cased_props = {
            format.to_camel_case(key) for key in props if key not in event_types
        }
        self.get_props = lambda: to_camel_cased_props  # pyright: ignore [reportIncompatibleVariableOverride]

        # Unset the style.
        self.style = Style()

        # Set the tag to the name of the function.
        self.tag = format.to_title_case(self.component_fn.__name__)

        for key, value in props.items():
            # Skip kwargs that are not props.
            if key not in props_types:
                continue

            camel_cased_key = format.to_camel_case(key)

            # Get the type based on the annotation.
            type_ = props_types[key]

            # Handle event chains.
            if type_ is EventHandler:
                inspect.getfullargspec(component_fn).annotations[key]
                self.props[camel_cased_key] = EventChain.create(
                    value=value, args_spec=get_args_spec(key), key=key
                )
                continue

            value = LiteralVar.create(value)
            self.props[camel_cased_key] = value
            setattr(self, camel_cased_key, value)

    @classmethod
    def _are_fields_known(cls) -> bool:
        """Check if the fields are known.

        Returns:
            Whether the fields are known.
        """
        return False

    def __eq__(self, other: Any) -> bool:
        """Check if the component is equal to another.

        Args:
            other: The other component.

        Returns:
            Whether the component is equal to the other.
        """
        return isinstance(other, CustomComponent) and self.tag == other.tag

    def __hash__(self) -> int:
        """Get the hash of the component.

        Returns:
            The hash of the component.
        """
        return hash(self.tag)

    @classmethod
    def get_props(cls) -> set[str]:
        """Get the props for the component.

        Returns:
            The set of component props.
        """
        return set()

    @staticmethod
    def _get_event_spec_from_args_spec(name: str, event: EventChain) -> Callable:
        """Get the event spec from the args spec.

        Args:
            name: The name of the event
            event: The args spec.

        Returns:
            The event spec.
        """

        def fn(*args):
            return run_script(Var(name).to(FunctionVar).call(*args))

        if event.args_spec:
            arg_spec = (
                event.args_spec
                if not isinstance(event.args_spec, Sequence)
                else event.args_spec[0]
            )
            names = inspect.getfullargspec(arg_spec).args
            fn.__signature__ = inspect.Signature(  # pyright: ignore[reportFunctionMemberAccess]
                parameters=[
                    inspect.Parameter(
                        name=name,
                        kind=inspect.Parameter.POSITIONAL_ONLY,
                        annotation=arg._var_type,
                    )
                    for name, arg in zip(
                        names, parse_args_spec(event.args_spec), strict=True
                    )
                ]
            )

        return fn

    def get_prop_vars(self) -> list[Var | Callable]:
        """Get the prop vars.

        Returns:
            The prop vars.
        """
        return [
            Var(
                _js_expr=name,
                _var_type=(prop._var_type if isinstance(prop, Var) else type(prop)),
            ).guess_type()
            if isinstance(prop, Var) or not isinstance(prop, EventChain)
            else CustomComponent._get_event_spec_from_args_spec(name, prop)
            for name, prop in self.props.items()
        ]

    @functools.cache  # noqa: B019
    def get_component(self) -> Component:
        """Render the component.

        Returns:
            The code to render the component.
        """
        return self.component_fn(*self.get_prop_vars())


CUSTOM_COMPONENTS: dict[str, CustomComponent] = {}


def _register_custom_component(
    component_fn: Callable[..., Component],
):
    """Register a custom component to be compiled.

    Args:
        component_fn: The function that creates the component.

    Raises:
        TypeError: If the tag name cannot be determined.
    """
    dummy_props = {
        prop: (
            Var(
                "",
                _var_type=unwrap_var_annotation(annotation),
            ).guess_type()
            if not types.safe_issubclass(annotation, EventHandler)
            else EventSpec(handler=EventHandler(fn=lambda: []))
        )
        for prop, annotation in typing.get_type_hints(component_fn).items()
        if prop != "return"
    }
    dummy_component = CustomComponent._create(
        children=[],
        component_fn=component_fn,
        **dummy_props,
    )
    if dummy_component.tag is None:
        raise TypeError(f"Could not determine the tag name for {component_fn!r}")
    CUSTOM_COMPONENTS[dummy_component.tag] = dummy_component


def custom_component(
    component_fn: Callable[..., Component],
) -> Callable[..., CustomComponent]:
    """Create a custom component from a function.

    Args:
        component_fn: The function that creates the component.

    Returns:
        The decorated function.
    """

    @wraps(component_fn)
    def wrapper(*children, **props) -> CustomComponent:
        # Remove the children from the props.
        props.pop("children", None)
        return CustomComponent._create(
            children=list(children), component_fn=component_fn, **props
        )

    # Register this component so it can be compiled.
    _register_custom_component(component_fn)

    return wrapper


# Alias memo to custom_component.
memo = custom_component


class NoSSRComponent(Component):
    """A dynamic component that is not rendered on the server."""

    def _get_import_name(self) -> None | str:
        if not self.library:
            return None
        return f"${self.library}" if self.library.startswith("/") else self.library

    def _get_imports(self) -> ParsedImportDict:
        """Get the imports for the component.

        Returns:
            The imports for dynamically importing the component at module load time.
        """
        # React lazy import mechanism.
        dynamic_import = {
            "react": [ImportVar(tag="lazy")],
            f"$/{constants.Dirs.UTILS}/context": [ImportVar(tag="ClientSide")],
        }

        # The normal imports for this component.
        _imports = super()._get_imports()

        # Do NOT import the main library/tag statically.
        import_name = self._get_import_name()
        if import_name is not None:
            with contextlib.suppress(ValueError):
                _imports[import_name].remove(self.import_var)
            _imports[import_name].append(ImportVar(tag=None, render=False))

        return imports.merge_imports(
            dynamic_import,
            _imports,
            self._get_dependencies_imports(),
        )

    def _get_dynamic_imports(self) -> str:
        # extract the correct import name from library name
        base_import_name = self._get_import_name()
        if base_import_name is None:
            raise ValueError("Undefined library for NoSSRComponent")
        import_name = format.format_library_name(base_import_name)

        library_import = f"import('{import_name}')"
        mod_import = (
            # https://nextjs.org/docs/pages/building-your-application/optimizing/lazy-loading#with-named-exports
            f".then((mod) => ({{default: mod.{self.tag}}}))"
            if not self.is_default
            else ""
        )
        return (
            f"const {self.alias if self.alias else self.tag} = ClientSide(lazy(() => "
            + library_import
            + mod_import
            + "))"
        )


class StatefulComponent(BaseComponent):
    """A component that depends on state and is rendered outside of the page component.

    If a StatefulComponent is used in multiple pages, it will be rendered to a common file and
    imported into each page that uses it.

    A stateful component has a tag name that includes a hash of the code that it renders
    to. This tag name refers to the specific component with the specific props that it
    was created with.
    """

    # A lookup table to caching memoized component instances.
    tag_to_stateful_component: ClassVar[dict[str, StatefulComponent]] = {}

    # Reference to the original component that was memoized into this component.
    component: Component

    # The rendered (memoized) code that will be emitted.
    code: str

    # How many times this component is referenced in the app.
    references: int = 0

    # Whether the component has already been rendered to a shared file.
    rendered_as_shared: bool = False

    @classmethod
    def create(cls, component: Component) -> StatefulComponent | None:
        """Create a stateful component from a component.

        Args:
            component: The component to memoize.

        Returns:
            The stateful component or None if the component should not be memoized.
        """
        from reflex.components.core.foreach import Foreach

        if component._memoization_mode.disposition == MemoizationDisposition.NEVER:
            # Never memoize this component.
            return None

        if component.tag is None:
            # Only memoize components with a tag.
            return None

        # If _var_data is found in this component, it is a candidate for auto-memoization.
        should_memoize = False

        # If the component requests to be memoized, then ignore other checks.
        if component._memoization_mode.disposition == MemoizationDisposition.ALWAYS:
            should_memoize = True

        if not should_memoize:
            # Determine if any Vars have associated data.
            for prop_var in component._get_vars(include_children=True):
                if prop_var._get_all_var_data():
                    should_memoize = True
                    break

        if not should_memoize:
            # Check for special-cases in child components.
            for child in component.children:
                # Skip BaseComponent and StatefulComponent children.
                if not isinstance(child, Component):
                    continue
                # Always consider Foreach something that must be memoized by the parent.
                if isinstance(child, Foreach):
                    should_memoize = True
                    break
                child = cls._child_var(child)
                if isinstance(child, Var) and child._get_all_var_data():
                    should_memoize = True
                    break

        if should_memoize or component.event_triggers:
            # Render the component to determine tag+hash based on component code.
            tag_name = cls._get_tag_name(component)
            if tag_name is None:
                return None

            # Look up the tag in the cache
            stateful_component = cls.tag_to_stateful_component.get(tag_name)
            if stateful_component is None:
                # Render the component as a string of javascript code.
                code = cls._render_stateful_code(component, tag_name=tag_name)
                # Set the stateful component in the cache for the given tag.
                stateful_component = cls.tag_to_stateful_component.setdefault(
                    tag_name,
                    cls(
                        children=component.children,
                        component=component,
                        tag=tag_name,
                        code=code,
                    ),
                )
            # Bump the reference count -- multiple pages referencing the same component
            # will result in writing it to a common file.
            stateful_component.references += 1
            return stateful_component

        # Return None to indicate this component should not be memoized.
        return None

    @staticmethod
    def _child_var(child: Component) -> Var | Component:
        """Get the Var from a child component.

        This method is used for special cases when the StatefulComponent should actually
        wrap the parent component of the child instead of recursing into the children
        and memoizing them independently.

        Args:
            child: The child component.

        Returns:
            The Var from the child component or the child itself (for regular cases).
        """
        from reflex.components.base.bare import Bare
        from reflex.components.core.cond import Cond
        from reflex.components.core.foreach import Foreach
        from reflex.components.core.match import Match

        if isinstance(child, Bare):
            return child.contents
        if isinstance(child, Cond):
            return child.cond
        if isinstance(child, Foreach):
            return child.iterable
        if isinstance(child, Match):
            return child.cond
        return child

    @classmethod
    def _get_tag_name(cls, component: Component) -> str | None:
        """Get the tag based on rendering the given component.

        Args:
            component: The component to render.

        Returns:
            The tag for the stateful component.
        """
        # Get the render dict for the component.
        rendered_code = component.render()
        if not rendered_code:
            # Never memoize non-visual components.
            return None

        # Compute the hash based on the rendered code.
        code_hash = md5(str(rendered_code).encode("utf-8")).hexdigest()

        # Format the tag name including the hash.
        return format.format_state_name(
            f"{component.tag or 'Comp'}_{code_hash}"
        ).capitalize()

    @classmethod
    def _render_stateful_code(
        cls,
        component: Component,
        tag_name: str,
    ) -> str:
        """Render the code for a stateful component.

        Args:
            component: The component to render.
            tag_name: The tag name for the stateful component (see _get_tag_name).

        Returns:
            The rendered code.
        """
        # Memoize event triggers useCallback to avoid unnecessary re-renders.
        memo_event_triggers = tuple(cls._get_memoized_event_triggers(component).items())

        # Trigger hooks stored separately to write after the normal hooks (see stateful_component.js.jinja2)
        memo_trigger_hooks = []

        if memo_event_triggers:
            # Copy the component to avoid mutating the original.
            component = copy.copy(component)

            for event_trigger, (
                memo_trigger,
                memo_trigger_hook,
            ) in memo_event_triggers:
                # Replace the event trigger with the memoized version.
                memo_trigger_hooks.append(memo_trigger_hook)
                component.event_triggers[event_trigger] = memo_trigger

        # Render the code for this component and hooks.
        return STATEFUL_COMPONENT.render(
            tag_name=tag_name,
            memo_trigger_hooks=memo_trigger_hooks,
            component=component,
        )

    @staticmethod
    def _get_hook_deps(hook: str) -> list[str]:
        """Extract var deps from a hook.

        Args:
            hook: The hook line to extract deps from.

        Returns:
            A list of var names created by the hook declaration.
        """
        # Ensure that the hook is a var declaration.
        var_decl = hook.partition("=")[0].strip()
        if not any(var_decl.startswith(kw) for kw in ["const ", "let ", "var "]):
            return []

        # Extract the var name from the declaration.
        _, _, var_name = var_decl.partition(" ")
        var_name = var_name.strip()

        # Break up array and object destructuring if used.
        if var_name.startswith("[") or var_name.startswith("{"):
            return [
                v.strip().replace("...", "") for v in var_name.strip("[]{}").split(",")
            ]
        return [var_name]

    @staticmethod
    def _get_deps_from_event_trigger(
        event: EventChain | EventSpec | Var,
    ) -> dict[str, None]:
        """Get the dependencies accessed by event triggers.

        Args:
            event: The event trigger to extract deps from.

        Returns:
            The dependencies accessed by the event triggers.
        """
        events: list = [event]
        deps = {}

        if isinstance(event, EventChain):
            events.extend(event.events)

        for ev in events:
            if isinstance(ev, EventSpec):
                for arg in ev.args:
                    for a in arg:
                        var_datas = VarData.merge(a._get_all_var_data())
                        if var_datas and var_datas.deps is not None:
                            deps |= {str(dep): None for dep in var_datas.deps}
        return deps

    @classmethod
    def _get_memoized_event_triggers(
        cls,
        component: Component,
    ) -> dict[str, tuple[Var, str]]:
        """Memoize event handler functions with useCallback to avoid unnecessary re-renders.

        Args:
            component: The component with events to memoize.

        Returns:
            A dict of event trigger name to a tuple of the memoized event trigger Var and
            the hook code that memoizes the event handler.
        """
        trigger_memo = {}
        for event_trigger, event_args in component._get_vars_from_event_triggers(
            component.event_triggers
        ):
            if event_trigger in {
                EventTriggers.ON_MOUNT,
                EventTriggers.ON_UNMOUNT,
                EventTriggers.ON_SUBMIT,
            }:
                # Do not memoize lifecycle or submit events.
                continue

            # Get the actual EventSpec and render it.
            event = component.event_triggers[event_trigger]
            rendered_chain = str(LiteralVar.create(event))

            # Hash the rendered EventChain to get a deterministic function name.
            chain_hash = md5(str(rendered_chain).encode("utf-8")).hexdigest()
            memo_name = f"{event_trigger}_{chain_hash}"

            # Calculate Var dependencies accessed by the handler for useCallback dep array.
            var_deps = ["addEvents", "Event"]

            # Get deps from event trigger var data.
            var_deps.extend(cls._get_deps_from_event_trigger(event))

            # Get deps from hooks.
            for arg in event_args:
                var_data = arg._get_all_var_data()
                if var_data is None:
                    continue
                for hook in var_data.hooks:
                    var_deps.extend(cls._get_hook_deps(hook))
            memo_var_data = VarData.merge(
                *[var._get_all_var_data() for var in event_args],
                VarData(
                    imports={"react": [ImportVar(tag="useCallback")]},
                ),
            )

            # Store the memoized function name and hook code for this event trigger.
            trigger_memo[event_trigger] = (
                Var(_js_expr=memo_name)._replace(
                    _var_type=EventChain, merge_var_data=memo_var_data
                ),
                f"const {memo_name} = useCallback({rendered_chain}, [{', '.join(var_deps)}])",
            )
        return trigger_memo

    def _get_all_hooks_internal(self) -> dict[str, VarData | None]:
        """Get the reflex internal hooks for the component and its children.

        Returns:
            The code that should appear just before user-defined hooks.
        """
        return {}

    def _get_all_hooks(self) -> dict[str, VarData | None]:
        """Get the React hooks for this component.

        Returns:
            The code that should appear just before returning the rendered component.
        """
        return {}

    def _get_all_imports(self) -> ParsedImportDict:
        """Get all the libraries and fields that are used by the component.

        Returns:
            The import dict with the required imports.
        """
        if self.rendered_as_shared:
            return {
                f"$/{Dirs.UTILS}/{PageNames.STATEFUL_COMPONENTS}": [
                    ImportVar(tag=self.tag)
                ]
            }
        return self.component._get_all_imports()

    def _get_all_dynamic_imports(self) -> set[str]:
        """Get dynamic imports for the component.

        Returns:
            The dynamic imports.
        """
        if self.rendered_as_shared:
            return set()
        return self.component._get_all_dynamic_imports()

    def _get_all_custom_code(self) -> set[str]:
        """Get custom code for the component.

        Returns:
            The custom code.
        """
        if self.rendered_as_shared:
            return set()
        return self.component._get_all_custom_code().union({self.code})

    def _get_all_refs(self) -> set[str]:
        """Get the refs for the children of the component.

        Returns:
            The refs for the children.
        """
        if self.rendered_as_shared:
            return set()
        return self.component._get_all_refs()

    def render(self) -> dict:
        """Define how to render the component in React.

        Returns:
            The tag to render.
        """
        return dict(Tag(name=self.tag or ""))

    def __str__(self) -> str:
        """Represent the component in React.

        Returns:
            The code to render the component.
        """
        from reflex.compiler.compiler import _compile_component

        return _compile_component(self)

    @classmethod
    def compile_from(cls, component: BaseComponent) -> BaseComponent:
        """Walk through the component tree and memoize all stateful components.

        Args:
            component: The component to memoize.

        Returns:
            The memoized component tree.
        """
        if isinstance(component, Component):
            if component._memoization_mode.recursive:
                # Recursively memoize stateful children (default).
                component.children = [
                    cls.compile_from(child) for child in component.children
                ]
            # Memoize this component if it depends on state.
            stateful_component = cls.create(component)
            if stateful_component is not None:
                return stateful_component
        return component


class MemoizationLeaf(Component):
    """A component that does not separately memoize its children.

    Any component which depends on finding the exact names of children
    components within it, should be a memoization leaf so the compiler
    does not replace the provided child tags with memoized tags.

    During creation, a memoization leaf will mark itself as wanting to be
    memoized if any of its children return any hooks.
    """

    _memoization_mode = MemoizationMode(recursive=False)

    @classmethod
    def create(cls, *children, **props) -> Component:
        """Create a new memoization leaf component.

        Args:
            *children: The children of the component.
            **props: The props of the component.

        Returns:
            The memoization leaf
        """
        comp = super().create(*children, **props)
        if comp._get_all_hooks():
            comp._memoization_mode = dataclasses.replace(
                comp._memoization_mode, disposition=MemoizationDisposition.ALWAYS
            )
        return comp


load_dynamic_serializer()


class ComponentVar(Var[Component], python_types=BaseComponent):
    """A Var that represents a Component."""


def empty_component() -> Component:
    """Create an empty component.

    Returns:
        An empty component.
    """
    from reflex.components.base.bare import Bare

    return Bare.create("")


def render_dict_to_var(tag: dict | Component | str) -> Var:
    """Convert a render dict to a Var.

    Args:
        tag: The render dict.

    Returns:
        The Var.
    """
    if not isinstance(tag, dict):
        if isinstance(tag, Component):
            return render_dict_to_var(tag.render())
        return Var.create(tag)

    if "iterable" in tag:
        function_return = LiteralArrayVar.create(
            [render_dict_to_var(child.render()) for child in tag["children"]]
        )

        func = ArgsFunctionOperation.create(
            (tag["arg_var_name"], tag["index_var_name"]),
            function_return,
        )

        return FunctionStringVar.create("Array.prototype.map.call").call(
            tag["iterable"]
            if not isinstance(tag["iterable"], ObjectVar)
            else tag["iterable"].items(),
            func,
        )

    if tag["name"] == "match":
        element = tag["cond"]

        conditionals = render_dict_to_var(tag["default"])

        for case in tag["match_cases"][::-1]:
            condition = case[0].to_string() == element.to_string()
            for pattern in case[1:-1]:
                condition = condition | (pattern.to_string() == element.to_string())

            conditionals = ternary_operation(
                condition,
                render_dict_to_var(case[-1]),
                conditionals,
            )

        return conditionals

    if "cond" in tag:
        return ternary_operation(
            tag["cond"],
            render_dict_to_var(tag["true_value"]),
            render_dict_to_var(tag["false_value"])
            if tag["false_value"] is not None
            else LiteralNoneVar.create(),
        )

    props = Var("({" + ",".join(tag["props"]) + "})")

    contents = tag["contents"] if tag["contents"] else None

    raw_tag_name = tag.get("name")
    tag_name = Var(raw_tag_name or "Fragment")

    return FunctionStringVar.create(
        "jsx",
    ).call(
        tag_name,
        props,
        *([Var(contents)] if contents is not None else []),
        *[render_dict_to_var(child) for child in tag["children"]],
    )


@dataclasses.dataclass(
    eq=False,
    frozen=True,
    slots=True,
)
class LiteralComponentVar(CachedVarOperation, LiteralVar, ComponentVar):
    """A Var that represents a Component."""

    _var_value: BaseComponent = dataclasses.field(default_factory=empty_component)

    @cached_property_no_lock
    def _cached_var_name(self) -> str:
        """Get the name of the var.

        Returns:
            The name of the var.
        """
        return str(render_dict_to_var(self._var_value.render()))

    @cached_property_no_lock
    def _cached_get_all_var_data(self) -> VarData | None:
        """Get the VarData for the var.

        Returns:
            The VarData for the var.
        """
        return VarData.merge(
            self._var_data,
            VarData(
                imports={
                    "@emotion/react": ["jsx"],
                    "react": ["Fragment"],
                },
            ),
            VarData(
                imports=self._var_value._get_all_imports(),
            ),
        )

    def __hash__(self) -> int:
        """Get the hash of the var.

        Returns:
            The hash of the var.
        """
        return hash((type(self).__name__, self._js_expr))

    @classmethod
    def create(
        cls,
        value: Component,
        _var_data: VarData | None = None,
    ):
        """Create a var from a value.

        Args:
            value: The value of the var.
            _var_data: Additional hooks and imports associated with the Var.

        Returns:
            The var.
        """
        var_datas = [
            var_data
            for var in value._get_vars(include_children=True)
            if (var_data := var._get_all_var_data())
        ]

        return LiteralComponentVar(
            _js_expr="",
            _var_type=type(value),
            _var_data=VarData.merge(
                _var_data,
                *var_datas,
                VarData(
                    components=(value,),
                ),
            ),
            _var_value=value,
        )<|MERGE_RESOLUTION|>--- conflicted
+++ resolved
@@ -33,11 +33,7 @@
 from typing_extensions import dataclass_transform
 
 import reflex.state
-<<<<<<< HEAD
 from reflex import constants
-from reflex.base import Base
-=======
->>>>>>> 859e8f84
 from reflex.compiler.templates import STATEFUL_COMPONENT
 from reflex.components.core.breakpoints import Breakpoints
 from reflex.components.dynamic import load_dynamic_serializer
@@ -319,14 +315,6 @@
         default_factory=list, is_javascript_property=False
     )
 
-<<<<<<< HEAD
-=======
-    # List here the dependencies that need to be transpiled by Next.js
-    transpile_packages: list[str] = field(
-        default_factory=list, is_javascript_property=False
-    )
-
->>>>>>> 859e8f84
     # The tag to use when rendering the component.
     tag: str | None = field(default=None, is_javascript_property=False)
 
