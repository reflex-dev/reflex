"""A Rich Text Editor based on SunEditor."""
from __future__ import annotations

import enum
from typing import Dict, List, Literal, Optional, Union

from reflex.base import Base
from reflex.components.component import Component, NoSSRComponent
from reflex.event import EventHandler
from reflex.utils.format import to_camel_case
from reflex.utils.imports import ImportDict, ImportVar
from reflex.vars import Var


class EditorButtonList(list, enum.Enum):
    """List enum that provides three predefined button lists."""

    BASIC = [
        ["font", "fontSize"],
        ["fontColor"],
        ["horizontalRule"],
        ["link", "image"],
    ]
    FORMATTING = [
        ["undo", "redo"],
        ["bold", "underline", "italic", "strike", "subscript", "superscript"],
        ["removeFormat"],
        ["outdent", "indent"],
        ["fullScreen", "showBlocks", "codeView"],
        ["preview", "print"],
    ]
    COMPLEX = [
        ["undo", "redo"],
        ["font", "fontSize", "formatBlock"],
        ["bold", "underline", "italic", "strike", "subscript", "superscript"],
        ["removeFormat"],
        "/",
        ["fontColor", "hiliteColor"],
        ["outdent", "indent"],
        ["align", "horizontalRule", "list", "table"],
        ["link", "image", "video"],
        ["fullScreen", "showBlocks", "codeView"],
        ["preview", "print"],
        ["save", "template"],
    ]


class EditorOptions(Base):
    """Some of the additional options to configure the Editor.
    Complete list of options found here:
    https://github.com/JiHong88/SunEditor/blob/master/README.md#options.
    """

    # Specifies default tag name of the editor.
    # default: 'p' {String}
    default_tag: Optional[str] = None

    # The mode of the editor ('classic', 'inline', 'balloon', 'balloon-always').
    # default: 'classic' {String}
    mode: Optional[str] = None

    # If true, the editor is set to RTL(Right To Left) mode.
    # default: false {Boolean}
    rtl: Optional[bool] = None

    # List of buttons to use in the toolbar.
    button_list: Optional[List[Union[List[str], str]]]


class Editor(NoSSRComponent):
    """A Rich Text Editor component based on SunEditor.
    Not every JS prop is listed here (some are not easily usable from python),
    refer to the library docs for a complete list.
    """

    library = "suneditor-react"

    tag = "SunEditor"

    is_default = True

    lib_dependencies: List[str] = ["suneditor"]

    # Language of the editor.
    # Alternatively to a string, a dict of your language can be passed to this prop.
    # Please refer to the library docs for this.
    # options: "en" | "da" | "de" | "es" | "fr" | "ja" | "ko" | "pt_br" |
    #  "ru" | "zh_cn" | "ro" | "pl" | "ckb" | "lv" | "se" | "ua" | "he" | "it"
    # default : "en"
    lang: Var[
        Union[
            Literal[
                "en",
                "da",
                "de",
                "es",
                "fr",
                "ja",
                "ko",
                "pt_br",
                "ru",
                "zh_cn",
                "ro",
                "pl",
                "ckb",
                "lv",
                "se",
                "ua",
                "he",
                "it",
            ],
            dict,
        ]
    ]

    # This is used to set the HTML form name of the editor.
    # This means on HTML form submission,
    # it will be submitted together with contents of the editor by the name provided.
    name: Var[str]

    # Sets the default value of the editor.
    # This is useful if you don't want the on_change method to be called on render.
    # If you want the on_change method to be called on render please use the set_contents prop
    default_value: Var[str]

    # Sets the width of the editor.
    # px and percentage values are accepted, eg width="100%" or width="500px"
    # default: 100%
    width: Var[str]

    # Sets the height of the editor.
    # px and percentage values are accepted, eg height="100%" or height="100px"
    height: Var[str]

    # Sets the placeholder of the editor.
    placeholder: Var[str]

    # Should the editor receive focus when initialized?
    auto_focus: Var[bool]

    # Pass an EditorOptions instance to modify the behaviour of Editor even more.
    set_options: Var[Dict]

    # Whether all SunEditor plugins should be loaded.
    # default: True
    set_all_plugins: Var[bool]

    # Set the content of the editor.
    # Note: To set the initial contents of the editor
    # without calling the on_change event,
    # please use the default_value prop.
    # set_contents is used to set the contents of the editor programmatically.
    # You must be aware that, when the set_contents's prop changes,
    # the on_change event is triggered.
    set_contents: Var[str]

    # Append editor content
    append_contents: Var[str]

    # Sets the default style of the editor's edit area
    set_default_style: Var[str]

    # Disable the editor
    # default: False
    disable: Var[bool]

    # Hide the editor
    # default: False
    hide: Var[bool]

    # Hide the editor toolbar
    # default: False
    hide_toolbar: Var[bool]

    # Disable the editor toolbar
    # default: False
    disable_toolbar: Var[bool]

<<<<<<< HEAD
    # Fired when the editor content changes.
    on_change: EventHandler[lambda content: [content]]

    # Fired when the something is inputted in the editor.
    on_input: EventHandler[lambda e: [e]]

    # Fired when the editor loses focus.
    on_blur: EventHandler[lambda e, content: [content]]

    # Fired when the editor is loaded.
    on_load: EventHandler[lambda reload: [reload]]

    # Fired when the editor is resized.
    on_resize_editor: EventHandler[lambda height, prev_height: [height, prev_height]]

    # Fired when the editor content is copied.
    on_copy: EventHandler[lambda e, clipboard_data: [clipboard_data]]

    # Fired when the editor content is cut.
    on_cut: EventHandler[lambda e, clipboard_data: [clipboard_data]]

    # Fired when the editor content is pasted.
    on_paste: EventHandler[
        lambda e, clean_data, max_char_count: [clean_data, max_char_count]
    ]

    # Fired when the code view is toggled.
    toggle_code_view: EventHandler[lambda is_code_view: [is_code_view]]

    # Fired when the full screen mode is toggled.
    toggle_full_screen: EventHandler[lambda is_full_screen: [is_full_screen]]

    def _get_imports(self):
        imports = super()._get_imports()
        imports[""] = [
            ImportVar(tag="suneditor/dist/css/suneditor.min.css", install=False)
        ]
        return imports
=======
    def add_imports(self) -> ImportDict:
        """Add imports for the Editor component.

        Returns:
            The import dict.
        """
        return {
            "": ImportVar(tag="suneditor/dist/css/suneditor.min.css", install=False)
        }
>>>>>>> 462b0230

    @classmethod
    def create(cls, set_options: Optional[EditorOptions] = None, **props) -> Component:
        """Create an instance of Editor. No children allowed.

        Args:
            set_options(Optional[EditorOptions]): Configuration object to further configure the instance.
            **props: Any properties to be passed to the Editor

        Returns:
            An Editor instance.

        Raises:
            ValueError: If set_options is a state Var.
        """
        if set_options is not None:
            if isinstance(set_options, Var):
                raise ValueError("EditorOptions cannot be a state Var")
            props["set_options"] = {
                to_camel_case(k): v
                for k, v in set_options.dict().items()
                if v is not None
            }
        return super().create(*[], **props)<|MERGE_RESOLUTION|>--- conflicted
+++ resolved
@@ -176,7 +176,6 @@
     # default: False
     disable_toolbar: Var[bool]
 
-<<<<<<< HEAD
     # Fired when the editor content changes.
     on_change: EventHandler[lambda content: [content]]
 
@@ -209,13 +208,6 @@
     # Fired when the full screen mode is toggled.
     toggle_full_screen: EventHandler[lambda is_full_screen: [is_full_screen]]
 
-    def _get_imports(self):
-        imports = super()._get_imports()
-        imports[""] = [
-            ImportVar(tag="suneditor/dist/css/suneditor.min.css", install=False)
-        ]
-        return imports
-=======
     def add_imports(self) -> ImportDict:
         """Add imports for the Editor component.
 
@@ -225,7 +217,6 @@
         return {
             "": ImportVar(tag="suneditor/dist/css/suneditor.min.css", install=False)
         }
->>>>>>> 462b0230
 
     @classmethod
     def create(cls, set_options: Optional[EditorOptions] = None, **props) -> Component:
