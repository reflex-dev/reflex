--- conflicted
+++ resolved
@@ -9,14 +9,9 @@
 from reflex.components.component import Component
 from reflex.components.core.debounce import DebounceInput
 from reflex.components.literals import LiteralInputType
-<<<<<<< HEAD
 from reflex.constants import MemoizationMode
 from reflex.event import EventHandler
-from reflex.utils import imports
-=======
-from reflex.constants import EventTriggers, MemoizationMode
 from reflex.utils.imports import ImportDict
->>>>>>> 462b0230
 from reflex.vars import Var
 
 
@@ -64,7 +59,6 @@
     # The name of the form field
     name: Var[str]
 
-<<<<<<< HEAD
     # Fired when the input value changes.
     on_change: EventHandler[lambda e0: [e0.target.value]]
 
@@ -80,12 +74,6 @@
     # Fired when a key is released.
     on_key_up: EventHandler[lambda e0: [e0.key]]
 
-    def _get_imports(self) -> imports.ImportDict:
-        return imports.merge_imports(
-            super()._get_imports(),
-            {"/utils/state": {imports.ImportVar(tag="set_val")}},
-        )
-=======
     def add_imports(self) -> ImportDict:
         """Add imports for the Input component.
 
@@ -93,7 +81,6 @@
             The import dict.
         """
         return {"/utils/state": "set_val"}
->>>>>>> 462b0230
 
     @classmethod
     def create(cls, *children, **props) -> Component:
