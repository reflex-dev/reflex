"""An input component."""


from reflex.components.chakra import (
    ChakraComponent,
    LiteralButtonSize,
    LiteralInputVariant,
)
from reflex.components.component import Component
from reflex.components.core.debounce import DebounceInput
from reflex.components.literals import LiteralInputType
from reflex.constants import MemoizationMode
from reflex.event import EventHandler
<<<<<<< HEAD
from reflex.utils import imports
=======
from reflex.utils.imports import ImportDict
>>>>>>> 5d3eef70
from reflex.vars import Var


class Input(ChakraComponent):
    """The Input component is a component that is used to get user input in a text field."""

    tag = "Input"

    # State var to bind the input.
    value: Var[str]

    # The default value of the input.
    default_value: Var[str]

    # The placeholder text.
    placeholder: Var[str]

    # The type of input.
    type_: Var[LiteralInputType]

    # The border color when the input is invalid.
    error_border_color: Var[str]

    # The border color when the input is focused.
    focus_border_color: Var[str]

    # If true, the form control will be disabled. This has 2 side effects - The FormLabel will have `data-disabled` attribute - The form element (e.g, Input) will be disabled
    is_disabled: Var[bool]

    # If true, the form control will be invalid. This has 2 side effects - The FormLabel and FormErrorIcon will have `data-invalid` set to true - The form element (e.g, Input) will have `aria-invalid` set to true
    is_invalid: Var[bool]

    # If true, the form control will be readonly.
    is_read_only: Var[bool]

    # If true, the form control will be required. This has 2 side effects - The FormLabel will show a required indicator - The form element (e.g, Input) will have `aria-required` set to true
    is_required: Var[bool]

    # "outline" | "filled" | "flushed" | "unstyled"
    variant: Var[LiteralInputVariant]

    # "lg" | "md" | "sm" | "xs"
    size: Var[LiteralButtonSize]

    # The name of the form field
    name: Var[str]

    # Fired when the input value changes.
    on_change: EventHandler[lambda e0: [e0.target.value]]
<<<<<<< HEAD

    # Fired when the input is focused.
    on_focus: EventHandler[lambda e0: [e0.target.value]]

    # Fired when the input lose focus.
    on_blur: EventHandler[lambda e0: [e0.target.value]]

    # Fired when a key is pressed down.
    on_key_down: EventHandler[lambda e0: [e0.key]]

    # Fired when a key is released.
    on_key_up: EventHandler[lambda e0: [e0.key]]

    def _get_imports(self) -> imports.ImportDict:
        return imports.merge_imports(
            super()._get_imports(),
            {"/utils/state": {imports.ImportVar(tag="set_val")}},
        )

=======

    # Fired when the input is focused.
    on_focus: EventHandler[lambda e0: [e0.target.value]]

    # Fired when the input lose focus.
    on_blur: EventHandler[lambda e0: [e0.target.value]]

    # Fired when a key is pressed down.
    on_key_down: EventHandler[lambda e0: [e0.key]]

    # Fired when a key is released.
    on_key_up: EventHandler[lambda e0: [e0.key]]

    def add_imports(self) -> ImportDict:
        """Add imports for the Input component.

        Returns:
            The import dict.
        """
        return {"/utils/state": "set_val"}

>>>>>>> 5d3eef70
    @classmethod
    def create(cls, *children, **props) -> Component:
        """Create an Input component.

        Args:
            *children: The children of the component.
            **props: The properties of the component.

        Returns:
            The component.
        """
        if props.get("value") is not None and props.get("on_change"):
            # create a debounced input if the user requests full control to avoid typing jank
            return DebounceInput.create(super().create(*children, **props))
        return super().create(*children, **props)


class InputGroup(ChakraComponent):
    """The InputGroup component is a component that is used to group a set of inputs."""

    tag = "InputGroup"

    _memoization_mode = MemoizationMode(recursive=False)


class InputLeftAddon(ChakraComponent):
    """The InputLeftAddon component is a component that is used to add an addon to the left of an input."""

    tag = "InputLeftAddon"


class InputRightAddon(ChakraComponent):
    """The InputRightAddon component is a component that is used to add an addon to the right of an input."""

    tag = "InputRightAddon"


class InputLeftElement(ChakraComponent):
    """The InputLeftElement component is a component that is used to add an element to the left of an input."""

    tag = "InputLeftElement"


class InputRightElement(ChakraComponent):
    """The InputRightElement component is a component that is used to add an element to the right of an input."""

    tag = "InputRightElement"<|MERGE_RESOLUTION|>--- conflicted
+++ resolved
@@ -11,11 +11,7 @@
 from reflex.components.literals import LiteralInputType
 from reflex.constants import MemoizationMode
 from reflex.event import EventHandler
-<<<<<<< HEAD
-from reflex.utils import imports
-=======
 from reflex.utils.imports import ImportDict
->>>>>>> 5d3eef70
 from reflex.vars import Var
 
 
@@ -65,27 +61,6 @@
 
     # Fired when the input value changes.
     on_change: EventHandler[lambda e0: [e0.target.value]]
-<<<<<<< HEAD
-
-    # Fired when the input is focused.
-    on_focus: EventHandler[lambda e0: [e0.target.value]]
-
-    # Fired when the input lose focus.
-    on_blur: EventHandler[lambda e0: [e0.target.value]]
-
-    # Fired when a key is pressed down.
-    on_key_down: EventHandler[lambda e0: [e0.key]]
-
-    # Fired when a key is released.
-    on_key_up: EventHandler[lambda e0: [e0.key]]
-
-    def _get_imports(self) -> imports.ImportDict:
-        return imports.merge_imports(
-            super()._get_imports(),
-            {"/utils/state": {imports.ImportVar(tag="set_val")}},
-        )
-
-=======
 
     # Fired when the input is focused.
     on_focus: EventHandler[lambda e0: [e0.target.value]]
@@ -107,7 +82,6 @@
         """
         return {"/utils/state": "set_val"}
 
->>>>>>> 5d3eef70
     @classmethod
     def create(cls, *children, **props) -> Component:
         """Create an Input component.
