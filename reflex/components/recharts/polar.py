--- conflicted
+++ resolved
@@ -2,11 +2,7 @@
 
 from __future__ import annotations
 
-<<<<<<< HEAD
-from typing import Any, Dict, List, Sequence, Union
-=======
-from typing import Any, Union
->>>>>>> b5e5ec0e
+from typing import Any, Sequence, Union
 
 from reflex.constants import EventTriggers
 from reflex.constants.colors import Color
@@ -32,11 +28,7 @@
     alias = "RechartsPie"
 
     # The source data which each element is an object.
-<<<<<<< HEAD
-    data: Var[Sequence[Dict[str, Any]]]
-=======
-    data: Var[list[dict[str, Any]]]
->>>>>>> b5e5ec0e
+    data: Var[Sequence[dict[str, Any]]]
 
     # The key of each sector's value.
     data_key: Var[str | int]
@@ -77,12 +69,6 @@
     # If false set, label lines will not be drawn. If true set, label lines will be drawn which have the props calculated internally. Default: False
     label_line: Var[bool]
 
-<<<<<<< HEAD
-=======
-    # The index of active sector in Pie, this option can be changed in mouse event handlers.
-    data: Var[list[dict[str, Any]]]
-
->>>>>>> b5e5ec0e
     # Valid children components
     _valid_children: list[str] = ["Cell", "LabelList", "Bare"]
 
@@ -136,11 +122,7 @@
     data_key: Var[str | int]
 
     # The coordinates of all the vertices of the radar shape, like [{ x, y }].
-<<<<<<< HEAD
-    points: Var[Sequence[Dict[str, Any]]]
-=======
-    points: Var[list[dict[str, Any]]]
->>>>>>> b5e5ec0e
+    points: Var[Sequence[dict[str, Any]]]
 
     # If false set, dots will not be drawn. Default: True
     dot: Var[bool]
@@ -195,11 +177,7 @@
     alias = "RechartsRadialBar"
 
     # The source data which each element is an object.
-<<<<<<< HEAD
-    data: Var[Sequence[Dict[str, Any]]]
-=======
-    data: Var[list[dict[str, Any]]]
->>>>>>> b5e5ec0e
+    data: Var[Sequence[dict[str, Any]]]
 
     # The key of a group of data which should be unique to show the meaning of angle axis.
     data_key: Var[str | int]
@@ -281,11 +259,7 @@
     tick: Var[Union[bool, dict[str, Any]]]
 
     # The array of every tick's value and angle.
-<<<<<<< HEAD
-    ticks: Var[Sequence[Dict[str, Any]]]
-=======
-    ticks: Var[list[dict[str, Any]]]
->>>>>>> b5e5ec0e
+    ticks: Var[Sequence[dict[str, Any]]]
 
     # The orientation of axis text. Default: "outer"
     orientation: Var[str]
@@ -344,17 +318,10 @@
     outer_radius: Var[int]
 
     # The array of every line grid's angle.
-<<<<<<< HEAD
     polar_angles: Var[Sequence[int]]
 
     # The array of every line grid's radius.
     polar_radius: Var[Sequence[int]]
-=======
-    polar_angles: Var[list[int]]
-
-    # The array of every line grid's radius.
-    polar_radius: Var[list[int]]
->>>>>>> b5e5ec0e
 
     # The type of polar grids. 'polygon' | 'circle'. Default: "polygon"
     grid_type: Var[LiteralGridType]
@@ -410,11 +377,7 @@
     _valid_children: list[str] = ["Label"]
 
     # The domain of the polar radius axis, specifying the minimum and maximum values. Default: [0, "auto"]
-<<<<<<< HEAD
-    domain: Var[Sequence[Union[int, str]]]
-=======
-    domain: Var[list[int | str]]
->>>>>>> b5e5ec0e
+    domain: Var[Sequence[int | str]]
 
     # The stroke color of axis. Default: rx.color("gray", 10)
     stroke: Var[str | Color] = LiteralVar.create(Color("gray", 10))
