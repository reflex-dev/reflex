--- conflicted
+++ resolved
@@ -95,11 +95,8 @@
     min_tick_gap: Var[int]
 
     # The stroke color of axis
-<<<<<<< HEAD
     stroke: Var[Union[str, Color]] = Var.create_safe(Color("gray", 10))
-=======
-    stroke: Var[Union[str, Color]]
->>>>>>> ec35e4f2
+
 
     # The text anchor of axis
     text_anchor: Var[str]  # 'start', 'middle', 'end'
@@ -190,15 +187,12 @@
 
     alias = "RechartsBrush"
 
-<<<<<<< HEAD
     # Stroke color
     stroke: Var[Union[str, Color]] = Var.create_safe(Color("gray", 9))
 
     # The fill color of brush.
     fill: Var[Union[str, Color]] = Var.create_safe(Color("gray", 2))
 
-=======
->>>>>>> ec35e4f2
     # The key of data displayed in the axis.
     data_key: Var[Union[str, int]]
 
@@ -308,7 +302,6 @@
     # The interpolation type of area. And customized interpolation function can be set to type. 'basis' | 'basisClosed' | 'basisOpen' | 'bumpX' | 'bumpY' | 'bump' | 'linear' | 'linearClosed' | 'natural' | 'monotoneX' | 'monotoneY' | 'monotone' | 'step' | 'stepBefore' | 'stepAfter' |
     type_: Var[LiteralAreaType] = "monotone"
 
-<<<<<<< HEAD
     # If false set, dots will not be drawn. If true set, dots will be drawn which have the props calculated internally.
     dot: Var[Union[bool, Dict[str, Any]]]
 
@@ -317,13 +310,6 @@
         "stroke": Var.create_safe(Color("accent", 2)),
         "fill": Var.create_safe(Color("accent", 10)),
     }
-=======
-    # If set false, dots will not be drawn. If set true, dots will be drawn which have the props calculated internally.
-    dot: Var[bool]
-
-    # The dot is shown when a user enters an area chart and this chart has a tooltip. If set false, no active dot will be drawn. If set true, an active dot will be drawn which will have the props calculated internally.
-    active_dot: Var[bool]
->>>>>>> ec35e4f2
 
     # If set false, labels will not be drawn. If set true, labels will be drawn which have the props calculated internally.
     label: Var[bool]
@@ -421,7 +407,6 @@
     # The width of the line stroke.
     stoke_width: Var[int]
 
-<<<<<<< HEAD
     # The dot is shown when mouse enter a line chart and this chart has tooltip. If false set, no active dot will not be drawn. If true set, active dot will be drawn which have the props calculated internally.
     dot: Var[Union[bool, Dict[str, Any]]] = {
         "stroke": Var.create_safe(Color("accent", 10)),
@@ -433,13 +418,6 @@
         "stroke": Var.create_safe(Color("accent", 2)),
         "fill": Var.create_safe(Color("accent", 10)),
     }
-=======
-    # If set false, dots will not be drawn. If set true, dots will be drawn which have the props calculated internally.
-    dot: Var[bool]
-
-    # The dot is shown when a user enters an area chart and this chart has a tooltip. If set false, no active dot will be drawn. If set true, an active dot will be drawn which will have the props calculated internally.
-    active_dot: Var[bool]
->>>>>>> ec35e4f2
 
     # If false set, labels will not be drawn. If true set, labels will be drawn which have the props calculated internally.
     label: Var[bool]
