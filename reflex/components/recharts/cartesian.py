--- conflicted
+++ resolved
@@ -125,12 +125,9 @@
 
     # The id of x-axis which is corresponding to the data.
     x_axis_id: Var[Union[str, int]]
-<<<<<<< HEAD
-=======
 
     # Ensures that all datapoints within a chart contribute to its domain calculation, even when they are hidden
     include_hidden: Var[bool] = Var.create_safe(False)
->>>>>>> cc0f0bcc
 
 
 class YAxis(Axis):
@@ -149,11 +146,9 @@
     # The id of y-axis which is corresponding to the data.
     y_axis_id: Var[Union[str, int]]
 
-<<<<<<< HEAD
     # The orientation of axis 'left' | 'right'
     # orientation: Var[LiteralOrientationLeftRight]
-=======
->>>>>>> cc0f0bcc
+
 
 class ZAxis(Recharts):
     """A ZAxis component in Recharts."""
