"""General components for Recharts."""

from __future__ import annotations

<<<<<<< HEAD
from typing import Any, Dict, List, Sequence, Union
=======
from typing import Any, Union
>>>>>>> b5e5ec0e

from reflex.components.component import MemoizationLeaf
from reflex.constants.colors import Color
from reflex.event import EventHandler, no_args_event_spec
from reflex.vars.base import LiteralVar, Var

from .recharts import (
    LiteralAnimationEasing,
    LiteralIconType,
    LiteralLayout,
    LiteralLegendAlign,
    LiteralPosition,
    LiteralVerticalAlign,
    Recharts,
)


class ResponsiveContainer(Recharts, MemoizationLeaf):
    """A base class for responsive containers in Recharts."""

    tag = "ResponsiveContainer"

    alias = "RechartsResponsiveContainer"

    # The aspect ratio of the container. The final aspect ratio of the SVG element will be (width / height) * aspect. Number
    aspect: Var[int]

    # The width of chart container. Can be a number or string. Default: "100%"
    width: Var[int | str]

    # The height of chart container. Can be a number or string. Default: "100%"
    height: Var[int | str]

    # The minimum width of chart container. Number or string.
    min_width: Var[int | str]

    # The minimum height of chart container. Number or string.
    min_height: Var[int | str]

    # If specified a positive number, debounced function will be used to handle the resize event. Default: 0
    debounce: Var[int]

    # If specified provides a callback providing the updated chart width and height values.
    on_resize: EventHandler[no_args_event_spec]

    # Valid children components
    _valid_children: list[str] = [
        "AreaChart",
        "BarChart",
        "LineChart",
        "PieChart",
        "RadarChart",
        "RadialBarChart",
        "ScatterChart",
        "Treemap",
        "ComposedChart",
        "FunnelChart",
    ]


class Legend(Recharts):
    """A Legend component in Recharts."""

    tag = "Legend"

    alias = "RechartsLegend"

    # The width of legend container. Number
    width: Var[int]

    # The height of legend container. Number
    height: Var[int]

    # The layout of legend items. 'horizontal' | 'vertical'. Default: "horizontal"
    layout: Var[LiteralLayout]

    # The alignment of legend items in 'horizontal' direction, which can be 'left', 'center', 'right'. Default: "center"
    align: Var[LiteralLegendAlign]

    # The alignment of legend items in 'vertical' direction, which can be 'top', 'middle', 'bottom'. Default: "bottom"
    vertical_align: Var[LiteralVerticalAlign]

    # The size of icon in each legend item. Default: 14
    icon_size: Var[int]

    # The type of icon in each legend item. 'line' | 'plainline' | 'square' | 'rect' | 'circle' | 'cross' | 'diamond' | 'star' | 'triangle' | 'wye'
    icon_type: Var[LiteralIconType]

    # The source data of the content to be displayed in the legend, usually calculated internally. Default: []
<<<<<<< HEAD
    payload: Var[Sequence[Dict[str, Any]]]
=======
    payload: Var[list[dict[str, Any]]]
>>>>>>> b5e5ec0e

    # The width of chart container, usually calculated internally.
    chart_width: Var[int]

    # The height of chart container, usually calculated internally.
    chart_height: Var[int]

    # The margin of chart container, usually calculated internally.
    margin: Var[dict[str, Any]]

    # The customized event handler of click on the items in this group
    on_click: EventHandler[no_args_event_spec]

    # The customized event handler of mousedown on the items in this group
    on_mouse_down: EventHandler[no_args_event_spec]

    # The customized event handler of mouseup on the items in this group
    on_mouse_up: EventHandler[no_args_event_spec]

    # The customized event handler of mousemove on the items in this group
    on_mouse_move: EventHandler[no_args_event_spec]

    # The customized event handler of mouseover on the items in this group
    on_mouse_over: EventHandler[no_args_event_spec]

    # The customized event handler of mouseout on the items in this group
    on_mouse_out: EventHandler[no_args_event_spec]

    # The customized event handler of mouseenter on the items in this group
    on_mouse_enter: EventHandler[no_args_event_spec]

    # The customized event handler of mouseleave on the items in this group
    on_mouse_leave: EventHandler[no_args_event_spec]


class GraphingTooltip(Recharts):
    """A Tooltip component in Recharts."""

    tag = "Tooltip"

    alias = "RechartsTooltip"

    # The separator between name and value. Default: ":"
    separator: Var[str]

    # The offset size of tooltip. Number. Default: 10
    offset: Var[int]

    # When an item of the payload has value null or undefined, this item won't be displayed. Default: True
    filter_null: Var[bool]

    # If set false, no cursor will be drawn when tooltip is active. Default: {"strokeWidth": 1, "fill": rx.color("gray", 3)}
    cursor: Var[Union[dict[str, Any], bool]] = LiteralVar.create(
        {
            "strokeWidth": 1,
            "fill": Color("gray", 3),
        }
    )

    # The box of viewing area, which has the shape of {x: someVal, y: someVal, width: someVal, height: someVal}, usually calculated internally.
    view_box: Var[dict[str, Any]]

    # The style of default tooltip content item which is a li element. Default: {"color": rx.color("gray", 12)}
    item_style: Var[dict[str, Any]] = LiteralVar.create(
        {
            "color": Color("gray", 12),
        }
    )

    # The style of tooltip wrapper which is a dom element. Default: {}
    wrapper_style: Var[dict[str, Any]]

    # The style of tooltip content which is a dom element. Default: {"background": rx.color("gray", 1), "borderColor": rx.color("gray", 4), "borderRadius": "8px"}
    content_style: Var[dict[str, Any]] = LiteralVar.create(
        {
            "background": Color("gray", 1),
            "borderColor": Color("gray", 4),
            "borderRadius": "8px",
        }
    )

    # The style of default tooltip label which is a p element. Default: {"color": rx.color("gray", 11)}
    label_style: Var[dict[str, Any]] = LiteralVar.create({"color": Color("gray", 11)})

    # This option allows the tooltip to extend beyond the viewBox of the chart itself. Default: {"x": False, "y": False}
    allow_escape_view_box: Var[dict[str, bool]]

    # If set true, the tooltip is displayed. If set false, the tooltip is hidden, usually calculated internally. Default: False
    active: Var[bool]

    # If this field is set, the tooltip position will be fixed and will not move anymore.
    position: Var[dict[str, Any]]

    # The coordinate of tooltip which is usually calculated internally. Default: {"x": 0, "y": 0}
    coordinate: Var[dict[str, Any]]

    # If set false, animation of tooltip will be disabled. Default: True
    is_animation_active: Var[bool]

    # Specifies the duration of animation, the unit of this option is ms. Default: 1500
    animation_duration: Var[int]

    # The type of easing function. Default: "ease"
    animation_easing: Var[LiteralAnimationEasing]


class Label(Recharts):
    """A Label component in Recharts."""

    tag = "Label"

    alias = "RechartsLabel"

    # The box of viewing area, which has the shape of {x: someVal, y: someVal, width: someVal, height: someVal}, usually calculated internally.
    view_box: Var[dict[str, Any]]

    # The value of label, which can be specified by this props or the children of <Label />
    value: Var[str]

    # The offset of label which can be specified by this props or the children of <Label />
    offset: Var[int]

    # The position of label which can be specified by this props or the children of <Label />
    position: Var[LiteralPosition]


class LabelList(Recharts):
    """A LabelList component in Recharts."""

    tag = "LabelList"

    alias = "RechartsLabelList"

    # The key of a group of label values in data.
    data_key: Var[str | int]

    # The position of each label relative to it view box. "Top" | "left" | "right" | "bottom" | "inside" | "outside" | "insideLeft" | "insideRight" | "insideTop" | "insideBottom" | "insideTopLeft" | "insideBottomLeft" | "insideTopRight" | "insideBottomRight" | "insideStart" | "insideEnd" | "end" | "center"
    position: Var[LiteralPosition]

    # The offset to the specified "position". Default: 5
    offset: Var[int]

    # The fill color of each label. Default: rx.color("gray", 10)
    fill: Var[str | Color] = LiteralVar.create(Color("gray", 10))

    # The stroke color of each label. Default: "none"
    stroke: Var[str | Color] = LiteralVar.create("none")


class Cell(Recharts):
    """A Cell component in Recharts."""

    tag = "Cell"

    alias = "RechartsCell"

    # The presentation attribute of a rectangle in bar or a sector in pie.
    fill: Var[str | Color]

    # The presentation attribute of a rectangle in bar or a sector in pie.
    stroke: Var[str | Color]


responsive_container = ResponsiveContainer.create
legend = Legend.create
graphing_tooltip = GraphingTooltip.create
label = Label.create
label_list = LabelList.create
cell = Cell.create<|MERGE_RESOLUTION|>--- conflicted
+++ resolved
@@ -2,11 +2,7 @@
 
 from __future__ import annotations
 
-<<<<<<< HEAD
-from typing import Any, Dict, List, Sequence, Union
-=======
-from typing import Any, Union
->>>>>>> b5e5ec0e
+from typing import Any, Sequence, Union
 
 from reflex.components.component import MemoizationLeaf
 from reflex.constants.colors import Color
@@ -96,11 +92,7 @@
     icon_type: Var[LiteralIconType]
 
     # The source data of the content to be displayed in the legend, usually calculated internally. Default: []
-<<<<<<< HEAD
-    payload: Var[Sequence[Dict[str, Any]]]
-=======
-    payload: Var[list[dict[str, Any]]]
->>>>>>> b5e5ec0e
+    payload: Var[Sequence[dict[str, Any]]]
 
     # The width of chart container, usually calculated internally.
     chart_width: Var[int]
