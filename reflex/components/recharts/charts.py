--- conflicted
+++ resolved
@@ -8,13 +8,8 @@
 from reflex.components.recharts.general import ResponsiveContainer
 from reflex.constants import EventTriggers
 from reflex.constants.colors import Color
-<<<<<<< HEAD
 from reflex.event import EventHandler, empty_event
-from reflex.vars.base import LiteralVar, Var
-=======
-from reflex.event import EventHandler
 from reflex.vars.base import Var
->>>>>>> ffcf87d5
 
 from .recharts import (
     LiteralAnimationEasing,
