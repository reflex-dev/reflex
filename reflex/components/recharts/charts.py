"""A module that defines the chart components in Recharts."""
from __future__ import annotations

from typing import Any, Dict, List, Union

from reflex.components.component import Component
from reflex.components.recharts.general import ResponsiveContainer
from reflex.constants import EventTriggers
from reflex.vars import Var

from .recharts import (
    LiteralAnimationEasing,
    LiteralComposedChartBaseValue,
    LiteralLayout,
    LiteralStackOffset,
    LiteralSyncMethod,
    RechartsCharts,
)

class ChartBase(RechartsCharts):
    """A component that wraps a Recharts charts."""

    # The source data, in which each element is an object.
    data: Var[List[Dict[str, Any]]]

    # If any two categorical charts(rx.line_chart, rx.area_chart, rx.bar_chart, rx.composed_chart) have the same sync_id, these two charts can sync the position GraphingTooltip, and the start_index, end_index of Brush.
    sync_id: Var[str]

    # When sync_id is provided, allows customisation of how the charts will synchronize GraphingTooltips and brushes. Using 'index' (default setting), other charts will reuse current datum's index within the data array. In cases where data does not have the same length, this might yield unexpected results. In that case use 'value' which will try to match other charts values, or a fully custom function which will receive tick, data as argument and should return an index. 'index' | 'value' | function
    sync_method: Var[LiteralSyncMethod]

    # The width of chart container. String or Integer
    width: Var[Union[str, int]] = "100%"  # type: ignore

    # The height of chart container.
    height: Var[Union[str, int]] = "100%"  # type: ignore

    # The layout of area in the chart. 'horizontal' | 'vertical'
    layout: Var[LiteralLayout]

    # The sizes of whitespace around the chart.
    margin: Var[Dict[str, Any]]

    # The type of offset function used to generate the lower and upper values in the series array. The four types are built-in offsets in d3-shape. 'expand' | 'none' | 'wiggle' | 'silhouette'
    stack_offset: Var[LiteralStackOffset]

    def get_event_triggers(self) -> dict[str, Union[Var, Any]]:
        """Get the event triggers that pass the component's value to the handler.

        Returns:
            A dict mapping the event trigger to the var that is passed to the handler.
        """
        return {
            EventTriggers.ON_CLICK: lambda: [],
            EventTriggers.ON_MOUSE_ENTER: lambda: [],
            EventTriggers.ON_MOUSE_MOVE: lambda: [],
            EventTriggers.ON_MOUSE_LEAVE: lambda: [],
        }

    @staticmethod
    def _ensure_valid_dimension(name: str, value: Any) -> None:
        """Ensure that the value is an int type or str percentage.

        Unfortunately str Vars cannot be checked and are implicitly not allowed.

        Args:
            name: The name of the prop.
            value: The value to check.

        Raises:
            ValueError: If the value is not an int type or str percentage.
        """
        if value is None:
            return
        if isinstance(value, int):
            return
        if isinstance(value, str) and value.endswith("%"):
            return
        if isinstance(value, Var) and issubclass(value._var_type, int):
            return
        raise ValueError(
            f"Chart {name} must be specified as int pixels or percentage, not {value!r}. "
            "CSS unit dimensions are allowed on parent container."
        )

    @classmethod
    def create(cls, *children, **props) -> Component:
        """Create a chart component.

        Args:
            *children: The children of the chart component.
            **props: The properties of the chart component.

        Returns:
            The chart component wrapped in a responsive container.
        """
        width = props.pop("width", None)
        height = props.pop("height", None)
        cls._ensure_valid_dimension("width", width)
        cls._ensure_valid_dimension("height", height)

        dim_props = dict(
            width=width or "100%",
            height=height or "100%",
        )
        # Provide min dimensions so the graph always appears, even if the outer container is zero-size.
        if width is None:
            dim_props["min_width"] = 200
        if height is None:
            dim_props["min_height"] = 100

        return ResponsiveContainer.create(
            super().create(*children, **props),
            **dim_props,  # type: ignore
        )


class AreaChart(ChartBase):
    """An Area chart component in Recharts."""

    tag = "AreaChart"

    alias = "RechartsAreaChart"

    # The base value of area. Number | 'dataMin' | 'dataMax' | 'auto'
    base_value: Var[Union[int, LiteralComposedChartBaseValue]]

    # The type of offset function used to generate the lower and upper values in the series array. The four types are built-in offsets in d3-shape.
    stack_offset: Var[LiteralStackOffset]

    # Valid children components
    _valid_children: List[str] = [
        "XAxis",
        "YAxis",
        "ReferenceArea",
        "ReferenceDot",
        "ReferenceLine",
        "Brush",
        "CartesianGrid",
        "Legend",
        "GraphingTooltip",
        "Area",
    ]


class BarChart(ChartBase):
    """A Bar chart component in Recharts."""

    tag = "BarChart"

    alias = "RechartsBarChart"

    # The gap between two bar categories, which can be a percent value or a fixed value. Percentage | Number
    bar_category_gap: Var[Union[str, int]]  # type: ignore

    # The gap between two bars in the same category, which can be a percent value or a fixed value. Percentage | Number
    bar_gap: Var[Union[str, int]]  # type: ignore

    # The width of all the bars in the chart. Number
    bar_size: Var[int]

    # The maximum width of all the bars in a horizontal BarChart, or maximum height in a vertical BarChart.
    max_bar_size: Var[int]

    # The type of offset function used to generate the lower and upper values in the series array. The four types are built-in offsets in d3-shape.
    stack_offset: Var[LiteralStackOffset]

    # If false set, stacked items will be rendered left to right. If true set, stacked items will be rendered right to left. (Render direction affects SVG layering, not x position.)
    reverse_stack_order: Var[bool]

    # Valid children components
    _valid_children: List[str] = [
        "XAxis",
        "YAxis",
        "ReferenceArea",
        "ReferenceDot",
        "ReferenceLine",
        "Brush",
        "CartesianGrid",
        "Legend",
        "GraphingTooltip",
        "Bar",
    ]


class LineChart(ChartBase):
    """A Line chart component in Recharts."""

    tag = "LineChart"

    alias = "RechartsLineChart"

    # Valid children components
    _valid_children: List[str] = [
        "XAxis",
        "YAxis",
        "ReferenceArea",
        "ReferenceDot",
        "ReferenceLine",
        "Brush",
        "CartesianGrid",
        "Legend",
        "GraphingTooltip",
        "Line",
    ]


class ComposedChart(ChartBase):
    """A Composed chart component in Recharts."""

    tag = "ComposedChart"

    alias = "RechartsComposedChart"

    # The base value of area. Number | 'dataMin' | 'dataMax' | 'auto'
    base_value: Var[Union[int, LiteralComposedChartBaseValue]]

    # The gap between two bar categories, which can be a percent value or a fixed value. Percentage | Number
    bar_category_gap: Var[Union[str, int]]  # type: ignore

    # The gap between two bars in the same category, which can be a percent value or a fixed value. Percentage | Number
    bar_gap: Var[int]

    # The width of all the bars in the chart. Number
    bar_size: Var[int]

    # If false set, stacked items will be rendered left to right. If true set, stacked items will be rendered right to left. (Render direction affects SVG layering, not x position.)
    reverse_stack_order: Var[bool]

    # Valid children components
    _valid_children: List[str] = [
        "XAxis",
        "YAxis",
        "ReferenceArea",
        "ReferenceDot",
        "ReferenceLine",
        "Brush",
        "CartesianGrid",
        "Legend",
        "GraphingTooltip",
        "Area",
        "Line",
        "Bar",
    ]


class PieChart(ChartBase):
    """A Pie chart component in Recharts."""

    tag = "PieChart"

    alias = "RechartsPieChart"

    # Valid children components
    _valid_children: List[str] = [
        "PolarAngleAxis",
        "PolarRadiusAxis",
        "PolarGrid",
        "Legend",
        "GraphingTooltip",
        "Pie",
    ]

    def get_event_triggers(self) -> dict[str, Union[Var, Any]]:
        """Get the event triggers that pass the component's value to the handler.

        Returns:
            A dict mapping the event trigger to the var that is passed to the handler.
        """
        return {
            EventTriggers.ON_CLICK: lambda: [],
            EventTriggers.ON_MOUSE_ENTER: lambda: [],
            EventTriggers.ON_MOUSE_LEAVE: lambda: [],
        }


class RadarChart(ChartBase):
    """A Radar chart component in Recharts."""

    tag = "RadarChart"

    alias = "RechartsRadarChart"

    # The The x-coordinate of center. If set a percentage, the final value is obtained by multiplying the percentage of width. Number | Percentage
    cx: Var[Union[int, str]]

    # The The y-coordinate of center. If set a percentage, the final value is obtained by multiplying the percentage of height. Number | Percentage
    cy: Var[Union[int, str]]

    # The angle of first radial direction line.
    start_angle: Var[int]

    # The angle of last point in the circle which should be startAngle - 360 or startAngle + 360. We'll calculate the direction of chart by 'startAngle' and 'endAngle'.
    end_angle: Var[int]

    # The inner radius of first circle grid. If set a percentage, the final value is obtained by multiplying the percentage of maxRadius which is calculated by the width, height, cx, cy. Number | Percentage
    inner_radius: Var[Union[int, str]]

    # The outer radius of last circle grid. If set a percentage, the final value is obtained by multiplying the percentage of maxRadius which is calculated by the width, height, cx, cy. Number | Percentage
    outer_radius: Var[Union[int, str]]

    # Valid children components
    _valid_children: List[str] = [
        "PolarAngleAxis",
        "PolarRadiusAxis",
        "PolarGrid",
        "Legend",
        "GraphingTooltip",
        "Radar",
    ]

    def get_event_triggers(self) -> dict[str, Union[Var, Any]]:
        """Get the event triggers that pass the component's value to the handler.

        Returns:
            A dict mapping the event trigger to the var that is passed to the handler.
        """
        return {
            EventTriggers.ON_CLICK: lambda: [],
            EventTriggers.ON_MOUSE_ENTER: lambda: [],
            EventTriggers.ON_MOUSE_LEAVE: lambda: [],
        }


class RadialBarChart(ChartBase):
    """A RadialBar chart component in Recharts."""

    tag = "RadialBarChart"

    alias = "RechartsRadialBarChart"

    # The The x-coordinate of center. If set a percentage, the final value is obtained by multiplying the percentage of width. Number | Percentage
    cx: Var[Union[int, str]]

    # The The y-coordinate of center. If set a percentage, the final value is obtained by multiplying the percentage of height. Number | Percentage
    cy: Var[Union[int, str]]

    # The angle of first radial direction line.
    start_angle: Var[int]

    # The angle of last point in the circle which should be startAngle - 360 or startAngle + 360. We'll calculate the direction of chart by 'startAngle' and 'endAngle'.
    end_angle: Var[int]

    # The inner radius of first circle grid. If set a percentage, the final value is obtained by multiplying the percentage of maxRadius which is calculated by the width, height, cx, cy. Number | Percentage
    inner_radius: Var[Union[int, str]]

    # The outer radius of last circle grid. If set a percentage, the final value is obtained by multiplying the percentage of maxRadius which is calculated by the width, height, cx, cy. Number | Percentage
    outer_radius: Var[Union[int, str]]

    # The gap between two bar categories, which can be a percent value or a fixed value. Percentage | Number
    bar_category_gap: Var[Union[int, str]]

    # The gap between two bars in the same category, which can be a percent value or a fixed value. Percentage | Number
    bar_gap: Var[str]

    # The size of each bar. If the barSize is not specified, the size of bar will be calculated by the barCategoryGap, barGap and the quantity of bar groups.
    bar_size: Var[int]

    # Valid children components
    _valid_children: List[str] = [
        "PolarAngleAxis",
        "PolarRadiusAxis",
        "PolarGrid",
        "Legend",
        "GraphingTooltip",
        "RadialBar",
    ]

    def get_event_triggers(self) -> dict[str, Union[Var, Any]]:
        """Get the event triggers that pass the component's value to the handler.

        Returns:
            A dict mapping the event trigger to the var that is passed to the handler.
        """
        return {
            EventTriggers.ON_CLICK: lambda: [],
            EventTriggers.ON_MOUSE_ENTER: lambda: [],
            EventTriggers.ON_MOUSE_LEAVE: lambda: [],
        }


class ScatterChart(ChartBase):
    """A Scatter chart component in Recharts."""

    tag = "ScatterChart"

    alias = "RechartsScatterChart"

    # Valid children components
    _valid_children: List[str] = [
        "XAxis",
        "YAxis",
        "ZAxis",
        "ReferenceArea",
        "ReferenceDot",
        "ReferenceLine",
        "Brush",
        "CartesianGrid",
        "Legend",
        "GraphingTooltip",
        "Scatter",
    ]

    def get_event_triggers(self) -> dict[str, Union[Var, Any]]:
        """Get the event triggers that pass the component's value to the handler.

        Returns:
            A dict mapping the event trigger to the var that is passed to the handler.
        """
        return {
            EventTriggers.ON_CLICK: lambda: [],
            EventTriggers.ON_MOUSE_DOWN: lambda: [],
            EventTriggers.ON_MOUSE_UP: lambda: [],
            EventTriggers.ON_MOUSE_MOVE: lambda: [],
            EventTriggers.ON_MOUSE_OVER: lambda: [],
            EventTriggers.ON_MOUSE_OUT: lambda: [],
            EventTriggers.ON_MOUSE_ENTER: lambda: [],
            EventTriggers.ON_MOUSE_LEAVE: lambda: [],
        }


class FunnelChart(RechartsCharts):
    """A Funnel chart component in Recharts."""

    tag = "FunnelChart"

    alias = "RechartsFunnelChart"

    # The source data, in which each element is an object.
    data: Var[List[Dict[str, Any]]]

    # If any two categorical charts(rx.line_chart, rx.area_chart, rx.bar_chart, rx.composed_chart) have the same sync_id, these two charts can sync the position GraphingTooltip, and the start_index, end_index of Brush.
    sync_id: Var[str]

    # When sync_id is provided, allows customisation of how the charts will synchronize GraphingTooltips and brushes. Using 'index' (default setting), other charts will reuse current datum's index within the data array. In cases where data does not have the same length, this might yield unexpected results. In that case use 'value' which will try to match other charts values, or a fully custom function which will receive tick, data as argument and should return an index. 'index' | 'value' | function
    sync_method: Var[str]

    # The width of chart container. String or Integer
    width: Var[Union[str, int]] = "100%"  # type: ignore

    # The height of chart container.
    height: Var[Union[str, int]] = "100%"  # type: ignore

    # The layout of area in the chart. 'horizontal' | 'vertical'
    layout: Var[LiteralLayout]

    # The sizes of whitespace around the chart.
    margin: Var[Dict[str, Any]]

    # The type of offset function used to generate the lower and upper values in the series array. The four types are built-in offsets in d3-shape. 'expand' | 'none' | 'wiggle' | 'silhouette'
    stack_offset: Var[LiteralStackOffset]

    # The layout of bars in the chart. centeric
    layout: Var[str]

    # Valid children components
    _valid_children: List[str] = ["Legend", "GraphingTooltip", "Funnel"]


class Treemap(RechartsCharts):
    """A Treemap chart component in Recharts."""

    tag = "Treemap"

    alias = "RechartsTreemap"

    # The width of chart container. String or Integer
    width: Var[Union[str, int]] = "100%"  # type: ignore

    # The height of chart container.
    height: Var[Union[str, int]] = "100%"  # type: ignore

    # data of treemap. Array
    data: Var[List[Dict[str, Any]]]

    # The key of a group of data which should be unique in a treemap. String | Number | Function
    data_key: Var[Union[str, int]]

    # The treemap will try to keep every single rectangle's aspect ratio near the aspectRatio given. Number
    aspect_ratio: Var[int]

    # If set false, animation of area will be disabled.
    is_animation_active: Var[bool]

    # Specifies when the animation should begin, the unit of this option is ms.
    animation_begin: Var[int]

    # Specifies the duration of animation, the unit of this option is ms.
    animation_duration: Var[int]

    # The type of easing function. 'ease' | 'ease-in' | 'ease-out' | 'ease-in-out' | 'linear'
    animation_easing: Var[LiteralAnimationEasing]

    @classmethod
    def create(cls, *children, **props) -> Component:
        """Create a chart component.

        Args:
            *children: The children of the chart component.
            **props: The properties of the chart component.

        Returns:
            The Treemap component wrapped in a responsive container.
        """
        return ResponsiveContainer.create(
            super().create(*children, **props),
            width=props.pop("width", "100%"),
            height=props.pop("height", "100%"),
        )

<<<<<<< HEAD
    def get_event_triggers(self) -> dict[str, Union[Var, Any]]:
        """Get the event triggers that pass the component's value to the handler.

        Returns:
            A dict mapping the event trigger to the var that is passed to the handler.
        """
        return {
            EventTriggers.ON_ANIMATION_START: lambda: [],
            EventTriggers.ON_ANIMATION_START: lambda: [],
        }
=======

area_chart = AreaChart.create
bar_chart = BarChart.create
line_chart = LineChart.create
composed_chart = ComposedChart.create
pie_chart = PieChart.create
radar_chart = RadarChart.create
radial_bar_chart = RadialBarChart.create
scatter_chart = ScatterChart.create
funnel_chart = FunnelChart.create
treemap = Treemap.create
>>>>>>> 1c29bff9
<|MERGE_RESOLUTION|>--- conflicted
+++ resolved
@@ -508,7 +508,6 @@
             height=props.pop("height", "100%"),
         )
 
-<<<<<<< HEAD
     def get_event_triggers(self) -> dict[str, Union[Var, Any]]:
         """Get the event triggers that pass the component's value to the handler.
 
@@ -519,7 +518,6 @@
             EventTriggers.ON_ANIMATION_START: lambda: [],
             EventTriggers.ON_ANIMATION_START: lambda: [],
         }
-=======
 
 area_chart = AreaChart.create
 bar_chart = BarChart.create
@@ -530,5 +528,4 @@
 radial_bar_chart = RadialBarChart.create
 scatter_chart = ScatterChart.create
 funnel_chart = FunnelChart.create
-treemap = Treemap.create
->>>>>>> 1c29bff9
+treemap = Treemap.create