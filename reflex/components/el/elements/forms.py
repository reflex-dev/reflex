"""Element classes. This is an auto-generated file. Do not edit. See ../generate.py."""

from __future__ import annotations

from hashlib import md5
from typing import Any, Dict, Iterator, Set, Union

from jinja2 import Environment

from reflex.components.el.element import Element
from reflex.components.tags.tag import Tag
from reflex.constants import Dirs, EventTriggers
from reflex.event import EventChain
from reflex.utils import imports
from reflex.utils.format import format_event_chain
from reflex.vars import BaseVar, Var

from .base import BaseHTML

FORM_DATA = Var.create("form_data")
HANDLE_SUBMIT_JS_JINJA2 = Environment().from_string(
    """
    const handleSubmit_{{ handle_submit_unique_name }} = useCallback((ev) => {
        const $form = ev.target
        ev.preventDefault()
        const {{ form_data }} = {...Object.fromEntries(new FormData($form).entries()), ...{{ field_ref_mapping }}}

        {{ on_submit_event_chain }}

        if ({{ reset_on_submit }}) {
            $form.reset()
        }
    })
    """
)


class Button(BaseHTML):
    """Display the button element."""

    tag = "button"

    # Automatically focuses the button when the page loads
    auto_focus: Var[Union[str, int, bool]]

    # Disables the button
    disabled: Var[bool]

    # Associates the button with a form (by id)
    form: Var[Union[str, int, bool]]

    # URL to send the form data to (for type="submit" buttons)
    form_action: Var[Union[str, int, bool]]

    # How the form data should be encoded when submitting to the server (for type="submit" buttons)
    form_enc_type: Var[Union[str, int, bool]]

    # HTTP method to use for sending form data (for type="submit" buttons)
    form_method: Var[Union[str, int, bool]]

    # Bypasses form validation when submitting (for type="submit" buttons)
    form_no_validate: Var[Union[str, int, bool]]

    # Specifies where to display the response after submitting the form (for type="submit" buttons)
    form_target: Var[Union[str, int, bool]]

    # Name of the button, used when sending form data
    name: Var[Union[str, int, bool]]

    # Type of the button (submit, reset, or button)
    type: Var[Union[str, int, bool]]

    # Value of the button, used when sending form data
    value: Var[Union[str, int, bool]]


class Datalist(BaseHTML):
    """Display the datalist element."""

    tag = "datalist"
    # No unique attributes, only common ones are inherited


class Fieldset(Element):
    """Display the fieldset element."""

    tag = "fieldset"

    # Disables all the form control descendants of the fieldset
    disabled: Var[Union[str, int, bool]]

    # Associates the fieldset with a form (by id)
    form: Var[Union[str, int, bool]]

    # Name of the fieldset, used for scripting
    name: Var[Union[str, int, bool]]


class Form(BaseHTML):
    """Display the form element."""

    tag = "form"

    # MIME types the server accepts for file upload
    accept: Var[Union[str, int, bool]]

    # Character encodings to be used for form submission
    accept_charset: Var[Union[str, int, bool]]

    # URL where the form's data should be submitted
    action: Var[Union[str, int, bool]]

    # Whether the form should have autocomplete enabled
    auto_complete: Var[Union[str, int, bool]]

    # Encoding type for the form data when submitted
    enc_type: Var[Union[str, int, bool]]

    # HTTP method to use for form submission
    method: Var[Union[str, int, bool]]

    # Name of the form
    name: Var[Union[str, int, bool]]

    # Indicates that the form should not be validated on submit
    no_validate: Var[Union[str, int, bool]]

    # Where to display the response after submitting the form
    target: Var[Union[str, int, bool]]

    # If true, the form will be cleared after submit.
    reset_on_submit: Var[bool] = False  # type: ignore

    # The name used to make this form's submit handler function unique.
    handle_submit_unique_name: Var[str]

    def get_event_triggers(self) -> Dict[str, Any]:
        """Event triggers for radix form root.

        Returns:
            The triggers for event supported by Root.
        """
        return {
            **super().get_event_triggers(),
            EventTriggers.ON_SUBMIT: lambda e0: [FORM_DATA],
        }

    @classmethod
    def create(cls, *children, **props):
        """Create a form component.

        Args:
            *children: The children of the form.
            **props: The properties of the form.

        Returns:
            The form component.
        """
        if "handle_submit_unique_name" in props:
            return super().create(*children, **props)

        # Render the form hooks and use the hash of the resulting code to create a unique name.
        props["handle_submit_unique_name"] = ""
        form = super().create(*children, **props)
        form.handle_submit_unique_name = md5(
<<<<<<< HEAD
            str(form._get_all_hooks_internal().union(form._get_all_hooks())).encode(
                "utf-8"
            )
=======
            str({**form.get_hooks_internal(), **form.get_hooks()}).encode("utf-8")
>>>>>>> 34ee07ec
        ).hexdigest()
        return form

    def _get_imports(self) -> imports.ImportDict:
        return imports.merge_imports(
            super()._get_imports(),
            {
                "react": {imports.ImportVar(tag="useCallback")},
                f"/{Dirs.STATE_PATH}": {
                    imports.ImportVar(tag="getRefValue"),
                    imports.ImportVar(tag="getRefValues"),
                },
            },
        )

    def _get_hooks(self) -> str | None:
        if EventTriggers.ON_SUBMIT not in self.event_triggers:
            return
        return HANDLE_SUBMIT_JS_JINJA2.render(
            handle_submit_unique_name=self.handle_submit_unique_name,
            form_data=FORM_DATA,
            field_ref_mapping=str(Var.create_safe(self._get_form_refs())),
            on_submit_event_chain=format_event_chain(
                self.event_triggers[EventTriggers.ON_SUBMIT]
            ),
            reset_on_submit=self.reset_on_submit,
        )

    def _render(self) -> Tag:
        render_tag = super()._render()
        if EventTriggers.ON_SUBMIT in self.event_triggers:
            render_tag.add_props(
                **{
                    EventTriggers.ON_SUBMIT: BaseVar(
                        _var_name=f"handleSubmit_{self.handle_submit_unique_name}",
                        _var_type=EventChain,
                    )
                }
            )
        return render_tag

    def _get_form_refs(self) -> Dict[str, Any]:
        # Send all the input refs to the handler.
        form_refs = {}
        for ref in self._get_all_refs():
            # when ref start with refs_ it's an array of refs, so we need different method
            # to collect data
            if ref.startswith("refs_"):
                ref_var = Var.create_safe(ref[:-3]).as_ref()
                form_refs[ref[5:-3]] = Var.create_safe(
                    f"getRefValues({str(ref_var)})", _var_is_local=False
                )._replace(merge_var_data=ref_var._var_data)
            else:
                ref_var = Var.create_safe(ref).as_ref()
                form_refs[ref[4:]] = Var.create_safe(
                    f"getRefValue({str(ref_var)})", _var_is_local=False
                )._replace(merge_var_data=ref_var._var_data)
        return form_refs

    def _get_all_vars(self, include_children: bool = True) -> Iterator[Var]:
        yield from super()._get_all_vars(include_children=include_children)
        yield from self._get_form_refs().values()

    def _exclude_props(self) -> list[str]:
        return super()._exclude_props() + [
            "reset_on_submit",
            "handle_submit_unique_name",
        ]


class Input(BaseHTML):
    """Display the input element."""

    tag = "input"

    # Accepted types of files when the input is file type
    accept: Var[Union[str, int, bool]]

    # Alternate text for input type="image"
    alt: Var[Union[str, int, bool]]

    # Whether the input should have autocomplete enabled
    auto_complete: Var[Union[str, int, bool]]

    # Automatically focuses the input when the page loads
    auto_focus: Var[Union[str, int, bool]]

    # Captures media from the user (camera or microphone)
    capture: Var[Union[str, int, bool]]

    # Indicates whether the input is checked (for checkboxes and radio buttons)
    checked: Var[Union[str, int, bool]]

    # The initial value (for checkboxes and radio buttons)
    default_checked: Var[bool]

    # The initial value for a text field
    default_value: Var[str]

    # Name part of the input to submit in 'dir' and 'name' pair when form is submitted
    dirname: Var[Union[str, int, bool]]

    # Disables the input
    disabled: Var[Union[str, int, bool]]

    # Associates the input with a form (by id)
    form: Var[Union[str, int, bool]]

    # URL to send the form data to (for type="submit" buttons)
    form_action: Var[Union[str, int, bool]]

    # How the form data should be encoded when submitting to the server (for type="submit" buttons)
    form_enc_type: Var[Union[str, int, bool]]

    # HTTP method to use for sending form data (for type="submit" buttons)
    form_method: Var[Union[str, int, bool]]

    # Bypasses form validation when submitting (for type="submit" buttons)
    form_no_validate: Var[Union[str, int, bool]]

    # Specifies where to display the response after submitting the form (for type="submit" buttons)
    form_target: Var[Union[str, int, bool]]

    # References a datalist for suggested options
    list: Var[Union[str, int, bool]]

    # Specifies the maximum value for the input
    max: Var[Union[str, int, bool]]

    # Specifies the maximum number of characters allowed in the input
    max_length: Var[Union[str, int, bool]]

    # Specifies the minimum number of characters required in the input
    min_length: Var[Union[str, int, bool]]

    # Specifies the minimum value for the input
    min: Var[Union[str, int, bool]]

    # Indicates whether multiple values can be entered in an input of the type email or file
    multiple: Var[Union[str, int, bool]]

    # Name of the input, used when sending form data
    name: Var[Union[str, int, bool]]

    # Regex pattern the input's value must match to be valid
    pattern: Var[Union[str, int, bool]]

    # Placeholder text in the input
    placeholder: Var[Union[str, int, bool]]

    # Indicates whether the input is read-only
    read_only: Var[Union[str, int, bool]]

    # Indicates that the input is required
    required: Var[Union[str, int, bool]]

    # Specifies the visible width of a text control
    size: Var[Union[str, int, bool]]

    # URL for image inputs
    src: Var[Union[str, int, bool]]

    # Specifies the legal number intervals for an input
    step: Var[Union[str, int, bool]]

    # Specifies the type of input
    type: Var[Union[str, int, bool]]

    # Name of the image map used with the input
    use_map: Var[Union[str, int, bool]]

    # Value of the input
    value: Var[Union[str, int, bool]]

    def get_event_triggers(self) -> Dict[str, Any]:
        """Get the event triggers that pass the component's value to the handler.

        Returns:
            A dict mapping the event trigger to the var that is passed to the handler.
        """
        return {
            **super().get_event_triggers(),
            EventTriggers.ON_CHANGE: lambda e0: [e0.target.value],
            EventTriggers.ON_FOCUS: lambda e0: [e0.target.value],
            EventTriggers.ON_BLUR: lambda e0: [e0.target.value],
            EventTriggers.ON_KEY_DOWN: lambda e0: [e0.key],
            EventTriggers.ON_KEY_UP: lambda e0: [e0.key],
        }


class Label(BaseHTML):
    """Display the label element."""

    tag = "label"

    # ID of a form control with which the label is associated
    html_for: Var[Union[str, int, bool]]

    # Associates the label with a form (by id)
    form: Var[Union[str, int, bool]]


class Legend(BaseHTML):
    """Display the legend element."""

    tag = "legend"
    # No unique attributes, only common ones are inherited


class Meter(BaseHTML):
    """Display the meter element."""

    tag = "meter"

    # Associates the meter with a form (by id)
    form: Var[Union[str, int, bool]]

    # High limit of range (above this is considered high value)
    high: Var[Union[str, int, bool]]

    # Low limit of range (below this is considered low value)
    low: Var[Union[str, int, bool]]

    # Maximum value of the range
    max: Var[Union[str, int, bool]]

    # Minimum value of the range
    min: Var[Union[str, int, bool]]

    # Optimum value in the range
    optimum: Var[Union[str, int, bool]]

    # Current value of the meter
    value: Var[Union[str, int, bool]]


class Optgroup(BaseHTML):
    """Display the optgroup element."""

    tag = "optgroup"

    # Disables the optgroup
    disabled: Var[Union[str, int, bool]]

    # Label for the optgroup
    label: Var[Union[str, int, bool]]


class Option(BaseHTML):
    """Display the option element."""

    tag = "option"

    # Disables the option
    disabled: Var[Union[str, int, bool]]

    # Label for the option, if the text is not the label
    label: Var[Union[str, int, bool]]

    # Indicates that the option is initially selected
    selected: Var[Union[str, int, bool]]

    # Value to be sent as form data
    value: Var[Union[str, int, bool]]


class Output(BaseHTML):
    """Display the output element."""

    tag = "output"

    # Associates the output with one or more elements (by their IDs)
    html_for: Var[Union[str, int, bool]]

    # Associates the output with a form (by id)
    form: Var[Union[str, int, bool]]

    # Name of the output element for form submission
    name: Var[Union[str, int, bool]]


class Progress(BaseHTML):
    """Display the progress element."""

    tag = "progress"

    # Associates the progress element with a form (by id)
    form: Var[Union[str, int, bool]]

    # Maximum value of the progress indicator
    max: Var[Union[str, int, bool]]

    # Current value of the progress indicator
    value: Var[Union[str, int, bool]]


class Select(BaseHTML):
    """Display the select element."""

    tag = "select"

    # Whether the form control should have autocomplete enabled
    auto_complete: Var[Union[str, int, bool]]

    # Automatically focuses the select when the page loads
    auto_focus: Var[Union[str, int, bool]]

    # Disables the select control
    disabled: Var[Union[str, int, bool]]

    # Associates the select with a form (by id)
    form: Var[Union[str, int, bool]]

    # Indicates that multiple options can be selected
    multiple: Var[Union[str, int, bool]]

    # Name of the select, used when submitting the form
    name: Var[Union[str, int, bool]]

    # Indicates that the select control must have a selected option
    required: Var[Union[str, int, bool]]

    # Number of visible options in a drop-down list
    size: Var[Union[str, int, bool]]

    def get_event_triggers(self) -> Dict[str, Any]:
        """Get the event triggers that pass the component's value to the handler.

        Returns:
            A dict mapping the event trigger to the var that is passed to the handler.
        """
        return {
            **super().get_event_triggers(),
            EventTriggers.ON_CHANGE: lambda e0: [e0.target.value],
        }


AUTO_HEIGHT_JS = """
const autoHeightOnInput = (e, is_enabled) => {
    if (is_enabled) {
        const el = e.target;
        el.style.overflowY = "hidden";
        el.style.height = "auto";
        el.style.height = (e.target.scrollHeight) + "px";
        if (el.form && !el.form.data_resize_on_reset) {
            el.form.addEventListener("reset", () => window.setTimeout(() => autoHeightOnInput(e, is_enabled), 0))
            el.form.data_resize_on_reset = true;
        }
    }
}
"""


ENTER_KEY_SUBMIT_JS = """
const enterKeySubmitOnKeyDown = (e, is_enabled) => {
    if (is_enabled && e.which === 13 && !e.shiftKey) {
        e.preventDefault();
        if (!e.repeat) {
            if (e.target.form) {
                e.target.form.requestSubmit();
            }
        }
    }
}
"""


class Textarea(BaseHTML):
    """Display the textarea element."""

    tag = "textarea"

    # Whether the form control should have autocomplete enabled
    auto_complete: Var[Union[str, int, bool]]

    # Automatically focuses the textarea when the page loads
    auto_focus: Var[Union[str, int, bool]]

    # Automatically fit the content height to the text (use min-height with this prop)
    auto_height: Var[bool]

    # Visible width of the text control, in average character widths
    cols: Var[Union[str, int, bool]]

    # Name part of the textarea to submit in 'dir' and 'name' pair when form is submitted
    dirname: Var[Union[str, int, bool]]

    # Disables the textarea
    disabled: Var[Union[str, int, bool]]

    # Enter key submits form (shift-enter adds new line)
    enter_key_submit: Var[bool]

    # Associates the textarea with a form (by id)
    form: Var[Union[str, int, bool]]

    # Maximum number of characters allowed in the textarea
    max_length: Var[Union[str, int, bool]]

    # Minimum number of characters required in the textarea
    min_length: Var[Union[str, int, bool]]

    # Name of the textarea, used when submitting the form
    name: Var[Union[str, int, bool]]

    # Placeholder text in the textarea
    placeholder: Var[Union[str, int, bool]]

    # Indicates whether the textarea is read-only
    read_only: Var[Union[str, int, bool]]

    # Indicates that the textarea is required
    required: Var[Union[str, int, bool]]

    # Visible number of lines in the text control
    rows: Var[Union[str, int, bool]]

    # The controlled value of the textarea, read only unless used with on_change
    value: Var[Union[str, int, bool]]

    # How the text in the textarea is to be wrapped when submitting the form
    wrap: Var[Union[str, int, bool]]

    def _exclude_props(self) -> list[str]:
        return super()._exclude_props() + [
            "auto_height",
            "enter_key_submit",
        ]

    def _get_all_custom_code(self) -> Set[str]:
        """Include the custom code for auto_height and enter_key_submit functionality.

        Returns:
            The custom code for the component.
        """
        custom_code = super()._get_all_custom_code()
        if self.auto_height is not None:
            custom_code.add(AUTO_HEIGHT_JS)
        if self.enter_key_submit is not None:
            custom_code.add(ENTER_KEY_SUBMIT_JS)
        return custom_code

    def _render(self) -> Tag:
        tag = super()._render()
        if self.enter_key_submit is not None:
            if "on_key_down" in self.event_triggers:
                raise ValueError(
                    "Cannot combine `enter_key_submit` with `on_key_down`.",
                )
            tag.add_props(
                on_key_down=Var.create_safe(
                    f"(e) => enterKeySubmitOnKeyDown(e, {self.enter_key_submit._var_name_unwrapped})",
                    _var_is_local=False,
                )._replace(merge_var_data=self.enter_key_submit._var_data),
            )
        if self.auto_height is not None:
            tag.add_props(
                on_input=Var.create_safe(
                    f"(e) => autoHeightOnInput(e, {self.auto_height._var_name_unwrapped})",
                    _var_is_local=False,
                )._replace(merge_var_data=self.auto_height._var_data),
            )
        return tag

    def get_event_triggers(self) -> Dict[str, Any]:
        """Get the event triggers that pass the component's value to the handler.

        Returns:
            A dict mapping the event trigger to the var that is passed to the handler.
        """
        return {
            **super().get_event_triggers(),
            EventTriggers.ON_CHANGE: lambda e0: [e0.target.value],
            EventTriggers.ON_FOCUS: lambda e0: [e0.target.value],
            EventTriggers.ON_BLUR: lambda e0: [e0.target.value],
            EventTriggers.ON_KEY_DOWN: lambda e0: [e0.key],
            EventTriggers.ON_KEY_UP: lambda e0: [e0.key],
        }<|MERGE_RESOLUTION|>--- conflicted
+++ resolved
@@ -163,13 +163,9 @@
         props["handle_submit_unique_name"] = ""
         form = super().create(*children, **props)
         form.handle_submit_unique_name = md5(
-<<<<<<< HEAD
-            str(form._get_all_hooks_internal().union(form._get_all_hooks())).encode(
+            str({**form._get_all_hooks_internal(), **form._get_all_hooks()}).encode(
                 "utf-8"
             )
-=======
-            str({**form.get_hooks_internal(), **form.get_hooks()}).encode("utf-8")
->>>>>>> 34ee07ec
         ).hexdigest()
         return form
 
