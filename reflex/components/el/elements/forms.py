"""Element classes. This is an auto-generated file. Do not edit. See ../generate.py."""

from __future__ import annotations

from hashlib import md5
from typing import Any, Dict, Iterator, Set, Union

from jinja2 import Environment

from reflex.components.el.element import Element
from reflex.components.tags.tag import Tag
from reflex.constants import Dirs, EventTriggers
from reflex.event import EventChain, EventHandler
<<<<<<< HEAD
from reflex.utils import imports
=======
>>>>>>> 5d3eef70
from reflex.utils.format import format_event_chain
from reflex.utils.imports import ImportDict
from reflex.vars import BaseVar, Var

from .base import BaseHTML

FORM_DATA = Var.create("form_data", _var_is_string=False)
HANDLE_SUBMIT_JS_JINJA2 = Environment().from_string(
    """
    const handleSubmit_{{ handle_submit_unique_name }} = useCallback((ev) => {
        const $form = ev.target
        ev.preventDefault()
        const {{ form_data }} = {...Object.fromEntries(new FormData($form).entries()), ...{{ field_ref_mapping }}}

        {{ on_submit_event_chain }}

        if ({{ reset_on_submit }}) {
            $form.reset()
        }
    })
    """
)


class Button(BaseHTML):
    """Display the button element."""

    tag = "button"

    # Automatically focuses the button when the page loads
    auto_focus: Var[Union[str, int, bool]]

    # Disables the button
    disabled: Var[bool]

    # Associates the button with a form (by id)
    form: Var[Union[str, int, bool]]

    # URL to send the form data to (for type="submit" buttons)
    form_action: Var[Union[str, int, bool]]

    # How the form data should be encoded when submitting to the server (for type="submit" buttons)
    form_enc_type: Var[Union[str, int, bool]]

    # HTTP method to use for sending form data (for type="submit" buttons)
    form_method: Var[Union[str, int, bool]]

    # Bypasses form validation when submitting (for type="submit" buttons)
    form_no_validate: Var[Union[str, int, bool]]

    # Specifies where to display the response after submitting the form (for type="submit" buttons)
    form_target: Var[Union[str, int, bool]]

    # Name of the button, used when sending form data
    name: Var[Union[str, int, bool]]

    # Type of the button (submit, reset, or button)
    type: Var[Union[str, int, bool]]

    # Value of the button, used when sending form data
    value: Var[Union[str, int, bool]]


class Datalist(BaseHTML):
    """Display the datalist element."""

    tag = "datalist"
    # No unique attributes, only common ones are inherited


class Fieldset(Element):
    """Display the fieldset element."""

    tag = "fieldset"

    # Disables all the form control descendants of the fieldset
    disabled: Var[Union[str, int, bool]]

    # Associates the fieldset with a form (by id)
    form: Var[Union[str, int, bool]]

    # Name of the fieldset, used for scripting
    name: Var[Union[str, int, bool]]


class Form(BaseHTML):
    """Display the form element."""

    tag = "form"

    # MIME types the server accepts for file upload
    accept: Var[Union[str, int, bool]]

    # Character encodings to be used for form submission
    accept_charset: Var[Union[str, int, bool]]

    # URL where the form's data should be submitted
    action: Var[Union[str, int, bool]]

    # Whether the form should have autocomplete enabled
    auto_complete: Var[Union[str, int, bool]]

    # Encoding type for the form data when submitted
    enc_type: Var[Union[str, int, bool]]

    # HTTP method to use for form submission
    method: Var[Union[str, int, bool]]

    # Name of the form
    name: Var[Union[str, int, bool]]

    # Indicates that the form should not be validated on submit
    no_validate: Var[Union[str, int, bool]]

    # Where to display the response after submitting the form
    target: Var[Union[str, int, bool]]

    # If true, the form will be cleared after submit.
    reset_on_submit: Var[bool] = False  # type: ignore

    # The name used to make this form's submit handler function unique.
    handle_submit_unique_name: Var[str]

    # Fired when the form is submitted
    on_submit: EventHandler[lambda e0: [FORM_DATA]]

    @classmethod
    def create(cls, *children, **props):
        """Create a form component.

        Args:
            *children: The children of the form.
            **props: The properties of the form.

        Returns:
            The form component.
        """
        if "handle_submit_unique_name" in props:
            return super().create(*children, **props)

        # Render the form hooks and use the hash of the resulting code to create a unique name.
        props["handle_submit_unique_name"] = ""
        form = super().create(*children, **props)
        form.handle_submit_unique_name = md5(
            str({**form._get_all_hooks_internal(), **form._get_all_hooks()}).encode(
                "utf-8"
            )
        ).hexdigest()
        return form

    def add_imports(self) -> ImportDict:
        """Add imports needed by the form component.

        Returns:
            The imports for the form component.
        """
        return {
            "react": "useCallback",
            f"/{Dirs.STATE_PATH}": ["getRefValue", "getRefValues"],
        }

    def add_hooks(self) -> list[str]:
        """Add hooks for the form.

        Returns:
            The hooks for the form.
        """
        if EventTriggers.ON_SUBMIT not in self.event_triggers:
            return []
        return [
            HANDLE_SUBMIT_JS_JINJA2.render(
                handle_submit_unique_name=self.handle_submit_unique_name,
                form_data=FORM_DATA,
                field_ref_mapping=str(Var.create_safe(self._get_form_refs())),
                on_submit_event_chain=format_event_chain(
                    self.event_triggers[EventTriggers.ON_SUBMIT]
                ),
                reset_on_submit=self.reset_on_submit,
            )
        ]

    def _render(self) -> Tag:
        render_tag = super()._render()
        if EventTriggers.ON_SUBMIT in self.event_triggers:
            render_tag.add_props(
                **{
                    EventTriggers.ON_SUBMIT: BaseVar(
                        _var_name=f"handleSubmit_{self.handle_submit_unique_name}",
                        _var_type=EventChain,
                    )
                }
            )
        return render_tag

    def _get_form_refs(self) -> Dict[str, Any]:
        # Send all the input refs to the handler.
        form_refs = {}
        for ref in self._get_all_refs():
            # when ref start with refs_ it's an array of refs, so we need different method
            # to collect data
            if ref.startswith("refs_"):
                ref_var = Var.create_safe(ref[:-3], _var_is_string=False).as_ref()
                form_refs[ref[5:-3]] = Var.create_safe(
                    f"getRefValues({str(ref_var)})",
                    _var_is_local=False,
                    _var_is_string=False,
                    _var_data=ref_var._var_data,
                )
            else:
                ref_var = Var.create_safe(ref, _var_is_string=False).as_ref()
                form_refs[ref[4:]] = Var.create_safe(
                    f"getRefValue({str(ref_var)})",
                    _var_is_local=False,
                    _var_is_string=False,
                    _var_data=ref_var._var_data,
                )
        return form_refs

    def _get_vars(self, include_children: bool = True) -> Iterator[Var]:
        yield from super()._get_vars(include_children=include_children)
        yield from self._get_form_refs().values()

    def _exclude_props(self) -> list[str]:
        return super()._exclude_props() + [
            "reset_on_submit",
            "handle_submit_unique_name",
        ]


class Input(BaseHTML):
    """Display the input element."""

    tag = "input"

    # Accepted types of files when the input is file type
    accept: Var[Union[str, int, bool]]

    # Alternate text for input type="image"
    alt: Var[Union[str, int, bool]]

    # Whether the input should have autocomplete enabled
    auto_complete: Var[Union[str, int, bool]]

    # Automatically focuses the input when the page loads
    auto_focus: Var[Union[str, int, bool]]

    # Captures media from the user (camera or microphone)
    capture: Var[Union[str, int, bool]]

    # Indicates whether the input is checked (for checkboxes and radio buttons)
    checked: Var[Union[str, int, bool]]

    # The initial value (for checkboxes and radio buttons)
    default_checked: Var[bool]

    # The initial value for a text field
    default_value: Var[str]

    # Name part of the input to submit in 'dir' and 'name' pair when form is submitted
    dirname: Var[Union[str, int, bool]]

    # Disables the input
    disabled: Var[Union[str, int, bool]]

    # Associates the input with a form (by id)
    form: Var[Union[str, int, bool]]

    # URL to send the form data to (for type="submit" buttons)
    form_action: Var[Union[str, int, bool]]

    # How the form data should be encoded when submitting to the server (for type="submit" buttons)
    form_enc_type: Var[Union[str, int, bool]]

    # HTTP method to use for sending form data (for type="submit" buttons)
    form_method: Var[Union[str, int, bool]]

    # Bypasses form validation when submitting (for type="submit" buttons)
    form_no_validate: Var[Union[str, int, bool]]

    # Specifies where to display the response after submitting the form (for type="submit" buttons)
    form_target: Var[Union[str, int, bool]]

    # References a datalist for suggested options
    list: Var[Union[str, int, bool]]

    # Specifies the maximum value for the input
    max: Var[Union[str, int, bool]]

    # Specifies the maximum number of characters allowed in the input
    max_length: Var[Union[str, int, bool]]

    # Specifies the minimum number of characters required in the input
    min_length: Var[Union[str, int, bool]]

    # Specifies the minimum value for the input
    min: Var[Union[str, int, bool]]

    # Indicates whether multiple values can be entered in an input of the type email or file
    multiple: Var[Union[str, int, bool]]

    # Name of the input, used when sending form data
    name: Var[Union[str, int, bool]]

    # Regex pattern the input's value must match to be valid
    pattern: Var[Union[str, int, bool]]

    # Placeholder text in the input
    placeholder: Var[Union[str, int, bool]]

    # Indicates whether the input is read-only
    read_only: Var[Union[str, int, bool]]

    # Indicates that the input is required
    required: Var[Union[str, int, bool]]

    # Specifies the visible width of a text control
    size: Var[Union[str, int, bool]]

    # URL for image inputs
    src: Var[Union[str, int, bool]]

    # Specifies the legal number intervals for an input
    step: Var[Union[str, int, bool]]

    # Specifies the type of input
    type: Var[Union[str, int, bool]]

    # Name of the image map used with the input
    use_map: Var[Union[str, int, bool]]

    # Value of the input
    value: Var[Union[str, int, float]]

    # Fired when the input value changes
    on_change: EventHandler[lambda e0: [e0.target.value]]

    # Fired when the input gains focus
    on_focus: EventHandler[lambda e0: [e0.target.value]]

    # Fired when the input loses focus
    on_blur: EventHandler[lambda e0: [e0.target.value]]

    # Fired when a key is pressed down
    on_key_down: EventHandler[lambda e0: [e0.key]]

    # Fired when a key is released
    on_key_up: EventHandler[lambda e0: [e0.key]]


class Label(BaseHTML):
    """Display the label element."""

    tag = "label"

    # ID of a form control with which the label is associated
    html_for: Var[Union[str, int, bool]]

    # Associates the label with a form (by id)
    form: Var[Union[str, int, bool]]


class Legend(BaseHTML):
    """Display the legend element."""

    tag = "legend"
    # No unique attributes, only common ones are inherited


class Meter(BaseHTML):
    """Display the meter element."""

    tag = "meter"

    # Associates the meter with a form (by id)
    form: Var[Union[str, int, bool]]

    # High limit of range (above this is considered high value)
    high: Var[Union[str, int, bool]]

    # Low limit of range (below this is considered low value)
    low: Var[Union[str, int, bool]]

    # Maximum value of the range
    max: Var[Union[str, int, bool]]

    # Minimum value of the range
    min: Var[Union[str, int, bool]]

    # Optimum value in the range
    optimum: Var[Union[str, int, bool]]

    # Current value of the meter
    value: Var[Union[str, int, bool]]


class Optgroup(BaseHTML):
    """Display the optgroup element."""

    tag = "optgroup"

    # Disables the optgroup
    disabled: Var[Union[str, int, bool]]

    # Label for the optgroup
    label: Var[Union[str, int, bool]]


class Option(BaseHTML):
    """Display the option element."""

    tag = "option"

    # Disables the option
    disabled: Var[Union[str, int, bool]]

    # Label for the option, if the text is not the label
    label: Var[Union[str, int, bool]]

    # Indicates that the option is initially selected
    selected: Var[Union[str, int, bool]]

    # Value to be sent as form data
    value: Var[Union[str, int, bool]]


class Output(BaseHTML):
    """Display the output element."""

    tag = "output"

    # Associates the output with one or more elements (by their IDs)
    html_for: Var[Union[str, int, bool]]

    # Associates the output with a form (by id)
    form: Var[Union[str, int, bool]]

    # Name of the output element for form submission
    name: Var[Union[str, int, bool]]


class Progress(BaseHTML):
    """Display the progress element."""

    tag = "progress"

    # Associates the progress element with a form (by id)
    form: Var[Union[str, int, bool]]

    # Maximum value of the progress indicator
    max: Var[Union[str, int, bool]]

    # Current value of the progress indicator
    value: Var[Union[str, int, bool]]


class Select(BaseHTML):
    """Display the select element."""

    tag = "select"

    # Whether the form control should have autocomplete enabled
    auto_complete: Var[Union[str, int, bool]]

    # Automatically focuses the select when the page loads
    auto_focus: Var[Union[str, int, bool]]

    # Disables the select control
    disabled: Var[Union[str, int, bool]]

    # Associates the select with a form (by id)
    form: Var[Union[str, int, bool]]

    # Indicates that multiple options can be selected
    multiple: Var[Union[str, int, bool]]

    # Name of the select, used when submitting the form
    name: Var[Union[str, int, bool]]

    # Indicates that the select control must have a selected option
    required: Var[Union[str, int, bool]]

    # Number of visible options in a drop-down list
    size: Var[Union[str, int, bool]]

    # Fired when the select value changes
    on_change: EventHandler[lambda e0: [e0.target.value]]


AUTO_HEIGHT_JS = """
const autoHeightOnInput = (e, is_enabled) => {
    if (is_enabled) {
        const el = e.target;
        el.style.overflowY = "hidden";
        el.style.height = "auto";
        el.style.height = (e.target.scrollHeight) + "px";
        if (el.form && !el.form.data_resize_on_reset) {
            el.form.addEventListener("reset", () => window.setTimeout(() => autoHeightOnInput(e, is_enabled), 0))
            el.form.data_resize_on_reset = true;
        }
    }
}
"""


ENTER_KEY_SUBMIT_JS = """
const enterKeySubmitOnKeyDown = (e, is_enabled) => {
    if (is_enabled && e.which === 13 && !e.shiftKey) {
        e.preventDefault();
        if (!e.repeat) {
            if (e.target.form) {
                e.target.form.requestSubmit();
            }
        }
    }
}
"""


class Textarea(BaseHTML):
    """Display the textarea element."""

    tag = "textarea"

    # Whether the form control should have autocomplete enabled
    auto_complete: Var[Union[str, int, bool]]

    # Automatically focuses the textarea when the page loads
    auto_focus: Var[Union[str, int, bool]]

    # Automatically fit the content height to the text (use min-height with this prop)
    auto_height: Var[bool]

    # Visible width of the text control, in average character widths
    cols: Var[Union[str, int, bool]]

    # Name part of the textarea to submit in 'dir' and 'name' pair when form is submitted
    dirname: Var[Union[str, int, bool]]

    # Disables the textarea
    disabled: Var[Union[str, int, bool]]

    # Enter key submits form (shift-enter adds new line)
    enter_key_submit: Var[bool]

    # Associates the textarea with a form (by id)
    form: Var[Union[str, int, bool]]

    # Maximum number of characters allowed in the textarea
    max_length: Var[Union[str, int, bool]]

    # Minimum number of characters required in the textarea
    min_length: Var[Union[str, int, bool]]

    # Name of the textarea, used when submitting the form
    name: Var[Union[str, int, bool]]

    # Placeholder text in the textarea
    placeholder: Var[Union[str, int, bool]]

    # Indicates whether the textarea is read-only
    read_only: Var[Union[str, int, bool]]

    # Indicates that the textarea is required
    required: Var[Union[str, int, bool]]

    # Visible number of lines in the text control
    rows: Var[Union[str, int, bool]]

    # The controlled value of the textarea, read only unless used with on_change
    value: Var[Union[str, int, bool]]

    # How the text in the textarea is to be wrapped when submitting the form
    wrap: Var[Union[str, int, bool]]

    # Fired when the input value changes
    on_change: EventHandler[lambda e0: [e0.target.value]]

    # Fired when the input gains focus
    on_focus: EventHandler[lambda e0: [e0.target.value]]

    # Fired when the input loses focus
    on_blur: EventHandler[lambda e0: [e0.target.value]]

    # Fired when a key is pressed down
    on_key_down: EventHandler[lambda e0: [e0.key]]

    # Fired when a key is released
    on_key_up: EventHandler[lambda e0: [e0.key]]

    def _exclude_props(self) -> list[str]:
        return super()._exclude_props() + [
            "auto_height",
            "enter_key_submit",
        ]

    def _get_all_custom_code(self) -> Set[str]:
        """Include the custom code for auto_height and enter_key_submit functionality.

        Returns:
            The custom code for the component.
        """
        custom_code = super()._get_all_custom_code()
        if self.auto_height is not None:
            custom_code.add(AUTO_HEIGHT_JS)
        if self.enter_key_submit is not None:
            custom_code.add(ENTER_KEY_SUBMIT_JS)
        return custom_code

    def _render(self) -> Tag:
        tag = super()._render()
        if self.enter_key_submit is not None:
            if "on_key_down" in self.event_triggers:
                raise ValueError(
                    "Cannot combine `enter_key_submit` with `on_key_down`.",
                )
            tag.add_props(
                on_key_down=Var.create_safe(
                    f"(e) => enterKeySubmitOnKeyDown(e, {self.enter_key_submit._var_name_unwrapped})",
                    _var_is_local=False,
                    _var_is_string=False,
                    _var_data=self.enter_key_submit._var_data,
                )
            )
        if self.auto_height is not None:
            tag.add_props(
                on_input=Var.create_safe(
                    f"(e) => autoHeightOnInput(e, {self.auto_height._var_name_unwrapped})",
                    _var_is_local=False,
                    _var_is_string=False,
                    _var_data=self.auto_height._var_data,
                )
            )
        return tag


button = Button.create
fieldset = Fieldset.create
form = Form.create
input = Input.create
label = Label.create
legend = Legend.create
meter = Meter.create
optgroup = Optgroup.create
option = Option.create
output = Output.create
progress = Progress.create
select = Select.create
textarea = Textarea.create<|MERGE_RESOLUTION|>--- conflicted
+++ resolved
@@ -11,10 +11,6 @@
 from reflex.components.tags.tag import Tag
 from reflex.constants import Dirs, EventTriggers
 from reflex.event import EventChain, EventHandler
-<<<<<<< HEAD
-from reflex.utils import imports
-=======
->>>>>>> 5d3eef70
 from reflex.utils.format import format_event_chain
 from reflex.utils.imports import ImportDict
 from reflex.vars import BaseVar, Var
