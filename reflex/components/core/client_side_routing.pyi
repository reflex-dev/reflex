"""Stub file for reflex/components/core/client_side_routing.py"""

# ------------------- DO NOT EDIT ----------------------
# This file was generated by `reflex/utils/pyi_generator.py`!
# ------------------------------------------------------
from typing import Any, Mapping, Optional, Sequence, overload

from reflex.components.component import Component
from reflex.components.core.breakpoints import Breakpoints
from reflex.event import EventType
from reflex.vars.base import Var

route_not_found: Var

class ClientSideRouting(Component):
    def add_hooks(self) -> list[str | Var]: ...
    def render(self) -> str: ...
    @overload
    @classmethod
    def create(  # type: ignore
        cls,
        *children,
        style: Sequence[Mapping[str, Any]]
        | Mapping[str, Any]
        | Var[Mapping[str, Any]]
        | Breakpoints
        | None = None,
        key: Any | None = None,
        id: Any | None = None,
        class_name: Any | None = None,
        autofocus: bool | None = None,
        custom_attrs: dict[str, Var | Any] | None = None,
        on_blur: Optional[EventType[()]] = None,
        on_click: Optional[EventType[()]] = None,
        on_context_menu: Optional[EventType[()]] = None,
        on_double_click: Optional[EventType[()]] = None,
        on_focus: Optional[EventType[()]] = None,
        on_mount: Optional[EventType[()]] = None,
        on_mouse_down: Optional[EventType[()]] = None,
        on_mouse_enter: Optional[EventType[()]] = None,
        on_mouse_leave: Optional[EventType[()]] = None,
        on_mouse_move: Optional[EventType[()]] = None,
        on_mouse_out: Optional[EventType[()]] = None,
        on_mouse_over: Optional[EventType[()]] = None,
        on_mouse_up: Optional[EventType[()]] = None,
        on_scroll: Optional[EventType[()]] = None,
        on_unmount: Optional[EventType[()]] = None,
        **props,
    ) -> "ClientSideRouting":
        """Create the component.

        Args:
            *children: The children of the component.
            style: The style of the component.
            key: A unique key for the component.
            id: The id for the component.
            class_name: The class name for the component.
            autofocus: Whether the component should take the focus once the page is loaded
            custom_attrs: custom attribute
            **props: The props of the component.

        Returns:
            The component.
        """
        ...

def wait_for_client_redirect(component: Component) -> Component: ...
<<<<<<< HEAD
def default_404_page() -> Component: ...
=======

class Default404Page(Component):
    @overload
    @classmethod
    def create(  # type: ignore
        cls,
        *children,
        status_code: Var[int] | int | None = None,
        style: Sequence[Mapping[str, Any]]
        | Mapping[str, Any]
        | Var[Mapping[str, Any]]
        | Breakpoints
        | None = None,
        key: Any | None = None,
        id: Any | None = None,
        class_name: Any | None = None,
        autofocus: bool | None = None,
        custom_attrs: dict[str, Var | Any] | None = None,
        on_blur: Optional[EventType[()]] = None,
        on_click: Optional[EventType[()]] = None,
        on_context_menu: Optional[EventType[()]] = None,
        on_double_click: Optional[EventType[()]] = None,
        on_focus: Optional[EventType[()]] = None,
        on_mount: Optional[EventType[()]] = None,
        on_mouse_down: Optional[EventType[()]] = None,
        on_mouse_enter: Optional[EventType[()]] = None,
        on_mouse_leave: Optional[EventType[()]] = None,
        on_mouse_move: Optional[EventType[()]] = None,
        on_mouse_out: Optional[EventType[()]] = None,
        on_mouse_over: Optional[EventType[()]] = None,
        on_mouse_up: Optional[EventType[()]] = None,
        on_scroll: Optional[EventType[()]] = None,
        on_unmount: Optional[EventType[()]] = None,
        **props,
    ) -> "Default404Page":
        """Create the component.

        Args:
            *children: The children of the component.
            style: The style of the component.
            key: A unique key for the component.
            id: The id for the component.
            class_name: The class name for the component.
            autofocus: Whether the component should take the focus once the page is loaded
            custom_attrs: custom attribute
            **props: The props of the component.

        Returns:
            The component.
        """
        ...
>>>>>>> d0ac5415
<|MERGE_RESOLUTION|>--- conflicted
+++ resolved
@@ -65,58 +65,4 @@
         ...
 
 def wait_for_client_redirect(component: Component) -> Component: ...
-<<<<<<< HEAD
-def default_404_page() -> Component: ...
-=======
-
-class Default404Page(Component):
-    @overload
-    @classmethod
-    def create(  # type: ignore
-        cls,
-        *children,
-        status_code: Var[int] | int | None = None,
-        style: Sequence[Mapping[str, Any]]
-        | Mapping[str, Any]
-        | Var[Mapping[str, Any]]
-        | Breakpoints
-        | None = None,
-        key: Any | None = None,
-        id: Any | None = None,
-        class_name: Any | None = None,
-        autofocus: bool | None = None,
-        custom_attrs: dict[str, Var | Any] | None = None,
-        on_blur: Optional[EventType[()]] = None,
-        on_click: Optional[EventType[()]] = None,
-        on_context_menu: Optional[EventType[()]] = None,
-        on_double_click: Optional[EventType[()]] = None,
-        on_focus: Optional[EventType[()]] = None,
-        on_mount: Optional[EventType[()]] = None,
-        on_mouse_down: Optional[EventType[()]] = None,
-        on_mouse_enter: Optional[EventType[()]] = None,
-        on_mouse_leave: Optional[EventType[()]] = None,
-        on_mouse_move: Optional[EventType[()]] = None,
-        on_mouse_out: Optional[EventType[()]] = None,
-        on_mouse_over: Optional[EventType[()]] = None,
-        on_mouse_up: Optional[EventType[()]] = None,
-        on_scroll: Optional[EventType[()]] = None,
-        on_unmount: Optional[EventType[()]] = None,
-        **props,
-    ) -> "Default404Page":
-        """Create the component.
-
-        Args:
-            *children: The children of the component.
-            style: The style of the component.
-            key: A unique key for the component.
-            id: The id for the component.
-            class_name: The class name for the component.
-            autofocus: Whether the component should take the focus once the page is loaded
-            custom_attrs: custom attribute
-            **props: The props of the component.
-
-        Returns:
-            The component.
-        """
-        ...
->>>>>>> d0ac5415
+def default_404_page() -> Component: ...