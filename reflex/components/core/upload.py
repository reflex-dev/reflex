--- conflicted
+++ resolved
@@ -3,11 +3,7 @@
 from __future__ import annotations
 
 from pathlib import Path
-<<<<<<< HEAD
-from typing import Any, Callable, ClassVar, Dict, List, Optional, Sequence, Tuple
-=======
-from typing import Any, Callable, ClassVar, List
->>>>>>> b5e5ec0e
+from typing import Any, Callable, ClassVar, Sequence
 
 from reflex.components.base.fragment import Fragment
 from reflex.components.component import (
@@ -201,11 +197,7 @@
     # The list of accepted file types. This should be a dictionary of MIME types as keys and array of file formats as
     # values.
     # supported MIME types: https://developer.mozilla.org/en-US/docs/Web/HTTP/Basics_of_HTTP/MIME_types/Common_types
-<<<<<<< HEAD
-    accept: Var[Optional[Dict[str, Sequence]]]
-=======
-    accept: Var[dict[str, List] | None]
->>>>>>> b5e5ec0e
+    accept: Var[dict[str, Sequence] | None]
 
     # Whether the dropzone is disabled.
     disabled: Var[bool]
