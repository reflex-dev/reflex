--- conflicted
+++ resolved
@@ -265,27 +265,9 @@
         tag.name = "match"
         return dict(tag)
 
-<<<<<<< HEAD
-    def _get_imports(self):
-        merged_imports = super()._get_imports()
-        # Obtain the imports of all components the in match case.
-        for case in self.match_cases:
-            if isinstance(case[-1], BaseComponent):
-                merged_imports = imports.merge_imports(
-                    merged_imports,
-                    case[-1].get_imports(),
-                )
-        # Get the import of the default case component.
-        if isinstance(self.default, BaseComponent):
-            merged_imports = imports.merge_imports(
-                merged_imports,
-                self.default.get_imports(),
-            )
-        return merged_imports
-=======
+
     def _get_imports(self) -> imports.ImportDict:
         return imports.merge_imports(
             super()._get_imports(),
             getattr(self.cond._var_data, "imports", {}),
-        )
->>>>>>> 5f1751ac
+        )