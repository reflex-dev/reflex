"""Create a list of components from an iterable."""
from __future__ import annotations

from typing import Any, Dict, Optional, overload

from reflex.components.base.fragment import Fragment
from reflex.components.component import BaseComponent, Component, MemoizationLeaf
from reflex.components.tags import CondTag, Tag
from reflex.constants import Dirs
<<<<<<< HEAD
from reflex.style import LIGHT_COLOR_MODE, color_mode
=======
from reflex.constants.colors import Color
>>>>>>> ccc9c32c
from reflex.utils import format, imports
from reflex.vars import BaseVar, Var, VarData

_IS_TRUE_IMPORT = {
    f"/{Dirs.STATE_PATH}": {imports.ImportVar(tag="isTrue")},
}


class Cond(MemoizationLeaf):
    """Render one of two components based on a condition."""

    # The cond to determine which component to render.
    cond: Var[Any]

    # The component to render if the cond is true.
    comp1: BaseComponent = Fragment.create()

    # The component to render if the cond is false.
    comp2: BaseComponent = Fragment.create()

    @classmethod
    def create(
        cls,
        cond: Var,
        comp1: BaseComponent,
        comp2: Optional[BaseComponent] = None,
    ) -> Component:
        """Create a conditional component.

        Args:
            cond: The cond to determine which component to render.
            comp1: The component to render if the cond is true.
            comp2: The component to render if the cond is false.

        Returns:
            The conditional component.
        """
        # Wrap everything in fragments.
        if comp1.__class__.__name__ != "Fragment":
            comp1 = Fragment.create(comp1)
        if comp2 is None or comp2.__class__.__name__ != "Fragment":
            comp2 = Fragment.create(comp2) if comp2 else Fragment.create()
        return Fragment.create(
            cls(
                cond=cond,
                comp1=comp1,
                comp2=comp2,
                children=[comp1, comp2],
            )
        )

    def _get_props_imports(self):
        """Get the imports needed for component's props.

        Returns:
            The imports for the component's props of the component.
        """
        return []

    def _render(self) -> Tag:
        return CondTag(
            cond=self.cond,
            true_value=self.comp1.render(),
            false_value=self.comp2.render(),
        )

    def render(self) -> Dict:
        """Render the component.

        Returns:
            The dictionary for template of component.
        """
        tag = self._render()
        return dict(
            tag.add_props(
                **self.event_triggers,
                key=self.key,
                sx=self.style,
                id=self.id,
                class_name=self.class_name,
            ).set(
                props=tag.format_props(),
            ),
            cond_state=f"isTrue({self.cond._var_full_name})",
        )

    def _get_imports(self) -> imports.ImportDict:
        return imports.merge_imports(
            super()._get_imports(),
            getattr(self.cond._var_data, "imports", {}),
            _IS_TRUE_IMPORT,
        )

    def _apply_theme(self, theme: Component):
        """Apply the theme to this component.

        Args:
            theme: The theme to apply.
        """
        self.comp1.apply_theme(theme)  # type: ignore
        self.comp2.apply_theme(theme)  # type: ignore


@overload
def cond(condition: Any, c1: Component, c2: Any) -> Component:
    ...


@overload
def cond(condition: Any, c1: Component) -> Component:
    ...


@overload
def cond(condition: Any, c1: Any, c2: Any) -> Var:
    ...


def cond(condition: Any, c1: Any, c2: Any = None):
    """Create a conditional component or Prop.

    Args:
        condition: The cond to determine which component to render.
        c1: The component or prop to render if the cond_var is true.
        c2: The component or prop to render if the cond_var is false.

    Returns:
        The conditional component.

    Raises:
        ValueError: If the arguments are invalid.
    """
    var_datas: list[VarData | None] = [
        VarData(  # type: ignore
            imports=_IS_TRUE_IMPORT,
        ),
    ]

    # Convert the condition to a Var.
    cond_var = Var.create(condition)
    assert cond_var is not None, "The condition must be set."

    # If the first component is a component, create a Cond component.
    if isinstance(c1, BaseComponent):
        assert c2 is None or isinstance(
            c2, BaseComponent
        ), "Both arguments must be components."
        return Cond.create(cond_var, c1, c2)
    if isinstance(c1, Var):
        var_datas.append(c1._var_data)

    # Otherwise, create a conditional Var.
    # Check that the second argument is valid.
    if isinstance(c2, BaseComponent):
        raise ValueError("Both arguments must be props.")
    if c2 is None:
        raise ValueError("For conditional vars, the second argument must be set.")
    if isinstance(c2, Var):
        var_datas.append(c2._var_data)

    def create_var(cond_part):
        return Var.create_safe(
            cond_part,
            _var_is_string=type(cond_part) is str or isinstance(cond_part, Color),
        )

    # convert the truth and false cond parts into vars so the _var_data can be obtained.
    c1 = create_var(c1)
    c2 = create_var(c2)
    var_datas.extend([c1._var_data, c2._var_data])

    # Create the conditional var.
    return cond_var._replace(
        _var_name=format.format_cond(
            cond=cond_var._var_full_name,
            true_value=c1,
            false_value=c2,
            is_prop=True,
        ),
        _var_type=c1._var_type if isinstance(c1, BaseVar) else type(c1),
        _var_is_local=False,
        _var_full_name_needs_state_prefix=False,
        merge_var_data=VarData.merge(*var_datas),
    )


def color_mode_cond(light: Any, dark: Any = None) -> Var | Component:
    """Create a component or Prop based on color_mode.

    Args:
        light: The component or prop to render if color_mode is default
        dark: The component or prop to render if color_mode is non-default

    Returns:
        The conditional component or prop.
    """
    return cond(
        color_mode == LIGHT_COLOR_MODE,
        light,
        dark,
    )<|MERGE_RESOLUTION|>--- conflicted
+++ resolved
@@ -1,4 +1,5 @@
 """Create a list of components from an iterable."""
+
 from __future__ import annotations
 
 from typing import Any, Dict, Optional, overload
@@ -7,11 +8,8 @@
 from reflex.components.component import BaseComponent, Component, MemoizationLeaf
 from reflex.components.tags import CondTag, Tag
 from reflex.constants import Dirs
-<<<<<<< HEAD
 from reflex.style import LIGHT_COLOR_MODE, color_mode
-=======
 from reflex.constants.colors import Color
->>>>>>> ccc9c32c
 from reflex.utils import format, imports
 from reflex.vars import BaseVar, Var, VarData
 
@@ -116,18 +114,15 @@
 
 
 @overload
-def cond(condition: Any, c1: Component, c2: Any) -> Component:
-    ...
+def cond(condition: Any, c1: Component, c2: Any) -> Component: ...
 
 
 @overload
-def cond(condition: Any, c1: Component) -> Component:
-    ...
+def cond(condition: Any, c1: Component) -> Component: ...
 
 
 @overload
-def cond(condition: Any, c1: Any, c2: Any) -> Var:
-    ...
+def cond(condition: Any, c1: Any, c2: Any) -> Var: ...
 
 
 def cond(condition: Any, c1: Any, c2: Any = None):
