--- conflicted
+++ resolved
@@ -28,7 +28,6 @@
         Raises:
             ValueError: If neither children nor src is specified.
         """
-<<<<<<< HEAD
         async_ = props.pop("async_", None)
         char_set = props.pop("char_set", None)
         cross_origin = props.pop("cross_origin", None)
@@ -51,9 +50,8 @@
             )
 
         if not children and not src:
-            raise ValueError(
-                "You must specify either children or src for the script element."
-            )
+            msg = "You must specify either children or src for the script element."
+            raise ValueError(msg)
 
         return helmet(
             elements.Script.create(
@@ -75,12 +73,6 @@
                 on_unmount=on_unmount,
             )
         )
-=======
-        if not children and not props.get("src"):
-            msg = "Must provide inline script or `src` prop."
-            raise ValueError(msg)
-        return super().create(*children, **props)
->>>>>>> f6998de0
 
 
 script = Script.create