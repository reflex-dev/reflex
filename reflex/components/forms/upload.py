"""A file upload component."""
from __future__ import annotations

from typing import Any, Dict, List, Optional, Union

from reflex import constants
from reflex.components.component import Component
from reflex.components.forms.input import Input
from reflex.components.layout.box import Box
<<<<<<< HEAD
from reflex.constants import Dirs, EventTriggers
from reflex.event import EventChain
from reflex.utils import imports
from reflex.vars import BaseVar, Var
=======
from reflex.event import CallableEventSpec, EventChain, EventSpec, call_script
from reflex.utils import imports
from reflex.vars import BaseVar, CallableVar, ImportVar, Var
>>>>>>> 6522afed

DEFAULT_UPLOAD_ID: str = "default"


@CallableVar
def upload_file(id_: str = DEFAULT_UPLOAD_ID) -> BaseVar:
    """Get the file upload drop trigger.

    This var is passed to the dropzone component to update the file list when a
    drop occurs.

    Args:
        id_: The id of the upload to get the drop trigger for.

    Returns:
        A var referencing the file upload drop trigger.
    """
    return BaseVar(
        _var_name=f"e => upload_files.{id_}[1]((files) => e)",
        _var_type=EventChain,
    )


@CallableVar
def selected_files(id_: str = DEFAULT_UPLOAD_ID) -> BaseVar:
    """Get the list of selected files.

    Args:
        id_: The id of the upload to get the selected files for.

    Returns:
        A var referencing the list of selected file paths.
    """
    return BaseVar(
        _var_name=f"(upload_files.{id_} ? upload_files.{id_}[0]?.map((f) => (f.path || f.name)) : [])",
        _var_type=List[str],
    )


@CallableEventSpec
def clear_selected_files(id_: str = DEFAULT_UPLOAD_ID) -> EventSpec:
    """Clear the list of selected files.

    Args:
        id_: The id of the upload to clear.

    Returns:
        An event spec that clears the list of selected files when triggered.
    """
    return call_script(f"upload_files.{id_}[1]((files) => [])")


def cancel_upload(upload_id: str) -> EventSpec:
    """Cancel an upload.

    Args:
        upload_id: The id of the upload to cancel.

    Returns:
        An event spec that cancels the upload when triggered.
    """
    return call_script(f"upload_controllers[{upload_id!r}]?.abort()")


class Upload(Component):
    """A file upload component."""

    library = "react-dropzone@14.2.3"

    tag = "ReactDropzone"

    is_default = True

    # The list of accepted file types. This should be a dictionary of MIME types as keys and array of file formats as
    # values.
    # supported MIME types: https://developer.mozilla.org/en-US/docs/Web/HTTP/Basics_of_HTTP/MIME_types/Common_types
    accept: Var[Optional[Dict[str, List]]]

    # Whether the dropzone is disabled.
    disabled: Var[bool]

    # The maximum number of files that can be uploaded.
    max_files: Var[int]

    # The maximum file size (bytes) that can be uploaded.
    max_size: Var[int]

    # The minimum file size (bytes) that can be uploaded.
    min_size: Var[int]

    # Whether to allow multiple files to be uploaded.
    multiple: Var[bool] = True  # type: ignore

    # Whether to disable click to upload.
    no_click: Var[bool]

    # Whether to disable drag and drop.
    no_drag: Var[bool]

    # Whether to disable using the space/enter keys to upload.
    no_keyboard: Var[bool]

    @classmethod
    def create(cls, *children, **props) -> Component:
        """Create an upload component.

        Args:
            *children: The children of the component.
            **props: The properties of the component.

        Returns:
            The upload component.
        """
        # get only upload component props
        supported_props = cls.get_props()
        upload_props = {
            key: value for key, value in props.items() if key in supported_props
        }
        # The file input to use.
        upload = Input.create(type_="file")
        upload.special_props = {
            BaseVar(_var_name="{...getInputProps()}", _var_type=None)
        }

        # The dropzone to use.
        zone = Box.create(
            upload,
            *children,
            **{k: v for k, v in props.items() if k not in supported_props},
        )
        zone.special_props = {BaseVar(_var_name="{...getRootProps()}", _var_type=None)}

        # Create the component.
        upload_props["id"] = props.get("id", DEFAULT_UPLOAD_ID)
        return super().create(
            zone, on_drop=upload_file(upload_props["id"]), **upload_props
        )

    def get_event_triggers(self) -> dict[str, Union[Var, Any]]:
        """Get the event triggers that pass the component's value to the handler.

        Returns:
            A dict mapping the event trigger to the var that is passed to the handler.
        """
        return {
            **super().get_event_triggers(),
            constants.EventTriggers.ON_DROP: lambda e0: [e0],
        }

    def _render(self):
        out = super()._render()
        out.args = ("getRootProps", "getInputProps")
        return out

    def _get_hooks(self) -> str | None:
<<<<<<< HEAD
        return (super()._get_hooks() or "") + files_state

    def _get_imports(self) -> imports.ImportDict:
        return imports.merge_imports(
            super()._get_imports(),
            {
                "react": {imports.ImportVar(tag="useState")},
                f"/{Dirs.STATE_PATH}": {
                    imports.ImportVar(tag="uploadFiles"),
                },
            },
        )
=======
        return (
            (super()._get_hooks() or "")
            + f"""
        upload_files.{self.id or DEFAULT_UPLOAD_ID} = useState([]);
        """
        )

    def _get_imports(self) -> imports.ImportDict:
        return {
            **super()._get_imports(),
            f"/{constants.Dirs.STATE_PATH}": {ImportVar(tag="upload_files")},
        }
>>>>>>> 6522afed
<|MERGE_RESOLUTION|>--- conflicted
+++ resolved
@@ -7,16 +7,10 @@
 from reflex.components.component import Component
 from reflex.components.forms.input import Input
 from reflex.components.layout.box import Box
-<<<<<<< HEAD
-from reflex.constants import Dirs, EventTriggers
-from reflex.event import EventChain
-from reflex.utils import imports
-from reflex.vars import BaseVar, Var
-=======
+from reflex.constants import Dirs
 from reflex.event import CallableEventSpec, EventChain, EventSpec, call_script
 from reflex.utils import imports
-from reflex.vars import BaseVar, CallableVar, ImportVar, Var
->>>>>>> 6522afed
+from reflex.vars import BaseVar, CallableVar, Var, VarData
 
 DEFAULT_UPLOAD_ID: str = "default"
 
@@ -37,6 +31,13 @@
     return BaseVar(
         _var_name=f"e => upload_files.{id_}[1]((files) => e)",
         _var_type=EventChain,
+        _var_data=VarData(  # type: ignore
+            imports={
+                f"/{Dirs.STATE_PATH}": {
+                    imports.ImportVar(tag="upload_files"),
+                },
+            },
+        ),
     )
 
 
@@ -53,6 +54,13 @@
     return BaseVar(
         _var_name=f"(upload_files.{id_} ? upload_files.{id_}[0]?.map((f) => (f.path || f.name)) : [])",
         _var_type=List[str],
+        _var_data=VarData(  # type: ignore
+            imports={
+                f"/{Dirs.STATE_PATH}": {
+                    imports.ImportVar(tag="upload_files"),
+                },
+            },
+        ),
     )
 
 
@@ -172,8 +180,12 @@
         return out
 
     def _get_hooks(self) -> str | None:
-<<<<<<< HEAD
-        return (super()._get_hooks() or "") + files_state
+        return (
+            (super()._get_hooks() or "")
+            + f"""
+                upload_files.{self.id or DEFAULT_UPLOAD_ID} = useState([]);
+                """
+        )
 
     def _get_imports(self) -> imports.ImportDict:
         return imports.merge_imports(
@@ -184,18 +196,4 @@
                     imports.ImportVar(tag="uploadFiles"),
                 },
             },
-        )
-=======
-        return (
-            (super()._get_hooks() or "")
-            + f"""
-        upload_files.{self.id or DEFAULT_UPLOAD_ID} = useState([]);
-        """
-        )
-
-    def _get_imports(self) -> imports.ImportDict:
-        return {
-            **super()._get_imports(),
-            f"/{constants.Dirs.STATE_PATH}": {ImportVar(tag="upload_files")},
-        }
->>>>>>> 6522afed
+        )