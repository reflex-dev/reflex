--- conflicted
+++ resolved
@@ -7,14 +7,8 @@
 
 from reflex.components.component import Component
 from reflex.components.libs.chakra import ChakraComponent
-<<<<<<< HEAD
+from reflex.components.tags import Tag
 from reflex.constants import Dirs, EventTriggers
-from reflex.event import EventChain, EventHandler, EventSpec
-from reflex.utils import imports
-from reflex.vars import Var
-=======
-from reflex.components.tags import Tag
-from reflex.constants import EventTriggers
 from reflex.event import EventChain
 from reflex.utils import imports
 from reflex.utils.format import format_event_chain
@@ -37,7 +31,6 @@
     })
     """
 )
->>>>>>> 39cc1b2f
 
 
 class Form(ChakraComponent):
@@ -57,7 +50,13 @@
     def _get_imports(self) -> imports.ImportDict:
         return imports.merge_imports(
             super()._get_imports(),
-            {"react": {imports.ImportVar(tag="useCallback")}},
+            {
+                "react": {imports.ImportVar(tag="useCallback")},
+                f"/{Dirs.STATE_PATH}": {
+                    imports.ImportVar(tag="getRefValue"),
+                    imports.ImportVar(tag="getRefValues"),
+                },
+            },
         )
 
     def _get_hooks(self) -> str | None:
@@ -119,17 +118,6 @@
             EventTriggers.ON_SUBMIT: lambda e0: [FORM_DATA],
         }
 
-    def _get_imports(self) -> imports.ImportDict:
-        return imports.merge_imports(
-            super()._get_imports(),
-            {
-                f"/{Dirs.STATE_PATH}": {
-                    imports.ImportVar(tag="getRefValue"),
-                    imports.ImportVar(tag="getRefValues"),
-                },
-            },
-        )
-
 
 class FormControl(ChakraComponent):
     """Provide context to form components."""
