--- conflicted
+++ resolved
@@ -91,26 +91,6 @@
         render_tag = (
             super()
             ._render()
-<<<<<<< HEAD
-            .remove_props("reset_on_submit", "handle_submit_unique_name")
-        )
-
-    def render(self) -> dict:
-        """Render the component.
-
-        Returns:
-            The rendered component.
-        """
-        orig_on_submit = self.event_triggers.pop(EventTriggers.ON_SUBMIT)
-        if orig_on_submit is not None:
-            self.event_triggers[EventTriggers.ON_SUBMIT] = BaseVar(
-                _var_name=f"handleSubmit{self.handle_submit_unique_name}",
-                _var_type=EventChain,
-            )
-        rendered = super().render()
-        self.event_triggers[EventTriggers.ON_SUBMIT] = orig_on_submit
-        return rendered
-=======
             .remove_props(
                 "reset_on_submit",
                 "handle_submit_unique_name",
@@ -127,7 +107,6 @@
                 }
             )
         return render_tag
->>>>>>> b8e95722
 
     def _get_form_refs(self) -> Dict[str, Any]:
         # Send all the input refs to the handler.
