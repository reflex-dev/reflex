"""Wrapper around react-debounce-input."""
from __future__ import annotations

from typing import Any

from reflex.components import Component
from reflex.components.tags import Tag
from reflex.vars import Var


class DebounceInput(Component):
    """The DebounceInput component is used to buffer input events on the client side.

    It is intended to wrap various form controls and should be used whenever a
    fully-controlled input is needed to prevent lost input data when the backend
    is experiencing high latency.
    """

    library = "react-debounce-input@3.3.0"
    tag = "DebounceInput"

    # Minimum input characters before triggering the on_change event
    min_length: Var[int]

    # Time to wait between end of input and triggering on_change
    debounce_timeout: Var[int]

    # If true, notify when Enter key is pressed
    force_notify_by_enter: Var[bool]

    # If true, notify when form control loses focus
    force_notify_on_blur: Var[bool]

    # If provided, create a fully-controlled input
    value: Var[str]

    def _render(self) -> Tag:
        """Carry first child props directly on this tag.

        Since react-debounce-input wants to create and manage the underlying
        input component itself, we carry all props, events, and styles from
        the child, and then neuter the child's render method so it produces no output.

        Returns:
            The rendered debounce element wrapping the first child element.

        Raises:
            RuntimeError: unless exactly one child element is provided.
            ValueError: if the child element does not have an on_change handler.
        """
        child, props = _collect_first_child_and_props(self)
        if isinstance(child, type(self)) or len(self.children) > 1:
            raise RuntimeError(
                "Provide a single child for DebounceInput, such as rx.input() or "
                "rx.text_area()",
            )
        if "on_change" not in child.event_triggers:
            raise ValueError("DebounceInput child requires an on_change handler")
        child_ref = child.get_ref()
        if child_ref and not props.get("ref"):
            props["input_ref"] = Var.create(child_ref, _var_is_local=False)
        self.children = []
        tag = super()._render()
        tag.add_props(
            **props,
            **child.event_triggers,
            sx=child.style,
            id=child.id,
            class_name=child.class_name,
            element=Var.create(
<<<<<<< HEAD
                "{%s}" % (child.alias or child.tag),
                is_local=False,
                is_string=False,
=======
                "{%s}" % child.tag, _var_is_local=False, _var_is_string=False
>>>>>>> c6abeb31
            ),
        )
        # do NOT render the child, DebounceInput will create it
        object.__setattr__(child, "render", lambda: "")
        return tag


def props_not_none(c: Component) -> dict[str, Any]:
    """Get all properties of the component that are not None.

    Args:
        c: the component to get_props from

    Returns:
        dict of all props that are not None.
    """
    cdict = {a: getattr(c, a) for a in c.get_props() if getattr(c, a, None) is not None}
    return cdict


def _collect_first_child_and_props(c: Component) -> tuple[Component, dict[str, Any]]:
    """Recursively find the first child of a different type than `c` with props.

    This function is used to collapse nested DebounceInput components by
    applying props from each level. Parent props take precedent over child
    props. The first child component that differs in type will be returned
    along with all combined parent props seen along the way.

    Args:
        c: the component to get_props from

    Returns:
        tuple containing the first nested child of a different type and the collected
        props from each component traversed.
    """
    props = props_not_none(c)
    if not c.children:
        return c, props
    child = c.children[0]
    if not isinstance(child, type(c)):
        return child, {**props_not_none(child), **props}
    # carry props from nested DebounceInput components
    recursive_child, child_props = _collect_first_child_and_props(child)
    return recursive_child, {**child_props, **props}<|MERGE_RESOLUTION|>--- conflicted
+++ resolved
@@ -68,13 +68,9 @@
             id=child.id,
             class_name=child.class_name,
             element=Var.create(
-<<<<<<< HEAD
                 "{%s}" % (child.alias or child.tag),
-                is_local=False,
-                is_string=False,
-=======
-                "{%s}" % child.tag, _var_is_local=False, _var_is_string=False
->>>>>>> c6abeb31
+                _var_is_local=False,
+                _var_is_string=False,
             ),
         )
         # do NOT render the child, DebounceInput will create it
