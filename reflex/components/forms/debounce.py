"""Wrapper around react-debounce-input."""
from __future__ import annotations

<<<<<<< HEAD
from typing import Any, Dict, Type

from reflex.components.component import Component
from reflex.constants import EventTriggers
from reflex.vars import Var, VarData
=======
from typing import Any, Set

from reflex.components import Component
from reflex.components.tags import Tag
from reflex.utils import imports
from reflex.vars import Var
>>>>>>> 1603144c


class DebounceInput(Component):
    """The DebounceInput component is used to buffer input events on the client side.

    It is intended to wrap various form controls and should be used whenever a
    fully-controlled input is needed to prevent lost input data when the backend
    is experiencing high latency.
    """

    library = "react-debounce-input@3.3.0"
    tag = "DebounceInput"

    # Minimum input characters before triggering the on_change event
    min_length: Var[int]

    # Time to wait between end of input and triggering on_change
    debounce_timeout: Var[int]

    # If true, notify when Enter key is pressed
    force_notify_by_enter: Var[bool]

    # If true, notify when form control loses focus
    force_notify_on_blur: Var[bool]

    # If provided, create a fully-controlled input
    value: Var[str]

    # The ref to attach to the created input
    input_ref: Var[str]

    # The element to wrap
    element: Var[Type[Component]]

    @classmethod
    def create(cls, *children: Component, **props: Any) -> Component:
        """Create a DebounceInput component.

        Carry first child props directly on this tag.

        Since react-debounce-input wants to create and manage the underlying
        input component itself, we carry all props, events, and styles from
        the child, and then neuter the child's render method so it produces no output.

        Args:
            children: The child component to wrap.
            props: The component props.

        Returns:
            The DebounceInput component.

        Raises:
            RuntimeError: unless exactly one child element is provided.
            ValueError: if the child element does not have an on_change handler.
        """
        if len(children) != 1:
            raise RuntimeError(
                "Provide a single child for DebounceInput, such as rx.input() or "
                "rx.text_area()",
            )
        child = children[0]
        if "on_change" not in child.event_triggers:
            raise ValueError("DebounceInput child requires an on_change handler")
        props_from_child = {
            p: getattr(child, p)
            for p in cls.get_props()
            if getattr(child, p, None) is not None
        }
        props_from_child.update(child.event_triggers)
        props = {**props_from_child, **props}
        other_props = {
            p: getattr(child, p)
            for p in child.get_props()
            if p not in props_from_child and getattr(child, p) is not None
        }
        # Carry all other child props directly via custom_attrs
        props.setdefault("custom_attrs", {}).update(other_props, **child.custom_attrs)
        props.setdefault("style", {}).update(child.style)
        if child.class_name is not None:
            props["class_name"] = f"{props.get('class_name', '')} {child.class_name}"

        child_ref = child.get_ref()
        if not props.get("input_ref") and child_ref:
            props["input_ref"] = Var.create_safe(child_ref, _var_is_local=False)
            props["id"] = child.id
        props.setdefault(
            "element",
            Var.create_safe(
                "{%s}" % (child.alias or child.tag),
                _var_is_local=False,
                _var_is_string=False,
            )._replace(
                _var_type=Type[Component],
                merge_var_data=VarData(  # type: ignore
                    imports=child._get_imports(),
                    hooks=child._get_hooks_internal(),
                ),
            ),
        )
<<<<<<< HEAD
=======
        # do NOT render the child, DebounceInput will create it
        object.__setattr__(child, "render", lambda: "")
        return tag

    def _get_imports(self) -> imports.ImportDict:
        return imports.merge_imports(
            super()._get_imports(), *[c._get_imports() for c in self.children]
        )

    def _get_hooks_internal(self) -> Set[str]:
        hooks = super()._get_hooks_internal()
        for child in self.children:
            hooks.update(child._get_hooks_internal())
        return hooks


def props_not_none(c: Component) -> dict[str, Any]:
    """Get all properties of the component that are not None.
>>>>>>> 1603144c

        return super().create(**props)

    def get_event_triggers(self) -> Dict[str, Any]:
        """Get the event triggers that pass the component's value to the handler.

        Returns:
            A dict mapping the event trigger to the var that is passed to the handler.
        """
        return {
            **super().get_event_triggers(),
            EventTriggers.ON_CHANGE: lambda e0: [e0.value],
        }

    def _render(self):
        return super()._render().remove_props("ref")<|MERGE_RESOLUTION|>--- conflicted
+++ resolved
@@ -1,20 +1,11 @@
 """Wrapper around react-debounce-input."""
 from __future__ import annotations
 
-<<<<<<< HEAD
-from typing import Any, Dict, Type
+from typing import Any, Type
 
-from reflex.components.component import Component
+from reflex.components import Component
 from reflex.constants import EventTriggers
 from reflex.vars import Var, VarData
-=======
-from typing import Any, Set
-
-from reflex.components import Component
-from reflex.components.tags import Tag
-from reflex.utils import imports
-from reflex.vars import Var
->>>>>>> 1603144c
 
 
 class DebounceInput(Component):
@@ -114,31 +105,10 @@
                 ),
             ),
         )
-<<<<<<< HEAD
-=======
-        # do NOT render the child, DebounceInput will create it
-        object.__setattr__(child, "render", lambda: "")
-        return tag
-
-    def _get_imports(self) -> imports.ImportDict:
-        return imports.merge_imports(
-            super()._get_imports(), *[c._get_imports() for c in self.children]
-        )
-
-    def _get_hooks_internal(self) -> Set[str]:
-        hooks = super()._get_hooks_internal()
-        for child in self.children:
-            hooks.update(child._get_hooks_internal())
-        return hooks
-
-
-def props_not_none(c: Component) -> dict[str, Any]:
-    """Get all properties of the component that are not None.
->>>>>>> 1603144c
 
         return super().create(**props)
 
-    def get_event_triggers(self) -> Dict[str, Any]:
+    def get_event_triggers(self) -> dict[str, Any]:
         """Get the event triggers that pass the component's value to the handler.
 
         Returns:
