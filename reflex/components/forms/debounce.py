--- conflicted
+++ resolved
@@ -1,7 +1,6 @@
 """Wrapper around react-debounce-input."""
 from __future__ import annotations
 
-<<<<<<< HEAD
 from typing import Any, Dict, Iterator, Type
 
 from reflex.components.component import Component
@@ -16,14 +15,6 @@
         No values, ever. Will raise StopIteration immediately.
     """
     yield from []
-=======
-from typing import Any, Set
-
-from reflex.components import Component
-from reflex.components.tags import Tag
-from reflex.utils import imports
-from reflex.vars import Var
->>>>>>> 1ef7dee4
 
 
 class DebounceInput(Component):
@@ -117,28 +108,14 @@
                 _var_is_string=False,
             )._replace(
                 _var_type=Type[Component],
-                merge_var_data=VarData(
+                merge_var_data=VarData(  # type: ignore
                     imports=child._get_imports(),
                     hooks=child._get_hooks_internal(),
                 ),
             ),
         )
 
-<<<<<<< HEAD
         return super().create(**props)
-=======
-    def _get_imports(self) -> imports.ImportDict:
-        return imports.merge_imports(
-            super()._get_imports(), *[c._get_imports() for c in self.children]
-        )
-
-    def _get_hooks_internal(self) -> Set[str]:
-        hooks = super()._get_hooks_internal()
-        for child in self.children:
-            hooks.update(child._get_hooks_internal())
-        return hooks
-
->>>>>>> 1ef7dee4
 
     def get_event_triggers(self) -> Dict[str, Any]:
         """Get the event triggers that pass the component's value to the handler.
