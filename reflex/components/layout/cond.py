"""Create a list of components from an iterable."""
from __future__ import annotations

from typing import Any, Dict, Optional, overload

from reflex.components.component import BaseComponent, Component
from reflex.components.layout.fragment import Fragment
from reflex.components.tags import CondTag, Tag
from reflex.constants import Dirs
from reflex.utils import format, imports
<<<<<<< HEAD
from reflex.vars import Var, VarData
=======
from reflex.vars import BaseVar, Var, VarData

_IS_TRUE_IMPORT = {
    f"/{Dirs.STATE_PATH}": {imports.ImportVar(tag="isTrue")},
}
>>>>>>> 1ef7dee4


class Cond(Component):
    """Render one of two components based on a condition."""

    # The cond to determine which component to render.
    cond: Var[Any]

    # The component to render if the cond is true.
    comp1: BaseComponent = Fragment.create()

    # The component to render if the cond is false.
    comp2: BaseComponent = Fragment.create()

    @classmethod
    def create(
        cls,
        cond: Var,
        comp1: BaseComponent,
        comp2: Optional[BaseComponent] = None,
    ) -> Component:
        """Create a conditional component.

        Args:
            cond: The cond to determine which component to render.
            comp1: The component to render if the cond is true.
            comp2: The component to render if the cond is false.

        Returns:
            The conditional component.
        """
        # Wrap everything in fragments.
        if comp1.__class__.__name__ != "Fragment":
            comp1 = Fragment.create(comp1)
        if comp2 is None or comp2.__class__.__name__ != "Fragment":
            comp2 = Fragment.create(comp2) if comp2 else Fragment.create()
        return Fragment.create(
            cls(
                cond=cond,
                comp1=comp1,
                comp2=comp2,
                children=[comp1, comp2],
            )
        )

    def _render(self) -> Tag:
        return CondTag(
            cond=self.cond,
            true_value=self.comp1.render(),
            false_value=self.comp2.render(),
        )

    def render(self) -> Dict:
        """Render the component.

        Returns:
            The dictionary for template of component.
        """
        tag = self._render()
        return dict(
            tag.add_props(
                **self.event_triggers,
                key=self.key,
                sx=self.style,
                id=self.id,
                class_name=self.class_name,
            ).set(
                props=tag.format_props(),
            ),
            cond_state=f"isTrue({self.cond._var_full_name})",
        )

    def _get_imports(self) -> imports.ImportDict:
        return imports.merge_imports(
            super()._get_imports(),
            getattr(self.cond._var_data, "imports", {}),
<<<<<<< HEAD
=======
            _IS_TRUE_IMPORT,
>>>>>>> 1ef7dee4
        )


@overload
def cond(condition: Any, c1: Component, c2: Any) -> Component:
    ...


@overload
def cond(condition: Any, c1: Component) -> Component:
    ...


@overload
def cond(condition: Any, c1: Any, c2: Any) -> Var:
    ...


def cond(condition: Any, c1: Any, c2: Any = None):
    """Create a conditional component or Prop.

    Args:
        condition: The cond to determine which component to render.
        c1: The component or prop to render if the cond_var is true.
        c2: The component or prop to render if the cond_var is false.

    Returns:
        The conditional component.

    Raises:
        ValueError: If the arguments are invalid.
    """
    var_datas: list[VarData | None] = [
        VarData(  # type: ignore
            imports=_IS_TRUE_IMPORT,
        ),
    ]

    # Convert the condition to a Var.
    cond_var = Var.create(condition)
    assert cond_var is not None, "The condition must be set."
    cond_var = cond_var._replace(
        merge_var_data=VarData(  # type: ignore
            imports={
                f"/{Dirs.STATE_PATH}": {
                    imports.ImportVar(tag="isTrue"),
                },
            },
        ),
    )

    # If the first component is a component, create a Cond component.
    if isinstance(c1, BaseComponent):
        assert c2 is None or isinstance(
            c2, BaseComponent
        ), "Both arguments must be components."
        return Cond.create(cond_var, c1, c2)
    elif isinstance(c1, Var):
        var_datas.append(c1._var_data)

    # Otherwise, create a conditional Var.
    # Check that the second argument is valid.
    if isinstance(c2, BaseComponent):
        raise ValueError("Both arguments must be props.")
    if c2 is None:
        raise ValueError("For conditional vars, the second argument must be set.")
    elif isinstance(c2, Var):
        var_datas.append(c2._var_data)

    # Create the conditional var.
    return cond_var._replace(
        _var_name=format.format_cond(
            cond=cond_var._var_full_name,
            true_value=c1,
            false_value=c2,
            is_prop=True,
        ),
        _var_type=c1._var_type if isinstance(c1, BaseVar) else type(c1),
        _var_is_local=False,
        _var_full_name_needs_state_prefix=False,
<<<<<<< HEAD
=======
        merge_var_data=VarData.merge(*var_datas),
>>>>>>> 1ef7dee4
    )<|MERGE_RESOLUTION|>--- conflicted
+++ resolved
@@ -8,15 +8,11 @@
 from reflex.components.tags import CondTag, Tag
 from reflex.constants import Dirs
 from reflex.utils import format, imports
-<<<<<<< HEAD
-from reflex.vars import Var, VarData
-=======
 from reflex.vars import BaseVar, Var, VarData
 
 _IS_TRUE_IMPORT = {
     f"/{Dirs.STATE_PATH}": {imports.ImportVar(tag="isTrue")},
 }
->>>>>>> 1ef7dee4
 
 
 class Cond(Component):
@@ -93,10 +89,7 @@
         return imports.merge_imports(
             super()._get_imports(),
             getattr(self.cond._var_data, "imports", {}),
-<<<<<<< HEAD
-=======
             _IS_TRUE_IMPORT,
->>>>>>> 1ef7dee4
         )
 
 
@@ -138,15 +131,6 @@
     # Convert the condition to a Var.
     cond_var = Var.create(condition)
     assert cond_var is not None, "The condition must be set."
-    cond_var = cond_var._replace(
-        merge_var_data=VarData(  # type: ignore
-            imports={
-                f"/{Dirs.STATE_PATH}": {
-                    imports.ImportVar(tag="isTrue"),
-                },
-            },
-        ),
-    )
 
     # If the first component is a component, create a Cond component.
     if isinstance(c1, BaseComponent):
@@ -177,8 +161,5 @@
         _var_type=c1._var_type if isinstance(c1, BaseVar) else type(c1),
         _var_is_local=False,
         _var_full_name_needs_state_prefix=False,
-<<<<<<< HEAD
-=======
         merge_var_data=VarData.merge(*var_datas),
->>>>>>> 1ef7dee4
     )