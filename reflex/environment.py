"""Environment variable management."""

from __future__ import annotations

import concurrent.futures
import dataclasses
import enum
import importlib
import multiprocessing
import os
import platform
from collections.abc import Callable, Sequence
from functools import lru_cache
from pathlib import Path
from typing import (
    TYPE_CHECKING,
    Annotated,
    Any,
    Generic,
    TypeVar,
    get_args,
    get_origin,
    get_type_hints,
)

from reflex import constants
from reflex.plugins import Plugin
from reflex.utils.exceptions import EnvironmentVarValueError
from reflex.utils.types import GenericType, is_union, value_inside_optional


def get_default_value_for_field(field: dataclasses.Field) -> Any:
    """Get the default value for a field.

    Args:
        field: The field.

    Returns:
        The default value.

    Raises:
        ValueError: If no default value is found.
    """
    if field.default != dataclasses.MISSING:
        return field.default
    if field.default_factory != dataclasses.MISSING:
        return field.default_factory()
    msg = f"Missing value for environment variable {field.name} and no default value found"
    raise ValueError(msg)


# TODO: Change all interpret_.* signatures to value: str, field: dataclasses.Field once we migrate rx.Config to dataclasses
def interpret_boolean_env(value: str, field_name: str) -> bool:
    """Interpret a boolean environment variable value.

    Args:
        value: The environment variable value.
        field_name: The field name.

    Returns:
        The interpreted value.

    Raises:
        EnvironmentVarValueError: If the value is invalid.
    """
    true_values = ["true", "1", "yes", "y"]
    false_values = ["false", "0", "no", "n"]

    if value.lower() in true_values:
        return True
    if value.lower() in false_values:
        return False
    msg = f"Invalid boolean value: {value!r} for {field_name}"
    raise EnvironmentVarValueError(msg)


def interpret_int_env(value: str, field_name: str) -> int:
    """Interpret an integer environment variable value.

    Args:
        value: The environment variable value.
        field_name: The field name.

    Returns:
        The interpreted value.

    Raises:
        EnvironmentVarValueError: If the value is invalid.
    """
    try:
        return int(value)
    except ValueError as ve:
        msg = f"Invalid integer value: {value!r} for {field_name}"
        raise EnvironmentVarValueError(msg) from ve


def interpret_existing_path_env(value: str, field_name: str) -> ExistingPath:
    """Interpret a path environment variable value as an existing path.

    Args:
        value: The environment variable value.
        field_name: The field name.

    Returns:
        The interpreted value.

    Raises:
        EnvironmentVarValueError: If the path does not exist.
    """
    path = Path(value)
    if not path.exists():
        msg = f"Path does not exist: {path!r} for {field_name}"
        raise EnvironmentVarValueError(msg)
    return path


def interpret_path_env(value: str, field_name: str) -> Path:
    """Interpret a path environment variable value.

    Args:
        value: The environment variable value.
        field_name: The field name.

    Returns:
        The interpreted value.
    """
    return Path(value)


def interpret_plugin_env(value: str, field_name: str) -> Plugin:
    """Interpret a plugin environment variable value.

    Args:
        value: The environment variable value.
        field_name: The field name.

    Returns:
        The interpreted value.

    Raises:
        EnvironmentVarValueError: If the value is invalid.
    """
    if "." not in value:
        msg = f"Invalid plugin value: {value!r} for {field_name}. Plugin name must be in the format 'package.module.PluginName'."
        raise EnvironmentVarValueError(msg)

    import_path, plugin_name = value.rsplit(".", 1)

    try:
        module = importlib.import_module(import_path)
    except ImportError as e:
        msg = f"Failed to import module {import_path!r} for {field_name}: {e}"
        raise EnvironmentVarValueError(msg) from e

    try:
        plugin_class = getattr(module, plugin_name, None)
    except Exception as e:
        msg = f"Failed to get plugin class {plugin_name!r} from module {import_path!r} for {field_name}: {e}"
        raise EnvironmentVarValueError(msg) from e

    if not isinstance(plugin_class, type) or not issubclass(plugin_class, Plugin):
        msg = f"Invalid plugin class: {plugin_name!r} for {field_name}. Must be a subclass of Plugin."
        raise EnvironmentVarValueError(msg)

    try:
        return plugin_class()
    except Exception as e:
        msg = f"Failed to instantiate plugin {plugin_name!r} for {field_name}: {e}"
        raise EnvironmentVarValueError(msg) from e


def interpret_enum_env(value: str, field_type: GenericType, field_name: str) -> Any:
    """Interpret an enum environment variable value.

    Args:
        value: The environment variable value.
        field_type: The field type.
        field_name: The field name.

    Returns:
        The interpreted value.

    Raises:
        EnvironmentVarValueError: If the value is invalid.
    """
    try:
        return field_type(value)
    except ValueError as ve:
        msg = f"Invalid enum value: {value!r} for {field_name}"
        raise EnvironmentVarValueError(msg) from ve


def interpret_env_var_value(
    value: str, field_type: GenericType, field_name: str
) -> Any:
    """Interpret an environment variable value based on the field type.

    Args:
        value: The environment variable value.
        field_type: The field type.
        field_name: The field name.

    Returns:
        The interpreted value.

    Raises:
        ValueError: If the environment variable type is invalid.
    """
    field_type = value_inside_optional(field_type)

    if is_union(field_type):
        msg = f"Union types are not supported for environment variables: {field_name}."
        raise ValueError(msg)

    value = value.strip()

    if field_type is bool:
        return interpret_boolean_env(value, field_name)
    if field_type is str:
        return value
    if field_type is int:
        return interpret_int_env(value, field_name)
    if field_type is Path:
        return interpret_path_env(value, field_name)
    if field_type is ExistingPath:
        return interpret_existing_path_env(value, field_name)
    if field_type is Plugin:
        return interpret_plugin_env(value, field_name)
    if get_origin(field_type) in (list, Sequence):
        return [
            interpret_env_var_value(
                v,
                get_args(field_type)[0],
                f"{field_name}[{i}]",
            )
            for i, v in enumerate(value.split(":"))
        ]
    if isinstance(field_type, type) and issubclass(field_type, enum.Enum):
        return interpret_enum_env(value, field_type, field_name)

    msg = f"Invalid type for environment variable {field_name}: {field_type}. This is probably an issue in Reflex."
    raise ValueError(msg)


T = TypeVar("T")


class EnvVar(Generic[T]):
    """Environment variable."""

    name: str
    default: Any
    type_: T

    def __init__(self, name: str, default: Any, type_: T) -> None:
        """Initialize the environment variable.

        Args:
            name: The environment variable name.
            default: The default value.
            type_: The type of the value.
        """
        self.name = name
        self.default = default
        self.type_ = type_

    def interpret(self, value: str) -> T:
        """Interpret the environment variable value.

        Args:
            value: The environment variable value.

        Returns:
            The interpreted value.
        """
        return interpret_env_var_value(value, self.type_, self.name)

    def getenv(self) -> T | None:
        """Get the interpreted environment variable value.

        Returns:
            The environment variable value.
        """
        env_value = os.getenv(self.name, None)
        if env_value and env_value.strip():
            return self.interpret(env_value)
        return None

    def is_set(self) -> bool:
        """Check if the environment variable is set.

        Returns:
            True if the environment variable is set.
        """
        return bool(os.getenv(self.name, "").strip())

    def get(self) -> T:
        """Get the interpreted environment variable value or the default value if not set.

        Returns:
            The interpreted value.
        """
        env_value = self.getenv()
        if env_value is not None:
            return env_value
        return self.default

    def set(self, value: T | None) -> None:
        """Set the environment variable. None unsets the variable.

        Args:
            value: The value to set.
        """
        if value is None:
            _ = os.environ.pop(self.name, None)
        else:
            if isinstance(value, enum.Enum):
                value = value.value
            if isinstance(value, list):
                str_value = ":".join(str(v) for v in value)
            else:
                str_value = str(value)
            os.environ[self.name] = str_value


@lru_cache
def get_type_hints_environment(cls: type) -> dict[str, Any]:
    """Get the type hints for the environment variables.

    Args:
        cls: The class.

    Returns:
        The type hints.
    """
    return get_type_hints(cls)


class env_var:  # noqa: N801 # pyright: ignore [reportRedeclaration]
    """Descriptor for environment variables."""

    name: str
    default: Any
    internal: bool = False

    def __init__(self, default: Any, internal: bool = False) -> None:
        """Initialize the descriptor.

        Args:
            default: The default value.
            internal: Whether the environment variable is reflex internal.
        """
        self.default = default
        self.internal = internal

    def __set_name__(self, owner: Any, name: str):
        """Set the name of the descriptor.

        Args:
            owner: The owner class.
            name: The name of the descriptor.
        """
        self.name = name

    def __get__(
        self, instance: EnvironmentVariables, owner: type[EnvironmentVariables]
    ):
        """Get the EnvVar instance.

        Args:
            instance: The instance.
            owner: The owner class.

        Returns:
            The EnvVar instance.
        """
        type_ = get_args(get_type_hints_environment(owner)[self.name])[0]
        env_name = self.name
        if self.internal:
            env_name = f"__{env_name}"
        return EnvVar(name=env_name, default=self.default, type_=type_)


if TYPE_CHECKING:

    def env_var(default: Any, internal: bool = False) -> EnvVar:
        """Typing helper for the env_var descriptor.

        Args:
            default: The default value.
            internal: Whether the environment variable is reflex internal.

        Returns:
            The EnvVar instance.
        """
        return default


class PathExistsFlag:
    """Flag to indicate that a path must exist."""


ExistingPath = Annotated[Path, PathExistsFlag]


class PerformanceMode(enum.Enum):
    """Performance mode for the app."""

    WARN = "warn"
    RAISE = "raise"
    OFF = "off"


class ExecutorType(enum.Enum):
    """Executor for compiling the frontend."""

    THREAD = "thread"
    PROCESS = "process"
    MAIN_THREAD = "main_thread"

    @classmethod
    def get_executor_from_environment(cls):
        """Get the executor based on the environment variables.

        Returns:
            The executor.
        """
        from reflex.utils import console

        executor_type = environment.REFLEX_COMPILE_EXECUTOR.get()

        reflex_compile_processes = environment.REFLEX_COMPILE_PROCESSES.get()
        reflex_compile_threads = environment.REFLEX_COMPILE_THREADS.get()
        # By default, use the main thread. Unless the user has specified a different executor.
        # Using a process pool is much faster, but not supported on all platforms. It's gated behind a flag.
        if executor_type is None:
            if (
                platform.system() not in ("Linux", "Darwin")
                and reflex_compile_processes is not None
            ):
                console.warn("Multiprocessing is only supported on Linux and MacOS.")

            if (
                platform.system() in ("Linux", "Darwin")
                and reflex_compile_processes is not None
            ):
                if reflex_compile_processes == 0:
                    console.warn(
                        "Number of processes must be greater than 0. If you want to use the default number of processes, set REFLEX_COMPILE_EXECUTOR to 'process'. Defaulting to None."
                    )
                    reflex_compile_processes = None
                elif reflex_compile_processes < 0:
                    console.warn(
                        "Number of processes must be greater than 0. Defaulting to None."
                    )
                    reflex_compile_processes = None
                executor_type = ExecutorType.PROCESS
            elif reflex_compile_threads is not None:
                if reflex_compile_threads == 0:
                    console.warn(
                        "Number of threads must be greater than 0. If you want to use the default number of threads, set REFLEX_COMPILE_EXECUTOR to 'thread'. Defaulting to None."
                    )
                    reflex_compile_threads = None
                elif reflex_compile_threads < 0:
                    console.warn(
                        "Number of threads must be greater than 0. Defaulting to None."
                    )
                    reflex_compile_threads = None
                executor_type = ExecutorType.THREAD
            else:
                executor_type = ExecutorType.MAIN_THREAD

        match executor_type:
            case ExecutorType.PROCESS:
                executor = concurrent.futures.ProcessPoolExecutor(
                    max_workers=reflex_compile_processes,
                    mp_context=multiprocessing.get_context("fork"),
                )
            case ExecutorType.THREAD:
                executor = concurrent.futures.ThreadPoolExecutor(
                    max_workers=reflex_compile_threads
                )
            case ExecutorType.MAIN_THREAD:
                FUTURE_RESULT_TYPE = TypeVar("FUTURE_RESULT_TYPE")

                class MainThreadExecutor:
                    def __enter__(self):
                        return self

                    def __exit__(self, *args):
                        pass

                    def submit(
                        self, fn: Callable[..., FUTURE_RESULT_TYPE], *args, **kwargs
                    ) -> concurrent.futures.Future[FUTURE_RESULT_TYPE]:
                        future_job = concurrent.futures.Future()
                        future_job.set_result(fn(*args, **kwargs))
                        return future_job

                executor = MainThreadExecutor()

        return executor


class EnvironmentVariables:
    """Environment variables class to instantiate environment variables."""

    # Indicate the current command that was invoked in the reflex CLI.
    REFLEX_COMPILE_CONTEXT: EnvVar[constants.CompileContext] = env_var(
        constants.CompileContext.UNDEFINED, internal=True
    )

    # Whether to use npm over bun to install and run the frontend.
    REFLEX_USE_NPM: EnvVar[bool] = env_var(False)

    # The npm registry to use.
    NPM_CONFIG_REGISTRY: EnvVar[str | None] = env_var(None)

    # Whether to use Granian for the backend. By default, the backend uses Uvicorn if available.
    REFLEX_USE_GRANIAN: EnvVar[bool] = env_var(False)

    # Whether to use the system installed bun. If set to false, bun will be bundled with the app.
    REFLEX_USE_SYSTEM_BUN: EnvVar[bool] = env_var(False)

    # The working directory for the frontend directory.
    REFLEX_WEB_WORKDIR: EnvVar[Path] = env_var(Path(constants.Dirs.WEB))

    # The working directory for the states directory.
    REFLEX_STATES_WORKDIR: EnvVar[Path] = env_var(Path(constants.Dirs.STATES))

    # Path to the alembic config file
    ALEMBIC_CONFIG: EnvVar[ExistingPath] = env_var(Path(constants.ALEMBIC_CONFIG))

    # Disable SSL verification for HTTPX requests.
    SSL_NO_VERIFY: EnvVar[bool] = env_var(False)

    # The directory to store uploaded files.
    REFLEX_UPLOADED_FILES_DIR: EnvVar[Path] = env_var(
        Path(constants.Dirs.UPLOADED_FILES)
    )

    REFLEX_COMPILE_EXECUTOR: EnvVar[ExecutorType | None] = env_var(None)

    # Whether to use separate processes to compile the frontend and how many. If not set, defaults to thread executor.
    REFLEX_COMPILE_PROCESSES: EnvVar[int | None] = env_var(None)

    # Whether to use separate threads to compile the frontend and how many. Defaults to `min(32, os.cpu_count() + 4)`.
    REFLEX_COMPILE_THREADS: EnvVar[int | None] = env_var(None)

    # The directory to store reflex dependencies.
    REFLEX_DIR: EnvVar[Path] = env_var(constants.Reflex.DIR)

    # Whether to print the SQL queries if the log level is INFO or lower.
    SQLALCHEMY_ECHO: EnvVar[bool] = env_var(False)

    # Whether to check db connections before using them.
    SQLALCHEMY_POOL_PRE_PING: EnvVar[bool] = env_var(True)

    # The size of the database connection pool.
    SQLALCHEMY_POOL_SIZE: EnvVar[int] = env_var(5)

    # The maximum overflow size of the database connection pool.
    SQLALCHEMY_MAX_OVERFLOW: EnvVar[int] = env_var(10)

    # Recycle connections after this many seconds.
    SQLALCHEMY_POOL_RECYCLE: EnvVar[int] = env_var(-1)

    # The timeout for acquiring a connection from the pool.
    SQLALCHEMY_POOL_TIMEOUT: EnvVar[int] = env_var(30)

    # Whether to ignore the redis config error. Some redis servers only allow out-of-band configuration.
    REFLEX_IGNORE_REDIS_CONFIG_ERROR: EnvVar[bool] = env_var(False)

    # Whether to skip purging the web directory in dev mode.
    REFLEX_PERSIST_WEB_DIR: EnvVar[bool] = env_var(False)

    # This env var stores the execution mode of the app
    REFLEX_ENV_MODE: EnvVar[constants.Env] = env_var(constants.Env.DEV)

    # Whether to run the backend only. Exclusive with REFLEX_FRONTEND_ONLY.
    REFLEX_BACKEND_ONLY: EnvVar[bool] = env_var(False)

    # Whether to run the frontend only. Exclusive with REFLEX_BACKEND_ONLY.
    REFLEX_FRONTEND_ONLY: EnvVar[bool] = env_var(False)

    # The port to run the frontend on.
    REFLEX_FRONTEND_PORT: EnvVar[int | None] = env_var(None)

    # The port to run the backend on.
    REFLEX_BACKEND_PORT: EnvVar[int | None] = env_var(None)

    # If this env var is set to "yes", App.compile will be a no-op
    REFLEX_SKIP_COMPILE: EnvVar[bool] = env_var(False, internal=True)

    # Whether to run app harness tests in headless mode.
    APP_HARNESS_HEADLESS: EnvVar[bool] = env_var(False)

    # Which app harness driver to use.
    APP_HARNESS_DRIVER: EnvVar[str] = env_var("Chrome")

    # Arguments to pass to the app harness driver.
    APP_HARNESS_DRIVER_ARGS: EnvVar[str] = env_var("")

    # Whether to check for outdated package versions.
    REFLEX_CHECK_LATEST_VERSION: EnvVar[bool] = env_var(True)

    # In which performance mode to run the app.
    REFLEX_PERF_MODE: EnvVar[PerformanceMode] = env_var(PerformanceMode.WARN)

    # The maximum size of the reflex state in kilobytes.
    REFLEX_STATE_SIZE_LIMIT: EnvVar[int] = env_var(1000)

    # Whether to use the turbopack bundler.
    REFLEX_USE_TURBOPACK: EnvVar[bool] = env_var(False)

    # Additional paths to include in the hot reload. Separated by a colon.
    REFLEX_HOT_RELOAD_INCLUDE_PATHS: EnvVar[list[Path]] = env_var([])

    # Paths to exclude from the hot reload. Takes precedence over include paths. Separated by a colon.
    REFLEX_HOT_RELOAD_EXCLUDE_PATHS: EnvVar[list[Path]] = env_var([])

    # Enables different behavior for when the backend would do a cold start if it was inactive.
    REFLEX_DOES_BACKEND_COLD_START: EnvVar[bool] = env_var(False)

    # The timeout for the backend to do a cold start in seconds.
    REFLEX_BACKEND_COLD_START_TIMEOUT: EnvVar[int] = env_var(10)

    # Used by flexgen to enumerate the pages.
    REFLEX_ADD_ALL_ROUTES_ENDPOINT: EnvVar[bool] = env_var(False)

    # The address to bind the HTTP client to. You can set this to "::" to enable IPv6.
    REFLEX_HTTP_CLIENT_BIND_ADDRESS: EnvVar[str | None] = env_var(None)

    # Maximum size of the message in the websocket server in bytes.
    REFLEX_SOCKET_MAX_HTTP_BUFFER_SIZE: EnvVar[int] = env_var(
        constants.POLLING_MAX_HTTP_BUFFER_SIZE
    )

    # The interval to send a ping to the websocket server in seconds.
    REFLEX_SOCKET_INTERVAL: EnvVar[int] = env_var(constants.Ping.INTERVAL)

    # The timeout to wait for a pong from the websocket server in seconds.
    REFLEX_SOCKET_TIMEOUT: EnvVar[int] = env_var(constants.Ping.TIMEOUT)

    # Whether to run Granian in a spawn process. This enables Reflex to pick up on environment variable changes between hot reloads.
    REFLEX_STRICT_HOT_RELOAD: EnvVar[bool] = env_var(False)

    # The path to the reflex log file. If not set, the log file will be stored in the reflex user directory.
    REFLEX_LOG_FILE: EnvVar[Path | None] = env_var(None)

    # Enable full logging of debug messages to reflex user directory.
    REFLEX_ENABLE_FULL_LOGGING: EnvVar[bool] = env_var(False)

<<<<<<< HEAD
    # The path to run the frontend on. For example, "/app" will run the frontend on http://localhost:3000/app
    REFLEX_FRONTEND_PATH: EnvVar[str] = env_var("")

    # Whether to display the sticky "Built with Reflex" badge on all pages.
    REFLEX_SHOW_BUILT_WITH_REFLEX: EnvVar[bool | None] = env_var(None)
=======
    # Whether to enable hot module replacement
    VITE_HMR: EnvVar[bool] = env_var(True)

    # Whether to force a full reload on changes.
    VITE_FORCE_FULL_RELOAD: EnvVar[bool] = env_var(False)

    # Whether to enable SSR for the frontend.
    REFLEX_SSR: EnvVar[bool] = env_var(True)
>>>>>>> e5d6c4d6


environment = EnvironmentVariables()

try:
    from dotenv import load_dotenv
except ImportError:
    load_dotenv = None


def _paths_from_env_files(env_files: str) -> list[Path]:
    """Convert a string of paths separated by os.pathsep into a list of Path objects.

    Args:
        env_files: The string of paths.

    Returns:
        A list of Path objects.
    """
    # load env files in reverse order
    return list(
        reversed(
            [
                Path(path)
                for path_element in env_files.split(os.pathsep)
                if (path := path_element.strip())
            ]
        )
    )


def _load_dotenv_from_files(files: list[Path]):
    """Load environment variables from a list of files.

    Args:
        files: A list of Path objects representing the environment variable files.
    """
    from reflex.utils import console

    if not files:
        return

    if load_dotenv is None:
        console.error(
            """The `python-dotenv` package is required to load environment variables from a file. Run `pip install "python-dotenv>=1.1.0"`."""
        )
        return

    for env_file in files:
        if env_file.exists():
            load_dotenv(env_file, override=True)


def _paths_from_environment() -> list[Path]:
    """Get the paths from the REFLEX_ENV_FILE environment variable.

    Returns:
        A list of Path objects.
    """
    env_files = os.environ.get("REFLEX_ENV_FILE")
    if not env_files:
        return []

    return _paths_from_env_files(env_files)


def _load_dotenv_from_env():
    """Load environment variables from paths specified in REFLEX_ENV_FILE."""
    _load_dotenv_from_files(_paths_from_environment())


# Load the env files at import time if they are set in the ENV_FILE environment variable.
_load_dotenv_from_env()<|MERGE_RESOLUTION|>--- conflicted
+++ resolved
@@ -651,13 +651,12 @@
     # Enable full logging of debug messages to reflex user directory.
     REFLEX_ENABLE_FULL_LOGGING: EnvVar[bool] = env_var(False)
 
-<<<<<<< HEAD
     # The path to run the frontend on. For example, "/app" will run the frontend on http://localhost:3000/app
     REFLEX_FRONTEND_PATH: EnvVar[str] = env_var("")
 
     # Whether to display the sticky "Built with Reflex" badge on all pages.
     REFLEX_SHOW_BUILT_WITH_REFLEX: EnvVar[bool | None] = env_var(None)
-=======
+
     # Whether to enable hot module replacement
     VITE_HMR: EnvVar[bool] = env_var(True)
 
@@ -666,7 +665,6 @@
 
     # Whether to enable SSR for the frontend.
     REFLEX_SSR: EnvVar[bool] = env_var(True)
->>>>>>> e5d6c4d6
 
 
 environment = EnvironmentVariables()
