"""Reflex CLI to create, run, and deploy apps."""

from __future__ import annotations

import atexit
from pathlib import Path
from typing import List, Optional

import typer
import typer.core
from reflex_cli.v2.deployments import check_version, hosting_cli

from reflex import constants
from reflex.config import environment, get_config
from reflex.custom_components.custom_components import custom_components_cli
from reflex.state import reset_disk_state_manager
from reflex.utils import console, telemetry

# Disable typer+rich integration for help panels
typer.core.rich = None  # type: ignore

# Create the app.
try:
    cli = typer.Typer(add_completion=False, pretty_exceptions_enable=False)
except TypeError:
    # Fallback for older typer versions.
    cli = typer.Typer(add_completion=False)

# Get the config.
config = get_config()


def version(value: bool):
    """Get the Reflex version.

    Args:
        value: Whether the version flag was passed.

    Raises:
        typer.Exit: If the version flag was passed.
    """
    if value:
        console.print(constants.Reflex.VERSION)
        raise typer.Exit()


@cli.callback()
def main(
    version: bool = typer.Option(
        None,
        "-v",
        "--version",
        callback=version,
        help="Get the Reflex version.",
        is_eager=True,
    ),
):
    """Reflex CLI to create, run, and deploy apps."""
    pass


def _init(
    name: str,
    template: str | None = None,
    loglevel: constants.LogLevel = config.loglevel,
    ai: bool = False,
):
    """Initialize a new Reflex app in the given directory."""
    from reflex.utils import exec, prerequisites

    # Set the log level.
    console.set_log_level(loglevel)

    # Show system info
    exec.output_system_info()

    # Validate the app name.
    app_name = prerequisites.validate_app_name(name)
    console.rule(f"[bold]Initializing {app_name}")

    # Check prerequisites.
    prerequisites.check_latest_package_version(constants.Reflex.MODULE_NAME)
    prerequisites.initialize_reflex_user_directory()
    prerequisites.ensure_reflex_installation_id()

    # Set up the web project.
    prerequisites.initialize_frontend_dependencies()

    # Initialize the app.
    template = prerequisites.initialize_app(app_name, template, ai)

    # Initialize the .gitignore.
    prerequisites.initialize_gitignore()

    # Initialize the requirements.txt.
    prerequisites.initialize_requirements_txt()

    template_msg = f" using the {template} template" if template else ""
    # Finish initializing the app.
    console.success(f"Initialized {app_name}{template_msg}")


@cli.command()
def init(
    name: str = typer.Option(
        None, metavar="APP_NAME", help="The name of the app to initialize."
    ),
    template: str = typer.Option(
        None,
        help="The template to initialize the app with.",
    ),
    loglevel: constants.LogLevel = typer.Option(
        config.loglevel, help="The log level to use."
    ),
    ai: bool = typer.Option(
        False,
        help="Use AI to create the initial template. Cannot be used with existing app or `--template` option.",
    ),
):
    """Initialize a new Reflex app in the current directory."""
    _init(name, template, loglevel, ai)


def _run(
    env: constants.Env = constants.Env.DEV,
    frontend: bool = True,
    backend: bool = True,
    frontend_port: str = str(config.frontend_port),
    backend_port: str = str(config.backend_port),
    backend_host: str = config.backend_host,
    loglevel: constants.LogLevel = config.loglevel,
):
    """Run the app in the given directory."""
    from reflex.utils import build, exec, prerequisites, processes

    # Set the log level.
    console.set_log_level(loglevel)

    # Set env mode in the environment
    environment.REFLEX_ENV_MODE.set(env)

    # Show system info
    exec.output_system_info()

    # If no --frontend-only and no --backend-only, then turn on frontend and backend both
    if not frontend and not backend:
        frontend = True
        backend = True

    if not frontend and backend:
        _skip_compile()

    # Check that the app is initialized.
    if prerequisites.needs_reinit(frontend=frontend):
        _init(name=config.app_name, loglevel=loglevel)

    # Delete the states folder if it exists.
    reset_disk_state_manager()

    # Find the next available open port if applicable.
    if frontend:
        frontend_port = processes.handle_port(
            "frontend", frontend_port, str(constants.DefaultPorts.FRONTEND_PORT)
        )

    if backend:
        backend_port = processes.handle_port(
            "backend", backend_port, str(constants.DefaultPorts.BACKEND_PORT)
        )

    # Apply the new ports to the config.
    if frontend_port != str(config.frontend_port):
        config._set_persistent(frontend_port=frontend_port)
    if backend_port != str(config.backend_port):
        config._set_persistent(backend_port=backend_port)

    # Reload the config to make sure the env vars are persistent.
    get_config(reload=True)

    console.rule("[bold]Starting Reflex App")

    prerequisites.check_latest_package_version(constants.Reflex.MODULE_NAME)

    if frontend:
        # Get the app module.
        prerequisites.get_compiled_app()

    # Warn if schema is not up to date.
    prerequisites.check_schema_up_to_date()

    # Get the frontend and backend commands, based on the environment.
    setup_frontend = frontend_cmd = backend_cmd = None
    if env == constants.Env.DEV:
        setup_frontend, frontend_cmd, backend_cmd = (
            build.setup_frontend,
            exec.run_frontend,
            exec.run_backend,
        )
    if env == constants.Env.PROD:
        setup_frontend, frontend_cmd, backend_cmd = (
            build.setup_frontend_prod,
            exec.run_frontend_prod,
            exec.run_backend_prod,
        )
    if not setup_frontend or not frontend_cmd or not backend_cmd:
        raise ValueError("Invalid env")

    # Post a telemetry event.
    telemetry.send(f"run-{env.value}")

    # Display custom message when there is a keyboard interrupt.
    atexit.register(processes.atexit_handler)

    # Run the frontend and backend together.
    commands = []

    # Run the frontend on a separate thread.
    if frontend:
        setup_frontend(Path.cwd())
        commands.append((frontend_cmd, Path.cwd(), frontend_port, backend))

    # In prod mode, run the backend on a separate thread.
    if backend and env == constants.Env.PROD:
        commands.append(
            (
                backend_cmd,
                backend_host,
                backend_port,
                loglevel.subprocess_level(),
                frontend,
            )
        )

    # Start the frontend and backend.
    with processes.run_concurrently_context(*commands):
        # In dev mode, run the backend on the main thread.
        if backend and env == constants.Env.DEV:
            backend_cmd(
                backend_host, int(backend_port), loglevel.subprocess_level(), frontend
            )
            # The windows uvicorn bug workaround
            # https://github.com/reflex-dev/reflex/issues/2335
            if constants.IS_WINDOWS and exec.frontend_process:
                # Sends SIGTERM in windows
                exec.kill(exec.frontend_process.pid)


@cli.command()
def run(
    env: constants.Env = typer.Option(
        constants.Env.DEV, help="The environment to run the app in."
    ),
    frontend: bool = typer.Option(
        False,
        "--frontend-only",
        help="Execute only frontend.",
        envvar=environment.REFLEX_FRONTEND_ONLY.name,
    ),
    backend: bool = typer.Option(
        False,
        "--backend-only",
        help="Execute only backend.",
        envvar=environment.REFLEX_BACKEND_ONLY.name,
    ),
    frontend_port: str = typer.Option(
        config.frontend_port, help="Specify a different frontend port."
    ),
    backend_port: str = typer.Option(
        config.backend_port, help="Specify a different backend port."
    ),
    backend_host: str = typer.Option(
        config.backend_host, help="Specify the backend host."
    ),
    loglevel: constants.LogLevel = typer.Option(
        config.loglevel, help="The log level to use."
    ),
):
    """Run the app in the current directory."""
    if frontend and backend:
        console.error("Cannot use both --frontend-only and --backend-only options.")
        raise typer.Exit(1)
    environment.REFLEX_BACKEND_ONLY.set(backend)
    environment.REFLEX_FRONTEND_ONLY.set(frontend)

    _run(env, frontend, backend, frontend_port, backend_port, backend_host, loglevel)


@cli.command()
def export(
    zipping: bool = typer.Option(
        True, "--no-zip", help="Disable zip for backend and frontend exports."
    ),
    frontend: bool = typer.Option(
        True, "--backend-only", help="Export only backend.", show_default=False
    ),
    backend: bool = typer.Option(
        True, "--frontend-only", help="Export only frontend.", show_default=False
    ),
    zip_dest_dir: str = typer.Option(
        str(Path.cwd()),
        help="The directory to export the zip files to.",
        show_default=False,
    ),
    upload_db_file: bool = typer.Option(
        False,
        help="Whether to exclude sqlite db files when exporting backend.",
        hidden=True,
    ),
    loglevel: constants.LogLevel = typer.Option(
        config.loglevel, help="The log level to use."
    ),
):
    """Export the app to a zip file."""
    from reflex.utils import export as export_utils
    from reflex.utils import prerequisites

    if prerequisites.needs_reinit(frontend=True):
        _init(name=config.app_name, loglevel=loglevel)

    export_utils.export(
        zipping=zipping,
        frontend=frontend,
        backend=backend,
        zip_dest_dir=zip_dest_dir,
        upload_db_file=upload_db_file,
        loglevel=loglevel.subprocess_level(),
    )


@cli.command()
def login(loglevel: constants.LogLevel = typer.Option(config.loglevel)):
    """Authenticate with experimental Reflex hosting service."""
    from reflex_cli.v2 import cli as hosting_cli

    check_version()

    validated_info = hosting_cli.login()
    if validated_info is not None:
        _skip_compile()  # Allow running outside of an app dir
        telemetry.send("login", user_uuid=validated_info.get("user_id"))


@cli.command()
def logout(
    loglevel: constants.LogLevel = typer.Option(
        config.loglevel, help="The log level to use."
    ),
):
    """Log out of access to Reflex hosting service."""
    from reflex_cli.v2.cli import logout

    check_version()

    logout(loglevel)  # type: ignore


db_cli = typer.Typer()
script_cli = typer.Typer()


def _skip_compile():
    """Skip the compile step."""
    environment.REFLEX_SKIP_COMPILE.set(True)


@db_cli.command(name="init")
def db_init():
    """Create database schema and migration configuration."""
    from reflex import model
    from reflex.utils import prerequisites

    # Check the database url.
    if config.db_url is None:
        console.error("db_url is not configured, cannot initialize.")
        return

    # Check the alembic config.
    if environment.ALEMBIC_CONFIG.get().exists():
        console.error(
            "Database is already initialized. Use "
            "[bold]reflex db makemigrations[/bold] to create schema change "
            "scripts and [bold]reflex db migrate[/bold] to apply migrations "
            "to a new or existing database.",
        )
        return

    # Initialize the database.
    _skip_compile()
    prerequisites.get_compiled_app()
    model.Model.alembic_init()
    model.Model.migrate(autogenerate=True)


@db_cli.command()
def migrate():
    """Create or update database schema from migration scripts."""
    from reflex import model
    from reflex.utils import prerequisites

    # TODO see if we can use `get_app()` instead (no compile).  Would _skip_compile still be needed then?
    _skip_compile()
    prerequisites.get_compiled_app()
    if not prerequisites.check_db_initialized():
        return
    model.Model.migrate()
    prerequisites.check_schema_up_to_date()


@db_cli.command()
def makemigrations(
    message: str = typer.Option(
        None, help="Human readable identifier for the generated revision."
    ),
):
    """Create autogenerated alembic migration scripts."""
    from alembic.util.exc import CommandError

    from reflex import model
    from reflex.utils import prerequisites

    # TODO see if we can use `get_app()` instead (no compile).  Would _skip_compile still be needed then?
    _skip_compile()
    prerequisites.get_compiled_app()
    if not prerequisites.check_db_initialized():
        return
    with model.Model.get_db_engine().connect() as connection:
        try:
            model.Model.alembic_autogenerate(connection=connection, message=message)
        except CommandError as command_error:
            if "Target database is not up to date." not in str(command_error):
                raise
            console.error(
                f"{command_error} Run [bold]reflex db migrate[/bold] to update database."
            )


@cli.command()
def deploy(
    app_name: str = typer.Option(
        config.app_name,
        "--app-name",
        help="The name of the App to deploy under.",
        hidden=True,
    ),
    regions: List[str] = typer.Option(
        [],
        "-r",
        "--region",
        help="The regions to deploy to. `reflex cloud regions` For multiple envs, repeat this option, e.g. --region sjc --region iad",
    ),
    envs: List[str] = typer.Option(
        [],
        "--env",
        help="The environment variables to set: <key>=<value>. For multiple envs, repeat this option, e.g. --env k1=v2 --env k2=v2.",
    ),
    vmtype: Optional[str] = typer.Option(
        None,
        "--vmtype",
        help="Vm type id. Run `reflex cloud vmtypes` to get options.",
    ),
    hostname: Optional[str] = typer.Option(
        None,
        "--hostname",
        help="The hostname of the frontend.",
    ),
    interactive: bool = typer.Option(
        True,
        help="Whether to list configuration options and ask for confirmation.",
    ),
    envfile: Optional[str] = typer.Option(
        None,
        "--envfile",
        help="The path to an env file to use. Will override any envs set manually.",
    ),
    loglevel: constants.LogLevel = typer.Option(
        config.loglevel, help="The log level to use."
    ),
    project: Optional[str] = typer.Option(
        None,
        "--project",
        help="project id to deploy to",
    ),
    token: Optional[str] = typer.Option(
        None,
        "--token",
        help="token to use for auth",
    ),
    config_path: Optional[str] = typer.Option(
        None,
        "--config",
        help="path to the config file",
    ),
):
    """Deploy the app to the Reflex hosting service."""
    from reflex_cli.utils import dependency
    from reflex_cli.v2 import cli as hosting_cli

    from reflex.utils import export as export_utils
    from reflex.utils import prerequisites

    check_version()

    # Set the log level.
    console.set_log_level(loglevel)

    if not token:
        # make sure user is logged in.
        if interactive:
            hosting_cli.login()
        else:
            raise SystemExit("Token is required for non-interactive mode.")

    # Only check requirements if interactive.
    # There is user interaction for requirements update.
    if interactive:
        dependency.check_requirements()

    # Check if we are set up.
    if prerequisites.needs_reinit(frontend=True):
        _init(name=config.app_name, loglevel=loglevel)
    prerequisites.check_latest_package_version(constants.ReflexHostingCLI.MODULE_NAME)
<<<<<<< HEAD

=======
>>>>>>> e8dd0ae4
    extra: dict[str, str] = (
        {"config_path": config_path} if config_path is not None else {}
    )
    hosting_cli.deploy(
        app_name=app_name,
        export_fn=lambda zip_dest_dir,
        api_url,
        deploy_url,
        frontend,
        backend,
        zipping: export_utils.export(
            zip_dest_dir=zip_dest_dir,
            api_url=api_url,
            deploy_url=deploy_url,
            frontend=frontend,
            backend=backend,
            zipping=zipping,
            loglevel=loglevel.subprocess_level(),
        ),
        regions=regions,
        envs=envs,
        vmtype=vmtype,
        envfile=envfile,
        hostname=hostname,
        interactive=interactive,
        loglevel=type(loglevel).INFO,  # type: ignore
        token=token,
        project=project,
        **extra,
    )


cli.add_typer(db_cli, name="db", help="Subcommands for managing the database schema.")
cli.add_typer(script_cli, name="script", help="Subcommands running helper scripts.")
cli.add_typer(
    hosting_cli,
    name="cloud",
    help="Subcommands for managing the reflex cloud.",
)
cli.add_typer(
    custom_components_cli,
    name="component",
    help="Subcommands for creating and publishing Custom Components.",
)

if __name__ == "__main__":
    cli()<|MERGE_RESOLUTION|>--- conflicted
+++ resolved
@@ -519,13 +519,11 @@
     if prerequisites.needs_reinit(frontend=True):
         _init(name=config.app_name, loglevel=loglevel)
     prerequisites.check_latest_package_version(constants.ReflexHostingCLI.MODULE_NAME)
-<<<<<<< HEAD
-
-=======
->>>>>>> e8dd0ae4
+
     extra: dict[str, str] = (
         {"config_path": config_path} if config_path is not None else {}
     )
+
     hosting_cli.deploy(
         app_name=app_name,
         export_fn=lambda zip_dest_dir,
