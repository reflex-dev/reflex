"""Database built into Reflex."""

import re
from collections import defaultdict
from contextlib import suppress
<<<<<<< HEAD
from importlib.util import find_spec
from typing import TYPE_CHECKING, Any, ClassVar
=======
from typing import Any, ClassVar

import alembic.autogenerate
import alembic.command
import alembic.config
import alembic.operations.ops
import alembic.runtime.environment
import alembic.script
import alembic.util
import sqlalchemy
import sqlalchemy.exc
import sqlalchemy.ext.asyncio
import sqlalchemy.orm
from alembic.runtime.migration import MigrationContext
from alembic.script.base import Script
>>>>>>> 7e0a95f9

from reflex.base import Base
from reflex.config import get_config
from reflex.environment import environment
from reflex.utils import console
<<<<<<< HEAD
=======
from reflex.utils.compat import sqlmodel, sqlmodel_field_has_primary_key

_ENGINE: dict[str, sqlalchemy.engine.Engine] = {}
_ASYNC_ENGINE: dict[str, sqlalchemy.ext.asyncio.AsyncEngine] = {}
_AsyncSessionLocal: dict[str | None, sqlalchemy.ext.asyncio.async_sessionmaker] = {}

# Import AsyncSession _after_ reflex.utils.compat
from sqlmodel.ext.asyncio.session import AsyncSession  # noqa: E402


def format_revision(
    rev: Script,
    current_rev: str | None,
    current_reached_ref: list[bool],
) -> str:
    """Format a single revision for display.

    Args:
        rev: The alembic script object
        current_rev: The currently applied revision ID
        current_reached_ref: Mutable reference to track if we've reached current revision

    Returns:
        Formatted string for display
    """
    current = rev.revision
    message = rev.doc

    # Determine if this migration is applied
    if current_rev is None:
        is_applied = False
    elif current == current_rev:
        is_applied = True
        current_reached_ref[0] = True
    else:
        is_applied = not current_reached_ref[0]

    # Show checkmark or X with colors
    status_icon = "[green]✓[/green]" if is_applied else "[red]✗[/red]"
    head_marker = " (head)" if rev.is_head else ""

    # Format output with message
    return f"  [{status_icon}] {current}{head_marker}, {message}"


def _safe_db_url_for_logging(url: str) -> str:
    """Remove username and password from the database URL for logging.

    Args:
        url: The database URL.

    Returns:
        The database URL with the username and password removed.
    """
    return re.sub(r"://[^@]+@", "://<username>:<password>@", url)


def get_engine_args(url: str | None = None) -> dict[str, Any]:
    """Get the database engine arguments.

    Args:
        url: The database url.

    Returns:
        The database engine arguments as a dict.
    """
    kwargs: dict[str, Any] = {
        # Print the SQL queries if the log level is INFO or lower.
        "echo": environment.SQLALCHEMY_ECHO.get(),
        # Check connections before returning them.
        "pool_pre_ping": environment.SQLALCHEMY_POOL_PRE_PING.get(),
    }
    conf = get_config()
    url = url or conf.db_url
    if url is not None and url.startswith("sqlite"):
        # Needed for the admin dash on sqlite.
        kwargs["connect_args"] = {"check_same_thread": False}
    return kwargs


def get_engine(url: str | None = None) -> sqlalchemy.engine.Engine:
    """Get the database engine.

    Args:
        url: the DB url to use.

    Returns:
        The database engine.
>>>>>>> 7e0a95f9

if TYPE_CHECKING:
    import sqlalchemy
    import sqlmodel

    SQLModelOrSqlAlchemy = (
        type[sqlmodel.SQLModel] | type[sqlalchemy.orm.DeclarativeBase]
    )


def _print_db_not_available(*args, **kwargs):
    msg = (
        "Database is not available. Please install the required packages: "
        "`pip install reflex[db]`."
    )
    raise ImportError(msg)


class _ClassThatErrorsOnInit:
    def __init__(self, *args, **kwargs):
        _print_db_not_available(*args, **kwargs)


if find_spec("sqlalchemy"):
    import sqlalchemy

    def sqla_session(url: str | None = None) -> sqlalchemy.orm.Session:
        """Get a bare sqlalchemy session to interact with the database.

        Args:
            url: The database url.

        Returns:
            A database session.
        """
        return sqlalchemy.orm.Session(get_engine(url))

    class ModelRegistry:
        """Registry for all models."""

        models: ClassVar[set["SQLModelOrSqlAlchemy"]] = set()

        # Cache the metadata to avoid re-creating it.
        _metadata: ClassVar[sqlalchemy.MetaData | None] = None

        @classmethod
        def register(cls, model: "SQLModelOrSqlAlchemy"):
            """Register a model. Can be used directly or as a decorator.

            Args:
                model: The model to register.

            Returns:
                The model passed in as an argument (Allows decorator usage)
            """
            cls.models.add(model)
            return model

        @classmethod
        def get_models(cls, include_empty: bool = False) -> set["SQLModelOrSqlAlchemy"]:
            """Get registered models.

            Args:
                include_empty: If True, include models with empty metadata.

            Returns:
                The registered models.
            """
            if include_empty:
                return cls.models
            return {
                model for model in cls.models if not cls._model_metadata_is_empty(model)
            }

        @staticmethod
        def _model_metadata_is_empty(model: "SQLModelOrSqlAlchemy") -> bool:
            """Check if the model metadata is empty.

            Args:
                model: The model to check.

            Returns:
                True if the model metadata is empty, False otherwise.
            """
            return len(model.metadata.tables) == 0

        @classmethod
        def get_metadata(cls) -> sqlalchemy.MetaData:
            """Get the database metadata.

            Returns:
                The database metadata.
            """
            if cls._metadata is not None:
                return cls._metadata

            models = cls.get_models(include_empty=False)

            if len(models) == 1:
                metadata = next(iter(models)).metadata
            else:
                # Merge the metadata from all the models.
                # This allows mixing bare sqlalchemy models with sqlmodel models in one database.
                metadata = sqlalchemy.MetaData()
                for model in cls.get_models():
                    for table in model.metadata.tables.values():
                        table.to_metadata(metadata)

            # Cache the metadata
            cls._metadata = metadata

            return metadata

else:
    sqla_session = _print_db_not_available
    ModelRegistry = _ClassThatErrorsOnInit  # pyright: ignore [reportAssignmentType]

if find_spec("sqlmodel") and find_spec("sqlalchemy") and find_spec("pydantic"):
    import alembic.autogenerate
    import alembic.command
    import alembic.config
    import alembic.operations.ops
    import alembic.runtime.environment
    import alembic.script
    import alembic.util
    import sqlalchemy
    import sqlalchemy.exc
    import sqlalchemy.ext.asyncio
    import sqlalchemy.orm
    from alembic.runtime.migration import MigrationContext

    from reflex.utils.compat import sqlmodel, sqlmodel_field_has_primary_key

    _ENGINE: dict[str, sqlalchemy.engine.Engine] = {}
    _ASYNC_ENGINE: dict[str, sqlalchemy.ext.asyncio.AsyncEngine] = {}
    _AsyncSessionLocal: dict[str | None, sqlalchemy.ext.asyncio.async_sessionmaker] = {}

    # Import AsyncSession _after_ reflex.utils.compat
    from sqlmodel.ext.asyncio.session import AsyncSession

    def _safe_db_url_for_logging(url: str) -> str:
        """Remove username and password from the database URL for logging.

        Args:
            url: The database URL.

        Returns:
            The database URL with the username and password removed.
        """
        return re.sub(r"://[^@]+@", "://<username>:<password>@", url)

    def get_engine_args(url: str | None = None) -> dict[str, Any]:
        """Get the database engine arguments.

        Args:
            url: The database url.

        Returns:
            The database engine arguments as a dict.
        """
        kwargs: dict[str, Any] = {
            # Print the SQL queries if the log level is INFO or lower.
            "echo": environment.SQLALCHEMY_ECHO.get(),
            # Check connections before returning them.
            "pool_pre_ping": environment.SQLALCHEMY_POOL_PRE_PING.get(),
        }
        conf = get_config()
        url = url or conf.db_url
        if url is not None and url.startswith("sqlite"):
            # Needed for the admin dash on sqlite.
            kwargs["connect_args"] = {"check_same_thread": False}
        return kwargs

    def get_engine(url: str | None = None) -> sqlalchemy.engine.Engine:
        """Get the database engine.

        Args:
            url: the DB url to use.

        Returns:
            The database engine.

        Raises:
            ValueError: If the database url is None.
        """
        conf = get_config()
        url = url or conf.db_url
        if url is None:
            msg = "No database url configured"
            raise ValueError(msg)

        global _ENGINE
        if url in _ENGINE:
            return _ENGINE[url]

        if not environment.ALEMBIC_CONFIG.get().exists():
            console.warn(
                "Database is not initialized, run [bold]reflex db init[/bold] first."
            )
        _ENGINE[url] = sqlmodel.create_engine(
            url,
            **get_engine_args(url),
        )
        return _ENGINE[url]

    def get_async_engine(url: str | None) -> sqlalchemy.ext.asyncio.AsyncEngine:
        """Get the async database engine.

        Args:
            url: The database url.

        Returns:
            The async database engine.

        Raises:
            ValueError: If the async database url is None.
        """
        if url is None:
            conf = get_config()
            url = conf.async_db_url
            if url is not None and conf.db_url is not None:
                async_db_url_tail = url.partition("://")[2]
                db_url_tail = conf.db_url.partition("://")[2]
                if async_db_url_tail != db_url_tail:
                    console.warn(
                        f"async_db_url `{_safe_db_url_for_logging(url)}` "
                        "should reference the same database as "
                        f"db_url `{_safe_db_url_for_logging(conf.db_url)}`."
                    )
        if url is None:
            msg = "No async database url configured"
            raise ValueError(msg)

        global _ASYNC_ENGINE
        if url in _ASYNC_ENGINE:
            return _ASYNC_ENGINE[url]

        if not environment.ALEMBIC_CONFIG.get().exists():
            console.warn(
                "Database is not initialized, run [bold]reflex db init[/bold] first."
            )
        _ASYNC_ENGINE[url] = sqlalchemy.ext.asyncio.create_async_engine(
            url,
            **get_engine_args(url),
        )
        return _ASYNC_ENGINE[url]

<<<<<<< HEAD
    async def get_db_status() -> dict[str, bool]:
        """Checks the status of the database connection.
=======
    @classmethod
    def get_migration_history(cls):
        """Get migration history with current database state.

        Returns:
            tuple: (current_revision, revisions_list) where revisions_list is in chronological order
        """
        # Get current revision from database
        with cls.get_db_engine().connect() as connection:
            context = MigrationContext.configure(connection)
            current_rev = context.get_current_revision()

        # Get all revisions from base to head
        _, script_dir = cls._alembic_config()
        revisions = list(script_dir.walk_revisions())
        revisions.reverse()  # Reverse to get chronological order (base first)

        return current_rev, revisions

    @classmethod
    def alembic_autogenerate(
        cls,
        connection: sqlalchemy.engine.Connection,
        message: str | None = None,
        write_migration_scripts: bool = True,
    ) -> bool:
        """Generate migration scripts for alembic-detectable changes.
>>>>>>> 7e0a95f9

        Attempts to connect to the database and execute a simple query to verify connectivity.

        Returns:
            The status of the database connection.
        """
        status = True
        try:
            engine = get_engine()
            with engine.connect() as connection:
                connection.execute(sqlalchemy.text("SELECT 1"))
        except sqlalchemy.exc.OperationalError:
            status = False

        return {"db": status}

    class Model(Base, sqlmodel.SQLModel):  # pyright: ignore [reportGeneralTypeIssues,reportIncompatibleVariableOverride]
        """Base class to define a table in the database."""

        # The primary key for the table.
        id: int | None = sqlmodel.Field(default=None, primary_key=True)

        def __init_subclass__(cls):
            """Drop the default primary key field if any primary key field is defined."""
            non_default_primary_key_fields = [
                field_name
                for field_name, field in cls.__fields__.items()
                if field_name != "id" and sqlmodel_field_has_primary_key(field)
            ]
            if non_default_primary_key_fields:
                cls.__fields__.pop("id", None)

            super().__init_subclass__()

        @classmethod
        def _dict_recursive(cls, value: Any):
            """Recursively serialize the relationship object(s).

            Args:
                value: The value to serialize.

            Returns:
                The serialized value.
            """
            if hasattr(value, "dict"):
                return value.dict()
            if isinstance(value, list):
                return [cls._dict_recursive(item) for item in value]
            return value

        def dict(self, **kwargs):
            """Convert the object to a dictionary.

            Args:
                kwargs: Ignored but needed for compatibility.

            Returns:
                The object as a dictionary.
            """
            base_fields = {name: getattr(self, name) for name in self.__fields__}
            relationships = {}
            # SQLModel relationships do not appear in __fields__, but should be included if present.
            for name in self.__sqlmodel_relationships__:
                with suppress(
                    sqlalchemy.orm.exc.DetachedInstanceError  # This happens when the relationship was never loaded and the session is closed.
                ):
                    relationships[name] = self._dict_recursive(getattr(self, name))
            return {
                **base_fields,
                **relationships,
            }

        @staticmethod
        def create_all():
            """Create all the tables."""
            engine = get_engine()
            ModelRegistry.get_metadata().create_all(engine)

        @staticmethod
        def get_db_engine():
            """Get the database engine.

            Returns:
                The database engine.
            """
            return get_engine()

        @staticmethod
        def _alembic_config():
            """Get the alembic configuration and script_directory.

            Returns:
                tuple of (config, script_directory)
            """
            config = alembic.config.Config(environment.ALEMBIC_CONFIG.get())
            if not config.get_main_option("script_location"):
                config.set_main_option("script_location", "version")
            return config, alembic.script.ScriptDirectory.from_config(config)

        @staticmethod
        def _alembic_render_item(
            type_: str,
            obj: Any,
            autogen_context: alembic.autogenerate.api.AutogenContext,
        ):
            """Alembic render_item hook call.

            This method is called to provide python code for the given obj,
            but currently it is only used to add `sqlmodel` to the import list
            when generating migration scripts.

            See https://alembic.sqlalchemy.org/en/latest/api/runtime.html

            Args:
                type_: One of "schema", "table", "column", "index",
                    "unique_constraint", or "foreign_key_constraint".
                obj: The object being rendered.
                autogen_context: Shared AutogenContext passed to each render_item call.

            Returns:
                False - Indicating that the default rendering should be used.
            """
            autogen_context.imports.add("import sqlmodel")
            return False

        @classmethod
        def alembic_init(cls):
            """Initialize alembic for the project."""
            alembic.command.init(
                config=alembic.config.Config(environment.ALEMBIC_CONFIG.get()),
                directory=str(environment.ALEMBIC_CONFIG.get().parent / "alembic"),
            )

        @classmethod
        def alembic_autogenerate(
            cls,
            connection: sqlalchemy.engine.Connection,
            message: str | None = None,
            write_migration_scripts: bool = True,
        ) -> bool:
            """Generate migration scripts for alembic-detectable changes.

            Args:
                connection: SQLAlchemy connection to use when detecting changes.
                message: Human readable identifier describing the generated revision.
                write_migration_scripts: If True, write autogenerated revisions to script directory.

            Returns:
                True when changes have been detected.
            """
            if not environment.ALEMBIC_CONFIG.get().exists():
                return False

            config, script_directory = cls._alembic_config()
            revision_context = alembic.autogenerate.api.RevisionContext(
                config=config,
                script_directory=script_directory,
                command_args=defaultdict(
                    lambda: None,
                    autogenerate=True,
                    head="head",
                    message=message,
                ),
            )
            writer = alembic.autogenerate.rewriter.Rewriter()

            @writer.rewrites(alembic.operations.ops.AddColumnOp)
            def render_add_column_with_server_default(
                context: MigrationContext,
                revision: str | None,
                op: Any,
            ):
                # Carry the sqlmodel default as server_default so that newly added
                # columns get the desired default value in existing rows.
                if op.column.default is not None and op.column.server_default is None:
                    op.column.server_default = sqlalchemy.DefaultClause(
                        sqlalchemy.sql.expression.literal(op.column.default.arg),
                    )
                return op

            def run_autogenerate(rev: str, context: MigrationContext):
                revision_context.run_autogenerate(rev, context)
                return []

            with alembic.runtime.environment.EnvironmentContext(
                config=config,
                script=script_directory,
                fn=run_autogenerate,
            ) as env:
                env.configure(
                    connection=connection,
                    target_metadata=ModelRegistry.get_metadata(),
                    render_item=cls._alembic_render_item,
                    process_revision_directives=writer,
                    compare_type=False,
                    render_as_batch=True,  # for sqlite compatibility
                )
                env.run_migrations()
            changes_detected = False
            if revision_context.generated_revisions:
                upgrade_ops = revision_context.generated_revisions[-1].upgrade_ops
                if upgrade_ops is not None:
                    changes_detected = bool(upgrade_ops.ops)
            if changes_detected and write_migration_scripts:
                # Must iterate the generator to actually write the scripts.
                _ = tuple(revision_context.generate_scripts())
            return changes_detected

        @classmethod
        def _alembic_upgrade(
            cls,
            connection: sqlalchemy.engine.Connection,
            to_rev: str = "head",
        ) -> None:
            """Apply alembic migrations up to the given revision.

            Args:
                connection: SQLAlchemy connection to use when performing upgrade.
                to_rev: Revision to migrate towards.
            """
            config, script_directory = cls._alembic_config()

            def run_upgrade(rev: str, context: MigrationContext):
                return script_directory._upgrade_revs(to_rev, rev)

            with alembic.runtime.environment.EnvironmentContext(
                config=config,
                script=script_directory,
                fn=run_upgrade,
            ) as env:
                env.configure(connection=connection)
                env.run_migrations()

        @classmethod
        def migrate(cls, autogenerate: bool = False) -> bool | None:
            """Execute alembic migrations for all sqlmodel Model classes.

            If alembic is not installed or has not been initialized for the project,
            then no action is performed.

            If there are no revisions currently tracked by alembic, then
            an initial revision will be created based on sqlmodel metadata.

            If models in the app have changed in incompatible ways that alembic
            cannot automatically generate revisions for, the app may not be able to
            start up until migration scripts have been corrected by hand.

            Args:
                autogenerate: If True, generate migration script and use it to upgrade schema
                    (otherwise, just bring the schema to current "head" revision).

            Returns:
                True - indicating the process was successful.
                None - indicating the process was skipped.
            """
            if not environment.ALEMBIC_CONFIG.get().exists():
                return None

            with cls.get_db_engine().connect() as connection:
                cls._alembic_upgrade(connection=connection)
                if autogenerate:
                    changes_detected = cls.alembic_autogenerate(connection=connection)
                    if changes_detected:
                        cls._alembic_upgrade(connection=connection)
                connection.commit()
            return True

        @classmethod
        def select(cls):
            """Select rows from the table.

            Returns:
                The select statement.
            """
            return sqlmodel.select(cls)

    ModelRegistry.register(Model)

    def session(url: str | None = None) -> sqlmodel.Session:
        """Get a sqlmodel session to interact with the database.

        Args:
            url: The database url.

        Returns:
            A database session.
        """
        return sqlmodel.Session(get_engine(url))

    def asession(url: str | None = None) -> AsyncSession:
        """Get an async sqlmodel session to interact with the database.

        async with rx.asession() as asession:
            ...

        Most operations against the `asession` must be awaited.

        Args:
            url: The database url.

        Returns:
            An async database session.
        """
        global _AsyncSessionLocal
        if url not in _AsyncSessionLocal:
            _AsyncSessionLocal[url] = sqlalchemy.ext.asyncio.async_sessionmaker(
                bind=get_async_engine(url),
                class_=AsyncSession,
                expire_on_commit=False,
                autocommit=False,
                autoflush=False,
            )
        return _AsyncSessionLocal[url]()

else:
    get_engine_args = _print_db_not_available
    get_engine = _print_db_not_available
    get_async_engine = _print_db_not_available
    get_db_status = _print_db_not_available
    session = _print_db_not_available
    asession = _print_db_not_available
    Model = _ClassThatErrorsOnInit  # pyright: ignore [reportAssignmentType]<|MERGE_RESOLUTION|>--- conflicted
+++ resolved
@@ -3,122 +3,13 @@
 import re
 from collections import defaultdict
 from contextlib import suppress
-<<<<<<< HEAD
 from importlib.util import find_spec
 from typing import TYPE_CHECKING, Any, ClassVar
-=======
-from typing import Any, ClassVar
-
-import alembic.autogenerate
-import alembic.command
-import alembic.config
-import alembic.operations.ops
-import alembic.runtime.environment
-import alembic.script
-import alembic.util
-import sqlalchemy
-import sqlalchemy.exc
-import sqlalchemy.ext.asyncio
-import sqlalchemy.orm
-from alembic.runtime.migration import MigrationContext
-from alembic.script.base import Script
->>>>>>> 7e0a95f9
 
 from reflex.base import Base
 from reflex.config import get_config
 from reflex.environment import environment
 from reflex.utils import console
-<<<<<<< HEAD
-=======
-from reflex.utils.compat import sqlmodel, sqlmodel_field_has_primary_key
-
-_ENGINE: dict[str, sqlalchemy.engine.Engine] = {}
-_ASYNC_ENGINE: dict[str, sqlalchemy.ext.asyncio.AsyncEngine] = {}
-_AsyncSessionLocal: dict[str | None, sqlalchemy.ext.asyncio.async_sessionmaker] = {}
-
-# Import AsyncSession _after_ reflex.utils.compat
-from sqlmodel.ext.asyncio.session import AsyncSession  # noqa: E402
-
-
-def format_revision(
-    rev: Script,
-    current_rev: str | None,
-    current_reached_ref: list[bool],
-) -> str:
-    """Format a single revision for display.
-
-    Args:
-        rev: The alembic script object
-        current_rev: The currently applied revision ID
-        current_reached_ref: Mutable reference to track if we've reached current revision
-
-    Returns:
-        Formatted string for display
-    """
-    current = rev.revision
-    message = rev.doc
-
-    # Determine if this migration is applied
-    if current_rev is None:
-        is_applied = False
-    elif current == current_rev:
-        is_applied = True
-        current_reached_ref[0] = True
-    else:
-        is_applied = not current_reached_ref[0]
-
-    # Show checkmark or X with colors
-    status_icon = "[green]✓[/green]" if is_applied else "[red]✗[/red]"
-    head_marker = " (head)" if rev.is_head else ""
-
-    # Format output with message
-    return f"  [{status_icon}] {current}{head_marker}, {message}"
-
-
-def _safe_db_url_for_logging(url: str) -> str:
-    """Remove username and password from the database URL for logging.
-
-    Args:
-        url: The database URL.
-
-    Returns:
-        The database URL with the username and password removed.
-    """
-    return re.sub(r"://[^@]+@", "://<username>:<password>@", url)
-
-
-def get_engine_args(url: str | None = None) -> dict[str, Any]:
-    """Get the database engine arguments.
-
-    Args:
-        url: The database url.
-
-    Returns:
-        The database engine arguments as a dict.
-    """
-    kwargs: dict[str, Any] = {
-        # Print the SQL queries if the log level is INFO or lower.
-        "echo": environment.SQLALCHEMY_ECHO.get(),
-        # Check connections before returning them.
-        "pool_pre_ping": environment.SQLALCHEMY_POOL_PRE_PING.get(),
-    }
-    conf = get_config()
-    url = url or conf.db_url
-    if url is not None and url.startswith("sqlite"):
-        # Needed for the admin dash on sqlite.
-        kwargs["connect_args"] = {"check_same_thread": False}
-    return kwargs
-
-
-def get_engine(url: str | None = None) -> sqlalchemy.engine.Engine:
-    """Get the database engine.
-
-    Args:
-        url: the DB url to use.
-
-    Returns:
-        The database engine.
->>>>>>> 7e0a95f9
 
 if TYPE_CHECKING:
     import sqlalchemy
@@ -249,6 +140,7 @@
     import sqlalchemy.ext.asyncio
     import sqlalchemy.orm
     from alembic.runtime.migration import MigrationContext
+from alembic.script.base import Script
 
     from reflex.utils.compat import sqlmodel, sqlmodel_field_has_primary_key
 
@@ -258,6 +150,41 @@
 
     # Import AsyncSession _after_ reflex.utils.compat
     from sqlmodel.ext.asyncio.session import AsyncSession
+
+def format_revision(
+    rev: Script,
+    current_rev: str | None,
+    current_reached_ref: list[bool],
+) -> str:
+    """Format a single revision for display.
+
+    Args:
+        rev: The alembic script object
+        current_rev: The currently applied revision ID
+        current_reached_ref: Mutable reference to track if we've reached current revision
+
+    Returns:
+        Formatted string for display
+    """
+    current = rev.revision
+    message = rev.doc
+
+    # Determine if this migration is applied
+    if current_rev is None:
+        is_applied = False
+    elif current == current_rev:
+        is_applied = True
+        current_reached_ref[0] = True
+    else:
+        is_applied = not current_reached_ref[0]
+
+    # Show checkmark or X with colors
+    status_icon = "[green]✓[/green]" if is_applied else "[red]✗[/red]"
+    head_marker = " (head)" if rev.is_head else ""
+
+    # Format output with message
+    return f"  [{status_icon}] {current}{head_marker}, {message}"
+
 
     def _safe_db_url_for_logging(url: str) -> str:
         """Remove username and password from the database URL for logging.
@@ -366,38 +293,8 @@
         )
         return _ASYNC_ENGINE[url]
 
-<<<<<<< HEAD
     async def get_db_status() -> dict[str, bool]:
         """Checks the status of the database connection.
-=======
-    @classmethod
-    def get_migration_history(cls):
-        """Get migration history with current database state.
-
-        Returns:
-            tuple: (current_revision, revisions_list) where revisions_list is in chronological order
-        """
-        # Get current revision from database
-        with cls.get_db_engine().connect() as connection:
-            context = MigrationContext.configure(connection)
-            current_rev = context.get_current_revision()
-
-        # Get all revisions from base to head
-        _, script_dir = cls._alembic_config()
-        revisions = list(script_dir.walk_revisions())
-        revisions.reverse()  # Reverse to get chronological order (base first)
-
-        return current_rev, revisions
-
-    @classmethod
-    def alembic_autogenerate(
-        cls,
-        connection: sqlalchemy.engine.Connection,
-        message: str | None = None,
-        write_migration_scripts: bool = True,
-    ) -> bool:
-        """Generate migration scripts for alembic-detectable changes.
->>>>>>> 7e0a95f9
 
         Attempts to connect to the database and execute a simple query to verify connectivity.
 
@@ -532,6 +429,25 @@
             )
 
         @classmethod
+    def get_migration_history(cls):
+        """Get migration history with current database state.
+
+        Returns:
+            tuple: (current_revision, revisions_list) where revisions_list is in chronological order
+        """
+        # Get current revision from database
+        with cls.get_db_engine().connect() as connection:
+            context = MigrationContext.configure(connection)
+            current_rev = context.get_current_revision()
+
+        # Get all revisions from base to head
+        _, script_dir = cls._alembic_config()
+        revisions = list(script_dir.walk_revisions())
+        revisions.reverse()  # Reverse to get chronological order (base first)
+
+        return current_rev, revisions
+
+    @classmethod
         def alembic_autogenerate(
             cls,
             connection: sqlalchemy.engine.Connection,
