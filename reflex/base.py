--- conflicted
+++ resolved
@@ -48,7 +48,7 @@
 pydantic_main.validate_field_name = validate_field_name  # type: ignore
 
 if TYPE_CHECKING:
-    from reflex.ivars import ImmutableVar
+    from reflex.vars import Var
 
 
 class Base(BaseModel):  # pyright: ignore [reportUnboundVariable]
@@ -104,7 +104,7 @@
         return cls.__fields__
 
     @classmethod
-    def add_field(cls, var: ImmutableVar, default_value: Any):
+    def add_field(cls, var: Var, default_value: Any):
         """Add a pydantic field after class definition.
 
         Used by State.add_var() to correctly handle the new variable.
@@ -113,11 +113,7 @@
             var: The variable to add a pydantic field for.
             default_value: The default value of the field
         """
-<<<<<<< HEAD
         var_name = var._var_field_name
-=======
-        var_name = var._js_expr.split(".")[-1]
->>>>>>> 085b761f
         new_field = ModelField.infer(
             name=var_name,
             value=default_value,
