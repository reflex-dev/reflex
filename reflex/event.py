--- conflicted
+++ resolved
@@ -1839,11 +1839,7 @@
     @overload
     def __get__(self, instance: Any, owner: Any) -> Callable[P, T]: ...
 
-<<<<<<< HEAD
-    def __get__(self, instance: Any, owner: Any) -> Callable:  # type: ignore
-=======
-    def __get__(self, instance, owner) -> Callable:
->>>>>>> 42e6dfa4
+    def __get__(self, instance: Any, owner: Any) -> Callable:
         """Get the function with the instance bound to it.
 
         Args:
