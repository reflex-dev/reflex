--- conflicted
+++ resolved
@@ -799,23 +799,28 @@
     )
 
 
-<<<<<<< HEAD
+def redirect(
+    path: str | Var[str],
+    is_external: bool = False,
+    replace: bool = False,
+) -> EventSpec: ...
+
+
 @overload
+@deprecated("`external` is deprecated use `is_external` instead")
 def redirect(
     path: str | Var[str],
     is_external: Optional[bool] = None,
     replace: bool = False,
+    external: Optional[bool] = None,
 ) -> EventSpec: ...
 
 
-@overload
-@deprecated("`external` is deprecated use `is_external` instead")
-=======
->>>>>>> 4c2b2ed1
 def redirect(
     path: str | Var[str],
-    is_external: bool = False,
+    is_external: Optional[bool] = None,
     replace: bool = False,
+    external: Optional[bool] = None,
 ) -> EventSpec:
     """Redirect to a new path.
 
