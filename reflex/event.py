--- conflicted
+++ resolved
@@ -32,11 +32,6 @@
 from reflex.utils.types import ArgsSpec, GenericType
 from reflex.vars import VarData
 from reflex.vars.base import (
-<<<<<<< HEAD
-    CachedVarOperation,
-=======
-    LiteralNoneVar,
->>>>>>> 101fb1b5
     LiteralVar,
     Var,
 )
@@ -1298,22 +1293,6 @@
             _var_type=EventSpec,
             _var_data=_var_data,
             _var_value=value,
-            _func=FunctionStringVar("Event"),
-            _args=(
-                # event handler name
-                ".".join(
-                    filter(
-                        None,
-                        format.get_event_handler_parts(value.handler),
-                    )
-                ),
-                # event handler args
-                {str(name): value for name, value in value.args},
-                # event actions
-                value.event_actions,
-                # client handler name
-                *([value.client_handler_name] if value.client_handler_name else []),
-            ),
         )
 
 
