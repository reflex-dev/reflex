"""Define event classes to connect the frontend and backend."""

from __future__ import annotations

import dataclasses
import inspect
import sys
import types
import urllib.parse
from base64 import b64encode
from functools import partial
from typing import (
    TYPE_CHECKING,
    Any,
    Callable,
    Dict,
    Generic,
    List,
    Optional,
    Sequence,
    Tuple,
    Type,
    Union,
    get_type_hints,
    overload,
)

from typing_extensions import (
    Concatenate,
    ParamSpec,
    Protocol,
    TypeAliasType,
    TypedDict,
    TypeVar,
    get_args,
    get_origin,
)

from reflex import constants
from reflex.constants.state import FRONTEND_EVENT_STATE
from reflex.utils import console, format
from reflex.utils.exceptions import (
    EventFnArgMismatchError,
    EventHandlerArgTypeMismatchError,
    MissingAnnotationError,
)
from reflex.utils.types import ArgsSpec, GenericType, typehint_issubclass
from reflex.vars import VarData
from reflex.vars.base import LiteralVar, Var
from reflex.vars.function import (
    ArgsFunctionOperation,
    ArgsFunctionOperationBuilder,
    BuilderFunctionVar,
    FunctionArgs,
    FunctionStringVar,
    FunctionVar,
    VarOperationCall,
)
from reflex.vars.object import ObjectVar

try:
    from typing import Annotated
except ImportError:
    from typing_extensions import Annotated


@dataclasses.dataclass(
    init=True,
    frozen=True,
)
class Event:
    """An event that describes any state change in the app."""

    # The token to specify the client that the event is for.
    token: str

    # The event name.
    name: str

    # The routing data where event occurred
    router_data: Dict[str, Any] = dataclasses.field(default_factory=dict)

    # The event payload.
    payload: Dict[str, Any] = dataclasses.field(default_factory=dict)

    @property
    def substate_token(self) -> str:
        """Get the substate token for the event.

        Returns:
            The substate token.
        """
        substate = self.name.rpartition(".")[0]
        return f"{self.token}_{substate}"


_EVENT_FIELDS: set[str] = {f.name for f in dataclasses.fields(Event)}

BACKGROUND_TASK_MARKER = "_reflex_background_task"


<<<<<<< HEAD
def background(fn: Callable, *, __internal_reflex_call: bool = False):
    """Decorator to mark event handler as running in the background.

    Args:
        fn: The function to decorate.

    Returns:
        The same function, but with a marker set.


    Raises:
        TypeError: If the function is not a coroutine function or async generator.
    """
    if not __internal_reflex_call:
        console.deprecate(
            "background-decorator",
            "Use `rx.event(background=True)` instead.",
            "0.6.5",
            "0.7.0",
        )
    if not inspect.iscoroutinefunction(fn) and not inspect.isasyncgenfunction(fn):
        raise TypeError("Background task must be async function or generator.")
    setattr(fn, BACKGROUND_TASK_MARKER, True)
    return fn


=======
>>>>>>> 4c2b2ed1
@dataclasses.dataclass(
    init=True,
    frozen=True,
)
class EventActionsMixin:
    """Mixin for DOM event actions."""

    # Whether to `preventDefault` or `stopPropagation` on the event.
    event_actions: Dict[str, Union[bool, int]] = dataclasses.field(default_factory=dict)

    @property
    def stop_propagation(self):
        """Stop the event from bubbling up the DOM tree.

        Returns:
            New EventHandler-like with stopPropagation set to True.
        """
        return dataclasses.replace(
            self,
            event_actions={"stopPropagation": True, **self.event_actions},
        )

    @property
    def prevent_default(self):
        """Prevent the default behavior of the event.

        Returns:
            New EventHandler-like with preventDefault set to True.
        """
        return dataclasses.replace(
            self,
            event_actions={"preventDefault": True, **self.event_actions},
        )

    def throttle(self, limit_ms: int):
        """Throttle the event handler.

        Args:
            limit_ms: The time in milliseconds to throttle the event handler.

        Returns:
            New EventHandler-like with throttle set to limit_ms.
        """
        return dataclasses.replace(
            self,
            event_actions={"throttle": limit_ms, **self.event_actions},
        )

    def debounce(self, delay_ms: int):
        """Debounce the event handler.

        Args:
            delay_ms: The time in milliseconds to debounce the event handler.

        Returns:
            New EventHandler-like with debounce set to delay_ms.
        """
        return dataclasses.replace(
            self,
            event_actions={"debounce": delay_ms, **self.event_actions},
        )

    @property
    def temporal(self):
        """Do not queue the event if the backend is down.

        Returns:
            New EventHandler-like with temporal set to True.
        """
        return dataclasses.replace(
            self,
            event_actions={"temporal": True, **self.event_actions},
        )


@dataclasses.dataclass(
    init=True,
    frozen=True,
)
class EventHandler(EventActionsMixin):
    """An event handler responds to an event to update the state."""

    # The function to call in response to the event.
    fn: Any = dataclasses.field(default=None)

    # The full name of the state class this event handler is attached to.
    # Empty string means this event handler is a server side event.
    state_full_name: str = dataclasses.field(default="")

    @classmethod
    def __class_getitem__(cls, args_spec: str) -> Annotated:
        """Get a typed EventHandler.

        Args:
            args_spec: The args_spec of the EventHandler.

        Returns:
            The EventHandler class item.
        """
        return Annotated[cls, args_spec]

    @property
    def is_background(self) -> bool:
        """Whether the event handler is a background task.

        Returns:
            True if the event handler is marked as a background task.
        """
        return getattr(self.fn, BACKGROUND_TASK_MARKER, False)

    def __call__(self, *args: Any) -> EventSpec:
        """Pass arguments to the handler to get an event spec.

        This method configures event handlers that take in arguments.

        Args:
            *args: The arguments to pass to the handler.

        Returns:
            The event spec, containing both the function and args.

        Raises:
            EventHandlerTypeError: If the arguments are invalid.
        """
        from reflex.utils.exceptions import EventHandlerTypeError

        # Get the function args.
        fn_args = inspect.getfullargspec(self.fn).args[1:]
        fn_args = (Var(_js_expr=arg) for arg in fn_args)

        # Construct the payload.
        values = []
        for arg in args:
            # Special case for file uploads.
            if isinstance(arg, FileUpload):
                return arg.as_event_spec(handler=self)

            # Otherwise, convert to JSON.
            try:
                values.append(LiteralVar.create(arg))
            except TypeError as e:
                raise EventHandlerTypeError(
                    f"Arguments to event handlers must be Vars or JSON-serializable. Got {arg} of type {type(arg)}."
                ) from e
        payload = tuple(zip(fn_args, values))

        # Return the event spec.
        return EventSpec(
            handler=self, args=payload, event_actions=self.event_actions.copy()
        )


@dataclasses.dataclass(
    init=True,
    frozen=True,
)
class EventSpec(EventActionsMixin):
    """An event specification.

    Whereas an Event object is passed during runtime, a spec is used
    during compile time to outline the structure of an event.
    """

    # The event handler.
    handler: EventHandler = dataclasses.field(default=None)  # type: ignore

    # The handler on the client to process event.
    client_handler_name: str = dataclasses.field(default="")

    # The arguments to pass to the function.
    args: Tuple[Tuple[Var, Var], ...] = dataclasses.field(default_factory=tuple)

    def __init__(
        self,
        handler: EventHandler,
        event_actions: Dict[str, Union[bool, int]] | None = None,
        client_handler_name: str = "",
        args: Tuple[Tuple[Var, Var], ...] = (),
    ):
        """Initialize an EventSpec.

        Args:
            event_actions: The event actions.
            handler: The event handler.
            client_handler_name: The client handler name.
            args: The arguments to pass to the function.
        """
        if event_actions is None:
            event_actions = {}
        object.__setattr__(self, "event_actions", event_actions)
        object.__setattr__(self, "handler", handler)
        object.__setattr__(self, "client_handler_name", client_handler_name)
        object.__setattr__(self, "args", args or ())

    def with_args(self, args: Tuple[Tuple[Var, Var], ...]) -> EventSpec:
        """Copy the event spec, with updated args.

        Args:
            args: The new args to pass to the function.

        Returns:
            A copy of the event spec, with the new args.
        """
        return type(self)(
            handler=self.handler,
            client_handler_name=self.client_handler_name,
            args=args,
            event_actions=self.event_actions.copy(),
        )

    def add_args(self, *args: Var) -> EventSpec:
        """Add arguments to the event spec.

        Args:
            *args: The arguments to add positionally.

        Returns:
            The event spec with the new arguments.

        Raises:
            EventHandlerTypeError: If the arguments are invalid.
        """
        from reflex.utils.exceptions import EventHandlerTypeError

        # Get the remaining unfilled function args.
        fn_args = inspect.getfullargspec(self.handler.fn).args[1 + len(self.args) :]
        fn_args = (Var(_js_expr=arg) for arg in fn_args)

        # Construct the payload.
        values = []
        arg = None
        try:
            for arg in args:
                values.append(LiteralVar.create(value=arg))  # noqa: PERF401
        except TypeError as e:
            raise EventHandlerTypeError(
                f"Arguments to event handlers must be Vars or JSON-serializable. Got {arg} of type {type(arg)}."
            ) from e
        new_payload = tuple(zip(fn_args, values))
        return self.with_args(self.args + new_payload)


@dataclasses.dataclass(
    frozen=True,
)
class CallableEventSpec(EventSpec):
    """Decorate an EventSpec-returning function to act as both a EventSpec and a function.

    This is used as a compatibility shim for replacing EventSpec objects in the
    API with functions that return a family of EventSpec.
    """

    fn: Optional[Callable[..., EventSpec]] = None

    def __init__(self, fn: Callable[..., EventSpec] | None = None, **kwargs):
        """Initialize a CallableEventSpec.

        Args:
            fn: The function to decorate.
            **kwargs: The kwargs to pass to pydantic initializer
        """
        if fn is not None:
            default_event_spec = fn()
            super().__init__(
                event_actions=default_event_spec.event_actions,
                client_handler_name=default_event_spec.client_handler_name,
                args=default_event_spec.args,
                handler=default_event_spec.handler,
                **kwargs,
            )
            object.__setattr__(self, "fn", fn)
        else:
            super().__init__(**kwargs)

    def __call__(self, *args, **kwargs) -> EventSpec:
        """Call the decorated function.

        Args:
            *args: The args to pass to the function.
            **kwargs: The kwargs to pass to the function.

        Returns:
            The EventSpec returned from calling the function.

        Raises:
            EventHandlerTypeError: If the CallableEventSpec has no associated function.
        """
        from reflex.utils.exceptions import EventHandlerTypeError

        if self.fn is None:
            raise EventHandlerTypeError("CallableEventSpec has no associated function.")
        return self.fn(*args, **kwargs)


@dataclasses.dataclass(
    init=True,
    frozen=True,
)
class EventChain(EventActionsMixin):
    """Container for a chain of events that will be executed in order."""

    events: Sequence[Union[EventSpec, EventVar, EventCallback]] = dataclasses.field(
        default_factory=list
    )

    args_spec: Optional[Union[Callable, Sequence[Callable]]] = dataclasses.field(
        default=None
    )

    invocation: Optional[Var] = dataclasses.field(default=None)

    @classmethod
    def create(
        cls,
        value: EventType,
        args_spec: ArgsSpec | Sequence[ArgsSpec],
        key: Optional[str] = None,
        **event_chain_kwargs,
    ) -> Union[EventChain, Var]:
        """Create an event chain from a variety of input types.

        Args:
            value: The value to create the event chain from.
            args_spec: The args_spec of the event trigger being bound.
            key: The key of the event trigger being bound.
            **event_chain_kwargs: Additional kwargs to pass to the EventChain constructor.

        Returns:
            The event chain.

        Raises:
            ValueError: If the value is not a valid event chain.
        """
        # If it's an event chain var, return it.
        if isinstance(value, Var):
            if isinstance(value, EventChainVar):
                return value
            elif isinstance(value, EventVar):
                value = [value]
            elif issubclass(value._var_type, (EventChain, EventSpec)):
                return cls.create(
                    value=value.guess_type(),
                    args_spec=args_spec,
                    key=key,
                    **event_chain_kwargs,
                )
            else:
                raise ValueError(
                    f"Invalid event chain: {value!s} of type {value._var_type}"
                )
        elif isinstance(value, EventChain):
            # Trust that the caller knows what they're doing passing an EventChain directly
            return value

        # If the input is a single event handler, wrap it in a list.
        if isinstance(value, (EventHandler, EventSpec)):
            value = [value]

        # If the input is a list of event handlers, create an event chain.
        if isinstance(value, List):
            events: List[Union[EventSpec, EventVar]] = []
            for v in value:
                if isinstance(v, (EventHandler, EventSpec)):
                    # Call the event handler to get the event.
                    events.append(call_event_handler(v, args_spec, key=key))
                elif isinstance(v, Callable):
                    # Call the lambda to get the event chain.
                    result = call_event_fn(v, args_spec, key=key)
                    if isinstance(result, Var):
                        raise ValueError(
                            f"Invalid event chain: {v}. Cannot use a Var-returning "
                            "lambda inside an EventChain list."
                        )
                    events.extend(result)
                elif isinstance(v, EventVar):
                    events.append(v)
                else:
                    raise ValueError(f"Invalid event: {v}")

        # If the input is a callable, create an event chain.
        elif isinstance(value, Callable):
            result = call_event_fn(value, args_spec, key=key)
            if isinstance(result, Var):
                # Recursively call this function if the lambda returned an EventChain Var.
                return cls.create(
                    value=result, args_spec=args_spec, key=key, **event_chain_kwargs
                )
            events = [*result]

        # Otherwise, raise an error.
        else:
            raise ValueError(f"Invalid event chain: {value}")

        # Add args to the event specs if necessary.
        events = [
            (e.with_args(get_handler_args(e)) if isinstance(e, EventSpec) else e)
            for e in events
        ]

        # Return the event chain.
        return cls(
            events=events,
            args_spec=args_spec,
            **event_chain_kwargs,
        )


@dataclasses.dataclass(
    init=True,
    frozen=True,
)
class JavascriptHTMLInputElement:
    """Interface for a Javascript HTMLInputElement https://developer.mozilla.org/en-US/docs/Web/API/HTMLInputElement."""

    value: str = ""


@dataclasses.dataclass(
    init=True,
    frozen=True,
)
class JavascriptInputEvent:
    """Interface for a Javascript InputEvent https://developer.mozilla.org/en-US/docs/Web/API/InputEvent."""

    target: JavascriptHTMLInputElement = JavascriptHTMLInputElement()  # noqa: RUF009


@dataclasses.dataclass(
    init=True,
    frozen=True,
)
class JavasciptKeyboardEvent:
    """Interface for a Javascript KeyboardEvent https://developer.mozilla.org/en-US/docs/Web/API/KeyboardEvent."""

    key: str = ""
    altKey: bool = False
    ctrlKey: bool = False
    metaKey: bool = False
    shiftKey: bool = False


def input_event(e: Var[JavascriptInputEvent]) -> Tuple[Var[str]]:
    """Get the value from an input event.

    Args:
        e: The input event.

    Returns:
        The value from the input event.
    """
    return (e.target.value,)


class KeyInputInfo(TypedDict):
    """Information about a key input event."""

    alt_key: bool
    ctrl_key: bool
    meta_key: bool
    shift_key: bool


def key_event(e: Var[JavasciptKeyboardEvent]) -> Tuple[Var[str], Var[KeyInputInfo]]:
    """Get the key from a keyboard event.

    Args:
        e: The keyboard event.

    Returns:
        The key from the keyboard event.
    """
    return (
        e.key,
        Var.create(
            {
                "alt_key": e.altKey,
                "ctrl_key": e.ctrlKey,
                "meta_key": e.metaKey,
                "shift_key": e.shiftKey,
            },
        ),
    )


def no_args_event_spec() -> Tuple[()]:
    """Empty event handler.

    Returns:
        An empty tuple.
    """
    return ()  # type: ignore


# These chains can be used for their side effects when no other events are desired.
stop_propagation = EventChain(events=[], args_spec=no_args_event_spec).stop_propagation
prevent_default = EventChain(events=[], args_spec=no_args_event_spec).prevent_default


T = TypeVar("T")
U = TypeVar("U")


class IdentityEventReturn(Generic[T], Protocol):
    """Protocol for an identity event return."""

    def __call__(self, *values: Var[T]) -> Tuple[Var[T], ...]:
        """Return the input values.

        Args:
            *values: The values to return.

        Returns:
            The input values.
        """
        return values


@overload
def passthrough_event_spec(
    event_type: Type[T], /
) -> Callable[[Var[T]], Tuple[Var[T]]]: ...  # type: ignore


@overload
def passthrough_event_spec(
    event_type_1: Type[T], event_type2: Type[U], /
) -> Callable[[Var[T], Var[U]], Tuple[Var[T], Var[U]]]: ...


@overload
def passthrough_event_spec(*event_types: Type[T]) -> IdentityEventReturn[T]: ...


def passthrough_event_spec(*event_types: Type[T]) -> IdentityEventReturn[T]:  # type: ignore
    """A helper function that returns the input event as output.

    Args:
        *event_types: The types of the events.

    Returns:
        A function that returns the input event as output.
    """

    def inner(*values: Var[T]) -> Tuple[Var[T], ...]:
        return values

    inner_type = tuple(Var[event_type] for event_type in event_types)
    return_annotation = Tuple[inner_type]  # type: ignore

    inner.__signature__ = inspect.signature(inner).replace(  # type: ignore
        parameters=[
            inspect.Parameter(
                f"ev_{i}",
                kind=inspect.Parameter.POSITIONAL_OR_KEYWORD,
                annotation=Var[event_type],
            )
            for i, event_type in enumerate(event_types)
        ],
        return_annotation=return_annotation,
    )
    for i, event_type in enumerate(event_types):
        inner.__annotations__[f"ev_{i}"] = Var[event_type]
    inner.__annotations__["return"] = return_annotation

    return inner


@dataclasses.dataclass(
    init=True,
    frozen=True,
)
class FileUpload:
    """Class to represent a file upload."""

    upload_id: Optional[str] = None
    on_upload_progress: Optional[Union[EventHandler, Callable]] = None

    @staticmethod
    def on_upload_progress_args_spec(_prog: Var[Dict[str, Union[int, float, bool]]]):
        """Args spec for on_upload_progress event handler.

        Returns:
            The arg mapping passed to backend event handler
        """
        return [_prog]

    def as_event_spec(self, handler: EventHandler) -> EventSpec:
        """Get the EventSpec for the file upload.

        Args:
            handler: The event handler.

        Returns:
            The event spec for the handler.

        Raises:
            ValueError: If the on_upload_progress is not a valid event handler.
        """
        from reflex.components.core.upload import (
            DEFAULT_UPLOAD_ID,
            upload_files_context_var_data,
        )

        upload_id = self.upload_id or DEFAULT_UPLOAD_ID
        spec_args = [
            (
                Var(_js_expr="files"),
                Var(
                    _js_expr="filesById",
                    _var_type=Dict[str, Any],
                    _var_data=VarData.merge(upload_files_context_var_data),
                ).to(ObjectVar)[LiteralVar.create(upload_id)],
            ),
            (
                Var(_js_expr="upload_id"),
                LiteralVar.create(upload_id),
            ),
        ]
        if self.on_upload_progress is not None:
            on_upload_progress = self.on_upload_progress
            if isinstance(on_upload_progress, EventHandler):
                events = [
                    call_event_handler(
                        on_upload_progress,
                        self.on_upload_progress_args_spec,
                    ),
                ]
            elif isinstance(on_upload_progress, Callable):
                # Call the lambda to get the event chain.
                events = call_event_fn(
                    on_upload_progress, self.on_upload_progress_args_spec
                )  # type: ignore
            else:
                raise ValueError(f"{on_upload_progress} is not a valid event handler.")
            if isinstance(events, Var):
                raise ValueError(f"{on_upload_progress} cannot return a var {events}.")
            on_upload_progress_chain = EventChain(
                events=[*events],
                args_spec=self.on_upload_progress_args_spec,
            )
            formatted_chain = str(format.format_prop(on_upload_progress_chain))
            spec_args.append(
                (
                    Var(_js_expr="on_upload_progress"),
                    FunctionStringVar(
                        formatted_chain.strip("{}"),
                    ).to(FunctionVar, EventChain),
                ),
            )
        return EventSpec(
            handler=handler,
            client_handler_name="uploadFiles",
            args=tuple(spec_args),
            event_actions=handler.event_actions.copy(),
        )


# Alias for rx.upload_files
upload_files = FileUpload


# Special server-side events.
def server_side(name: str, sig: inspect.Signature, **kwargs) -> EventSpec:
    """A server-side event.

    Args:
        name: The name of the event.
        sig: The function signature of the event.
        **kwargs: The arguments to pass to the event.

    Returns:
        An event spec for a server-side event.
    """

    def fn():
        return None

    fn.__qualname__ = name
    fn.__signature__ = sig
    return EventSpec(
        handler=EventHandler(fn=fn, state_full_name=FRONTEND_EVENT_STATE),
        args=tuple(
            (
                Var(_js_expr=k),
                LiteralVar.create(v),
            )
            for k, v in kwargs.items()
        ),
    )


def redirect(
    path: str | Var[str],
    is_external: bool = False,
    replace: bool = False,
) -> EventSpec:
    """Redirect to a new path.

    Args:
        path: The path to redirect to.
        is_external: Whether to open in new tab or not.
        replace: If True, the current page will not create a new history entry.

    Returns:
        An event to redirect to the path.
    """
    return server_side(
        "_redirect",
        get_fn_signature(redirect),
        path=path,
        external=is_external,
        replace=replace,
    )


def console_log(message: str | Var[str]) -> EventSpec:
    """Do a console.log on the browser.

    Args:
        message: The message to log.

    Returns:
        An event to log the message.
    """
    return run_script(Var("console").to(dict).log.to(FunctionVar).call(message))


def noop() -> EventSpec:
    """Do nothing.

    Returns:
        An event to do nothing.
    """
    return run_script(Var.create(None))


def back() -> EventSpec:
    """Do a history.back on the browser.

    Returns:
        An event to go back one page.
    """
    return run_script(
        Var("window").to(dict).history.to(dict).back.to(FunctionVar).call()
    )


def window_alert(message: str | Var[str]) -> EventSpec:
    """Create a window alert on the browser.

    Args:
        message: The message to alert.

    Returns:
        An event to alert the message.
    """
    return run_script(Var("window").to(dict).alert.to(FunctionVar).call(message))


def set_focus(ref: str) -> EventSpec:
    """Set focus to specified ref.

    Args:
        ref: The ref.

    Returns:
        An event to set focus on the ref
    """
    return server_side(
        "_set_focus",
        get_fn_signature(set_focus),
        ref=LiteralVar.create(format.format_ref(ref)),
    )


def scroll_to(elem_id: str, align_to_top: bool | Var[bool] = True) -> EventSpec:
    """Select the id of a html element for scrolling into view.

    Args:
        elem_id: The id of the element to scroll to.
        align_to_top: Whether to scroll to the top (True) or bottom (False) of the element.

    Returns:
        An EventSpec to scroll the page to the selected element.
    """
    get_element_by_id = FunctionStringVar.create("document.getElementById")

    return run_script(
        get_element_by_id.call(elem_id)
        .to(ObjectVar)
        .scrollIntoView.to(FunctionVar)
        .call(align_to_top),
    )


def set_value(ref: str, value: Any) -> EventSpec:
    """Set the value of a ref.

    Args:
        ref: The ref.
        value: The value to set.

    Returns:
        An event to set the ref.
    """
    return server_side(
        "_set_value",
        get_fn_signature(set_value),
        ref=LiteralVar.create(format.format_ref(ref)),
        value=value,
    )


def remove_cookie(key: str, options: dict[str, Any] | None = None) -> EventSpec:
    """Remove a cookie on the frontend.

    Args:
        key: The key identifying the cookie to be removed.
        options: Support all the cookie options from RFC 6265

    Returns:
        EventSpec: An event to remove a cookie.
    """
    options = options or {}
    options["path"] = options.get("path", "/")
    return server_side(
        "_remove_cookie",
        get_fn_signature(remove_cookie),
        key=key,
        options=options,
    )


def clear_local_storage() -> EventSpec:
    """Set a value in the local storage on the frontend.

    Returns:
        EventSpec: An event to clear the local storage.
    """
    return server_side(
        "_clear_local_storage",
        get_fn_signature(clear_local_storage),
    )


def remove_local_storage(key: str) -> EventSpec:
    """Set a value in the local storage on the frontend.

    Args:
        key: The key identifying the variable in the local storage to remove.

    Returns:
        EventSpec: An event to remove an item based on the provided key in local storage.
    """
    return server_side(
        "_remove_local_storage",
        get_fn_signature(remove_local_storage),
        key=key,
    )


def clear_session_storage() -> EventSpec:
    """Set a value in the session storage on the frontend.

    Returns:
        EventSpec: An event to clear the session storage.
    """
    return server_side(
        "_clear_session_storage",
        get_fn_signature(clear_session_storage),
    )


def remove_session_storage(key: str) -> EventSpec:
    """Set a value in the session storage on the frontend.

    Args:
        key: The key identifying the variable in the session storage to remove.

    Returns:
        EventSpec: An event to remove an item based on the provided key in session storage.
    """
    return server_side(
        "_remove_session_storage",
        get_fn_signature(remove_session_storage),
        key=key,
    )


def set_clipboard(content: Union[str, Var[str]]) -> EventSpec:
    """Set the text in content in the clipboard.

    Args:
        content: The text to add to clipboard.

    Returns:
        EventSpec: An event to set some content in the clipboard.
    """
    return run_script(
        Var("navigator")
        .to(dict)
        .clipboard.to(dict)
        .writeText.to(FunctionVar)
        .call(content)
    )


def download(
    url: str | Var | None = None,
    filename: Optional[str | Var] = None,
    data: str | bytes | Var | None = None,
) -> EventSpec:
    """Download the file at a given path or with the specified data.

    Args:
        url: The URL to the file to download.
        filename: The name that the file should be saved as after download.
        data: The data to download.

    Raises:
        ValueError: If the URL provided is invalid, both URL and data are provided,
            or the data is not an expected type.

    Returns:
        EventSpec: An event to download the associated file.
    """
    from reflex.components.core.cond import cond

    if isinstance(url, str):
        if not url.startswith("/"):
            raise ValueError("The URL argument should start with a /")

        # if filename is not provided, infer it from url
        if filename is None:
            filename = url.rpartition("/")[-1]

    if filename is None:
        filename = ""

    if data is not None:
        if url is not None:
            raise ValueError("Cannot provide both URL and data to download.")

        if isinstance(data, str):
            # Caller provided a plain text string to download.
            url = "data:text/plain," + urllib.parse.quote(data)
        elif isinstance(data, Var):
            # Need to check on the frontend if the Var already looks like a data: URI.

            is_data_url = (data.js_type() == "string") & (
                data.to(str).startswith("data:")
            )  # type: ignore

            # If it's a data: URI, use it as is, otherwise convert the Var to JSON in a data: URI.
            url = cond(  # type: ignore
                is_data_url,
                data.to(str),
                "data:text/plain," + data.to_string(),  # type: ignore
            )
        elif isinstance(data, bytes):
            # Caller provided bytes, so base64 encode it as a data: URI.
            b64_data = b64encode(data).decode("utf-8")
            url = "data:application/octet-stream;base64," + b64_data
        else:
            raise ValueError(
                f"Invalid data type {type(data)} for download. Use `str` or `bytes`."
            )

    return server_side(
        "_download",
        get_fn_signature(download),
        url=url,
        filename=filename,
    )


# This function seems unused. Check if we still need it. If not, remove in 0.7.0
def _callback_arg_spec(eval_result: Any):
    """ArgSpec for call_script callback function.

    Args:
        eval_result: The result of the javascript execution.

    Returns:
        Args for the callback function
    """
    return [eval_result]


def call_script(
    javascript_code: str | Var[str],
    callback: EventType | None = None,
) -> EventSpec:
    """Create an event handler that executes arbitrary javascript code.

    Args:
        javascript_code: The code to execute.
        callback: EventHandler that will receive the result of evaluating the javascript code.

    Returns:
        EventSpec: An event that will execute the client side javascript.
    """
    callback_kwargs = {}
    if callback is not None:
        callback_kwargs = {
            "callback": format.format_queue_events(
                callback,
                args_spec=lambda result: [result],
            )._js_expr,
        }
    if isinstance(javascript_code, str):
        # When there is VarData, include it and eval the JS code inline on the client.
        javascript_code, original_code = (
            LiteralVar.create(javascript_code),
            javascript_code,
        )
        if not javascript_code._get_all_var_data():
            # Without VarData, cast to string and eval the code in the event loop.
            javascript_code = str(Var(_js_expr=original_code))

    return server_side(
        "_call_script",
        get_fn_signature(call_script),
        javascript_code=javascript_code,
        **callback_kwargs,
    )


def call_function(
    javascript_code: str | Var,
    callback: EventType | None = None,
) -> EventSpec:
    """Create an event handler that executes arbitrary javascript code.

    Args:
        javascript_code: The code to execute.
        callback: EventHandler that will receive the result of evaluating the javascript code.

    Returns:
        EventSpec: An event that will execute the client side javascript.
    """
    callback_kwargs = {"callback": None}
    if callback is not None:
        callback_kwargs = {
            "callback": format.format_queue_events(
                callback,
                args_spec=lambda result: [result],
            ),
        }

    javascript_code = (
        Var(javascript_code) if isinstance(javascript_code, str) else javascript_code
    )

    return server_side(
        "_call_function",
        get_fn_signature(call_function),
        function=javascript_code,
        **callback_kwargs,
    )


def run_script(
    javascript_code: str | Var,
    callback: EventType | None = None,
) -> EventSpec:
    """Create an event handler that executes arbitrary javascript code.

    Args:
        javascript_code: The code to execute.
        callback: EventHandler that will receive the result of evaluating the javascript code.

    Returns:
        EventSpec: An event that will execute the client side javascript.
    """
    javascript_code = (
        Var(javascript_code) if isinstance(javascript_code, str) else javascript_code
    )

    return call_function(ArgsFunctionOperation.create((), javascript_code), callback)


def get_event(state: BaseState, event: str):
    """Get the event from the given state.

    Args:
        state: The state.
        event: The event.

    Returns:
        The event.
    """
    return f"{state.get_name()}.{event}"


def get_hydrate_event(state: BaseState) -> str:
    """Get the name of the hydrate event for the state.

    Args:
        state: The state.

    Returns:
        The name of the hydrate event.
    """
    return get_event(state, constants.CompileVars.HYDRATE)


def call_event_handler(
    event_callback: EventHandler | EventSpec,
    event_spec: ArgsSpec | Sequence[ArgsSpec],
    key: Optional[str] = None,
) -> EventSpec:
    """Call an event handler to get the event spec.

    This function will inspect the function signature of the event handler.
    If it takes in an arg, the arg will be passed to the event handler.
    Otherwise, the event handler will be called with no args.

    Args:
        event_callback: The event handler.
        event_spec: The lambda that define the argument(s) to pass to the event handler.
        key: The key to pass to the event handler.

    Raises:
        EventHandlerArgTypeMismatchError: If the event handler arguments do not match the event spec. #noqa: DAR402
        TypeError: If the event handler arguments are invalid.

    Returns:
        The event spec from calling the event handler.

    #noqa: DAR401
    """
    event_spec_args = parse_args_spec(event_spec)  # type: ignore

    if isinstance(event_callback, EventSpec):
        check_fn_match_arg_spec(
            event_callback.handler.fn,
            event_spec,
            key,
            bool(event_callback.handler.state_full_name) + len(event_callback.args),
            event_callback.handler.fn.__qualname__,
        )
        # Handle partial application of EventSpec args
        return event_callback.add_args(*event_spec_args)

    check_fn_match_arg_spec(
        event_callback.fn,
        event_spec,
        key,
        bool(event_callback.state_full_name),
        event_callback.fn.__qualname__,
    )

    all_acceptable_specs = (
        [event_spec] if not isinstance(event_spec, Sequence) else event_spec
    )

    event_spec_return_types = list(
        filter(
            lambda event_spec_return_type: event_spec_return_type is not None
            and get_origin(event_spec_return_type) is tuple,
            (
                get_type_hints(arg_spec).get("return", None)
                for arg_spec in all_acceptable_specs
            ),
        )
    )
    type_match_found: dict[str, bool] = {}
    delayed_exceptions: list[EventHandlerArgTypeMismatchError] = []

    try:
        type_hints_of_provided_callback = get_type_hints(event_callback.fn)
    except NameError:
        type_hints_of_provided_callback = {}

    if event_spec_return_types:
        event_callback_spec = inspect.getfullargspec(event_callback.fn)

        for event_spec_index, event_spec_return_type in enumerate(
            event_spec_return_types
        ):
            args = get_args(event_spec_return_type)

            args_types_without_vars = [
                arg if get_origin(arg) is not Var else get_args(arg)[0] for arg in args
            ]

            # check that args of event handler are matching the spec if type hints are provided
            for i, arg in enumerate(event_callback_spec.args[1:]):
                if arg not in type_hints_of_provided_callback:
                    continue

                type_match_found.setdefault(arg, False)

                try:
                    compare_result = typehint_issubclass(
                        args_types_without_vars[i], type_hints_of_provided_callback[arg]
                    )
                except TypeError as te:
                    raise TypeError(
                        f"Could not compare types {args_types_without_vars[i]} and {type_hints_of_provided_callback[arg]} for argument {arg} of {event_callback.fn.__qualname__} provided for {key}."
                    ) from te

                if compare_result:
                    type_match_found[arg] = True
                    continue
                else:
                    type_match_found[arg] = False
                    delayed_exceptions.append(
                        EventHandlerArgTypeMismatchError(
                            f"Event handler {key} expects {args_types_without_vars[i]} for argument {arg} but got {type_hints_of_provided_callback[arg]} as annotated in {event_callback.fn.__qualname__} instead."
                        )
                    )

            if all(type_match_found.values()):
                delayed_exceptions.clear()
                if event_spec_index:
                    args = get_args(event_spec_return_types[0])

                    args_types_without_vars = [
                        arg if get_origin(arg) is not Var else get_args(arg)[0]
                        for arg in args
                    ]

                    expect_string = ", ".join(
                        repr(arg) for arg in args_types_without_vars
                    ).replace("[", "\\[")

                    given_string = ", ".join(
                        repr(type_hints_of_provided_callback.get(arg, Any))
                        for arg in event_callback_spec.args[1:]
                    ).replace("[", "\\[")

                    console.warn(
                        f"Event handler {key} expects ({expect_string}) -> () but got ({given_string}) -> () as annotated in {event_callback.fn.__qualname__} instead. "
                        f"This may lead to unexpected behavior but is intentionally ignored for {key}."
                    )
                break

    if delayed_exceptions:
        raise delayed_exceptions[0]

    return event_callback(*event_spec_args)  # type: ignore


def unwrap_var_annotation(annotation: GenericType):
    """Unwrap a Var annotation or return it as is if it's not Var[X].

    Args:
        annotation: The annotation to unwrap.

    Returns:
        The unwrapped annotation.
    """
    if get_origin(annotation) is Var and (args := get_args(annotation)):
        return args[0]
    return annotation


def resolve_annotation(annotations: dict[str, Any], arg_name: str, spec: ArgsSpec):
    """Resolve the annotation for the given argument name.

    Args:
        annotations: The annotations.
        arg_name: The argument name.
        spec: The specs which the annotations come from.

    Raises:
        MissingAnnotationError: If the annotation is missing for non-lambda methods.

    Returns:
        The resolved annotation.
    """
    annotation = annotations.get(arg_name)
    if annotation is None:
        if not isinstance(spec, types.LambdaType):
            raise MissingAnnotationError(var_name=arg_name)
        else:
            return dict[str, dict]
    return annotation


def parse_args_spec(arg_spec: ArgsSpec | Sequence[ArgsSpec]):
    """Parse the args provided in the ArgsSpec of an event trigger.

    Args:
        arg_spec: The spec of the args.

    Returns:
        The parsed args.
    """
    # if there's multiple, the first is the default
    arg_spec = arg_spec[0] if isinstance(arg_spec, Sequence) else arg_spec
    spec = inspect.getfullargspec(arg_spec)
    annotations = get_type_hints(arg_spec)

    return list(
        arg_spec(
            *[
                Var(f"_{l_arg}").to(
                    unwrap_var_annotation(
                        resolve_annotation(
                            annotations,
                            l_arg,
                            spec=arg_spec,
                        )
                    )
                )
                for l_arg in spec.args
            ]
        )
    )


def check_fn_match_arg_spec(
    user_func: Callable,
    arg_spec: ArgsSpec | Sequence[ArgsSpec],
    key: str | None = None,
    number_of_bound_args: int = 0,
    func_name: str | None = None,
):
    """Ensures that the function signature matches the passed argument specification
    or raises an EventFnArgMismatchError if they do not.

    Args:
        user_func: The function to be validated.
        arg_spec: The argument specification for the event trigger.
        key: The key of the event trigger.
        number_of_bound_args: The number of bound arguments to the function.
        func_name: The name of the function to be validated.

    Raises:
        EventFnArgMismatchError: Raised if the number of mandatory arguments do not match
    """
    user_args = inspect.getfullargspec(user_func).args
    # Drop the first argument if it's a bound method
    if inspect.ismethod(user_func) and user_func.__self__ is not None:
        user_args = user_args[1:]

    user_default_args = inspect.getfullargspec(user_func).defaults
    number_of_user_args = len(user_args) - number_of_bound_args
    number_of_user_default_args = len(user_default_args) if user_default_args else 0

    parsed_event_args = parse_args_spec(arg_spec)

    number_of_event_args = len(parsed_event_args)

    if number_of_user_args - number_of_user_default_args > number_of_event_args:
        raise EventFnArgMismatchError(
            f"Event {key} only provides {number_of_event_args} arguments, but "
            f"{func_name or user_func} requires at least {number_of_user_args - number_of_user_default_args} "
            "arguments to be passed to the event handler.\n"
            "See https://reflex.dev/docs/events/event-arguments/"
        )


def call_event_fn(
    fn: Callable,
    arg_spec: ArgsSpec | Sequence[ArgsSpec],
    key: Optional[str] = None,
) -> list[EventSpec] | Var:
    """Call a function to a list of event specs.

    The function should return a single EventSpec, a list of EventSpecs, or a
    single Var.

    Args:
        fn: The function to call.
        arg_spec: The argument spec for the event trigger.
        key: The key to pass to the event handler.

    Returns:
        The event specs from calling the function or a Var.

    Raises:
        EventHandlerValueError: If the lambda returns an unusable value.
    """
    # Import here to avoid circular imports.
    from reflex.event import EventHandler, EventSpec
    from reflex.utils.exceptions import EventHandlerValueError

    # Check that fn signature matches arg_spec
    check_fn_match_arg_spec(fn, arg_spec, key=key)

    parsed_args = parse_args_spec(arg_spec)

    number_of_fn_args = len(inspect.getfullargspec(fn).args)

    # Call the function with the parsed args.
    out = fn(*[*parsed_args][:number_of_fn_args])

    # If the function returns a Var, assume it's an EventChain and render it directly.
    if isinstance(out, Var):
        return out

    # Convert the output to a list.
    if not isinstance(out, list):
        out = [out]

    # Convert any event specs to event specs.
    events = []
    for e in out:
        if isinstance(e, EventHandler):
            # An un-called EventHandler gets all of the args of the event trigger.
            e = call_event_handler(e, arg_spec, key=key)

        # Make sure the event spec is valid.
        if not isinstance(e, EventSpec):
            raise EventHandlerValueError(
                f"Lambda {fn} returned an invalid event spec: {e}."
            )

        # Add the event spec to the chain.
        events.append(e)

    # Return the events.
    return events


def get_handler_args(
    event_spec: EventSpec,
) -> tuple[tuple[Var, Var], ...]:
    """Get the handler args for the given event spec.

    Args:
        event_spec: The event spec.

    Returns:
        The handler args.
    """
    args = inspect.getfullargspec(event_spec.handler.fn).args

    return event_spec.args if len(args) > 1 else ()


def fix_events(
    events: list[EventSpec | EventHandler] | None,
    token: str,
    router_data: dict[str, Any] | None = None,
) -> list[Event]:
    """Fix a list of events returned by an event handler.

    Args:
        events: The events to fix.
        token: The user token.
        router_data: The optional router data to set in the event.

    Raises:
        ValueError: If the event type is not what was expected.

    Returns:
        The fixed events.
    """
    # If the event handler returns nothing, return an empty list.
    if events is None:
        return []

    # If the handler returns a single event, wrap it in a list.
    if not isinstance(events, List):
        events = [events]

    # Fix the events created by the handler.
    out = []
    for e in events:
        if isinstance(e, Event):
            # If the event is already an event, append it to the list.
            out.append(e)
            continue
        if not isinstance(e, (EventHandler, EventSpec)):
            e = EventHandler(fn=e)
        # Otherwise, create an event from the event spec.
        if isinstance(e, EventHandler):
            e = e()
        if not isinstance(e, EventSpec):
            raise ValueError(f"Unexpected event type, {type(e)}.")
        name = format.format_event_handler(e.handler)
        payload = {k._js_expr: v._decode() for k, v in e.args}  # type: ignore

        # Filter router_data to reduce payload size
        event_router_data = {
            k: v
            for k, v in (router_data or {}).items()
            if k in constants.route.ROUTER_DATA_INCLUDE
        }
        # Create an event and append it to the list.
        out.append(
            Event(
                token=token,
                name=name,
                payload=payload,
                router_data=event_router_data,
            )
        )

    return out


def get_fn_signature(fn: Callable) -> inspect.Signature:
    """Get the signature of a function.

    Args:
        fn: The function.

    Returns:
        The signature of the function.
    """
    signature = inspect.signature(fn)
    new_param = inspect.Parameter(
        FRONTEND_EVENT_STATE, inspect.Parameter.POSITIONAL_OR_KEYWORD, annotation=Any
    )
    return signature.replace(parameters=(new_param, *signature.parameters.values()))


class EventVar(ObjectVar, python_types=EventSpec):
    """Base class for event vars."""


@dataclasses.dataclass(
    eq=False,
    frozen=True,
    **{"slots": True} if sys.version_info >= (3, 10) else {},
)
class LiteralEventVar(VarOperationCall, LiteralVar, EventVar):
    """A literal event var."""

    _var_value: EventSpec = dataclasses.field(default=None)  # type: ignore

    def __hash__(self) -> int:
        """Get the hash of the var.

        Returns:
            The hash of the var.
        """
        return hash((type(self).__name__, self._js_expr))

    @classmethod
    def create(
        cls,
        value: EventSpec,
        _var_data: VarData | None = None,
    ) -> LiteralEventVar:
        """Create a new LiteralEventVar instance.

        Args:
            value: The value of the var.
            _var_data: The data of the var.

        Returns:
            The created LiteralEventVar instance.
        """
        return cls(
            _js_expr="",
            _var_type=EventSpec,
            _var_data=_var_data,
            _var_value=value,
            _func=FunctionStringVar("Event"),
            _args=(
                # event handler name
                ".".join(
                    filter(
                        None,
                        format.get_event_handler_parts(value.handler),
                    )
                ),
                # event handler args
                {str(name): value for name, value in value.args},
                # event actions
                value.event_actions,
                # client handler name
                *([value.client_handler_name] if value.client_handler_name else []),
            ),
        )


class EventChainVar(BuilderFunctionVar, python_types=EventChain):
    """Base class for event chain vars."""


@dataclasses.dataclass(
    eq=False,
    frozen=True,
    **{"slots": True} if sys.version_info >= (3, 10) else {},
)
# Note: LiteralVar is second in the inheritance list allowing it act like a
# CachedVarOperation (ArgsFunctionOperation) and get the _js_expr from the
# _cached_var_name property.
class LiteralEventChainVar(ArgsFunctionOperationBuilder, LiteralVar, EventChainVar):
    """A literal event chain var."""

    _var_value: EventChain = dataclasses.field(default=None)  # type: ignore

    def __hash__(self) -> int:
        """Get the hash of the var.

        Returns:
            The hash of the var.
        """
        return hash((type(self).__name__, self._js_expr))

    @classmethod
    def create(
        cls,
        value: EventChain,
        _var_data: VarData | None = None,
    ) -> LiteralEventChainVar:
        """Create a new LiteralEventChainVar instance.

        Args:
            value: The value of the var.
            _var_data: The data of the var.

        Returns:
            The created LiteralEventChainVar instance.
        """
        arg_spec = (
            value.args_spec[0]
            if isinstance(value.args_spec, Sequence)
            else value.args_spec
        )
        sig = inspect.signature(arg_spec)  # type: ignore
        if sig.parameters:
            arg_def = tuple((f"_{p}" for p in sig.parameters))
            arg_def_expr = LiteralVar.create([Var(_js_expr=arg) for arg in arg_def])
        else:
            # add a default argument for addEvents if none were specified in value.args_spec
            # used to trigger the preventDefault() on the event.
            arg_def = ("...args",)
            arg_def_expr = Var(_js_expr="args")

        if value.invocation is None:
            invocation = FunctionStringVar.create("addEvents")
        else:
            invocation = value.invocation

        return cls(
            _js_expr="",
            _var_type=EventChain,
            _var_data=_var_data,
            _args=FunctionArgs(arg_def),
            _return_expr=invocation.call(
                LiteralVar.create([LiteralVar.create(event) for event in value.events]),
                arg_def_expr,
                value.event_actions,
            ),
            _var_value=value,
        )


P = ParamSpec("P")
Q = ParamSpec("Q")
T = TypeVar("T")
V = TypeVar("V")
V2 = TypeVar("V2")
V3 = TypeVar("V3")
V4 = TypeVar("V4")
V5 = TypeVar("V5")


class EventCallback(Generic[P, T]):
    """A descriptor that wraps a function to be used as an event."""

    def __init__(self, func: Callable[Concatenate[Any, P], T]):
        """Initialize the descriptor with the function to be wrapped.

        Args:
            func: The function to be wrapped.
        """
        self.func = func

    @property
    def prevent_default(self):
        """Prevent default behavior.

        Returns:
            The event callback with prevent default behavior.
        """
        return self

    @property
    def stop_propagation(self):
        """Stop event propagation.

        Returns:
            The event callback with stop propagation behavior.
        """
        return self

    @overload
    def __call__(
        self: EventCallback[Q, T],
    ) -> EventCallback[Q, T]: ...

    @overload
    def __call__(
        self: EventCallback[Concatenate[V, Q], T], value: V | Var[V]
    ) -> EventCallback[Q, T]: ...

    @overload
    def __call__(
        self: EventCallback[Concatenate[V, V2, Q], T],
        value: V | Var[V],
        value2: V2 | Var[V2],
    ) -> EventCallback[Q, T]: ...

    @overload
    def __call__(
        self: EventCallback[Concatenate[V, V2, V3, Q], T],
        value: V | Var[V],
        value2: V2 | Var[V2],
        value3: V3 | Var[V3],
    ) -> EventCallback[Q, T]: ...

    @overload
    def __call__(
        self: EventCallback[Concatenate[V, V2, V3, V4, Q], T],
        value: V | Var[V],
        value2: V2 | Var[V2],
        value3: V3 | Var[V3],
        value4: V4 | Var[V4],
    ) -> EventCallback[Q, T]: ...

    def __call__(self, *values) -> EventCallback:  # type: ignore
        """Call the function with the values.

        Args:
            *values: The values to call the function with.

        Returns:
            The function with the values.
        """
        return self.func(*values)  # type: ignore

    @overload
    def __get__(
        self: EventCallback[P, T], instance: None, owner: Any
    ) -> EventCallback[P, T]: ...

    @overload
    def __get__(self, instance: Any, owner: Any) -> Callable[P, T]: ...

    def __get__(self, instance: Any, owner: Any) -> Callable:  # type: ignore
        """Get the function with the instance bound to it.

        Args:
            instance: The instance to bind to the function.
            owner: The owner of the function.

        Returns:
            The function with the instance bound to it
        """
        if instance is None:
            return self.func  # type: ignore

        return partial(self.func, instance)  # type: ignore


G = ParamSpec("G")

if TYPE_CHECKING:
    from reflex.state import BaseState

    BASE_STATE = TypeVar("BASE_STATE", bound=BaseState)
else:
    BASE_STATE = TypeVar("BASE_STATE")

StateCallable = TypeAliasType(
    "StateCallable",
    Callable[Concatenate[BASE_STATE, G], Any],
    type_params=(G, BASE_STATE),
)

IndividualEventType = Union[
    EventSpec,
    EventHandler,
    Callable[G, Any],
    StateCallable[G, BASE_STATE],
    EventCallback[G, Any],
    Var[Any],
]

ItemOrList = Union[V, List[V]]

EventType = ItemOrList[IndividualEventType[G, BASE_STATE]]


class EventNamespace(types.SimpleNamespace):
    """A namespace for event related classes."""

    Event = Event
    EventHandler = EventHandler
    EventSpec = EventSpec
    CallableEventSpec = CallableEventSpec
    EventChain = EventChain
    EventVar = EventVar
    LiteralEventVar = LiteralEventVar
    EventChainVar = EventChainVar
    LiteralEventChainVar = LiteralEventChainVar
    EventType = EventType
    EventCallback = EventCallback

    @overload
    @staticmethod
    def __call__(
        func: None = None, *, background: bool | None = None
    ) -> Callable[[Callable[Concatenate[BASE_STATE, P], T]], EventCallback[P, T]]: ...

    @overload
    @staticmethod
    def __call__(
        func: Callable[Concatenate[BASE_STATE, P], T],
        *,
        background: bool | None = None,
    ) -> EventCallback[P, T]: ...

    @staticmethod
    def __call__(
        func: Callable[Concatenate[BASE_STATE, P], T] | None = None,
        *,
        background: bool | None = None,
    ) -> Union[
        EventCallback[P, T],
        Callable[[Callable[Concatenate[BASE_STATE, P], T]], EventCallback[P, T]],
    ]:
        """Wrap a function to be used as an event.

        Args:
            func: The function to wrap.
            background: Whether the event should be run in the background. Defaults to False.

        Raises:
            TypeError: If background is True and the function is not a coroutine or async generator. # noqa: DAR402

        Returns:
            The wrapped function.
        """

        def wrapper(
            func: Callable[Concatenate[BASE_STATE, P], T],
        ) -> EventCallback[P, T]:
            if background is True:
                if not inspect.iscoroutinefunction(
                    func
                ) and not inspect.isasyncgenfunction(func):
                    raise TypeError(
                        "Background task must be async function or generator."
                    )
                setattr(func, BACKGROUND_TASK_MARKER, True)
            return func  # type: ignore

        if func is not None:
            return wrapper(func)
        return wrapper

    get_event = staticmethod(get_event)
    get_hydrate_event = staticmethod(get_hydrate_event)
    fix_events = staticmethod(fix_events)
    call_event_handler = staticmethod(call_event_handler)
    call_event_fn = staticmethod(call_event_fn)
    get_handler_args = staticmethod(get_handler_args)
    check_fn_match_arg_spec = staticmethod(check_fn_match_arg_spec)
    resolve_annotation = staticmethod(resolve_annotation)
    parse_args_spec = staticmethod(parse_args_spec)
    passthrough_event_spec = staticmethod(passthrough_event_spec)
    input_event = staticmethod(input_event)
    key_event = staticmethod(key_event)
    no_args_event_spec = staticmethod(no_args_event_spec)
    server_side = staticmethod(server_side)
    redirect = staticmethod(redirect)
    console_log = staticmethod(console_log)
    noop = staticmethod(noop)
    back = staticmethod(back)
    window_alert = staticmethod(window_alert)
    set_focus = staticmethod(set_focus)
    scroll_to = staticmethod(scroll_to)
    set_value = staticmethod(set_value)
    remove_cookie = staticmethod(remove_cookie)
    clear_local_storage = staticmethod(clear_local_storage)
    remove_local_storage = staticmethod(remove_local_storage)
    clear_session_storage = staticmethod(clear_session_storage)
    remove_session_storage = staticmethod(remove_session_storage)
    set_clipboard = staticmethod(set_clipboard)
    download = staticmethod(download)
    call_script = staticmethod(call_script)
    call_function = staticmethod(call_function)
    run_script = staticmethod(run_script)


event = EventNamespace()<|MERGE_RESOLUTION|>--- conflicted
+++ resolved
@@ -99,35 +99,6 @@
 BACKGROUND_TASK_MARKER = "_reflex_background_task"
 
 
-<<<<<<< HEAD
-def background(fn: Callable, *, __internal_reflex_call: bool = False):
-    """Decorator to mark event handler as running in the background.
-
-    Args:
-        fn: The function to decorate.
-
-    Returns:
-        The same function, but with a marker set.
-
-
-    Raises:
-        TypeError: If the function is not a coroutine function or async generator.
-    """
-    if not __internal_reflex_call:
-        console.deprecate(
-            "background-decorator",
-            "Use `rx.event(background=True)` instead.",
-            "0.6.5",
-            "0.7.0",
-        )
-    if not inspect.iscoroutinefunction(fn) and not inspect.isasyncgenfunction(fn):
-        raise TypeError("Background task must be async function or generator.")
-    setattr(fn, BACKGROUND_TASK_MARKER, True)
-    return fn
-
-
-=======
->>>>>>> 4c2b2ed1
 @dataclasses.dataclass(
     init=True,
     frozen=True,
