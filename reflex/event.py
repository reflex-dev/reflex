--- conflicted
+++ resolved
@@ -1791,58 +1791,6 @@
         """
         self.func = func
 
-<<<<<<< HEAD
-    def throttle(self, limit_ms: int):
-        """Throttle the event handler.
-
-        Args:
-            limit_ms: The time in milliseconds to throttle the event handler.
-
-        Returns:
-            New EventHandler-like with throttle set to limit_ms.
-        """
-        return self
-
-    def debounce(self, delay_ms: int):
-        """Debounce the event handler.
-
-        Args:
-            delay_ms: The time in milliseconds to debounce the event handler.
-
-        Returns:
-            New EventHandler-like with debounce set to delay_ms.
-        """
-        return self
-
-    @property
-    def temporal(self):
-        """Do not queue the event if the backend is down.
-
-        Returns:
-            New EventHandler-like with temporal set to True.
-        """
-        return self
-
-    @property
-    def prevent_default(self):
-        """Prevent default behavior.
-
-        Returns:
-            The event callback with prevent default behavior.
-        """
-        return self
-
-    @property
-    def stop_propagation(self):
-        """Stop event propagation.
-
-        Returns:
-            The event callback with stop propagation behavior.
-        """
-        return self
-
-=======
->>>>>>> 2ba73f7f
     @overload
     def __call__(
         self: EventCallback[Unpack[Q]],
