--- conflicted
+++ resolved
@@ -449,15 +449,11 @@
     return event_spec.args if len(args) > 1 else tuple()
 
 
-<<<<<<< HEAD
 def fix_events(
-    events: Optional[List[Union[EventHandler, EventSpec]]],
+    events: list[EventHandler | EventSpec],
     token: str,
-    router_data: Optional[Dict[str, Any]] = None,
-) -> List[Event]:
-=======
-def fix_events(events: list[EventHandler | EventSpec], token: str) -> list[Event]:
->>>>>>> 1d9f25be
+    router_data: dict[str, Any] | None = None,
+) -> list[Event]:
     """Fix a list of events returned by an event handler.
 
     Args:
