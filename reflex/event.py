--- conflicted
+++ resolved
@@ -1603,16 +1603,12 @@
     return signature.replace(parameters=(new_param, *signature.parameters.values()))
 
 
-<<<<<<< HEAD
 # These chains can be used for their side effects when no other events are desired.
 stop_propagation = noop().stop_propagation
 prevent_default = noop().prevent_default
 
 
-class EventVar(ObjectVar, python_types=EventSpec):
-=======
 class EventVar(ObjectVar, python_types=(EventSpec, EventHandler)):
->>>>>>> 6c6201fb
     """Base class for event vars."""
 
 
