--- conflicted
+++ resolved
@@ -916,22 +916,14 @@
             )
 
         if num_args == 0:
-<<<<<<< HEAD
             return_value = fn()  # type: ignore
             simple_function_var: FunctionVar[ReflexCallable[[], ANOTHER_ARRAY_VAR]] = (
-                ArgsFunctionOperation.create(tuple(), return_value)
+                ArgsFunctionOperation.create((), return_value)
             )
             return map_array_operation(self, simple_function_var).guess_type()
 
         # generic number var
         number_var = Var("").to(NumberVar, int)
-=======
-            return_value = fn()
-            function_var = ArgsFunctionOperation.create((), return_value)
-        else:
-            # generic number var
-            number_var = Var("").to(NumberVar, int)
->>>>>>> 848b8707
 
         first_arg_type = self.__getitem__(number_var)._var_type
 
