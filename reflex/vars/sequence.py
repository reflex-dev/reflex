"""Collection of string classes and utilities."""

from __future__ import annotations

import dataclasses
import functools
import inspect
import json
import re
import typing
from typing import (
    TYPE_CHECKING,
    Any,
    Callable,
    ClassVar,
    List,
    Sequence,
    Set,
    Tuple,
    Type,
    Union,
    cast,
)

from typing_extensions import TypeAliasType, TypeVar

from reflex import constants
from reflex.constants.base import REFLEX_VAR_OPENING_TAG
from reflex.constants.colors import Color
from reflex.utils.exceptions import VarTypeError
from reflex.utils.types import GenericType, get_origin
from reflex.vars.base import (
    CachedVarOperation,
    CustomVarOperationReturn,
    LiteralVar,
    ReflexCallable,
    Var,
    VarData,
    VarWithDefault,
    _global_vars,
    cached_property_no_lock,
    figure_out_type,
    get_python_literal,
    get_unique_variable_name,
    nary_type_computer,
    passthrough_unary_type_computer,
    unionize,
    unwrap_reflex_callalbe,
    var_operation,
    var_operation_return,
)

from .number import (
    _AT_SLICE_IMPORT,
    _AT_SLICE_OR_INDEX,
    _IS_TRUE_IMPORT,
    _RANGE_IMPORT,
    LiteralNumberVar,
    NumberVar,
    raise_unsupported_operand_types,
    ternary_operation,
)

if TYPE_CHECKING:
<<<<<<< HEAD
    from .function import FunctionVar
=======
    from .base import BASE_TYPE, DATACLASS_TYPE, SQLA_TYPE
    from .function import FunctionVar
    from .object import ObjectVar
>>>>>>> 2ba73f7f


STRING_TYPE = TypeVar("STRING_TYPE", default=str)
ARRAY_VAR_TYPE = TypeVar("ARRAY_VAR_TYPE", bound=Union[Set, Tuple, Sequence])
OTHER_ARRAY_VAR_TYPE = TypeVar(
    "OTHER_ARRAY_VAR_TYPE", bound=Union[Set, Tuple, Sequence]
)

INNER_ARRAY_VAR = TypeVar("INNER_ARRAY_VAR", covariant=True)
ANOTHER_ARRAY_VAR = TypeVar("ANOTHER_ARRAY_VAR", covariant=True)

KEY_TYPE = TypeVar("KEY_TYPE")
VALUE_TYPE = TypeVar("VALUE_TYPE")

    @overload
    def replace(  # pyright: ignore [reportOverlappingOverload]
        self, search_value: StringVar | str, new_value: StringVar | str
    ) -> StringVar: ...

    @overload
    def replace(
        self, search_value: Any, new_value: Any
    ) -> CustomVarOperationReturn[StringVar]: ...

    def replace(self, search_value: Any, new_value: Any) -> StringVar:  # pyright: ignore [reportInconsistentOverload]
        """Replace a string with a value.

        Args:
            search_value: The string to search.
            new_value: The value to be replaced with.

        Returns:
            The string replace operation.
        """
        if not isinstance(search_value, (StringVar, str)):
            raise_unsupported_operand_types("replace", (type(self), type(search_value)))
        if not isinstance(new_value, (StringVar, str)):
            raise_unsupported_operand_types("replace", (type(self), type(new_value)))

        return string_replace_operation(self, search_value, new_value)


@var_operation
def string_lt_operation(lhs: Var[str], rhs: Var[str]):
    """Check if a string is less than another string.

    Args:
        lhs: The left-hand side string.
        rhs: The right-hand side string.

    Returns:
        The string less than operation.
    """
    return var_operation_return(js_expression=f"({lhs} < {rhs})", var_type=bool)


@var_operation
def string_gt_operation(lhs: Var[str], rhs: Var[str]):
    """Check if a string is greater than another string.

    Args:
        lhs: The left-hand side string.
        rhs: The right-hand side string.

    Returns:
        The string greater than operation.
    """
    return var_operation_return(js_expression=f"({lhs} > {rhs})", var_type=bool)


@var_operation
def string_le_operation(lhs: Var[str], rhs: Var[str]):
    """Check if a string is less than or equal to another string.

    Args:
        lhs: The left-hand side string.
        rhs: The right-hand side string.

    Returns:
        The string less than or equal operation.
    """
    return var_operation_return(js_expression=f"({lhs} <= {rhs})", var_type=bool)


@var_operation
def string_ge_operation(lhs: Var[str], rhs: Var[str]):
    """Check if a string is greater than or equal to another string.

    Args:
        lhs: The left-hand side string.
        rhs: The right-hand side string.

    Returns:
        The string greater than or equal operation.
    """
    return var_operation_return(js_expression=f"({lhs} >= {rhs})", var_type=bool)


@var_operation
def string_lower_operation(string: Var[str]):
    """Convert a string to lowercase.

    Args:
        string: The string to convert.

    Returns:
        The lowercase string.
    """
    return var_operation_return(
        js_expression=f"String.prototype.toLowerCase.apply({string})",
        var_type=str,
        _raw_js_function="String.prototype.toLowerCase.apply",
    )


@var_operation
def string_upper_operation(string: Var[str]):
    """Convert a string to uppercase.

    Args:
        string: The string to convert.

    Returns:
        The uppercase string.
    """
    return var_operation_return(
        js_expression=f"String.prototype.toUpperCase.apply({string})",
        var_type=str,
        _raw_js_function="String.prototype.toUpperCase.apply",
    )


@var_operation
def string_strip_operation(string: Var[str]):
    """Strip a string.

    Args:
        string: The string to strip.

    Returns:
        The stripped string.
    """
    return var_operation_return(
        js_expression=f"String.prototype.trim.apply({string})",
        var_type=str,
        _raw_js_function="String.prototype.trim.apply",
    )


@var_operation
def string_contains_field_operation(
    haystack: Var[str],
    needle: Var[str],
):
    """Check if a string contains another string.

    Args:
        haystack: The haystack.
        needle: The needle.

    Returns:
        The string contains operation.
    """
    return var_operation_return(
        js_expression=f"{haystack}.includes({needle})",
        var_type=bool,
        var_data=VarData(
            imports=_IS_TRUE_IMPORT,
        ),
    )


@var_operation
def string_contains_operation(haystack: Var[str], needle: Var[str]):
    """Check if a string contains another string.

    Args:
        haystack: The haystack.
        needle: The needle.

    Returns:
        The string contains operation.
    """
    return var_operation_return(
        js_expression=f"{haystack}.includes({needle})", var_type=bool
    )


@var_operation
def string_starts_with_operation(full_string: Var[str], prefix: Var[str]):
    """Check if a string starts with a prefix.

    Args:
        full_string: The full string.
        prefix: The prefix.

    Returns:
        Whether the string starts with the prefix.
    """
    return var_operation_return(
        js_expression=f"{full_string}.startsWith({prefix})", var_type=bool
    )


@var_operation
def string_ends_with_operation(full_string: Var[str], suffix: Var[str]):
    """Check if a string ends with a suffix.

    Args:
        full_string: The full string.
        suffix: The suffix.

    Returns:
        Whether the string ends with the suffix.
    """
    return var_operation_return(
        js_expression=f"{full_string}.endsWith({suffix})", var_type=bool
    )


@var_operation
def string_item_operation(string: Var[str], index: Var[int]):
    """Get an item from a string.

    Args:
        string: The string.
        index: The index of the item.

    Returns:
        The item from the string.
    """
    return var_operation_return(js_expression=f"{string}.at({index})", var_type=str)


@var_operation
def string_slice_operation(
    string: Var[str], slice: Var[slice]
) -> CustomVarOperationReturn[str]:
    """Get a slice from a string.

    Args:
        string: The string.
        slice: The slice.

    Returns:
        The sliced string.
    """
    return var_operation_return(
        js_expression=f'atSlice({string}.split(""), {slice}).join("")',
        type_computer=nary_type_computer(
            ReflexCallable[[List[str], slice], str],
            ReflexCallable[[slice], str],
            computer=lambda args: str,
        ),
        var_data=VarData(
            imports=_AT_SLICE_IMPORT,
        ),
    )


@var_operation
def string_index_or_slice_operation(
    string: Var[str], index_or_slice: Var[Union[int, slice]]
) -> CustomVarOperationReturn[Union[str, Sequence[str]]]:
    """Get an item or slice from a string.

    Args:
        string: The string.
        index_or_slice: The index or slice.

    Returns:
        The item or slice from the string.
    """
    return var_operation_return(
        js_expression=f"Array.prototype.join.apply(atSliceOrIndex({string}, {index_or_slice}), [''])",
        _raw_js_function="atSliceOrIndex",
        type_computer=nary_type_computer(
            ReflexCallable[[List[str], Union[int, slice]], str],
            ReflexCallable[[Union[int, slice]], str],
            computer=lambda args: str,
        ),
        var_data=VarData(
            imports=_AT_SLICE_OR_INDEX,
        ),
    )


@var_operation
def string_replace_operation(
<<<<<<< HEAD
    string: Var[str], search_value: Var[str], new_value: Var[str]
=======
    string: StringVar[Any], search_value: StringVar | str, new_value: StringVar | str
>>>>>>> 2ba73f7f
):
    """Replace a string with a value.

    Args:
        string: The string.
        search_value: The string to search.
        new_value: The value to be replaced with.

    Returns:
        The string replace operation.
    """
    return var_operation_return(
        js_expression=f"{string}.replaceAll({search_value}, {new_value})",
        var_type=str,
    )


@var_operation
def array_pluck_operation(
    array: Var[Sequence[Any]],
    field: Var[str],
) -> CustomVarOperationReturn[Sequence[Any]]:
    """Pluck a field from an array of objects.

    Args:
        array: The array to pluck from.
        field: The field to pluck from the objects in the array.

    Returns:
        The reversed array.
    """
    return var_operation_return(
        js_expression=f"Array.prototype.map.apply({array}, [e=>e?.[{field}]])",
        var_type=List[Any],
    )


@var_operation
def array_join_operation(
    array: Var[Sequence[Any]], sep: VarWithDefault[str] = VarWithDefault("")
):
    """Join the elements of an array.

    Args:
        array: The array.
        sep: The separator.

    Returns:
        The joined elements.
    """
    return var_operation_return(
        js_expression=f"Array.prototype.join.apply({array},[{sep}])", var_type=str
    )


@var_operation
def array_reverse_operation(
    array: Var[Sequence[INNER_ARRAY_VAR]],
) -> CustomVarOperationReturn[Sequence[INNER_ARRAY_VAR]]:
    """Reverse an array.

    Args:
        array: The array to reverse.

    Returns:
        The reversed array.
    """
    return var_operation_return(
        js_expression=f"{array}.slice().reverse()",
        type_computer=passthrough_unary_type_computer(ReflexCallable[[List], List]),
    )


@var_operation
def array_lt_operation(lhs: Var[ARRAY_VAR_TYPE], rhs: Var[ARRAY_VAR_TYPE]):
    """Check if an array is less than another array.

    Args:
        lhs: The left-hand side array.
        rhs: The right-hand side array.

    Returns:
        The array less than operation.
    """
    return var_operation_return(js_expression=f"{lhs} < {rhs}", var_type=bool)


@var_operation
def array_gt_operation(lhs: Var[ARRAY_VAR_TYPE], rhs: Var[ARRAY_VAR_TYPE]):
    """Check if an array is greater than another array.

    Args:
        lhs: The left-hand side array.
        rhs: The right-hand side array.

    Returns:
        The array greater than operation.
    """
    return var_operation_return(js_expression=f"{lhs} > {rhs}", var_type=bool)


@var_operation
def array_le_operation(lhs: Var[ARRAY_VAR_TYPE], rhs: Var[ARRAY_VAR_TYPE]):
    """Check if an array is less than or equal to another array.

    Args:
        lhs: The left-hand side array.
        rhs: The right-hand side array.

    Returns:
        The array less than or equal operation.
    """
    return var_operation_return(js_expression=f"{lhs} <= {rhs}", var_type=bool)


@var_operation
def array_ge_operation(lhs: Var[ARRAY_VAR_TYPE], rhs: Var[ARRAY_VAR_TYPE]):
    """Check if an array is greater than or equal to another array.

    Args:
        lhs: The left-hand side array.
        rhs: The right-hand side array.

    Returns:
        The array greater than or equal operation.
    """
    return var_operation_return(js_expression=f"{lhs} >= {rhs}", var_type=bool)


@var_operation
def array_length_operation(array: Var[ARRAY_VAR_TYPE]):
    """Get the length of an array.

    Args:
        array: The array.

    Returns:
        The length of the array.
    """
    return var_operation_return(
        js_expression=f"{array}.length",
        var_type=int,
    )


@var_operation
def string_split_operation(
    string: Var[str], sep: VarWithDefault[str] = VarWithDefault("")
):
    """Split a string.

    Args:
        string: The string to split.
        sep: The separator.

    Returns:
        The split string.
    """
    return var_operation_return(
        js_expression=f"isTrue({sep}) ? {string}.split({sep}) : [...{string}]",
        var_type=Sequence[str],
        var_data=VarData(imports=_IS_TRUE_IMPORT),
    )


def _element_type(array: Var, index: Var) -> Any:
    array_args = typing.get_args(array._var_type)

    if (
        array_args
        and isinstance(index, LiteralNumberVar)
        and is_tuple_type(array._var_type)
    ):
        index_value = int(index._var_value)
        return array_args[index_value % len(array_args)]

    return unionize(*(array_arg for array_arg in array_args if array_arg is not ...))


@var_operation
def array_item_or_slice_operation(
    array: Var[Sequence[INNER_ARRAY_VAR]],
    index_or_slice: Var[Union[int, slice]],
) -> CustomVarOperationReturn[Union[INNER_ARRAY_VAR, Sequence[INNER_ARRAY_VAR]]]:
    """Get an item or slice from an array.

    Args:
        array: The array.
        index_or_slice: The index or slice.

    Returns:
        The item or slice from the array.
    """
    return var_operation_return(
        js_expression=f"atSliceOrIndex({array}, {index_or_slice})",
        _raw_js_function="atSliceOrIndex",
        type_computer=nary_type_computer(
            ReflexCallable[[Sequence, Union[int, slice]], Any],
            ReflexCallable[[Union[int, slice]], Any],
            computer=lambda args: (
                args[0]._var_type
                if args[1]._var_type is slice
                else (_element_type(args[0], args[1]))
            ),
        ),
        var_data=VarData(
            imports=_AT_SLICE_OR_INDEX,
        ),
    )


@var_operation
def array_slice_operation(
    array: Var[Sequence[INNER_ARRAY_VAR]],
    slice: Var[slice],
) -> CustomVarOperationReturn[Sequence[INNER_ARRAY_VAR]]:
    """Get a slice from an array.

    Args:
        array: The array.
        slice: The slice.

    Returns:
        The item or slice from the array.
    """
    return var_operation_return(
        js_expression=f"atSlice({array}, {slice})",
        type_computer=nary_type_computer(
            ReflexCallable[[List, slice], Any],
            ReflexCallable[[slice], Any],
            computer=lambda args: args[0]._var_type,
        ),
        var_data=VarData(
            imports=_AT_SLICE_IMPORT,
        ),
    )


@var_operation
def array_item_operation(
    array: Var[Sequence[INNER_ARRAY_VAR]], index: Var[int]
) -> CustomVarOperationReturn[INNER_ARRAY_VAR]:
    """Get an item from an array.

    Args:
        array: The array.
        index: The index of the item.

    Returns:
        The item from the array.
    """

    def type_computer(*args):
        if len(args) == 0:
            return (
                ReflexCallable[[List[Any], int], Any],
                functools.partial(type_computer, *args),
            )

        array = args[0]
        array_args = typing.get_args(array._var_type)

        if len(args) == 1:
            return (
                ReflexCallable[[int], unionize(*array_args)],
                functools.partial(type_computer, *args),
            )

        index = args[1]

        if (
            array_args
            and isinstance(index, LiteralNumberVar)
            and is_tuple_type(array._var_type)
        ):
            index_value = int(index._var_value)
            element_type = array_args[index_value % len(array_args)]
        else:
            element_type = unionize(*array_args)

        return (ReflexCallable[[], element_type], None)

    return var_operation_return(
        js_expression=f"{array}.at({index})",
        type_computer=type_computer,
    )

<<<<<<< HEAD
=======
    @overload
    def __getitem__(
        self: (
            ArrayVar[Tuple[int, OTHER_TUPLE]]
            | ArrayVar[Tuple[float, OTHER_TUPLE]]
            | ArrayVar[Tuple[int | float, OTHER_TUPLE]]
        ),
        i: Literal[0, -2],
    ) -> NumberVar: ...

    @overload
    def __getitem__(
        self: ArrayVar[Tuple[Any, bool]], i: Literal[1, -1]
    ) -> BooleanVar: ...

    @overload
    def __getitem__(
        self: (
            ArrayVar[Tuple[Any, int]]
            | ArrayVar[Tuple[Any, float]]
            | ArrayVar[Tuple[Any, int | float]]
        ),
        i: Literal[1, -1],
    ) -> NumberVar: ...

    @overload
    def __getitem__(
        self: ArrayVar[Tuple[str, Any]], i: Literal[0, -2]
    ) -> StringVar: ...

    @overload
    def __getitem__(
        self: ArrayVar[Tuple[Any, str]], i: Literal[1, -1]
    ) -> StringVar: ...

    @overload
    def __getitem__(
        self: ArrayVar[Tuple[bool, Any]], i: Literal[0, -2]
    ) -> BooleanVar: ...

    @overload
    def __getitem__(
        self: ARRAY_VAR_OF_LIST_ELEMENT[bool], i: int | NumberVar
    ) -> BooleanVar: ...

    @overload
    def __getitem__(
        self: (
            ARRAY_VAR_OF_LIST_ELEMENT[int]
            | ARRAY_VAR_OF_LIST_ELEMENT[float]
            | ARRAY_VAR_OF_LIST_ELEMENT[int | float]
        ),
        i: int | NumberVar,
    ) -> NumberVar: ...

    @overload
    def __getitem__(
        self: ARRAY_VAR_OF_LIST_ELEMENT[str], i: int | NumberVar
    ) -> StringVar: ...

    @overload
    def __getitem__(
        self: ARRAY_VAR_OF_LIST_ELEMENT[List[INNER_ARRAY_VAR]],
        i: int | NumberVar,
    ) -> ArrayVar[List[INNER_ARRAY_VAR]]: ...

    @overload
    def __getitem__(
        self: ARRAY_VAR_OF_LIST_ELEMENT[Tuple[KEY_TYPE, VALUE_TYPE]],
        i: int | NumberVar,
    ) -> ArrayVar[Tuple[KEY_TYPE, VALUE_TYPE]]: ...

    @overload
    def __getitem__(
        self: ARRAY_VAR_OF_LIST_ELEMENT[Tuple[INNER_ARRAY_VAR, ...]],
        i: int | NumberVar,
    ) -> ArrayVar[Tuple[INNER_ARRAY_VAR, ...]]: ...

    @overload
    def __getitem__(
        self: ARRAY_VAR_OF_LIST_ELEMENT[Dict[KEY_TYPE, VALUE_TYPE]],
        i: int | NumberVar,
    ) -> ObjectVar[Dict[KEY_TYPE, VALUE_TYPE]]: ...

    @overload
    def __getitem__(
        self: ARRAY_VAR_OF_LIST_ELEMENT[BASE_TYPE],
        i: int | NumberVar,
    ) -> ObjectVar[BASE_TYPE]: ...

    @overload
    def __getitem__(
        self: ARRAY_VAR_OF_LIST_ELEMENT[SQLA_TYPE],
        i: int | NumberVar,
    ) -> ObjectVar[SQLA_TYPE]: ...

    @overload
    def __getitem__(
        self: ARRAY_VAR_OF_LIST_ELEMENT[DATACLASS_TYPE],
        i: int | NumberVar,
    ) -> ObjectVar[DATACLASS_TYPE]: ...

    @overload
    def __getitem__(self, i: int | NumberVar) -> Var: ...

    def __getitem__(self, i: Any) -> ArrayVar[ARRAY_VAR_TYPE] | Var:
        """Get a slice of the array.
>>>>>>> 2ba73f7f

@var_operation
def array_range_operation(
    e1: Var[int],
    e2: VarWithDefault[int | None] = VarWithDefault(None),
    step: VarWithDefault[int] = VarWithDefault(1),
) -> CustomVarOperationReturn[Sequence[int]]:
    """Create a range of numbers.

    Args:
        e1: The end of the range if e2 is not provided, otherwise the start of the range.
        e2: The end of the range.
        step: The step of the range.

    Returns:
        The range of numbers.
    """
    return var_operation_return(
        js_expression=f"[...range({e1}, {e2}, {step})]",
        var_type=List[int],
        var_data=VarData(
            imports=_RANGE_IMPORT,
        ),
    )


@var_operation
def array_contains_field_operation(
    haystack: Var[ARRAY_VAR_TYPE],
    needle: Var[Any],
    field: VarWithDefault[str] = VarWithDefault(""),
):
    """Check if an array contains an element.

    Args:
        haystack: The array to check.
        needle: The element to check for.
        field: The field to check.

    Returns:
        The array contains operation.
    """
    return var_operation_return(
        js_expression=f"isTrue({field}) ? {haystack}.some(obj => obj[{field}] === {needle}) : {haystack}.some(obj => obj === {needle})",
        var_type=bool,
        var_data=VarData(
            imports=_IS_TRUE_IMPORT,
        ),
    )


@var_operation
def array_contains_operation(haystack: Var[ARRAY_VAR_TYPE], needle: Var):
    """Check if an array contains an element.

    Args:
        haystack: The array to check.
        needle: The element to check for.

    Returns:
        The array contains operation.
    """
    return var_operation_return(
        js_expression=f"{haystack}.includes({needle})",
        var_type=bool,
    )


@var_operation
def repeat_array_operation(
    array: Var[Sequence[INNER_ARRAY_VAR]], count: Var[int]
) -> CustomVarOperationReturn[Sequence[INNER_ARRAY_VAR]]:
    """Repeat an array a number of times.

    Args:
        array: The array to repeat.
        count: The number of times to repeat the array.

    Returns:
        The repeated array.
    """

    def type_computer(*args: Var):
        if not args:
            return (
                ReflexCallable[[List[Any], int], List[Any]],
                type_computer,
            )
        if len(args) == 1:
            return (
                ReflexCallable[[int], args[0]._var_type],
                functools.partial(type_computer, *args),
            )
        return (ReflexCallable[[], args[0]._var_type], None)

    return var_operation_return(
        js_expression=f"Array.from({{ length: {count} }}).flatMap(() => {array})",
        type_computer=type_computer,
    )


@var_operation
def repeat_string_operation(
    string: Var[str], count: Var[int]
) -> CustomVarOperationReturn[str]:
    """Repeat a string a number of times.

    Args:
        string: The string to repeat.
        count: The number of times to repeat the string.

    Returns:
        The repeated string.
    """
    return var_operation_return(
        js_expression=f"{string}.repeat({count})",
        var_type=str,
    )


if TYPE_CHECKING:
    pass


@var_operation
def map_array_operation(
    array: Var[Sequence[INNER_ARRAY_VAR]],
    function: Var[
        ReflexCallable[[INNER_ARRAY_VAR, int], ANOTHER_ARRAY_VAR]
        | ReflexCallable[[INNER_ARRAY_VAR], ANOTHER_ARRAY_VAR]
        | ReflexCallable[[], ANOTHER_ARRAY_VAR]
    ],
) -> CustomVarOperationReturn[Sequence[ANOTHER_ARRAY_VAR]]:
    """Map a function over an array.

    Args:
        array: The array.
        function: The function to map.

    Returns:
        The mapped array.
    """

    def type_computer(*args: Var):
        if not args:
            return (
                ReflexCallable[[List[Any], ReflexCallable], List[Any]],
                type_computer,
            )
        if len(args) == 1:
            return (
                ReflexCallable[[ReflexCallable], List[Any]],
                functools.partial(type_computer, *args),
            )
        return (ReflexCallable[[], List[args[0]._var_type]], None)

    return var_operation_return(
        js_expression=f"Array.prototype.map.apply({array}, [{function}])",
        type_computer=nary_type_computer(
            ReflexCallable[[List[Any], ReflexCallable], List[Any]],
            ReflexCallable[[ReflexCallable], List[Any]],
            computer=lambda args: List[unwrap_reflex_callalbe(args[1]._var_type)[1]],
        ),
    )


@var_operation
def array_concat_operation(
    lhs: Var[Sequence[INNER_ARRAY_VAR]], rhs: Var[Sequence[ANOTHER_ARRAY_VAR]]
) -> CustomVarOperationReturn[Sequence[INNER_ARRAY_VAR | ANOTHER_ARRAY_VAR]]:
    """Concatenate two arrays.

    Args:
        lhs: The left-hand side array.
        rhs: The right-hand side array.

    Returns:
        The concatenated array.
    """
    return var_operation_return(
        js_expression=f"[...{lhs}, ...{rhs}]",
        type_computer=nary_type_computer(
            ReflexCallable[[List[Any], List[Any]], List[Any]],
            ReflexCallable[[List[Any]], List[Any]],
            computer=lambda args: unionize(args[0]._var_type, args[1]._var_type),
        ),
    )


@var_operation
def string_concat_operation(
    lhs: Var[str], rhs: Var[str]
) -> CustomVarOperationReturn[str]:
    """Concatenate two strings.

    Args:
        lhs: The left-hand side string.
        rhs: The right-hand side string.

    Returns:
        The concatenated string.
    """
    return var_operation_return(
        js_expression=f"{lhs} + {rhs}",
        var_type=str,
    )


@var_operation
def reverse_string_concat_operation(
    lhs: Var[str], rhs: Var[str]
) -> CustomVarOperationReturn[str]:
    """Concatenate two strings in reverse order.

    Args:
        lhs: The left-hand side string.
        rhs: The right-hand side string.

    Returns:
        The concatenated string.
    """
    return var_operation_return(
        js_expression=f"{rhs} + {lhs}",
        var_type=str,
    )


class SliceVar(Var[slice], python_types=slice):
    """Base class for immutable slice vars."""


@dataclasses.dataclass(
    eq=False,
    frozen=True,
    slots=True,
)
class LiteralSliceVar(CachedVarOperation, LiteralVar, SliceVar):
    """Base class for immutable literal slice vars."""

    _var_value: slice = dataclasses.field(default_factory=lambda: slice(None))

    @cached_property_no_lock
    def _cached_var_name(self) -> str:
        """The name of the var.

        Returns:
            The name of the var.
        """
        return f"[{LiteralVar.create(self._var_value.start)!s}, {LiteralVar.create(self._var_value.stop)!s}, {LiteralVar.create(self._var_value.step)!s}]"

    @cached_property_no_lock
    def _cached_get_all_var_data(self) -> VarData | None:
        """Get all the VarData asVarDatae Var.

        Returns:
            The VarData associated with the Var.
        """
        return VarData.merge(
            *[
                var._get_all_var_data()
                for var in [
                    self._var_value.start,
                    self._var_value.stop,
                    self._var_value.step,
                ]
                if isinstance(var, Var)
            ],
            self._var_data,
        )

    @classmethod
    def create(
        cls,
        value: slice,
        _var_type: Type[slice] | None = None,
        _var_data: VarData | None = None,
    ) -> SliceVar:
        """Create a var from a slice value.

        Args:
            value: The value to create the var from.
            _var_type: The type of the var.
            _var_data: Additional hooks and imports associated with the Var.

        Returns:
            The var.
        """
        return cls(
            _js_expr="",
            _var_type=slice if _var_type is None else _var_type,
            _var_data=_var_data,
            _var_value=value,
        )

    def __hash__(self) -> int:
        """Get the hash of the var.

        Returns:
            The hash of the var.
        """
        return hash(
            (
                self.__class__.__name__,
                self._var_value.start,
                self._var_value.stop,
                self._var_value.step,
            )
        )

    def json(self) -> str:
        """Get the JSON representation of the var.

        Returns:
            The JSON representation of the var.
        """
        return json.dumps(
            [self._var_value.start, self._var_value.stop, self._var_value.step]
        )


class ArrayVar(Var[ARRAY_VAR_TYPE], python_types=(Sequence, set)):
    """Base class for immutable array vars."""

    join = array_join_operation

    reverse = array_reverse_operation

    __add__ = array_concat_operation

    __getitem__ = array_item_or_slice_operation

    at = array_item_operation

    slice = array_slice_operation

    length = array_length_operation

    range: ClassVar[
        FunctionVar[
            ReflexCallable[
                [int, VarWithDefault[int | None], VarWithDefault[int]], Sequence[int]
            ]
        ]
    ] = array_range_operation

    contains = array_contains_field_operation

    pluck = array_pluck_operation

    __rmul__ = __mul__ = repeat_array_operation

    __lt__ = array_lt_operation

    __gt__ = array_gt_operation

    __le__ = array_le_operation

    __ge__ = array_ge_operation

    def foreach(
        self: ArrayVar[Sequence[INNER_ARRAY_VAR]],
        fn: Callable[[Var[INNER_ARRAY_VAR], NumberVar[int]], ANOTHER_ARRAY_VAR]
        | Callable[[Var[INNER_ARRAY_VAR]], ANOTHER_ARRAY_VAR]
        | Callable[[], ANOTHER_ARRAY_VAR],
    ) -> ArrayVar[Sequence[ANOTHER_ARRAY_VAR]]:
        """Apply a function to each element of the array.

        Args:
            fn: The function to apply.

        Returns:
            The array after applying the function.

        Raises:
            VarTypeError: If the function takes more than one argument.
            TypeError: If the function is a ComponentState.
        """
        from reflex.state import ComponentState

        from .function import ArgsFunctionOperation

        if not callable(fn):
            raise_unsupported_operand_types("foreach", (type(self), type(fn)))

        # get the number of arguments of the function
        required_num_args = len(
            [
                p
                for p in inspect.signature(fn).parameters.values()
                if p.default == p.empty
            ]
        )
        if required_num_args > 2:
            raise VarTypeError(
                "The function passed to foreach should take at most two arguments."
            )

        num_args = len(inspect.signature(fn).parameters)

        if (
            hasattr(fn, "__qualname__")
            and fn.__qualname__ == ComponentState.create.__qualname__
        ):
            raise TypeError(
                "Using a ComponentState as `render_fn` inside `rx.foreach` is not supported yet."
            )

        if num_args == 0:
            fn_result = fn()  # pyright: ignore [reportCallIssue]
            return_value = Var.create(fn_result)
            simple_function_var: FunctionVar[ReflexCallable[[], ANOTHER_ARRAY_VAR]] = (
                ArgsFunctionOperation.create(
                    (),
                    return_value,
                    _var_type=ReflexCallable[[], return_value._var_type],
                )
            )
            return map_array_operation(self, simple_function_var).guess_type()

        # generic number var
        number_var = Var("").to(NumberVar, int)

        first_arg_type = self.__getitem__(number_var)._var_type

        arg_name = get_unique_variable_name()

        # get first argument type
        first_arg = cast(
            Var[Any],
            Var(
                _js_expr=arg_name,
                _var_type=first_arg_type,
            ).guess_type(),
        )

        if required_num_args < 2:
            fn_result = fn(first_arg)  # pyright: ignore [reportCallIssue]

            return_value = Var.create(fn_result)

            function_var = cast(
                Var[ReflexCallable[[INNER_ARRAY_VAR], ANOTHER_ARRAY_VAR]],
                ArgsFunctionOperation.create(
                    (arg_name,),
                    return_value,
                    _var_type=ReflexCallable[[first_arg_type], return_value._var_type],
                ),
            )

            return map_array_operation.call(self, function_var).guess_type()

        second_arg = cast(
            NumberVar[int],
            Var(
                _js_expr=get_unique_variable_name(),
                _var_type=int,
            ).guess_type(),
        )

        fn_result = fn(first_arg, second_arg)  # pyright: ignore [reportCallIssue]

        return_value = Var.create(fn_result)

        function_var = cast(
            Var[ReflexCallable[[INNER_ARRAY_VAR, int], ANOTHER_ARRAY_VAR]],
            ArgsFunctionOperation.create(
                (arg_name, second_arg._js_expr),
                return_value,
                _var_type=ReflexCallable[[first_arg_type, int], return_value._var_type],
            ),
        )

        return map_array_operation.call(self, function_var).guess_type()


LIST_ELEMENT = TypeVar("LIST_ELEMENT", covariant=True)

ARRAY_VAR_OF_LIST_ELEMENT = TypeAliasType(
    "ARRAY_VAR_OF_LIST_ELEMENT",
    Union[
        ArrayVar[Sequence[LIST_ELEMENT]],
        ArrayVar[Set[LIST_ELEMENT]],
    ],
    type_params=(LIST_ELEMENT,),
)


@dataclasses.dataclass(
    eq=False,
    frozen=True,
    slots=True,
)
class LiteralArrayVar(CachedVarOperation, LiteralVar, ArrayVar[ARRAY_VAR_TYPE]):
    """Base class for immutable literal array vars."""

    _var_value: Union[
        Sequence[Union[Var, Any]],
        Set[Union[Var, Any]],
    ] = dataclasses.field(default_factory=list)

    @cached_property_no_lock
    def _cached_var_name(self) -> str:
        """The name of the var.

        Returns:
            The name of the var.
        """
        return (
            "["
            + ", ".join(
                [str(LiteralVar.create(element)) for element in self._var_value]
            )
            + "]"
        )

    @cached_property_no_lock
    def _cached_get_all_var_data(self) -> VarData | None:
        """Get all the VarData associated with the Var.

        Returns:
            The VarData associated with the Var.
        """
        return VarData.merge(
            *[
                LiteralVar.create(element)._get_all_var_data()
                for element in self._var_value
            ],
            self._var_data,
        )

    def __hash__(self) -> int:
        """Get the hash of the var.

        Returns:
            The hash of the var.
        """
        return hash((self.__class__.__name__, self._js_expr))

    def json(self) -> str:
        """Get the JSON representation of the var.

        Returns:
            The JSON representation of the var.

        Raises:
            TypeError: If the array elements are not of type LiteralVar.
        """
        elements = []
        for element in self._var_value:
            element_var = LiteralVar.create(element)
            if not isinstance(element_var, LiteralVar):
                raise TypeError(
                    f"Array elements must be of type LiteralVar, not {type(element_var)}"
                )
            elements.append(element_var.json())

        return "[" + ", ".join(elements) + "]"

    @classmethod
    def create(
        cls,
        value: OTHER_ARRAY_VAR_TYPE,
        _var_type: Type[OTHER_ARRAY_VAR_TYPE] | None = None,
        _var_data: VarData | None = None,
    ) -> LiteralArrayVar[OTHER_ARRAY_VAR_TYPE]:
        """Create a var from a string value.

        Args:
            value: The value to create the var from.
            _var_type: The type of the var.
            _var_data: Additional hooks and imports associated with the Var.

        Returns:
            The var.
        """
        return LiteralArrayVar(
            _js_expr="",
            _var_type=figure_out_type(value) if _var_type is None else _var_type,
            _var_data=_var_data,
            _var_value=value,
        )


class StringVar(Var[STRING_TYPE], python_types=str):
    """Base class for immutable string vars."""

    __add__ = string_concat_operation

    __radd__ = reverse_string_concat_operation

    __getitem__ = string_index_or_slice_operation

    at = string_item_operation

    slice = string_slice_operation

    lower = string_lower_operation

    upper = string_upper_operation

    strip = string_strip_operation

    contains = string_contains_field_operation

    split = string_split_operation

    length = split.chain(array_length_operation)

    reversed = split.chain(array_reverse_operation).chain(array_join_operation)

    startswith = string_starts_with_operation

    __rmul__ = __mul__ = repeat_string_operation

    __lt__ = string_lt_operation

    __gt__ = string_gt_operation

    __le__ = string_le_operation

    __ge__ = string_ge_operation


# Compile regex for finding reflex var tags.
_decode_var_pattern_re = (
    rf"{constants.REFLEX_VAR_OPENING_TAG}(.*?){constants.REFLEX_VAR_CLOSING_TAG}"
)
_decode_var_pattern = re.compile(_decode_var_pattern_re, flags=re.DOTALL)


@dataclasses.dataclass(
    eq=False,
    frozen=True,
    slots=True,
)
class LiteralStringVar(LiteralVar, StringVar[str]):
    """Base class for immutable literal string vars."""

    _var_value: str = dataclasses.field(default="")

    @classmethod
    def create(
        cls,
        value: str,
        _var_type: GenericType | None = None,
        _var_data: VarData | None = None,
    ) -> StringVar:
        """Create a var from a string value.

        Args:
            value: The value to create the var from.
            _var_type: The type of the var.
            _var_data: Additional hooks and imports associated with the Var.

        Returns:
            The var.
        """
        # Determine var type in case the value is inherited from str.
        _var_type = _var_type or type(value) or str

        if REFLEX_VAR_OPENING_TAG in value:
            strings_and_vals: list[Var | str] = []
            offset = 0

            # Find all tags
            while m := _decode_var_pattern.search(value):
                start, end = m.span()

                strings_and_vals.append(value[:start])

                serialized_data = m.group(1)

                if serialized_data.isnumeric() or (
                    serialized_data[0] == "-" and serialized_data[1:].isnumeric()
                ):
                    # This is a global immutable var.
                    var = _global_vars[int(serialized_data)]
                    strings_and_vals.append(var)
                    value = value[(end + len(var._js_expr)) :]

                offset += end - start

            strings_and_vals.append(value)

            filtered_strings_and_vals = [
                s for s in strings_and_vals if isinstance(s, Var) or s
            ]
            if len(filtered_strings_and_vals) == 1:
                only_string = filtered_strings_and_vals[0]
                if isinstance(only_string, str):
                    return LiteralVar.create(only_string).to(StringVar, _var_type)
                else:
                    return only_string.to(StringVar, only_string._var_type)

            if len(
                literal_strings := [
                    s
                    for s in filtered_strings_and_vals
                    if isinstance(s, (str, LiteralStringVar))
                ]
            ) == len(filtered_strings_and_vals):
                return LiteralStringVar.create(
                    "".join(
                        s._var_value if isinstance(s, LiteralStringVar) else s
                        for s in literal_strings
                    ),
                    _var_type=_var_type,
                    _var_data=VarData.merge(
                        _var_data,
                        *(
                            s._get_all_var_data()
                            for s in filtered_strings_and_vals
                            if isinstance(s, Var)
                        ),
                    ),
                )

            concat_result = ConcatVarOperation.create(
                *filtered_strings_and_vals,
                _var_data=_var_data,
            )

            return (
                concat_result
                if _var_type is str
                else concat_result.to(StringVar, _var_type)
            )

        return LiteralStringVar(
            _js_expr=json.dumps(value),
            _var_type=_var_type,
            _var_data=_var_data,
            _var_value=value,
        )

    def __hash__(self) -> int:
        """Get the hash of the var.

        Returns:
            The hash of the var.
        """
        return hash((self.__class__.__name__, self._var_value))

    def json(self) -> str:
        """Get the JSON representation of the var.

        Returns:
            The JSON representation of the var.
        """
        return json.dumps(self._var_value)


@dataclasses.dataclass(
    eq=False,
    frozen=True,
    slots=True,
)
class ConcatVarOperation(CachedVarOperation, StringVar[str]):
    """Representing a concatenation of literal string vars."""

    _var_value: Tuple[Var, ...] = dataclasses.field(default_factory=tuple)

    @cached_property_no_lock
    def _cached_var_name(self) -> str:
        """The name of the var.

        Returns:
            The name of the var.
        """
        list_of_strs: List[Union[str, Var]] = []
        last_string = ""
        for var in self._var_value:
            if isinstance(var, LiteralStringVar):
                last_string += var._var_value
            else:
                if last_string:
                    list_of_strs.append(last_string)
                    last_string = ""
                list_of_strs.append(var)

        if last_string:
            list_of_strs.append(last_string)

        list_of_strs_filtered = [
            str(LiteralVar.create(s)) for s in list_of_strs if isinstance(s, Var) or s
        ]

        if len(list_of_strs_filtered) == 1:
            return list_of_strs_filtered[0]

        return "(" + "+".join(list_of_strs_filtered) + ")"

    @cached_property_no_lock
    def _cached_get_all_var_data(self) -> VarData | None:
        """Get all the VarData asVarDatae Var.

        Returns:
            The VarData associated with the Var.
        """
        return VarData.merge(
            *[
                var._get_all_var_data()
                for var in self._var_value
                if isinstance(var, Var)
            ],
            self._var_data,
        )

    @classmethod
    def create(
        cls,
        *value: Var | str,
        _var_data: VarData | None = None,
    ) -> ConcatVarOperation:
        """Create a var from a string value.

        Args:
            value: The values to concatenate.
            _var_data: Additional hooks and imports associated with the Var.

        Returns:
            The var.
        """
        return cls(
            _js_expr="",
            _var_type=str,
            _var_data=_var_data,
            _var_value=tuple(map(LiteralVar.create, value)),
        )


def is_tuple_type(t: GenericType) -> bool:
    """Check if a type is a tuple type.

    Args:
        t: The type to check.

    Returns:
        Whether the type is a tuple type.
    """
    if inspect.isclass(t):
        return issubclass(t, tuple)
    return get_origin(t) is tuple


<<<<<<< HEAD
=======
@var_operation
def array_item_operation(array: ArrayVar, index: NumberVar | int):
    """Get an item from an array.

    Args:
        array: The array.
        index: The index of the item.

    Returns:
        The item from the array.
    """
    args = typing.get_args(array._var_type)
    if args and isinstance(index, LiteralNumberVar) and is_tuple_type(array._var_type):
        index_value = int(index._var_value)
        element_type = args[index_value % len(args)]
    else:
        element_type = unionize(*args)

    return var_operation_return(
        js_expression=f"{array!s}.at({index!s})",
        var_type=element_type,
    )


@var_operation
def array_range_operation(
    start: NumberVar | int, stop: NumberVar | int, step: NumberVar | int
):
    """Create a range of numbers.

    Args:
        start: The start of the range.
        stop: The end of the range.
        step: The step of the range.

    Returns:
        The range of numbers.
    """
    return var_operation_return(
        js_expression=f"Array.from({{ length: Math.ceil(({stop!s} - {start!s}) / {step!s}) }}, (_, i) => {start!s} + i * {step!s})",
        var_type=List[int],
    )


@var_operation
def array_contains_field_operation(
    haystack: ArrayVar, needle: Any | Var, field: StringVar | str
):
    """Check if an array contains an element.

    Args:
        haystack: The array to check.
        needle: The element to check for.
        field: The field to check.

    Returns:
        The array contains operation.
    """
    return var_operation_return(
        js_expression=f"{haystack}.some(obj => obj[{field}] === {needle})",
        var_type=bool,
    )


@var_operation
def array_contains_operation(
    haystack: ArrayVar, needle: Any | Var
) -> CustomVarOperationReturn[bool]:
    """Check if an array contains an element.

    Args:
        haystack: The array to check.
        needle: The element to check for.

    Returns:
        The array contains operation.
    """
    return var_operation_return(
        js_expression=f"{haystack}.includes({needle})",
        var_type=bool,
    )


@var_operation
def repeat_array_operation(
    array: ArrayVar[ARRAY_VAR_TYPE], count: NumberVar | int
) -> CustomVarOperationReturn[ARRAY_VAR_TYPE]:
    """Repeat an array a number of times.

    Args:
        array: The array to repeat.
        count: The number of times to repeat the array.

    Returns:
        The repeated array.
    """
    return var_operation_return(
        js_expression=f"Array.from({{ length: {count} }}).flatMap(() => {array})",
        var_type=array._var_type,
    )


@var_operation
def map_array_operation(
    array: ArrayVar[ARRAY_VAR_TYPE],
    function: FunctionVar,
) -> CustomVarOperationReturn[List[Any]]:
    """Map a function over an array.

    Args:
        array: The array.
        function: The function to map.

    Returns:
        The mapped array.
    """
    return var_operation_return(
        js_expression=f"{array}.map({function})", var_type=List[Any]
    )


@var_operation
def array_concat_operation(
    lhs: ArrayVar[ARRAY_VAR_TYPE], rhs: ArrayVar[ARRAY_VAR_TYPE]
) -> CustomVarOperationReturn[ARRAY_VAR_TYPE]:
    """Concatenate two arrays.

    Args:
        lhs: The left-hand side array.
        rhs: The right-hand side array.

    Returns:
        The concatenated array.
    """
    return var_operation_return(
        js_expression=f"[...{lhs}, ...{rhs}]",
        var_type=Union[lhs._var_type, rhs._var_type],  # pyright: ignore [reportArgumentType]
    )


>>>>>>> 2ba73f7f
class ColorVar(StringVar[Color], python_types=Color):
    """Base class for immutable color vars."""


@dataclasses.dataclass(
    eq=False,
    frozen=True,
    slots=True,
)
class LiteralColorVar(CachedVarOperation, LiteralVar, ColorVar):
    """Base class for immutable literal color vars."""

    _var_value: Color = dataclasses.field(default_factory=lambda: Color(color="black"))

    @classmethod
    def create(
        cls,
        value: Color,
        _var_type: Type[Color] | None = None,
        _var_data: VarData | None = None,
    ) -> ColorVar:
        """Create a var from a string value.

        Args:
            value: The value to create the var from.
            _var_type: The type of the var.
            _var_data: Additional hooks and imports associated with the Var.

        Returns:
            The var.
        """
        return cls(
            _js_expr="",
            _var_type=_var_type or Color,
            _var_data=_var_data,
            _var_value=value,
        )

    def __hash__(self) -> int:
        """Get the hash of the var.

        Returns:
            The hash of the var.
        """
        return hash(
            (
                self.__class__.__name__,
                self._var_value.color,
                self._var_value.alpha,
                self._var_value.shade,
            )
        )

    @cached_property_no_lock
    def _cached_var_name(self) -> str:
        """The name of the var.

        Returns:
            The name of the var.
        """
        alpha = cast(Union[Var[bool], bool], self._var_value.alpha)
        alpha = (
            ternary_operation(
                alpha,
                LiteralStringVar.create("a"),
                LiteralStringVar.create(""),
            )
            if isinstance(alpha, Var)
            else LiteralStringVar.create("a" if alpha else "")
        )

        shade = self._var_value.shade
        shade = (
            shade.to_string(use_json=False)
            if isinstance(shade, Var)
            else LiteralStringVar.create(str(shade))
        )
        return str(
            ConcatVarOperation.create(
                LiteralStringVar.create("var(--"),
                self._var_value.color,
                LiteralStringVar.create("-"),
                alpha,
                shade,
                LiteralStringVar.create(")"),
            )
        )

    @cached_property_no_lock
    def _cached_get_all_var_data(self) -> VarData | None:
        """Get all the var data.

        Returns:
            The var data.
        """
        return VarData.merge(
            *[
                LiteralVar.create(var)._get_all_var_data()
                for var in (
                    self._var_value.color,
                    self._var_value.alpha,
                    self._var_value.shade,
                )
            ],
            self._var_data,
        )

    def json(self) -> str:
        """Get the JSON representation of the var.

        Returns:
            The JSON representation of the var.

        Raises:
            TypeError: If the color is not a valid color.
        """
        color, alpha, shade = map(
            get_python_literal,
            (self._var_value.color, self._var_value.alpha, self._var_value.shade),
        )
        if color is None or alpha is None or shade is None:
            raise TypeError("Cannot serialize color that contains non-literal vars.")
        if (
            not isinstance(color, str)
            or not isinstance(alpha, bool)
            or not isinstance(shade, int)
        ):
            raise TypeError("Color is not a valid color.")
        return f"var(--{color}-{'a' if alpha else ''}{shade})"<|MERGE_RESOLUTION|>--- conflicted
+++ resolved
@@ -62,13 +62,7 @@
 )
 
 if TYPE_CHECKING:
-<<<<<<< HEAD
     from .function import FunctionVar
-=======
-    from .base import BASE_TYPE, DATACLASS_TYPE, SQLA_TYPE
-    from .function import FunctionVar
-    from .object import ObjectVar
->>>>>>> 2ba73f7f
 
 
 STRING_TYPE = TypeVar("STRING_TYPE", default=str)
@@ -82,33 +76,6 @@
 
 KEY_TYPE = TypeVar("KEY_TYPE")
 VALUE_TYPE = TypeVar("VALUE_TYPE")
-
-    @overload
-    def replace(  # pyright: ignore [reportOverlappingOverload]
-        self, search_value: StringVar | str, new_value: StringVar | str
-    ) -> StringVar: ...
-
-    @overload
-    def replace(
-        self, search_value: Any, new_value: Any
-    ) -> CustomVarOperationReturn[StringVar]: ...
-
-    def replace(self, search_value: Any, new_value: Any) -> StringVar:  # pyright: ignore [reportInconsistentOverload]
-        """Replace a string with a value.
-
-        Args:
-            search_value: The string to search.
-            new_value: The value to be replaced with.
-
-        Returns:
-            The string replace operation.
-        """
-        if not isinstance(search_value, (StringVar, str)):
-            raise_unsupported_operand_types("replace", (type(self), type(search_value)))
-        if not isinstance(new_value, (StringVar, str)):
-            raise_unsupported_operand_types("replace", (type(self), type(new_value)))
-
-        return string_replace_operation(self, search_value, new_value)
 
 
 @var_operation
@@ -358,11 +325,7 @@
 
 @var_operation
 def string_replace_operation(
-<<<<<<< HEAD
     string: Var[str], search_value: Var[str], new_value: Var[str]
-=======
-    string: StringVar[Any], search_value: StringVar | str, new_value: StringVar | str
->>>>>>> 2ba73f7f
 ):
     """Replace a string with a value.
 
@@ -650,116 +613,6 @@
         type_computer=type_computer,
     )
 
-<<<<<<< HEAD
-=======
-    @overload
-    def __getitem__(
-        self: (
-            ArrayVar[Tuple[int, OTHER_TUPLE]]
-            | ArrayVar[Tuple[float, OTHER_TUPLE]]
-            | ArrayVar[Tuple[int | float, OTHER_TUPLE]]
-        ),
-        i: Literal[0, -2],
-    ) -> NumberVar: ...
-
-    @overload
-    def __getitem__(
-        self: ArrayVar[Tuple[Any, bool]], i: Literal[1, -1]
-    ) -> BooleanVar: ...
-
-    @overload
-    def __getitem__(
-        self: (
-            ArrayVar[Tuple[Any, int]]
-            | ArrayVar[Tuple[Any, float]]
-            | ArrayVar[Tuple[Any, int | float]]
-        ),
-        i: Literal[1, -1],
-    ) -> NumberVar: ...
-
-    @overload
-    def __getitem__(
-        self: ArrayVar[Tuple[str, Any]], i: Literal[0, -2]
-    ) -> StringVar: ...
-
-    @overload
-    def __getitem__(
-        self: ArrayVar[Tuple[Any, str]], i: Literal[1, -1]
-    ) -> StringVar: ...
-
-    @overload
-    def __getitem__(
-        self: ArrayVar[Tuple[bool, Any]], i: Literal[0, -2]
-    ) -> BooleanVar: ...
-
-    @overload
-    def __getitem__(
-        self: ARRAY_VAR_OF_LIST_ELEMENT[bool], i: int | NumberVar
-    ) -> BooleanVar: ...
-
-    @overload
-    def __getitem__(
-        self: (
-            ARRAY_VAR_OF_LIST_ELEMENT[int]
-            | ARRAY_VAR_OF_LIST_ELEMENT[float]
-            | ARRAY_VAR_OF_LIST_ELEMENT[int | float]
-        ),
-        i: int | NumberVar,
-    ) -> NumberVar: ...
-
-    @overload
-    def __getitem__(
-        self: ARRAY_VAR_OF_LIST_ELEMENT[str], i: int | NumberVar
-    ) -> StringVar: ...
-
-    @overload
-    def __getitem__(
-        self: ARRAY_VAR_OF_LIST_ELEMENT[List[INNER_ARRAY_VAR]],
-        i: int | NumberVar,
-    ) -> ArrayVar[List[INNER_ARRAY_VAR]]: ...
-
-    @overload
-    def __getitem__(
-        self: ARRAY_VAR_OF_LIST_ELEMENT[Tuple[KEY_TYPE, VALUE_TYPE]],
-        i: int | NumberVar,
-    ) -> ArrayVar[Tuple[KEY_TYPE, VALUE_TYPE]]: ...
-
-    @overload
-    def __getitem__(
-        self: ARRAY_VAR_OF_LIST_ELEMENT[Tuple[INNER_ARRAY_VAR, ...]],
-        i: int | NumberVar,
-    ) -> ArrayVar[Tuple[INNER_ARRAY_VAR, ...]]: ...
-
-    @overload
-    def __getitem__(
-        self: ARRAY_VAR_OF_LIST_ELEMENT[Dict[KEY_TYPE, VALUE_TYPE]],
-        i: int | NumberVar,
-    ) -> ObjectVar[Dict[KEY_TYPE, VALUE_TYPE]]: ...
-
-    @overload
-    def __getitem__(
-        self: ARRAY_VAR_OF_LIST_ELEMENT[BASE_TYPE],
-        i: int | NumberVar,
-    ) -> ObjectVar[BASE_TYPE]: ...
-
-    @overload
-    def __getitem__(
-        self: ARRAY_VAR_OF_LIST_ELEMENT[SQLA_TYPE],
-        i: int | NumberVar,
-    ) -> ObjectVar[SQLA_TYPE]: ...
-
-    @overload
-    def __getitem__(
-        self: ARRAY_VAR_OF_LIST_ELEMENT[DATACLASS_TYPE],
-        i: int | NumberVar,
-    ) -> ObjectVar[DATACLASS_TYPE]: ...
-
-    @overload
-    def __getitem__(self, i: int | NumberVar) -> Var: ...
-
-    def __getitem__(self, i: Any) -> ArrayVar[ARRAY_VAR_TYPE] | Var:
-        """Get a slice of the array.
->>>>>>> 2ba73f7f
 
 @var_operation
 def array_range_operation(
@@ -1605,149 +1458,6 @@
     return get_origin(t) is tuple
 
 
-<<<<<<< HEAD
-=======
-@var_operation
-def array_item_operation(array: ArrayVar, index: NumberVar | int):
-    """Get an item from an array.
-
-    Args:
-        array: The array.
-        index: The index of the item.
-
-    Returns:
-        The item from the array.
-    """
-    args = typing.get_args(array._var_type)
-    if args and isinstance(index, LiteralNumberVar) and is_tuple_type(array._var_type):
-        index_value = int(index._var_value)
-        element_type = args[index_value % len(args)]
-    else:
-        element_type = unionize(*args)
-
-    return var_operation_return(
-        js_expression=f"{array!s}.at({index!s})",
-        var_type=element_type,
-    )
-
-
-@var_operation
-def array_range_operation(
-    start: NumberVar | int, stop: NumberVar | int, step: NumberVar | int
-):
-    """Create a range of numbers.
-
-    Args:
-        start: The start of the range.
-        stop: The end of the range.
-        step: The step of the range.
-
-    Returns:
-        The range of numbers.
-    """
-    return var_operation_return(
-        js_expression=f"Array.from({{ length: Math.ceil(({stop!s} - {start!s}) / {step!s}) }}, (_, i) => {start!s} + i * {step!s})",
-        var_type=List[int],
-    )
-
-
-@var_operation
-def array_contains_field_operation(
-    haystack: ArrayVar, needle: Any | Var, field: StringVar | str
-):
-    """Check if an array contains an element.
-
-    Args:
-        haystack: The array to check.
-        needle: The element to check for.
-        field: The field to check.
-
-    Returns:
-        The array contains operation.
-    """
-    return var_operation_return(
-        js_expression=f"{haystack}.some(obj => obj[{field}] === {needle})",
-        var_type=bool,
-    )
-
-
-@var_operation
-def array_contains_operation(
-    haystack: ArrayVar, needle: Any | Var
-) -> CustomVarOperationReturn[bool]:
-    """Check if an array contains an element.
-
-    Args:
-        haystack: The array to check.
-        needle: The element to check for.
-
-    Returns:
-        The array contains operation.
-    """
-    return var_operation_return(
-        js_expression=f"{haystack}.includes({needle})",
-        var_type=bool,
-    )
-
-
-@var_operation
-def repeat_array_operation(
-    array: ArrayVar[ARRAY_VAR_TYPE], count: NumberVar | int
-) -> CustomVarOperationReturn[ARRAY_VAR_TYPE]:
-    """Repeat an array a number of times.
-
-    Args:
-        array: The array to repeat.
-        count: The number of times to repeat the array.
-
-    Returns:
-        The repeated array.
-    """
-    return var_operation_return(
-        js_expression=f"Array.from({{ length: {count} }}).flatMap(() => {array})",
-        var_type=array._var_type,
-    )
-
-
-@var_operation
-def map_array_operation(
-    array: ArrayVar[ARRAY_VAR_TYPE],
-    function: FunctionVar,
-) -> CustomVarOperationReturn[List[Any]]:
-    """Map a function over an array.
-
-    Args:
-        array: The array.
-        function: The function to map.
-
-    Returns:
-        The mapped array.
-    """
-    return var_operation_return(
-        js_expression=f"{array}.map({function})", var_type=List[Any]
-    )
-
-
-@var_operation
-def array_concat_operation(
-    lhs: ArrayVar[ARRAY_VAR_TYPE], rhs: ArrayVar[ARRAY_VAR_TYPE]
-) -> CustomVarOperationReturn[ARRAY_VAR_TYPE]:
-    """Concatenate two arrays.
-
-    Args:
-        lhs: The left-hand side array.
-        rhs: The right-hand side array.
-
-    Returns:
-        The concatenated array.
-    """
-    return var_operation_return(
-        js_expression=f"[...{lhs}, ...{rhs}]",
-        var_type=Union[lhs._var_type, rhs._var_type],  # pyright: ignore [reportArgumentType]
-    )
-
-
->>>>>>> 2ba73f7f
 class ColorVar(StringVar[Color], python_types=Color):
     """Base class for immutable color vars."""
 
