"""Immutable datetime and date vars."""

from __future__ import annotations

import dataclasses
from datetime import date, datetime
from typing import TypeVar, Union

from .base import (
    CustomVarOperationReturn,
    LiteralVar,
    Var,
    VarData,
    var_operation,
    var_operation_return,
)

DATETIME_T = TypeVar("DATETIME_T", datetime, date)

datetime_types = Union[datetime, date]


def date_compare_operation(
    lhs: Var[datetime_types],
    rhs: Var[datetime_types],
    strict: bool = False,
) -> CustomVarOperationReturn[bool]:
    """Check if the value is less than the other value.

    Args:
        lhs: The left-hand side of the operation.
        rhs: The right-hand side of the operation.
        strict: Whether to use strict comparison.

    Returns:
        The result of the operation.
    """
    return var_operation_return(
        f"({lhs} { '<' if strict else '<='} {rhs})",
        bool,
    )


@var_operation
def date_gt_operation(
    lhs: Var[datetime_types],
    rhs: Var[datetime_types],
) -> CustomVarOperationReturn:
    """Greater than comparison.

    Args:
        lhs: The left-hand side of the operation.
        rhs: The right-hand side of the operation.

    Returns:
        The result of the operation.
    """
    return date_compare_operation(rhs, lhs, strict=True)


@var_operation
def date_lt_operation(
    lhs: Var[datetime_types],
    rhs: Var[datetime_types],
) -> CustomVarOperationReturn:
    """Less than comparison.

    Args:
        lhs: The left-hand side of the operation.
        rhs: The right-hand side of the operation.

    Returns:
        The result of the operation.
    """
    return date_compare_operation(lhs, rhs, strict=True)


@var_operation
def date_le_operation(
    lhs: Var[datetime_types], rhs: Var[datetime_types]
) -> CustomVarOperationReturn:
    """Less than or equal comparison.

    Args:
        lhs: The left-hand side of the operation.
        rhs: The right-hand side of the operation.

    Returns:
        The result of the operation.
    """
    return date_compare_operation(lhs, rhs)


@var_operation
def date_ge_operation(
    lhs: Var[datetime_types], rhs: Var[datetime_types]
) -> CustomVarOperationReturn:
    """Greater than or equal comparison.

    Args:
        lhs: The left-hand side of the operation.
        rhs: The right-hand side of the operation.

    Returns:
        The result of the operation.
    """
    return date_compare_operation(rhs, lhs)


class DateTimeVar(Var[DATETIME_T], python_types=(datetime, date)):
    """A variable that holds a datetime or date object."""

    __lt__ = date_lt_operation

<<<<<<< HEAD
    __le__ = date_le_operation

    __gt__ = date_gt_operation

    __ge__ = date_ge_operation
=======
    Returns:
        The result of the operation.
    """
    return var_operation_return(
        f"({lhs} {'<' if strict else '<='} {rhs})",
        bool,
    )
>>>>>>> 2ba73f7f


@dataclasses.dataclass(
    eq=False,
    frozen=True,
    slots=True,
)
class LiteralDatetimeVar(LiteralVar, DateTimeVar):
    """Base class for immutable datetime and date vars."""

    _var_value: datetime | date = dataclasses.field(default=datetime.now())

    @classmethod
    def create(cls, value: datetime | date, _var_data: VarData | None = None):
        """Create a new instance of the class.

        Args:
            value: The value to set.

        Returns:
            LiteralDatetimeVar: The new instance of the class.
        """
        js_expr = f'"{value!s}"'
        return cls(
            _js_expr=js_expr,
            _var_type=type(value),
            _var_value=value,
            _var_data=_var_data,
        )


DATETIME_TYPES = (datetime, date, DateTimeVar)<|MERGE_RESOLUTION|>--- conflicted
+++ resolved
@@ -36,7 +36,7 @@
         The result of the operation.
     """
     return var_operation_return(
-        f"({lhs} { '<' if strict else '<='} {rhs})",
+        f"({lhs} {'<' if strict else '<='} {rhs})",
         bool,
     )
 
@@ -112,21 +112,11 @@
 
     __lt__ = date_lt_operation
 
-<<<<<<< HEAD
     __le__ = date_le_operation
 
     __gt__ = date_gt_operation
 
     __ge__ = date_ge_operation
-=======
-    Returns:
-        The result of the operation.
-    """
-    return var_operation_return(
-        f"({lhs} {'<' if strict else '<='} {rhs})",
-        bool,
-    )
->>>>>>> 2ba73f7f
 
 
 @dataclasses.dataclass(
