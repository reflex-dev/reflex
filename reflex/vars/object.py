"""Classes for immutable object vars."""

from __future__ import annotations

import dataclasses
import typing
from inspect import isclass
<<<<<<< HEAD
from typing import (
    Any,
    List,
    Mapping,
    NoReturn,
    Tuple,
    Type,
    TypeVar,
    Union,
    get_args,
    get_type_hints,
    overload,
)
=======
from typing import Any, Mapping, NoReturn, Type, TypeVar, get_args, overload
>>>>>>> b5e5ec0e

from typing_extensions import is_typeddict

from reflex.utils import types
from reflex.utils.exceptions import VarAttributeError
from reflex.utils.types import (
    GenericType,
    get_attribute_access_type,
    get_origin,
    safe_issubclass,
    unionize,
)

from .base import (
    CachedVarOperation,
    LiteralVar,
    Var,
    VarData,
    cached_property_no_lock,
    figure_out_type,
    var_operation,
    var_operation_return,
)
from .number import BooleanVar, NumberVar, raise_unsupported_operand_types
from .sequence import ArrayVar, StringVar

OBJECT_TYPE = TypeVar("OBJECT_TYPE", covariant=True)

KEY_TYPE = TypeVar("KEY_TYPE")
VALUE_TYPE = TypeVar("VALUE_TYPE")

ARRAY_INNER_TYPE = TypeVar("ARRAY_INNER_TYPE")

OTHER_KEY_TYPE = TypeVar("OTHER_KEY_TYPE")


class ObjectVar(Var[OBJECT_TYPE], python_types=Mapping):
    """Base class for immutable object vars."""

    def _key_type(self) -> Type:
        """Get the type of the keys of the object.

        Returns:
            The type of the keys of the object.
        """
        return str

    @overload
    def _value_type(
        self: ObjectVar[Mapping[Any, VALUE_TYPE]],
    ) -> Type[VALUE_TYPE]: ...

    @overload
    def _value_type(self) -> Type: ...

    def _value_type(self) -> Type:
        """Get the type of the values of the object.

        Returns:
            The type of the values of the object.
        """
        fixed_type = get_origin(self._var_type) or self._var_type
        if not isclass(fixed_type):
            return Any  # pyright: ignore [reportReturnType]
        if is_typeddict(fixed_type) or dataclasses.is_dataclass(fixed_type):
            annotations = get_type_hints(fixed_type)
            return unionize(*annotations.values())
        args = get_args(self._var_type) if issubclass(fixed_type, Mapping) else ()
        return args[1] if args else Any  # pyright: ignore [reportReturnType]

    def keys(self) -> ArrayVar[list[str]]:
        """Get the keys of the object.

        Returns:
            The keys of the object.
        """
        return object_keys_operation(self)

    @overload
    def values(
        self: ObjectVar[Mapping[Any, VALUE_TYPE]],
    ) -> ArrayVar[list[VALUE_TYPE]]: ...

    @overload
    def values(self) -> ArrayVar: ...

    def values(self) -> ArrayVar:
        """Get the values of the object.

        Returns:
            The values of the object.
        """
        return object_values_operation(self)

    @overload
    def entries(
        self: ObjectVar[Mapping[Any, VALUE_TYPE]],
    ) -> ArrayVar[list[tuple[str, VALUE_TYPE]]]: ...

    @overload
    def entries(self) -> ArrayVar: ...

    def entries(self) -> ArrayVar:
        """Get the entries of the object.

        Returns:
            The entries of the object.
        """
        return object_entries_operation(self)

    items = entries

    def merge(self, other: ObjectVar):
        """Merge two objects.

        Args:
            other: The other object to merge.

        Returns:
            The merged object.
        """
        return object_merge_operation(self, other)

    # NoReturn is used here to catch when key value is Any
    @overload
    def __getitem__(  # pyright: ignore [reportOverlappingOverload]
        self: ObjectVar[Mapping[Any, NoReturn]],
        key: Var | Any,
    ) -> Var: ...

    @overload
    def __getitem__(
        self: (ObjectVar[Mapping[Any, bool]]),
        key: Var | Any,
    ) -> BooleanVar: ...

    @overload
    def __getitem__(
        self: (
            ObjectVar[Mapping[Any, int]]
            | ObjectVar[Mapping[Any, float]]
            | ObjectVar[Mapping[Any, int | float]]
        ),
        key: Var | Any,
    ) -> NumberVar: ...

    @overload
    def __getitem__(
        self: ObjectVar[Mapping[Any, str]],
        key: Var | Any,
    ) -> StringVar: ...

    @overload
    def __getitem__(
        self: ObjectVar[Mapping[Any, list[ARRAY_INNER_TYPE]]],
        key: Var | Any,
    ) -> ArrayVar[list[ARRAY_INNER_TYPE]]: ...

    @overload
    def __getitem__(
        self: ObjectVar[Mapping[Any, tuple[ARRAY_INNER_TYPE, ...]]],
        key: Var | Any,
    ) -> ArrayVar[tuple[ARRAY_INNER_TYPE, ...]]: ...

    @overload
    def __getitem__(
        self: ObjectVar[Mapping[Any, Mapping[OTHER_KEY_TYPE, VALUE_TYPE]]],
        key: Var | Any,
    ) -> ObjectVar[Mapping[OTHER_KEY_TYPE, VALUE_TYPE]]: ...

    def __getitem__(self, key: Var | Any) -> Var:
        """Get an item from the object.

        Args:
            key: The key to get from the object.

        Returns:
            The item from the object.
        """
        from .sequence import LiteralStringVar

        if not isinstance(key, (StringVar, str, int, NumberVar)) or (
            isinstance(key, NumberVar) and key._is_strict_float()
        ):
            raise_unsupported_operand_types("[]", (type(self), type(key)))
        if isinstance(key, str) and isinstance(Var.create(key), LiteralStringVar):
            return self.__getattr__(key)
        return ObjectItemOperation.create(self, key).guess_type()

    # NoReturn is used here to catch when key value is Any
    @overload
    def __getattr__(  # pyright: ignore [reportOverlappingOverload]
        self: ObjectVar[Mapping[Any, NoReturn]],
        name: str,
    ) -> Var: ...

    @overload
    def __getattr__(
        self: (
            ObjectVar[Mapping[Any, int]]
            | ObjectVar[Mapping[Any, float]]
            | ObjectVar[Mapping[Any, int | float]]
        ),
        name: str,
    ) -> NumberVar: ...

    @overload
    def __getattr__(
        self: ObjectVar[Mapping[Any, str]],
        name: str,
    ) -> StringVar: ...

    @overload
    def __getattr__(
        self: ObjectVar[Mapping[Any, list[ARRAY_INNER_TYPE]]],
        name: str,
    ) -> ArrayVar[list[ARRAY_INNER_TYPE]]: ...

    @overload
    def __getattr__(
        self: ObjectVar[Mapping[Any, tuple[ARRAY_INNER_TYPE, ...]]],
        name: str,
    ) -> ArrayVar[tuple[ARRAY_INNER_TYPE, ...]]: ...

    @overload
    def __getattr__(
        self: ObjectVar[Mapping[Any, Mapping[OTHER_KEY_TYPE, VALUE_TYPE]]],
        name: str,
    ) -> ObjectVar[Mapping[OTHER_KEY_TYPE, VALUE_TYPE]]: ...

    @overload
    def __getattr__(
        self: ObjectVar,
        name: str,
    ) -> ObjectItemOperation: ...

    def __getattr__(self, name: str) -> Var:
        """Get an attribute of the var.

        Args:
            name: The name of the attribute.

        Raises:
            VarAttributeError: The State var has no such attribute or may have been annotated wrongly.

        Returns:
            The attribute of the var.
        """
        if name.startswith("__") and name.endswith("__"):
            return getattr(super(type(self), self), name)

        var_type = self._var_type

        if types.is_optional(var_type):
            var_type = get_args(var_type)[0]

        fixed_type = get_origin(var_type) or var_type

        if (
            is_typeddict(fixed_type)
            or (isclass(fixed_type) and not safe_issubclass(fixed_type, Mapping))
            or (fixed_type in types.UnionTypes)
        ):
            attribute_type = get_attribute_access_type(var_type, name)
            if attribute_type is None:
                raise VarAttributeError(
                    f"The State var `{self!s}` has no attribute '{name}' or may have been annotated "
                    f"wrongly."
                )
            return ObjectItemOperation.create(self, name, attribute_type).guess_type()
        else:
            return ObjectItemOperation.create(self, name).guess_type()

    def contains(self, key: Var | Any) -> BooleanVar:
        """Check if the object contains a key.

        Args:
            key: The key to check.

        Returns:
            The result of the check.
        """
        return object_has_own_property_operation(self, key)


@dataclasses.dataclass(
    eq=False,
    frozen=True,
    slots=True,
)
class LiteralObjectVar(CachedVarOperation, ObjectVar[OBJECT_TYPE], LiteralVar):
    """Base class for immutable literal object vars."""

    _var_value: Mapping[Var | Any, Var | Any] = dataclasses.field(default_factory=dict)

    def _key_type(self) -> Type:
        """Get the type of the keys of the object.

        Returns:
            The type of the keys of the object.
        """
        args_list = typing.get_args(self._var_type)
        return args_list[0] if args_list else Any  # pyright: ignore [reportReturnType]

    def _value_type(self) -> Type:
        """Get the type of the values of the object.

        Returns:
            The type of the values of the object.
        """
        args_list = typing.get_args(self._var_type)
        return args_list[1] if args_list else Any  # pyright: ignore [reportReturnType]

    @cached_property_no_lock
    def _cached_var_name(self) -> str:
        """The name of the var.

        Returns:
            The name of the var.
        """
        return (
            "({ "
            + ", ".join(
                [
                    f"[{LiteralVar.create(key)!s}] : {LiteralVar.create(value)!s}"
                    for key, value in self._var_value.items()
                ]
            )
            + " })"
        )

    def json(self) -> str:
        """Get the JSON representation of the object.

        Returns:
            The JSON representation of the object.

        Raises:
            TypeError: The keys and values of the object must be literal vars to get the JSON representation
        """
        keys_and_values = []
        for key, value in self._var_value.items():
            key = LiteralVar.create(key)
            value = LiteralVar.create(value)
            if not isinstance(key, LiteralVar) or not isinstance(value, LiteralVar):
                raise TypeError(
                    "The keys and values of the object must be literal vars to get the JSON representation."
                )
            keys_and_values.append(f"{key.json()}:{value.json()}")
        return "{" + ", ".join(keys_and_values) + "}"

    def __hash__(self) -> int:
        """Get the hash of the var.

        Returns:
            The hash of the var.
        """
        return hash((type(self).__name__, self._js_expr))

    @cached_property_no_lock
    def _cached_get_all_var_data(self) -> VarData | None:
        """Get all the var data.

        Returns:
            The var data.
        """
        return VarData.merge(
            *[LiteralVar.create(var)._get_all_var_data() for var in self._var_value],
            *[
                LiteralVar.create(var)._get_all_var_data()
                for var in self._var_value.values()
            ],
            self._var_data,
        )

    @classmethod
    def create(
        cls,
        _var_value: Mapping,
        _var_type: Type[OBJECT_TYPE] | None = None,
        _var_data: VarData | None = None,
    ) -> LiteralObjectVar[OBJECT_TYPE]:
        """Create the literal object var.

        Args:
            _var_value: The value of the var.
            _var_type: The type of the var.
            _var_data: Additional hooks and imports associated with the Var.

        Returns:
            The literal object var.
        """
        return LiteralObjectVar(
            _js_expr="",
            _var_type=(figure_out_type(_var_value) if _var_type is None else _var_type),
            _var_data=_var_data,
            _var_value=_var_value,
        )


@var_operation
def object_keys_operation(value: ObjectVar):
    """Get the keys of an object.

    Args:
        value: The object to get the keys from.

    Returns:
        The keys of the object.
    """
    return var_operation_return(
        js_expression=f"Object.keys({value})",
        var_type=list[str],
    )


@var_operation
def object_values_operation(value: ObjectVar):
    """Get the values of an object.

    Args:
        value: The object to get the values from.

    Returns:
        The values of the object.
    """
    return var_operation_return(
        js_expression=f"Object.values({value})",
        var_type=list[value._value_type()],
    )


@var_operation
def object_entries_operation(value: ObjectVar):
    """Get the entries of an object.

    Args:
        value: The object to get the entries from.

    Returns:
        The entries of the object.
    """
    return var_operation_return(
        js_expression=f"Object.entries({value})",
        var_type=list[tuple[str, value._value_type()]],
    )


@var_operation
def object_merge_operation(lhs: ObjectVar, rhs: ObjectVar):
    """Merge two objects.

    Args:
        lhs: The first object to merge.
        rhs: The second object to merge.

    Returns:
        The merged object.
    """
    return var_operation_return(
        js_expression=f"({{...{lhs}, ...{rhs}}})",
        var_type=Mapping[
            lhs._key_type() | rhs._key_type(),
            lhs._value_type() | rhs._value_type(),
        ],
    )


@dataclasses.dataclass(
    eq=False,
    frozen=True,
    slots=True,
)
class ObjectItemOperation(CachedVarOperation, Var):
    """Operation to get an item from an object."""

    _object: ObjectVar = dataclasses.field(
        default_factory=lambda: LiteralObjectVar.create({})
    )
    _key: Var | Any = dataclasses.field(default_factory=lambda: LiteralVar.create(None))

    @cached_property_no_lock
    def _cached_var_name(self) -> str:
        """The name of the operation.

        Returns:
            The name of the operation.
        """
        if types.is_optional(self._object._var_type):
            return f"{self._object!s}?.[{self._key!s}]"
        return f"{self._object!s}[{self._key!s}]"

    @classmethod
    def create(
        cls,
        object: ObjectVar,
        key: Var | Any,
        _var_type: GenericType | None = None,
        _var_data: VarData | None = None,
    ) -> ObjectItemOperation:
        """Create the object item operation.

        Args:
            object: The object to get the item from.
            key: The key to get from the object.
            _var_type: The type of the item.
            _var_data: Additional hooks and imports associated with the operation.

        Returns:
            The object item operation.
        """
        return cls(
            _js_expr="",
            _var_type=object._value_type() if _var_type is None else _var_type,
            _var_data=_var_data,
            _object=object,
            _key=key if isinstance(key, Var) else LiteralVar.create(key),
        )


@var_operation
def object_has_own_property_operation(object: ObjectVar, key: Var):
    """Check if an object has a key.

    Args:
        object: The object to check.
        key: The key to check.

    Returns:
        The result of the check.
    """
    return var_operation_return(
        js_expression=f"{object}.hasOwnProperty({key})",
        var_type=bool,
    )<|MERGE_RESOLUTION|>--- conflicted
+++ resolved
@@ -5,7 +5,6 @@
 import dataclasses
 import typing
 from inspect import isclass
-<<<<<<< HEAD
 from typing import (
     Any,
     List,
@@ -19,9 +18,6 @@
     get_type_hints,
     overload,
 )
-=======
-from typing import Any, Mapping, NoReturn, Type, TypeVar, get_args, overload
->>>>>>> b5e5ec0e
 
 from typing_extensions import is_typeddict
 
