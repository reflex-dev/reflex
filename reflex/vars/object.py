"""Classes for immutable object vars."""

from __future__ import annotations

import collections.abc
import dataclasses
import typing
from collections.abc import Mapping
<<<<<<< HEAD
from importlib.util import find_spec
from inspect import isclass
=======
>>>>>>> b7230bd8
from typing import (
    Any,
    NoReturn,
    TypeVar,
    get_args,
    get_type_hints,
    is_typeddict,
    overload,
)

from rich.markup import escape

from reflex.utils import types
from reflex.utils.exceptions import VarAttributeError
from reflex.utils.types import (
    GenericType,
    get_attribute_access_type,
    get_origin,
    safe_issubclass,
    unionize,
)

from .base import (
    CachedVarOperation,
    LiteralVar,
    Var,
    VarData,
    cached_property_no_lock,
    figure_out_type,
    var_operation,
    var_operation_return,
)
from .number import BooleanVar, NumberVar, raise_unsupported_operand_types
from .sequence import ArrayVar, StringVar

OBJECT_TYPE = TypeVar("OBJECT_TYPE", covariant=True)

KEY_TYPE = TypeVar("KEY_TYPE")
VALUE_TYPE = TypeVar("VALUE_TYPE")

ARRAY_INNER_TYPE = TypeVar("ARRAY_INNER_TYPE")

OTHER_KEY_TYPE = TypeVar("OTHER_KEY_TYPE")


def _determine_value_type(var_type: GenericType):
    origin_var_type = get_origin(var_type) or var_type

    if origin_var_type in types.UnionTypes:
        return unionize(
            *[
                _determine_value_type(arg)
                for arg in get_args(var_type)
                if arg is not type(None)
            ]
        )

    if is_typeddict(origin_var_type) or dataclasses.is_dataclass(origin_var_type):
        annotations = get_type_hints(origin_var_type)
        return unionize(*annotations.values())

    if origin_var_type in [dict, Mapping, collections.abc.Mapping]:
        args = get_args(var_type)
        return args[1] if args else Any

    return Any


PYTHON_TYPES = (Mapping,)
if find_spec("pydantic"):
    import pydantic
    import pydantic.v1

    PYTHON_TYPES += (pydantic.BaseModel, pydantic.v1.BaseModel)


class ObjectVar(Var[OBJECT_TYPE], python_types=PYTHON_TYPES):
    """Base class for immutable object vars."""

    def _key_type(self) -> type:
        """Get the type of the keys of the object.

        Returns:
            The type of the keys of the object.
        """
        return str

    @overload
    def _value_type(
        self: ObjectVar[Mapping[Any, VALUE_TYPE]],
    ) -> type[VALUE_TYPE]: ...

    @overload
    def _value_type(self) -> GenericType: ...

    def _value_type(self) -> GenericType:
        """Get the type of the values of the object.

        Returns:
            The type of the values of the object.
        """
        return _determine_value_type(self._var_type)

    def keys(self) -> ArrayVar[list[str]]:
        """Get the keys of the object.

        Returns:
            The keys of the object.
        """
        return object_keys_operation(self)

    @overload
    def values(
        self: ObjectVar[Mapping[Any, VALUE_TYPE]],
    ) -> ArrayVar[list[VALUE_TYPE]]: ...

    @overload
    def values(self) -> ArrayVar: ...

    def values(self) -> ArrayVar:
        """Get the values of the object.

        Returns:
            The values of the object.
        """
        return object_values_operation(self)

    @overload
    def entries(
        self: ObjectVar[Mapping[Any, VALUE_TYPE]],
    ) -> ArrayVar[list[tuple[str, VALUE_TYPE]]]: ...

    @overload
    def entries(self) -> ArrayVar: ...

    def entries(self) -> ArrayVar:
        """Get the entries of the object.

        Returns:
            The entries of the object.
        """
        return object_entries_operation(self)

    items = entries

    def length(self) -> NumberVar[int]:
        """Get the length of the object.

        Returns:
            The length of the object.
        """
        return self.keys().length()

    def merge(self, other: ObjectVar):
        """Merge two objects.

        Args:
            other: The other object to merge.

        Returns:
            The merged object.
        """
        return object_merge_operation(self, other)

    # NoReturn is used here to catch when key value is Any
    @overload
    def __getitem__(  # pyright: ignore [reportOverlappingOverload]
        self: ObjectVar[Mapping[Any, NoReturn]],
        key: Var | Any,
    ) -> Var: ...

    @overload
    def __getitem__(
        self: (ObjectVar[Mapping[Any, bool]]),
        key: Var | Any,
    ) -> BooleanVar: ...

    @overload
    def __getitem__(
        self: (
            ObjectVar[Mapping[Any, int]]
            | ObjectVar[Mapping[Any, float]]
            | ObjectVar[Mapping[Any, int | float]]
        ),
        key: Var | Any,
    ) -> NumberVar: ...

    @overload
    def __getitem__(
        self: ObjectVar[Mapping[Any, str]],
        key: Var | Any,
    ) -> StringVar: ...

    @overload
    def __getitem__(
        self: ObjectVar[Mapping[Any, list[ARRAY_INNER_TYPE]]],
        key: Var | Any,
    ) -> ArrayVar[list[ARRAY_INNER_TYPE]]: ...

    @overload
    def __getitem__(
        self: ObjectVar[Mapping[Any, tuple[ARRAY_INNER_TYPE, ...]]],
        key: Var | Any,
    ) -> ArrayVar[tuple[ARRAY_INNER_TYPE, ...]]: ...

    @overload
    def __getitem__(
        self: ObjectVar[Mapping[Any, Mapping[OTHER_KEY_TYPE, VALUE_TYPE]]],
        key: Var | Any,
    ) -> ObjectVar[Mapping[OTHER_KEY_TYPE, VALUE_TYPE]]: ...

    @overload
    def __getitem__(
        self: ObjectVar[Mapping[Any, VALUE_TYPE]],
        key: Var | Any,
    ) -> Var[VALUE_TYPE]: ...

    def __getitem__(self, key: Var | Any) -> Var:
        """Get an item from the object.

        Args:
            key: The key to get from the object.

        Returns:
            The item from the object.
        """
        from .sequence import LiteralStringVar

        if not isinstance(key, (StringVar, str, int, NumberVar)) or (
            isinstance(key, NumberVar) and key._is_strict_float()
        ):
            raise_unsupported_operand_types("[]", (type(self), type(key)))
        if isinstance(key, str) and isinstance(Var.create(key), LiteralStringVar):
            return self.__getattr__(key)
        return ObjectItemOperation.create(self, key).guess_type()

    def get(self, key: Var | Any, default: Var | Any | None = None) -> Var:
        """Get an item from the object.

        Args:
            key: The key to get from the object.
            default: The default value if the key is not found.

        Returns:
            The item from the object.
        """
        from reflex.components.core.cond import cond

        if default is None:
            default = Var.create(None)

        value = self.__getitem__(key)  # pyright: ignore[reportUnknownVariableType,reportAttributeAccessIssue,reportUnknownMemberType]

        return cond(  # pyright: ignore[reportUnknownVariableType]
            value,
            value,
            default,
        )

    # NoReturn is used here to catch when key value is Any
    @overload
    def __getattr__(  # pyright: ignore [reportOverlappingOverload]
        self: ObjectVar[Mapping[Any, NoReturn]],
        name: str,
    ) -> Var: ...

    @overload
    def __getattr__(
        self: (
            ObjectVar[Mapping[Any, int]]
            | ObjectVar[Mapping[Any, float]]
            | ObjectVar[Mapping[Any, int | float]]
        ),
        name: str,
    ) -> NumberVar: ...

    @overload
    def __getattr__(
        self: ObjectVar[Mapping[Any, str]],
        name: str,
    ) -> StringVar: ...

    @overload
    def __getattr__(
        self: ObjectVar[Mapping[Any, list[ARRAY_INNER_TYPE]]],
        name: str,
    ) -> ArrayVar[list[ARRAY_INNER_TYPE]]: ...

    @overload
    def __getattr__(
        self: ObjectVar[Mapping[Any, tuple[ARRAY_INNER_TYPE, ...]]],
        name: str,
    ) -> ArrayVar[tuple[ARRAY_INNER_TYPE, ...]]: ...

    @overload
    def __getattr__(
        self: ObjectVar[Mapping[Any, Mapping[OTHER_KEY_TYPE, VALUE_TYPE]]],
        name: str,
    ) -> ObjectVar[Mapping[OTHER_KEY_TYPE, VALUE_TYPE]]: ...

    @overload
    def __getattr__(
        self: ObjectVar,
        name: str,
    ) -> ObjectItemOperation: ...

    def __getattr__(self, name: str) -> Var:
        """Get an attribute of the var.

        Args:
            name: The name of the attribute.

        Raises:
            VarAttributeError: The State var has no such attribute or may have been annotated wrongly.

        Returns:
            The attribute of the var.
        """
        if name.startswith("__") and name.endswith("__"):
            return getattr(super(type(self), self), name)

        var_type = self._var_type

        var_type = types.value_inside_optional(var_type)

        fixed_type = get_origin(var_type) or var_type

        if (
            is_typeddict(fixed_type)
            or (
                isinstance(fixed_type, type)
                and not safe_issubclass(fixed_type, Mapping)
            )
            or (fixed_type in types.UnionTypes)
        ):
            attribute_type = get_attribute_access_type(var_type, name)
            if attribute_type is None:
                msg = (
                    f"The State var `{self!s}` of type {escape(str(self._var_type))} has no attribute '{name}' or may have been annotated "
                    f"wrongly."
                )
                raise VarAttributeError(msg)
            return ObjectItemOperation.create(self, name, attribute_type).guess_type()
        return ObjectItemOperation.create(self, name).guess_type()

    def contains(self, key: Var | Any) -> BooleanVar:
        """Check if the object contains a key.

        Args:
            key: The key to check.

        Returns:
            The result of the check.
        """
        return object_has_own_property_operation(self, key)


@dataclasses.dataclass(
    eq=False,
    frozen=True,
    slots=True,
)
class LiteralObjectVar(CachedVarOperation, ObjectVar[OBJECT_TYPE], LiteralVar):
    """Base class for immutable literal object vars."""

    _var_value: Mapping[Var | Any, Var | Any] = dataclasses.field(default_factory=dict)

    def _key_type(self) -> type:
        """Get the type of the keys of the object.

        Returns:
            The type of the keys of the object.
        """
        args_list = typing.get_args(self._var_type)
        return args_list[0] if args_list else Any  # pyright: ignore [reportReturnType]

    def _value_type(self) -> type:
        """Get the type of the values of the object.

        Returns:
            The type of the values of the object.
        """
        args_list = typing.get_args(self._var_type)
        return args_list[1] if args_list else Any  # pyright: ignore [reportReturnType]

    @cached_property_no_lock
    def _cached_var_name(self) -> str:
        """The name of the var.

        Returns:
            The name of the var.
        """
        return (
            "({ "
            + ", ".join(
                [
                    f"[{LiteralVar.create(key)!s}] : {LiteralVar.create(value)!s}"
                    for key, value in self._var_value.items()
                ]
            )
            + " })"
        )

    def json(self) -> str:
        """Get the JSON representation of the object.

        Returns:
            The JSON representation of the object.

        Raises:
            TypeError: The keys and values of the object must be literal vars to get the JSON representation
        """
        keys_and_values = []
        for key, value in self._var_value.items():
            key = LiteralVar.create(key)
            value = LiteralVar.create(value)
            if not isinstance(key, LiteralVar) or not isinstance(value, LiteralVar):
                msg = "The keys and values of the object must be literal vars to get the JSON representation."
                raise TypeError(msg)
            keys_and_values.append(f"{key.json()}:{value.json()}")
        return "{" + ", ".join(keys_and_values) + "}"

    def __hash__(self) -> int:
        """Get the hash of the var.

        Returns:
            The hash of the var.
        """
        return hash((type(self).__name__, self._js_expr))

    @cached_property_no_lock
    def _cached_get_all_var_data(self) -> VarData | None:
        """Get all the var data.

        Returns:
            The var data.
        """
        return VarData.merge(
            *[LiteralVar.create(var)._get_all_var_data() for var in self._var_value],
            *[
                LiteralVar.create(var)._get_all_var_data()
                for var in self._var_value.values()
            ],
            self._var_data,
        )

    @classmethod
    def create(
        cls,
        _var_value: Mapping,
        _var_type: type[OBJECT_TYPE] | None = None,
        _var_data: VarData | None = None,
    ) -> LiteralObjectVar[OBJECT_TYPE]:
        """Create the literal object var.

        Args:
            _var_value: The value of the var.
            _var_type: The type of the var.
            _var_data: Additional hooks and imports associated with the Var.

        Returns:
            The literal object var.

        Raises:
            TypeError: If the value is not a mapping type or a dataclass.
        """
        if not isinstance(_var_value, collections.abc.Mapping):
            from reflex.utils.serializers import serialize

            serialized = serialize(_var_value, get_type=False)
            if not isinstance(serialized, collections.abc.Mapping):
                msg = f"Expected a mapping type or a dataclass, got {_var_value!r} of type {type(_var_value).__name__}."
                raise TypeError(msg)

            return LiteralObjectVar(
                _js_expr="",
                _var_type=(type(_var_value) if _var_type is None else _var_type),
                _var_data=_var_data,
                _var_value=serialized,
            )

        return LiteralObjectVar(
            _js_expr="",
            _var_type=(figure_out_type(_var_value) if _var_type is None else _var_type),
            _var_data=_var_data,
            _var_value=_var_value,
        )


@var_operation
def object_keys_operation(value: ObjectVar):
    """Get the keys of an object.

    Args:
        value: The object to get the keys from.

    Returns:
        The keys of the object.
    """
    return var_operation_return(
        js_expression=f"Object.keys({value} ?? {{}})",
        var_type=list[str],
    )


@var_operation
def object_values_operation(value: ObjectVar):
    """Get the values of an object.

    Args:
        value: The object to get the values from.

    Returns:
        The values of the object.
    """
    return var_operation_return(
        js_expression=f"Object.values({value} ?? {{}})",
        var_type=list[value._value_type()],
    )


@var_operation
def object_entries_operation(value: ObjectVar):
    """Get the entries of an object.

    Args:
        value: The object to get the entries from.

    Returns:
        The entries of the object.
    """
    return var_operation_return(
        js_expression=f"Object.entries({value} ?? {{}})",
        var_type=list[tuple[str, value._value_type()]],
    )


@var_operation
def object_merge_operation(lhs: ObjectVar, rhs: ObjectVar):
    """Merge two objects.

    Args:
        lhs: The first object to merge.
        rhs: The second object to merge.

    Returns:
        The merged object.
    """
    return var_operation_return(
        js_expression=f"({{...{lhs}, ...{rhs}}})",
        var_type=Mapping[
            lhs._key_type() | rhs._key_type(),
            lhs._value_type() | rhs._value_type(),
        ],
    )


@dataclasses.dataclass(
    eq=False,
    frozen=True,
    slots=True,
)
class ObjectItemOperation(CachedVarOperation, Var):
    """Operation to get an item from an object."""

    _object: ObjectVar = dataclasses.field(
        default_factory=lambda: LiteralObjectVar.create({})
    )
    _key: Var | Any = dataclasses.field(default_factory=lambda: LiteralVar.create(None))

    @cached_property_no_lock
    def _cached_var_name(self) -> str:
        """The name of the operation.

        Returns:
            The name of the operation.
        """
        return f"{self._object!s}?.[{self._key!s}]"

    @classmethod
    def create(
        cls,
        object: ObjectVar,
        key: Var | Any,
        _var_type: GenericType | None = None,
        _var_data: VarData | None = None,
    ) -> ObjectItemOperation:
        """Create the object item operation.

        Args:
            object: The object to get the item from.
            key: The key to get from the object.
            _var_type: The type of the item.
            _var_data: Additional hooks and imports associated with the operation.

        Returns:
            The object item operation.
        """
        return cls(
            _js_expr="",
            _var_type=object._value_type() if _var_type is None else _var_type,
            _var_data=_var_data,
            _object=object,
            _key=key if isinstance(key, Var) else LiteralVar.create(key),
        )


@var_operation
def object_has_own_property_operation(object: ObjectVar, key: Var):
    """Check if an object has a key.

    Args:
        object: The object to check.
        key: The key to check.

    Returns:
        The result of the check.
    """
    return var_operation_return(
        js_expression=f"{object}.hasOwnProperty({key})",
        var_type=bool,
    )<|MERGE_RESOLUTION|>--- conflicted
+++ resolved
@@ -6,11 +6,7 @@
 import dataclasses
 import typing
 from collections.abc import Mapping
-<<<<<<< HEAD
 from importlib.util import find_spec
-from inspect import isclass
-=======
->>>>>>> b7230bd8
 from typing import (
     Any,
     NoReturn,
