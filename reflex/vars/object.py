--- conflicted
+++ resolved
@@ -100,19 +100,7 @@
         Returns:
             The type of the values of the object.
         """
-<<<<<<< HEAD
-        var_type = types.value_inside_optional(self._var_type)
-        fixed_type = get_origin(var_type) or var_type
-        if not isclass(fixed_type):
-            return Any  # pyright: ignore [reportReturnType]
-        if is_typeddict(fixed_type) or dataclasses.is_dataclass(fixed_type):
-            annotations = get_type_hints(fixed_type)
-            return unionize(*annotations.values())
-        args = get_args(var_type) if issubclass(fixed_type, Mapping) else ()
-        return args[1] if args else Any  # pyright: ignore [reportReturnType]
-=======
         return _determine_value_type(self._var_type)
->>>>>>> 1e07ec70
 
     def keys(self) -> ArrayVar[list[str]]:
         """Get the keys of the object.
