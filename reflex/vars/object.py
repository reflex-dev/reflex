--- conflicted
+++ resolved
@@ -143,6 +143,7 @@
     # NoReturn is used here to catch when key value is Any
     @overload
     def __getitem__(  # pyright: ignore [reportOverlappingOverload]
+    def __getitem__(  # pyright: ignore [reportOverlappingOverload]
         self: ObjectVar[Mapping[Any, NoReturn]],
         key: Var | Any,
     ) -> Var: ...
@@ -175,18 +176,6 @@
         | ObjectVar[Mapping[Any, List[ARRAY_INNER_TYPE]]],
         key: Var | Any,
     ) -> ArrayVar[Sequence[ARRAY_INNER_TYPE]]: ...
-
-    @overload
-    def __getitem__(
-<<<<<<< HEAD
-        self: ObjectVar[Mapping[Any, set[ARRAY_INNER_TYPE]]],
-        key: Var | Any,
-    ) -> ArrayVar[set[ARRAY_INNER_TYPE]]: ...
-=======
-        self: ObjectVar[Mapping[Any, tuple[ARRAY_INNER_TYPE, ...]]],
-        key: Var | Any,
-    ) -> ArrayVar[tuple[ARRAY_INNER_TYPE, ...]]: ...
->>>>>>> 8663dbcb
 
     @overload
     def __getitem__(
@@ -237,18 +226,6 @@
         self: ObjectVar[Mapping[Any, Sequence[ARRAY_INNER_TYPE]]],
         name: str,
     ) -> ArrayVar[Sequence[ARRAY_INNER_TYPE]]: ...
-
-    @overload
-    def __getattr__(
-<<<<<<< HEAD
-        self: ObjectVar[Mapping[Any, set[ARRAY_INNER_TYPE]]],
-        name: str,
-    ) -> ArrayVar[set[ARRAY_INNER_TYPE]]: ...
-=======
-        self: ObjectVar[Mapping[Any, tuple[ARRAY_INNER_TYPE, ...]]],
-        name: str,
-    ) -> ArrayVar[tuple[ARRAY_INNER_TYPE, ...]]: ...
->>>>>>> 8663dbcb
 
     @overload
     def __getattr__(
