"""Collection of base classes."""

from __future__ import annotations

import contextlib
import dataclasses
import datetime
import dis
import functools
import inspect
import json
import random
import re
import string
import sys
import warnings
from types import CodeType, FunctionType
from typing import (
    TYPE_CHECKING,
    Any,
    Callable,
    Dict,
    FrozenSet,
    Generic,
    Iterable,
    List,
    Literal,
    NoReturn,
    Optional,
    Set,
    Tuple,
    Type,
    TypeVar,
    Union,
    cast,
    get_args,
    overload,
)

from typing_extensions import ParamSpec, TypeGuard, deprecated, get_type_hints, override

from reflex import constants
from reflex.base import Base
from reflex.utils import console, imports, serializers, types
from reflex.utils.exceptions import (
    VarAttributeError,
    VarDependencyError,
    VarTypeError,
    VarValueError,
)
from reflex.utils.format import format_state_name
from reflex.utils.imports import (
    ImmutableParsedImportDict,
    ImportDict,
    ImportVar,
    ParsedImportDict,
    parse_imports,
)
<<<<<<< HEAD
from reflex.utils.types import GenericType, Self, get_origin, unionize
=======
from reflex.utils.types import GenericType, Self, get_origin, has_args
>>>>>>> 0889276e

if TYPE_CHECKING:
    from reflex.state import BaseState

    from .function import FunctionVar, ToFunctionOperation
    from .number import (
        BooleanVar,
        NumberVar,
        ToBooleanVarOperation,
        ToNumberVarOperation,
    )
    from .object import ObjectVar, ToObjectOperation
    from .sequence import ArrayVar, StringVar, ToArrayOperation, ToStringOperation


VAR_TYPE = TypeVar("VAR_TYPE", covariant=True)
OTHER_VAR_TYPE = TypeVar("OTHER_VAR_TYPE")

warnings.filterwarnings("ignore", message="fields may not start with an underscore")


@dataclasses.dataclass(
    eq=False,
    frozen=True,
)
class Var(Generic[VAR_TYPE]):
    """Base class for immutable vars."""

    # The name of the var.
    _js_expr: str = dataclasses.field()

    # The type of the var.
    _var_type: types.GenericType = dataclasses.field(default=Any)

    # Extra metadata associated with the Var
    _var_data: Optional[VarData] = dataclasses.field(default=None)

    def __str__(self) -> str:
        """String representation of the var. Guaranteed to be a valid Javascript expression.

        Returns:
            The name of the var.
        """
        return self._js_expr

    @property
    def _var_is_local(self) -> bool:
        """Whether this is a local javascript variable.

        Returns:
            False
        """
        return False

    @property
    @deprecated("Use `_js_expr` instead.")
    def _var_name(self) -> str:
        """The name of the var.

        Returns:
            The name of the var.
        """
        return self._js_expr

    @property
    def _var_field_name(self) -> str:
        """The name of the field.

        Returns:
            The name of the field.
        """
        var_data = self._get_all_var_data()
        field_name = var_data.field_name if var_data else None
        return field_name or self._js_expr

    @property
    @deprecated("Use `_js_expr` instead.")
    def _var_name_unwrapped(self) -> str:
        """The name of the var without extra curly braces.

        Returns:
            The name of the var.
        """
        return self._js_expr

    @property
    def _var_is_string(self) -> bool:
        """Whether the var is a string literal.

        Returns:
            False
        """
        return False

    def __post_init__(self):
        """Post-initialize the var."""
        # Decode any inline Var markup and apply it to the instance
        _var_data, _js_expr = _decode_var_immutable(self._js_expr)

        if _var_data or _js_expr != self._js_expr:
            self.__init__(
                _js_expr=_js_expr,
                _var_type=self._var_type,
                _var_data=VarData.merge(self._var_data, _var_data),
            )

    def __hash__(self) -> int:
        """Define a hash function for the var.

        Returns:
            The hash of the var.
        """
        return hash((self._js_expr, self._var_type, self._var_data))

    def _get_all_var_data(self) -> VarData | None:
        """Get all VarData associated with the Var.

        Returns:
            The VarData of the components and all of its children.
        """
        return self._var_data

    def equals(self, other: Var) -> bool:
        """Check if two vars are equal.

        Args:
            other: The other var to compare.

        Returns:
            Whether the vars are equal.
        """
        return (
            self._js_expr == other._js_expr
            and self._var_type == other._var_type
            and self._get_all_var_data() == other._get_all_var_data()
        )

    @overload
    def _replace(
        self, _var_type: Type[OTHER_VAR_TYPE], merge_var_data=None, **kwargs: Any
    ) -> Var[OTHER_VAR_TYPE]: ...

    @overload
    def _replace(
        self, _var_type: GenericType | None = None, merge_var_data=None, **kwargs: Any
    ) -> Self: ...

    def _replace(
        self, _var_type: GenericType | None = None, merge_var_data=None, **kwargs: Any
    ) -> Self | Var:
        """Make a copy of this Var with updated fields.

        Args:
            merge_var_data: VarData to merge into the existing VarData.
            **kwargs: Var fields to update.

        Returns:
            A new Var with the updated fields overwriting the corresponding fields in this Var.

        Raises:
            TypeError: If _var_is_local, _var_is_string, or _var_full_name_needs_state_prefix is not None.
        """
        if kwargs.get("_var_is_local", False) is not False:
            raise TypeError("The _var_is_local argument is not supported for Var.")

        if kwargs.get("_var_is_string", False) is not False:
            raise TypeError("The _var_is_string argument is not supported for Var.")

        if kwargs.get("_var_full_name_needs_state_prefix", False) is not False:
            raise TypeError(
                "The _var_full_name_needs_state_prefix argument is not supported for Var."
            )

        value_with_replaced = dataclasses.replace(
            self,
            _var_type=_var_type or self._var_type,
            _var_data=VarData.merge(
                kwargs.get("_var_data", self._var_data), merge_var_data
            ),
            **kwargs,
        )

        if (js_expr := kwargs.get("_js_expr")) is not None:
            object.__setattr__(value_with_replaced, "_js_expr", js_expr)

        return value_with_replaced

    @classmethod
    def create(
        cls,
        value: Any,
        _var_is_local: bool | None = None,
        _var_is_string: bool | None = None,
        _var_data: VarData | None = None,
    ) -> Var:
        """Create a var from a value.

        Args:
            value: The value to create the var from.
            _var_is_local: Whether the var is local. Deprecated.
            _var_is_string: Whether the var is a string literal. Deprecated.
            _var_data: Additional hooks and imports associated with the Var.

        Returns:
            The var.
        """
        if _var_is_local is not None:
            console.deprecate(
                feature_name="_var_is_local",
                reason="The _var_is_local argument is not supported for Var."
                "If you want to create a Var from a raw Javascript expression, use the constructor directly",
                deprecation_version="0.6.0",
                removal_version="0.7.0",
            )
        if _var_is_string is not None:
            console.deprecate(
                feature_name="_var_is_string",
                reason="The _var_is_string argument is not supported for Var."
                "If you want to create a Var from a raw Javascript expression, use the constructor directly",
                deprecation_version="0.6.0",
                removal_version="0.7.0",
            )

        # If the value is already a var, do nothing.
        if isinstance(value, Var):
            return value

        # Try to pull the imports and hooks from contained values.
        if not isinstance(value, str):
            return LiteralVar.create(value)

        if _var_is_string is False or _var_is_local is True:
            return cls(
                _js_expr=value,
                _var_data=_var_data,
            )

        return LiteralVar.create(value, _var_data=_var_data)

    @classmethod
    @deprecated("Use `.create()` instead.")
    def create_safe(
        cls,
        *args: Any,
        **kwargs: Any,
    ) -> Var:
        """Create a var from a value.

        Args:
            *args: The arguments to create the var from.
            **kwargs: The keyword arguments to create the var from.

        Returns:
            The var.
        """
        return cls.create(*args, **kwargs)

    def __format__(self, format_spec: str) -> str:
        """Format the var into a Javascript equivalent to an f-string.

        Args:
            format_spec: The format specifier (Ignored for now).

        Returns:
            The formatted var.
        """
        hashed_var = hash(self)

        _global_vars[hashed_var] = self

        # Encode the _var_data into the formatted output for tracking purposes.
        return f"{constants.REFLEX_VAR_OPENING_TAG}{hashed_var}{constants.REFLEX_VAR_CLOSING_TAG}{self._js_expr}"

    @overload
    def to(self, output: Type[StringVar]) -> ToStringOperation: ...

    @overload
    def to(self, output: Type[str]) -> ToStringOperation: ...

    @overload
    def to(self, output: Type[BooleanVar]) -> ToBooleanVarOperation: ...

    @overload
    def to(
        self, output: Type[NumberVar], var_type: type[int] | type[float] = float
    ) -> ToNumberVarOperation: ...

    @overload
    def to(
        self,
        output: Type[ArrayVar],
        var_type: type[list] | type[tuple] | type[set] = list,
    ) -> ToArrayOperation: ...

    @overload
    def to(
        self, output: Type[ObjectVar], var_type: types.GenericType = dict
    ) -> ToObjectOperation: ...

    @overload
    def to(
        self, output: Type[FunctionVar], var_type: Type[Callable] = Callable
    ) -> ToFunctionOperation: ...

    @overload
    def to(
        self,
        output: Type[OUTPUT] | types.GenericType,
        var_type: types.GenericType | None = None,
    ) -> OUTPUT: ...

    def to(
        self,
        output: Type[OUTPUT] | types.GenericType,
        var_type: types.GenericType | None = None,
    ) -> Var:
        """Convert the var to a different type.

        Args:
            output: The output type.
            var_type: The type of the var.

        Raises:
            TypeError: If the var_type is not a supported type for the output.

        Returns:
            The converted var.
        """
        from reflex.event import (
            EventChain,
            EventChainVar,
            EventSpec,
            EventVar,
            ToEventChainVarOperation,
            ToEventVarOperation,
        )

        from .function import FunctionVar, ToFunctionOperation
        from .number import (
            BooleanVar,
            NumberVar,
            ToBooleanVarOperation,
            ToNumberVarOperation,
        )
        from .object import ObjectVar, ToObjectOperation
        from .sequence import ArrayVar, StringVar, ToArrayOperation, ToStringOperation

        base_type = var_type
        if types.is_optional(base_type):
            base_type = types.get_args(base_type)[0]

        fixed_type = get_origin(base_type) or base_type

        fixed_output_type = get_origin(output) or output

        # If the first argument is a python type, we map it to the corresponding Var type.
        if fixed_output_type is dict:
            return self.to(ObjectVar, output)
        if fixed_output_type in (list, tuple, set):
            return self.to(ArrayVar, output)
        if fixed_output_type in (int, float):
            return self.to(NumberVar, output)
        if fixed_output_type is str:
            return self.to(StringVar, output)
        if fixed_output_type is bool:
            return self.to(BooleanVar, output)
        if fixed_output_type is None:
            return ToNoneOperation.create(self)
        if fixed_output_type is EventSpec:
            return self.to(EventVar, output)
        if fixed_output_type is EventChain:
            return self.to(EventChainVar, output)
        if issubclass(fixed_output_type, Base):
            return self.to(ObjectVar, output)
        if dataclasses.is_dataclass(fixed_output_type) and not issubclass(
            fixed_output_type, Var
        ):
            return self.to(ObjectVar, output)

        if issubclass(output, BooleanVar):
            return ToBooleanVarOperation.create(self)

        if issubclass(output, NumberVar):
            if fixed_type is not None:
                if fixed_type in types.UnionTypes:
                    inner_types = get_args(base_type)
                    if not all(issubclass(t, (int, float)) for t in inner_types):
                        raise TypeError(
                            f"Unsupported type {var_type} for NumberVar. Must be int or float."
                        )

                elif not issubclass(fixed_type, (int, float)):
                    raise TypeError(
                        f"Unsupported type {var_type} for NumberVar. Must be int or float."
                    )
            return ToNumberVarOperation.create(self, var_type or float)

        if issubclass(output, ArrayVar):
            if fixed_type is not None and not issubclass(
                fixed_type, (list, tuple, set)
            ):
                raise TypeError(
                    f"Unsupported type {var_type} for ArrayVar. Must be list, tuple, or set."
                )
            return ToArrayOperation.create(self, var_type or list)

        if issubclass(output, StringVar):
            return ToStringOperation.create(self, var_type or str)

        if issubclass(output, EventVar):
            return ToEventVarOperation.create(self, var_type or EventSpec)

        if issubclass(output, EventChainVar):
            return ToEventChainVarOperation.create(self, var_type or EventChain)

        if issubclass(output, (ObjectVar, Base)):
            return ToObjectOperation.create(self, var_type or dict)

        if issubclass(output, FunctionVar):
            # if fixed_type is not None and not issubclass(fixed_type, Callable):
            #     raise TypeError(
            #         f"Unsupported type {var_type} for FunctionVar. Must be Callable."
            #     )
            return ToFunctionOperation.create(self, var_type or Callable)

        if issubclass(output, NoneVar):
            return ToNoneOperation.create(self)

        if dataclasses.is_dataclass(output):
            return ToObjectOperation.create(self, var_type or dict)

        # If we can't determine the first argument, we just replace the _var_type.
        if not issubclass(output, Var) or var_type is None:
            return dataclasses.replace(
                self,
                _var_type=output,
            )

        # We couldn't determine the output type to be any other Var type, so we replace the _var_type.
        if var_type is not None:
            return dataclasses.replace(
                self,
                _var_type=var_type,
            )

        return self

    def guess_type(self) -> Var:
        """Guesses the type of the variable based on its `_var_type` attribute.

        Returns:
            Var: The guessed type of the variable.

        Raises:
            TypeError: If the type is not supported for guessing.
        """
        from reflex.event import EventChain, EventChainVar, EventSpec, EventVar

        from .number import BooleanVar, NumberVar
        from .object import ObjectVar
        from .sequence import ArrayVar, StringVar

        var_type = self._var_type
        if var_type is None:
            return self.to(None)
        if types.is_optional(var_type):
            var_type = types.get_args(var_type)[0]

        if var_type is Any:
            return self

        fixed_type = get_origin(var_type) or var_type

        if fixed_type in types.UnionTypes:
            inner_types = get_args(var_type)

            if all(
                inspect.isclass(t) and issubclass(t, (int, float)) for t in inner_types
            ):
                return self.to(NumberVar, self._var_type)

            if all(
                inspect.isclass(t)
                and (issubclass(t, Base) or dataclasses.is_dataclass(t))
                for t in inner_types
            ):
                return self.to(ObjectVar, self._var_type)

            return self

        if fixed_type is Literal:
            args = get_args(var_type)
            fixed_type = unionize(*(type(arg) for arg in args))

        if not inspect.isclass(fixed_type):
            raise TypeError(f"Unsupported type {var_type} for guess_type.")

        if issubclass(fixed_type, bool):
            return self.to(BooleanVar, self._var_type)
        if issubclass(fixed_type, (int, float)):
            return self.to(NumberVar, self._var_type)
        if issubclass(fixed_type, dict):
            return self.to(ObjectVar, self._var_type)
        if issubclass(fixed_type, (list, tuple, set)):
            return self.to(ArrayVar, self._var_type)
        if issubclass(fixed_type, str):
            return self.to(StringVar, self._var_type)
        if issubclass(fixed_type, EventSpec):
            return self.to(EventVar, self._var_type)
        if issubclass(fixed_type, EventChain):
            return self.to(EventChainVar, self._var_type)
        if issubclass(fixed_type, Base):
            return self.to(ObjectVar, self._var_type)
        if dataclasses.is_dataclass(fixed_type):
            return self.to(ObjectVar, self._var_type)
        return self

    def get_default_value(self) -> Any:
        """Get the default value of the var.

        Returns:
            The default value of the var.

        Raises:
            ImportError: If the var is a dataframe and pandas is not installed.
        """
        if types.is_optional(self._var_type):
            return None

        type_ = (
            get_origin(self._var_type)
            if types.is_generic_alias(self._var_type)
            else self._var_type
        )
        if type_ is Literal:
            args = get_args(self._var_type)
            return args[0] if args else None
        if issubclass(type_, str):
            return ""
        if issubclass(type_, types.get_args(Union[int, float])):
            return 0
        if issubclass(type_, bool):
            return False
        if issubclass(type_, list):
            return []
        if issubclass(type_, dict):
            return {}
        if issubclass(type_, tuple):
            return ()
        if types.is_dataframe(type_):
            try:
                import pandas as pd

                return pd.DataFrame()
            except ImportError as e:
                raise ImportError(
                    "Please install pandas to use dataframes in your app."
                ) from e
        return set() if issubclass(type_, set) else None

    def get_setter_name(self, include_state: bool = True) -> str:
        """Get the name of the var's generated setter function.

        Args:
            include_state: Whether to include the state name in the setter name.

        Returns:
            The name of the setter function.
        """
        setter = constants.SETTER_PREFIX + self._var_field_name
        var_data = self._get_all_var_data()
        if var_data is None:
            return setter
        if not include_state or var_data.state == "":
            return setter
        return ".".join((var_data.state, setter))

    def get_setter(self) -> Callable[[BaseState, Any], None]:
        """Get the var's setter function.

        Returns:
            A function that that creates a setter for the var.
        """
        actual_name = self._var_field_name

        def setter(state: BaseState, value: Any):
            """Get the setter for the var.

            Args:
                state: The state within which we add the setter function.
                value: The value to set.
            """
            if self._var_type in [int, float]:
                try:
                    value = self._var_type(value)
                    setattr(state, actual_name, value)
                except ValueError:
                    console.debug(
                        f"{type(state).__name__}.{self._js_expr}: Failed conversion of {value} to '{self._var_type.__name__}'. Value not set.",
                    )
            else:
                setattr(state, actual_name, value)

        setter.__qualname__ = self.get_setter_name()

        return setter

    def _var_set_state(self, state: type[BaseState] | str):
        """Set the state of the var.

        Args:
            state: The state to set.

        Returns:
            The var with the state set.
        """
        formatted_state_name = (
            state
            if isinstance(state, str)
            else format_state_name(state.get_full_name())
        )

        return StateOperation.create(
            formatted_state_name,
            self,
            _var_data=VarData.merge(
                VarData.from_state(state, self._js_expr), self._var_data
            ),
        ).guess_type()

    def __eq__(self, other: Var | Any) -> BooleanVar:
        """Check if the current variable is equal to the given variable.

        Args:
            other (Var | Any): The variable to compare with.

        Returns:
            BooleanVar: A BooleanVar object representing the result of the equality check.
        """
        from .number import equal_operation

        return equal_operation(self, other)

    def __ne__(self, other: Var | Any) -> BooleanVar:
        """Check if the current object is not equal to the given object.

        Parameters:
            other (Var | Any): The object to compare with.

        Returns:
            BooleanVar: A BooleanVar object representing the result of the comparison.
        """
        from .number import equal_operation

        return ~equal_operation(self, other)

    def bool(self) -> BooleanVar:
        """Convert the var to a boolean.

        Returns:
            The boolean var.
        """
        from .number import boolify

        return boolify(self)

    def __and__(self, other: Var | Any) -> Var:
        """Perform a logical AND operation on the current instance and another variable.

        Args:
            other: The variable to perform the logical AND operation with.

        Returns:
            A `BooleanVar` object representing the result of the logical AND operation.
        """
        return and_operation(self, other)

    def __rand__(self, other: Var | Any) -> Var:
        """Perform a logical AND operation on the current instance and another variable.

        Args:
            other: The variable to perform the logical AND operation with.

        Returns:
            A `BooleanVar` object representing the result of the logical AND operation.
        """
        return and_operation(other, self)

    def __or__(self, other: Var | Any) -> Var:
        """Perform a logical OR operation on the current instance and another variable.

        Args:
            other: The variable to perform the logical OR operation with.

        Returns:
            A `BooleanVar` object representing the result of the logical OR operation.
        """
        return or_operation(self, other)

    def __ror__(self, other: Var | Any) -> Var:
        """Perform a logical OR operation on the current instance and another variable.

        Args:
            other: The variable to perform the logical OR operation with.

        Returns:
            A `BooleanVar` object representing the result of the logical OR operation.
        """
        return or_operation(other, self)

    def __invert__(self) -> BooleanVar:
        """Perform a logical NOT operation on the current instance.

        Returns:
            A `BooleanVar` object representing the result of the logical NOT operation.
        """
        return ~self.bool()

    def to_string(self):
        """Convert the var to a string.

        Returns:
            The string var.
        """
        from .function import JSON_STRINGIFY
        from .sequence import StringVar

        return JSON_STRINGIFY.call(self).to(StringVar)

    def as_ref(self) -> Var:
        """Get a reference to the var.

        Returns:
            The reference to the var.
        """
        from .object import ObjectVar

        refs = Var(
            _js_expr="refs",
            _var_data=VarData(
                imports={
                    f"/{constants.Dirs.STATE_PATH}": [imports.ImportVar(tag="refs")]
                }
            ),
        ).to(ObjectVar, Dict[str, str])
        return refs[LiteralVar.create(str(self))]

    @deprecated("Use `.js_type()` instead.")
    def _type(self) -> StringVar:
        """Returns the type of the object.

        This method uses the `typeof` function from the `FunctionStringVar` class
        to determine the type of the object.

        Returns:
            StringVar: A string variable representing the type of the object.
        """
        return self.js_type()

    def js_type(self) -> StringVar:
        """Returns the javascript type of the object.

        This method uses the `typeof` function from the `FunctionStringVar` class
        to determine the type of the object.

        Returns:
            StringVar: A string variable representing the type of the object.
        """
        from .function import FunctionStringVar
        from .sequence import StringVar

        type_of = FunctionStringVar("typeof")
        return type_of.call(self).to(StringVar)

    def without_data(self):
        """Create a copy of the var without the data.

        Returns:
            The var without the data.
        """
        return dataclasses.replace(self, _var_data=None)

    def contains(self, value: Any = None, field: Any = None):
        """Get an attribute of the var.

        Args:
            value: The value to check for.
            field: The field to check for.

        Raises:
            TypeError: If the var does not support contains check.
        """
        raise TypeError(
            f"Var of type {self._var_type} does not support contains check."
        )

    def __get__(self, instance: Any, owner: Any):
        """Get the var.

        Args:
            instance: The instance to get the var from.
            owner: The owner of the var.

        Returns:
            The var.
        """
        return self

    def reverse(self):
        """Reverse the var.

        Raises:
            TypeError: If the var does not support reverse.
        """
        raise TypeError("Cannot reverse non-list var.")

    def __getattr__(self, name: str):
        """Get an attribute of the var.

        Args:
            name: The name of the attribute.

        Returns:
            The attribute.

        Raises:
            VarAttributeError: If the attribute does not exist.
            TypeError: If the var type is Any.
        """
        if name.startswith("_"):
            return self.__getattribute__(name)

        if self._var_type is Any:
            raise TypeError(
                f"You must provide an annotation for the state var `{str(self)}`. Annotation cannot be `{self._var_type}`."
            )

        if name in REPLACED_NAMES:
            raise VarAttributeError(
                f"Field {name!r} was renamed to {REPLACED_NAMES[name]!r}"
            )

        raise VarAttributeError(
            f"The State var has no attribute '{name}' or may have been annotated wrongly.",
        )

    def _decode(self) -> Any:
        """Decode Var as a python value.

        Note that Var with state set cannot be decoded python-side and will be
        returned as full_name.

        Returns:
            The decoded value or the Var name.
        """
        if isinstance(self, LiteralVar):
            return self._var_value  # type: ignore
        try:
            return json.loads(str(self))
        except ValueError:
            try:
                return json.loads(self.json())
            except (ValueError, NotImplementedError):
                return str(self)

    @property
    def _var_state(self) -> str:
        """Compat method for getting the state.

        Returns:
            The state name associated with the var.
        """
        var_data = self._get_all_var_data()
        return var_data.state if var_data else ""

    @overload
    @classmethod
    def range(cls, stop: int | NumberVar, /) -> ArrayVar[List[int]]: ...

    @overload
    @classmethod
    def range(
        cls,
        start: int | NumberVar,
        end: int | NumberVar,
        step: int | NumberVar = 1,
        /,
    ) -> ArrayVar[List[int]]: ...

    @classmethod
    def range(
        cls,
        first_endpoint: int | NumberVar,
        second_endpoint: int | NumberVar | None = None,
        step: int | NumberVar | None = None,
    ) -> ArrayVar[List[int]]:
        """Create a range of numbers.

        Args:
            first_endpoint: The end of the range if second_endpoint is not provided, otherwise the start of the range.
            second_endpoint: The end of the range.
            step: The step of the range.

        Returns:
            The range of numbers.
        """
        from .sequence import ArrayVar

        return ArrayVar.range(first_endpoint, second_endpoint, step)

    def __bool__(self) -> bool:
        """Raise exception if using Var in a boolean context.

        Raises:
            VarTypeError: when attempting to bool-ify the Var.
        """
        raise VarTypeError(
            f"Cannot convert Var {str(self)!r} to bool for use with `if`, `and`, `or`, and `not`. "
            "Instead use `rx.cond` and bitwise operators `&` (and), `|` (or), `~` (invert)."
        )

    def __iter__(self) -> Any:
        """Raise exception if using Var in an iterable context.

        Raises:
            VarTypeError: when attempting to iterate over the Var.
        """
        raise VarTypeError(
            f"Cannot iterate over Var {str(self)!r}. Instead use `rx.foreach`."
        )

    def __contains__(self, _: Any) -> Var:
        """Override the 'in' operator to alert the user that it is not supported.

        Raises:
            VarTypeError: the operation is not supported
        """
        raise VarTypeError(
            "'in' operator not supported for Var types, use Var.contains() instead."
        )

    def json(self) -> str:
        """Serialize the var to a JSON string.

        Raises:
            NotImplementedError: If the method is not implemented.
        """
        raise NotImplementedError("Var subclasses must implement the json method.")


OUTPUT = TypeVar("OUTPUT", bound=Var)


class LiteralVar(Var):
    """Base class for immutable literal vars."""

    @classmethod
    def create(
        cls,
        value: Any,
        _var_data: VarData | None = None,
    ) -> Var:
        """Create a var from a value.

        Args:
            value: The value to create the var from.
            _var_data: Additional hooks and imports associated with the Var.

        Returns:
            The var.

        Raises:
            TypeError: If the value is not a supported type for LiteralVar.
        """
        from .number import LiteralBooleanVar, LiteralNumberVar
        from .object import LiteralObjectVar
        from .sequence import LiteralArrayVar, LiteralStringVar

        if isinstance(value, Var):
            if _var_data is None:
                return value
            return value._replace(merge_var_data=_var_data)

        if isinstance(value, str):
            return LiteralStringVar.create(value, _var_data=_var_data)

        if isinstance(value, bool):
            return LiteralBooleanVar.create(value, _var_data=_var_data)

        if isinstance(value, (int, float)):
            return LiteralNumberVar.create(value, _var_data=_var_data)

        if isinstance(value, dict):
            return LiteralObjectVar.create(value, _var_data=_var_data)

        if isinstance(value, (list, tuple, set)):
            return LiteralArrayVar.create(value, _var_data=_var_data)

        if value is None:
            return LiteralNoneVar.create(_var_data=_var_data)

        from reflex.event import (
            EventChain,
            EventHandler,
            EventSpec,
            LiteralEventChainVar,
            LiteralEventVar,
        )
        from reflex.utils.format import get_event_handler_parts

        from .object import LiteralObjectVar

        if isinstance(value, EventSpec):
            return LiteralEventVar.create(value, _var_data=_var_data)

        if isinstance(value, EventChain):
            return LiteralEventChainVar.create(value, _var_data=_var_data)

        if isinstance(value, EventHandler):
            return Var(_js_expr=".".join(filter(None, get_event_handler_parts(value))))

        serialized_value = serializers.serialize(value)
        if serialized_value is not None:
            if isinstance(serialized_value, dict):
                return LiteralObjectVar.create(
                    serialized_value,
                    _var_type=type(value),
                    _var_data=_var_data,
                )
            if isinstance(serialized_value, str):
                return LiteralStringVar.create(
                    serialized_value, _var_type=type(value), _var_data=_var_data
                )
            return LiteralVar.create(serialized_value, _var_data=_var_data)

        if isinstance(value, Base):
            # get the fields of the pydantic class
            fields = value.__fields__.keys()
            one_level_dict = {field: getattr(value, field) for field in fields}

            return LiteralObjectVar.create(
                {
                    field: value
                    for field, value in one_level_dict.items()
                    if not callable(value)
                },
                _var_type=type(value),
                _var_data=_var_data,
            )

        if dataclasses.is_dataclass(value) and not isinstance(value, type):
            return LiteralObjectVar.create(
                {
                    k: (None if callable(v) else v)
                    for k, v in dataclasses.asdict(value).items()
                },
                _var_type=type(value),
                _var_data=_var_data,
            )

        raise TypeError(
            f"Unsupported type {type(value)} for LiteralVar. Tried to create a LiteralVar from {value}."
        )

    def __post_init__(self):
        """Post-initialize the var."""

    def json(self) -> str:
        """Serialize the var to a JSON string.

        Raises:
            NotImplementedError: If the method is not implemented.
        """
        raise NotImplementedError(
            "LiteralVar subclasses must implement the json method."
        )


@serializers.serializer
def serialize_literal(value: LiteralVar):
    """Serialize a Literal type.

    Args:
        value: The Literal to serialize.

    Returns:
        The serialized Literal.
    """
    return value._var_value


P = ParamSpec("P")
T = TypeVar("T")


# NoReturn is used to match CustomVarOperationReturn with no type hint.
@overload
def var_operation(
    func: Callable[P, CustomVarOperationReturn[NoReturn]],
) -> Callable[P, Var]: ...


@overload
def var_operation(
    func: Callable[P, CustomVarOperationReturn[bool]],
) -> Callable[P, BooleanVar]: ...


NUMBER_T = TypeVar("NUMBER_T", int, float, Union[int, float])


@overload
def var_operation(
    func: Callable[P, CustomVarOperationReturn[NUMBER_T]],
) -> Callable[P, NumberVar[NUMBER_T]]: ...


@overload
def var_operation(
    func: Callable[P, CustomVarOperationReturn[str]],
) -> Callable[P, StringVar]: ...


LIST_T = TypeVar("LIST_T", bound=Union[List[Any], Tuple, Set])


@overload
def var_operation(
    func: Callable[P, CustomVarOperationReturn[LIST_T]],
) -> Callable[P, ArrayVar[LIST_T]]: ...


OBJECT_TYPE = TypeVar("OBJECT_TYPE", bound=Dict)


@overload
def var_operation(
    func: Callable[P, CustomVarOperationReturn[OBJECT_TYPE]],
) -> Callable[P, ObjectVar[OBJECT_TYPE]]: ...


def var_operation(
    func: Callable[P, CustomVarOperationReturn[T]],
) -> Callable[P, Var[T]]:
    """Decorator for creating a var operation.

    Example:
    ```python
    @var_operation
    def add(a: NumberVar, b: NumberVar):
        return custom_var_operation(f"{a} + {b}")
    ```

    Args:
        func: The function to decorate.

    Returns:
        The decorated function.
    """

    @functools.wraps(func)
    def wrapper(*args: P.args, **kwargs: P.kwargs) -> Var[T]:
        func_args = list(inspect.signature(func).parameters)
        args_vars = {
            func_args[i]: (LiteralVar.create(arg) if not isinstance(arg, Var) else arg)
            for i, arg in enumerate(args)
        }
        kwargs_vars = {
            key: LiteralVar.create(value) if not isinstance(value, Var) else value
            for key, value in kwargs.items()
        }

        return CustomVarOperation.create(
            args=tuple(list(args_vars.items()) + list(kwargs_vars.items())),
            return_var=func(*args_vars.values(), **kwargs_vars),  # type: ignore
        ).guess_type()

    return wrapper


def figure_out_type(value: Any) -> types.GenericType:
    """Figure out the type of the value.

    Args:
        value: The value to figure out the type of.

    Returns:
        The type of the value.
    """
    if isinstance(value, Var):
        return value._var_type
    type_ = type(value)
    if has_args(type_):
        return type_
    if isinstance(value, list):
        return List[unionize(*(figure_out_type(v) for v in value))]
    if isinstance(value, set):
        return Set[unionize(*(figure_out_type(v) for v in value))]
    if isinstance(value, tuple):
        return Tuple[unionize(*(figure_out_type(v) for v in value)), ...]
    if isinstance(value, dict):
        return Dict[
            unionize(*(figure_out_type(k) for k in value)),
            unionize(*(figure_out_type(v) for v in value.values())),
        ]
    return type(value)


class cached_property_no_lock(functools.cached_property):
    """A special version of functools.cached_property that does not use a lock."""

    def __init__(self, func):
        """Initialize the cached_property_no_lock.

        Args:
            func: The function to cache.
        """
        super().__init__(func)
        self.lock = contextlib.nullcontext()


class CachedVarOperation:
    """Base class for cached var operations to lower boilerplate code."""

    def __post_init__(self):
        """Post-initialize the CachedVarOperation."""
        object.__delattr__(self, "_js_expr")

    def __getattr__(self, name: str) -> Any:
        """Get an attribute of the var.

        Args:
            name: The name of the attribute.

        Returns:
            The attribute.
        """
        if name == "_js_expr":
            return self._cached_var_name

        parent_classes = inspect.getmro(self.__class__)

        next_class = parent_classes[parent_classes.index(CachedVarOperation) + 1]

        return next_class.__getattr__(self, name)  # type: ignore

    def _get_all_var_data(self) -> VarData | None:
        """Get all VarData associated with the Var.

        Returns:
            The VarData of the components and all of its children.
        """
        return self._cached_get_all_var_data

    @cached_property_no_lock
    def _cached_get_all_var_data(self) -> VarData | None:
        """Get the cached VarData.

        Returns:
            The cached VarData.
        """
        return VarData.merge(
            *map(
                lambda value: (
                    value._get_all_var_data() if isinstance(value, Var) else None
                ),
                map(
                    lambda field: getattr(self, field.name),
                    dataclasses.fields(self),  # type: ignore
                ),
            ),
            self._var_data,
        )

    def __hash__(self) -> int:
        """Calculate the hash of the object.

        Returns:
            The hash of the object.
        """
        return hash(
            (
                self.__class__.__name__,
                *[
                    getattr(self, field.name)
                    for field in dataclasses.fields(self)  # type: ignore
                    if field.name not in ["_js_expr", "_var_data", "_var_type"]
                ],
            )
        )


def and_operation(a: Var | Any, b: Var | Any) -> Var:
    """Perform a logical AND operation on two variables.

    Args:
        a: The first variable.
        b: The second variable.

    Returns:
        The result of the logical AND operation.
    """
    return _and_operation(a, b)  # type: ignore


@var_operation
def _and_operation(a: Var, b: Var):
    """Perform a logical AND operation on two variables.

    Args:
        a: The first variable.
        b: The second variable.

    Returns:
        The result of the logical AND operation.
    """
    return var_operation_return(
        js_expression=f"({a} && {b})",
        var_type=unionize(a._var_type, b._var_type),
    )


def or_operation(a: Var | Any, b: Var | Any) -> Var:
    """Perform a logical OR operation on two variables.

    Args:
        a: The first variable.
        b: The second variable.

    Returns:
        The result of the logical OR operation.
    """
    return _or_operation(a, b)  # type: ignore


@var_operation
def _or_operation(a: Var, b: Var):
    """Perform a logical OR operation on two variables.

    Args:
        a: The first variable.
        b: The second variable.

    Returns:
        The result of the logical OR operation.
    """
    return var_operation_return(
        js_expression=f"({a} || {b})",
        var_type=unionize(a._var_type, b._var_type),
    )


@dataclasses.dataclass(
    eq=False,
    frozen=True,
    **{"slots": True} if sys.version_info >= (3, 10) else {},
)
class CallableVar(Var):
    """Decorate a Var-returning function to act as both a Var and a function.

    This is used as a compatibility shim for replacing Var objects in the
    API with functions that return a family of Var.
    """

    fn: Callable[..., Var] = dataclasses.field(
        default_factory=lambda: lambda: Var(_js_expr="undefined")
    )
    original_var: Var = dataclasses.field(
        default_factory=lambda: Var(_js_expr="undefined")
    )

    def __init__(self, fn: Callable[..., Var]):
        """Initialize a CallableVar.

        Args:
            fn: The function to decorate (must return Var)
        """
        original_var = fn()
        super(CallableVar, self).__init__(
            _js_expr=original_var._js_expr,
            _var_type=original_var._var_type,
            _var_data=VarData.merge(original_var._get_all_var_data()),
        )
        object.__setattr__(self, "fn", fn)
        object.__setattr__(self, "original_var", original_var)

    def __call__(self, *args, **kwargs) -> Var:
        """Call the decorated function.

        Args:
            *args: The args to pass to the function.
            **kwargs: The kwargs to pass to the function.

        Returns:
            The Var returned from calling the function.
        """
        return self.fn(*args, **kwargs)

    def __hash__(self) -> int:
        """Calculate the hash of the object.

        Returns:
            The hash of the object.
        """
        return hash((self.__class__.__name__, self.original_var))


RETURN_TYPE = TypeVar("RETURN_TYPE")

DICT_KEY = TypeVar("DICT_KEY")
DICT_VAL = TypeVar("DICT_VAL")

LIST_INSIDE = TypeVar("LIST_INSIDE")


class FakeComputedVarBaseClass(property):
    """A fake base class for ComputedVar to avoid inheriting from property."""

    __pydantic_run_validation__ = False


def is_computed_var(obj: Any) -> TypeGuard[ComputedVar]:
    """Check if the object is a ComputedVar.

    Args:
        obj: The object to check.

    Returns:
        Whether the object is a ComputedVar.
    """
    return isinstance(obj, FakeComputedVarBaseClass)


@dataclasses.dataclass(
    eq=False,
    frozen=True,
    **{"slots": True} if sys.version_info >= (3, 10) else {},
)
class ComputedVar(Var[RETURN_TYPE]):
    """A field with computed getters."""

    # Whether to track dependencies and cache computed values
    _cache: bool = dataclasses.field(default=False)

    # Whether the computed var is a backend var
    _backend: bool = dataclasses.field(default=False)

    # The initial value of the computed var
    _initial_value: RETURN_TYPE | types.Unset = dataclasses.field(default=types.Unset())

    # Explicit var dependencies to track
    _static_deps: set[str] = dataclasses.field(default_factory=set)

    # Whether var dependencies should be auto-determined
    _auto_deps: bool = dataclasses.field(default=True)

    # Interval at which the computed var should be updated
    _update_interval: Optional[datetime.timedelta] = dataclasses.field(default=None)

    _fget: Callable[[BaseState], RETURN_TYPE] = dataclasses.field(
        default_factory=lambda: lambda _: None
    )  # type: ignore

    def __init__(
        self,
        fget: Callable[[BASE_STATE], RETURN_TYPE],
        initial_value: RETURN_TYPE | types.Unset = types.Unset(),
        cache: bool = False,
        deps: Optional[List[Union[str, Var]]] = None,
        auto_deps: bool = True,
        interval: Optional[Union[int, datetime.timedelta]] = None,
        backend: bool | None = None,
        **kwargs,
    ):
        """Initialize a ComputedVar.

        Args:
            fget: The getter function.
            initial_value: The initial value of the computed var.
            cache: Whether to cache the computed value.
            deps: Explicit var dependencies to track.
            auto_deps: Whether var dependencies should be auto-determined.
            interval: Interval at which the computed var should be updated.
            backend: Whether the computed var is a backend var.
            **kwargs: additional attributes to set on the instance

        Raises:
            TypeError: If the computed var dependencies are not Var instances or var names.
        """
        hint = kwargs.pop("return_type", None) or get_type_hints(fget).get(
            "return", Any
        )

        kwargs["_js_expr"] = kwargs.pop("_js_expr", fget.__name__)
        kwargs["_var_type"] = kwargs.pop("_var_type", hint)

        Var.__init__(
            self,
            _js_expr=kwargs.pop("_js_expr"),
            _var_type=kwargs.pop("_var_type"),
            _var_data=kwargs.pop("_var_data", None),
        )

        if backend is None:
            backend = fget.__name__.startswith("_")

        object.__setattr__(self, "_backend", backend)
        object.__setattr__(self, "_initial_value", initial_value)
        object.__setattr__(self, "_cache", cache)

        if isinstance(interval, int):
            interval = datetime.timedelta(seconds=interval)

        object.__setattr__(self, "_update_interval", interval)

        if deps is None:
            deps = []
        else:
            for dep in deps:
                if isinstance(dep, Var):
                    continue
                if isinstance(dep, str) and dep != "":
                    continue
                raise TypeError(
                    "ComputedVar dependencies must be Var instances or var names (non-empty strings)."
                )
        object.__setattr__(
            self,
            "_static_deps",
            {dep._js_expr if isinstance(dep, Var) else dep for dep in deps},
        )
        object.__setattr__(self, "_auto_deps", auto_deps)

        object.__setattr__(self, "_fget", fget)

    @override
    def _replace(self, merge_var_data=None, **kwargs: Any) -> Self:
        """Replace the attributes of the ComputedVar.

        Args:
            merge_var_data: VarData to merge into the existing VarData.
            **kwargs: Var fields to update.

        Returns:
            The new ComputedVar instance.

        Raises:
            TypeError: If kwargs contains keys that are not allowed.
        """
        field_values = dict(
            fget=kwargs.pop("fget", self._fget),
            initial_value=kwargs.pop("initial_value", self._initial_value),
            cache=kwargs.pop("cache", self._cache),
            deps=kwargs.pop("deps", self._static_deps),
            auto_deps=kwargs.pop("auto_deps", self._auto_deps),
            interval=kwargs.pop("interval", self._update_interval),
            backend=kwargs.pop("backend", self._backend),
            _js_expr=kwargs.pop("_js_expr", self._js_expr),
            _var_type=kwargs.pop("_var_type", self._var_type),
            _var_data=kwargs.pop(
                "_var_data", VarData.merge(self._var_data, merge_var_data)
            ),
        )

        if kwargs:
            unexpected_kwargs = ", ".join(kwargs.keys())
            raise TypeError(f"Unexpected keyword arguments: {unexpected_kwargs}")

        return type(self)(**field_values)

    @property
    def _cache_attr(self) -> str:
        """Get the attribute used to cache the value on the instance.

        Returns:
            An attribute name.
        """
        return f"__cached_{self._js_expr}"

    @property
    def _last_updated_attr(self) -> str:
        """Get the attribute used to store the last updated timestamp.

        Returns:
            An attribute name.
        """
        return f"__last_updated_{self._js_expr}"

    def needs_update(self, instance: BaseState) -> bool:
        """Check if the computed var needs to be updated.

        Args:
            instance: The state instance that the computed var is attached to.

        Returns:
            True if the computed var needs to be updated, False otherwise.
        """
        if self._update_interval is None:
            return False
        last_updated = getattr(instance, self._last_updated_attr, None)
        if last_updated is None:
            return True
        return datetime.datetime.now() - last_updated > self._update_interval

    @overload
    def __get__(
        self: ComputedVar[int] | ComputedVar[float],
        instance: None,
        owner: Type,
    ) -> NumberVar: ...

    @overload
    def __get__(
        self: ComputedVar[str],
        instance: None,
        owner: Type,
    ) -> StringVar: ...

    @overload
    def __get__(
        self: ComputedVar[dict[DICT_KEY, DICT_VAL]],
        instance: None,
        owner: Type,
    ) -> ObjectVar[dict[DICT_KEY, DICT_VAL]]: ...

    @overload
    def __get__(
        self: ComputedVar[list[LIST_INSIDE]],
        instance: None,
        owner: Type,
    ) -> ArrayVar[list[LIST_INSIDE]]: ...

    @overload
    def __get__(
        self: ComputedVar[set[LIST_INSIDE]],
        instance: None,
        owner: Type,
    ) -> ArrayVar[set[LIST_INSIDE]]: ...

    @overload
    def __get__(
        self: ComputedVar[tuple[LIST_INSIDE, ...]],
        instance: None,
        owner: Type,
    ) -> ArrayVar[tuple[LIST_INSIDE, ...]]: ...

    @overload
    def __get__(self, instance: None, owner: Type) -> ComputedVar[RETURN_TYPE]: ...

    @overload
    def __get__(self, instance: BaseState, owner: Type) -> RETURN_TYPE: ...

    def __get__(self, instance: BaseState | None, owner):
        """Get the ComputedVar value.

        If the value is already cached on the instance, return the cached value.

        Args:
            instance: the instance of the class accessing this computed var.
            owner: the class that this descriptor is attached to.

        Returns:
            The value of the var for the given instance.
        """
        if instance is None:
            state_where_defined = owner
            while self._js_expr in state_where_defined.inherited_vars:
                state_where_defined = state_where_defined.get_parent_state()

            field_name = (
                format_state_name(state_where_defined.get_full_name())
                + "."
                + self._js_expr
            )

            return dispatch(
                field_name,
                var_data=VarData.from_state(state_where_defined, self._js_expr),
                result_var_type=self._var_type,
                existing_var=self,
            )

        if not self._cache:
            return self.fget(instance)

        # handle caching
        if not hasattr(instance, self._cache_attr) or self.needs_update(instance):
            # Set cache attr on state instance.
            setattr(instance, self._cache_attr, self.fget(instance))
            # Ensure the computed var gets serialized to redis.
            instance._was_touched = True
            # Set the last updated timestamp on the state instance.
            setattr(instance, self._last_updated_attr, datetime.datetime.now())
        return getattr(instance, self._cache_attr)

    def _deps(
        self,
        objclass: Type,
        obj: FunctionType | CodeType | None = None,
        self_name: Optional[str] = None,
    ) -> set[str]:
        """Determine var dependencies of this ComputedVar.

        Save references to attributes accessed on "self".  Recursively called
        when the function makes a method call on "self" or define comprehensions
        or nested functions that may reference "self".

        Args:
            objclass: the class obj this ComputedVar is attached to.
            obj: the object to disassemble (defaults to the fget function).
            self_name: if specified, look for this name in LOAD_FAST and LOAD_DEREF instructions.

        Returns:
            A set of variable names accessed by the given obj.

        Raises:
            VarValueError: if the function references the get_state, parent_state, or substates attributes
                (cannot track deps in a related state, only implicitly via parent state).
        """
        if not self._auto_deps:
            return self._static_deps
        d = self._static_deps.copy()
        if obj is None:
            fget = self._fget
            if fget is not None:
                obj = cast(FunctionType, fget)
            else:
                return set()
        with contextlib.suppress(AttributeError):
            # unbox functools.partial
            obj = cast(FunctionType, obj.func)  # type: ignore
        with contextlib.suppress(AttributeError):
            # unbox EventHandler
            obj = cast(FunctionType, obj.fn)  # type: ignore

        if self_name is None and isinstance(obj, FunctionType):
            try:
                # the first argument to the function is the name of "self" arg
                self_name = obj.__code__.co_varnames[0]
            except (AttributeError, IndexError):
                self_name = None
        if self_name is None:
            # cannot reference attributes on self if method takes no args
            return set()

        invalid_names = ["get_state", "parent_state", "substates", "get_substate"]
        self_is_top_of_stack = False
        for instruction in dis.get_instructions(obj):
            if (
                instruction.opname in ("LOAD_FAST", "LOAD_DEREF")
                and instruction.argval == self_name
            ):
                # bytecode loaded the class instance to the top of stack, next load instruction
                # is referencing an attribute on self
                self_is_top_of_stack = True
                continue
            if self_is_top_of_stack and instruction.opname in (
                "LOAD_ATTR",
                "LOAD_METHOD",
            ):
                try:
                    ref_obj = getattr(objclass, instruction.argval)
                except Exception:
                    ref_obj = None
                if instruction.argval in invalid_names:
                    raise VarValueError(
                        f"Cached var {str(self)} cannot access arbitrary state via `{instruction.argval}`."
                    )
                if callable(ref_obj):
                    # recurse into callable attributes
                    d.update(
                        self._deps(
                            objclass=objclass,
                            obj=ref_obj,
                        )
                    )
                # recurse into property fget functions
                elif isinstance(ref_obj, property) and not isinstance(
                    ref_obj, ComputedVar
                ):
                    d.update(
                        self._deps(
                            objclass=objclass,
                            obj=ref_obj.fget,  # type: ignore
                        )
                    )
                elif (
                    instruction.argval in objclass.backend_vars
                    or instruction.argval in objclass.vars
                ):
                    # var access
                    d.add(instruction.argval)
            elif instruction.opname == "LOAD_CONST" and isinstance(
                instruction.argval, CodeType
            ):
                # recurse into nested functions / comprehensions, which can reference
                # instance attributes from the outer scope
                d.update(
                    self._deps(
                        objclass=objclass,
                        obj=instruction.argval,
                        self_name=self_name,
                    )
                )
            self_is_top_of_stack = False
        return d

    def mark_dirty(self, instance) -> None:
        """Mark this ComputedVar as dirty.

        Args:
            instance: the state instance that needs to recompute the value.
        """
        with contextlib.suppress(AttributeError):
            delattr(instance, self._cache_attr)

    def _determine_var_type(self) -> Type:
        """Get the type of the var.

        Returns:
            The type of the var.
        """
        hints = get_type_hints(self._fget)
        if "return" in hints:
            return hints["return"]
        return Any

    @property
    def __class__(self) -> Type:
        """Get the class of the var.

        Returns:
            The class of the var.
        """
        return FakeComputedVarBaseClass

    @property
    def fget(self) -> Callable[[BaseState], RETURN_TYPE]:
        """Get the getter function.

        Returns:
            The getter function.
        """
        return self._fget


class DynamicRouteVar(ComputedVar[Union[str, List[str]]]):
    """A ComputedVar that represents a dynamic route."""

    pass


if TYPE_CHECKING:
    BASE_STATE = TypeVar("BASE_STATE", bound=BaseState)


@overload
def computed_var(
    fget: None = None,
    initial_value: Any | types.Unset = types.Unset(),
    cache: bool = False,
    deps: Optional[List[Union[str, Var]]] = None,
    auto_deps: bool = True,
    interval: Optional[Union[datetime.timedelta, int]] = None,
    backend: bool | None = None,
    **kwargs,
) -> Callable[[Callable[[BASE_STATE], RETURN_TYPE]], ComputedVar[RETURN_TYPE]]: ...


@overload
def computed_var(
    fget: Callable[[BASE_STATE], RETURN_TYPE],
    initial_value: RETURN_TYPE | types.Unset = types.Unset(),
    cache: bool = False,
    deps: Optional[List[Union[str, Var]]] = None,
    auto_deps: bool = True,
    interval: Optional[Union[datetime.timedelta, int]] = None,
    backend: bool | None = None,
    **kwargs,
) -> ComputedVar[RETURN_TYPE]: ...


def computed_var(
    fget: Callable[[BASE_STATE], Any] | None = None,
    initial_value: Any | types.Unset = types.Unset(),
    cache: bool = False,
    deps: Optional[List[Union[str, Var]]] = None,
    auto_deps: bool = True,
    interval: Optional[Union[datetime.timedelta, int]] = None,
    backend: bool | None = None,
    **kwargs,
) -> ComputedVar | Callable[[Callable[[BASE_STATE], Any]], ComputedVar]:
    """A ComputedVar decorator with or without kwargs.

    Args:
        fget: The getter function.
        initial_value: The initial value of the computed var.
        cache: Whether to cache the computed value.
        deps: Explicit var dependencies to track.
        auto_deps: Whether var dependencies should be auto-determined.
        interval: Interval at which the computed var should be updated.
        backend: Whether the computed var is a backend var.
        **kwargs: additional attributes to set on the instance

    Returns:
        A ComputedVar instance.

    Raises:
        ValueError: If caching is disabled and an update interval is set.
        VarDependencyError: If user supplies dependencies without caching.
    """
    if cache is False and interval is not None:
        raise ValueError("Cannot set update interval without caching.")

    if cache is False and (deps is not None or auto_deps is False):
        raise VarDependencyError("Cannot track dependencies without caching.")

    if fget is not None:
        return ComputedVar(fget, cache=cache)

    def wrapper(fget: Callable[[BASE_STATE], Any]) -> ComputedVar:
        return ComputedVar(
            fget,
            initial_value=initial_value,
            cache=cache,
            deps=deps,
            auto_deps=auto_deps,
            interval=interval,
            backend=backend,
            **kwargs,
        )

    return wrapper


RETURN = TypeVar("RETURN")


class CustomVarOperationReturn(Var[RETURN]):
    """Base class for custom var operations."""

    @classmethod
    def create(
        cls,
        js_expression: str,
        _var_type: Type[RETURN] | None = None,
        _var_data: VarData | None = None,
    ) -> CustomVarOperationReturn[RETURN]:
        """Create a CustomVarOperation.

        Args:
            js_expression: The JavaScript expression to evaluate.
            _var_type: The type of the var.
            _var_data: Additional hooks and imports associated with the Var.

        Returns:
            The CustomVarOperation.
        """
        return CustomVarOperationReturn(
            _js_expr=js_expression,
            _var_type=_var_type or Any,
            _var_data=_var_data,
        )


def var_operation_return(
    js_expression: str,
    var_type: Type[RETURN] | None = None,
    var_data: VarData | None = None,
) -> CustomVarOperationReturn[RETURN]:
    """Shortcut for creating a CustomVarOperationReturn.

    Args:
        js_expression: The JavaScript expression to evaluate.
        var_type: The type of the var.
        var_data: Additional hooks and imports associated with the Var.

    Returns:
        The CustomVarOperationReturn.
    """
    return CustomVarOperationReturn.create(
        js_expression,
        var_type,
        var_data,
    )


@dataclasses.dataclass(
    eq=False,
    frozen=True,
    **{"slots": True} if sys.version_info >= (3, 10) else {},
)
class CustomVarOperation(CachedVarOperation, Var[T]):
    """Base class for custom var operations."""

    _args: Tuple[Tuple[str, Var], ...] = dataclasses.field(default_factory=tuple)

    _return: CustomVarOperationReturn[T] = dataclasses.field(
        default_factory=lambda: CustomVarOperationReturn.create("")
    )

    @cached_property_no_lock
    def _cached_var_name(self) -> str:
        """Get the cached var name.

        Returns:
            The cached var name.
        """
        return str(self._return)

    @cached_property_no_lock
    def _cached_get_all_var_data(self) -> VarData | None:
        """Get the cached VarData.

        Returns:
            The cached VarData.
        """
        return VarData.merge(
            *map(
                lambda arg: arg[1]._get_all_var_data(),
                self._args,
            ),
            self._return._get_all_var_data(),
            self._var_data,
        )

    @classmethod
    def create(
        cls,
        args: Tuple[Tuple[str, Var], ...],
        return_var: CustomVarOperationReturn[T],
        _var_data: VarData | None = None,
    ) -> CustomVarOperation[T]:
        """Create a CustomVarOperation.

        Args:
            args: The arguments to the operation.
            return_var: The return var.
            _var_data: Additional hooks and imports associated with the Var.

        Returns:
            The CustomVarOperation.
        """
        return CustomVarOperation(
            _js_expr="",
            _var_type=return_var._var_type,
            _var_data=_var_data,
            _args=args,
            _return=return_var,
        )


class NoneVar(Var[None]):
    """A var representing None."""


@dataclasses.dataclass(
    eq=False,
    frozen=True,
    **{"slots": True} if sys.version_info >= (3, 10) else {},
)
class LiteralNoneVar(LiteralVar, NoneVar):
    """A var representing None."""

    _var_value: None = None

    def json(self) -> str:
        """Serialize the var to a JSON string.

        Returns:
            The JSON string.
        """
        return "null"

    @classmethod
    def create(
        cls,
        _var_data: VarData | None = None,
    ) -> LiteralNoneVar:
        """Create a var from a value.

        Args:
            _var_data: Additional hooks and imports associated with the Var.

        Returns:
            The var.
        """
        return LiteralNoneVar(
            _js_expr="null",
            _var_type=None,
            _var_data=_var_data,
        )


@dataclasses.dataclass(
    eq=False,
    frozen=True,
    **{"slots": True} if sys.version_info >= (3, 10) else {},
)
class ToNoneOperation(CachedVarOperation, NoneVar):
    """A var operation that converts a var to None."""

    _original_var: Var = dataclasses.field(
        default_factory=lambda: LiteralNoneVar.create()
    )

    @cached_property_no_lock
    def _cached_var_name(self) -> str:
        """Get the cached var name.

        Returns:
            The cached var name.
        """
        return str(self._original_var)

    @classmethod
    def create(
        cls,
        var: Var,
        _var_data: VarData | None = None,
    ) -> ToNoneOperation:
        """Create a ToNoneOperation.

        Args:
            var: The var to convert to None.
            _var_data: Additional hooks and imports associated with the Var.

        Returns:
            The ToNoneOperation.
        """
        return ToNoneOperation(
            _js_expr="",
            _var_type=None,
            _var_data=_var_data,
            _original_var=var,
        )


@dataclasses.dataclass(
    eq=False,
    frozen=True,
    **{"slots": True} if sys.version_info >= (3, 10) else {},
)
class StateOperation(CachedVarOperation, Var):
    """A var operation that accesses a field on an object."""

    _state_name: str = dataclasses.field(default="")
    _field: Var = dataclasses.field(default_factory=lambda: LiteralNoneVar.create())

    @cached_property_no_lock
    def _cached_var_name(self) -> str:
        """Get the cached var name.

        Returns:
            The cached var name.
        """
        return f"{str(self._state_name)}.{str(self._field)}"

    def __getattr__(self, name: str) -> Any:
        """Get an attribute of the var.

        Args:
            name: The name of the attribute.

        Returns:
            The attribute.
        """
        if name == "_js_expr":
            return self._cached_var_name

        return getattr(self._field, name)

    @classmethod
    def create(
        cls,
        state_name: str,
        field: Var,
        _var_data: VarData | None = None,
    ) -> StateOperation:
        """Create a DotOperation.

        Args:
            state_name: The name of the state.
            field: The field of the state.
            _var_data: Additional hooks and imports associated with the Var.

        Returns:
            The DotOperation.
        """
        return StateOperation(
            _js_expr="",
            _var_type=field._var_type,
            _var_data=_var_data,
            _state_name=state_name,
            _field=field,
        )


class ToOperation:
    """A var operation that converts a var to another type."""

    def __getattr__(self, name: str) -> Any:
        """Get an attribute of the var.

        Args:
            name: The name of the attribute.

        Returns:
            The attribute of the var.
        """
        return getattr(object.__getattribute__(self, "_original"), name)

    def __post_init__(self):
        """Post initialization."""
        object.__delattr__(self, "_js_expr")

    def __hash__(self) -> int:
        """Calculate the hash value of the object.

        Returns:
            int: The hash value of the object.
        """
        return hash(object.__getattribute__(self, "_original"))

    def _get_all_var_data(self) -> VarData | None:
        """Get all the var data.

        Returns:
            The var data.
        """
        return VarData.merge(
            object.__getattribute__(self, "_original")._get_all_var_data(),
            self._var_data,  # type: ignore
        )

    @classmethod
    def create(
        cls,
        value: Var,
        _var_type: GenericType | None = None,
        _var_data: VarData | None = None,
    ):
        """Create a ToOperation.

        Args:
            value: The value of the var.
            _var_type: The type of the Var.
            _var_data: Additional hooks and imports associated with the Var.

        Returns:
            The ToOperation.
        """
        return cls(
            _js_expr="",  # type: ignore
            _var_data=_var_data,  # type: ignore
            _var_type=_var_type or cls._default_var_type,  # type: ignore
            _original=value,  # type: ignore
        )


def get_uuid_string_var() -> Var:
    """Return a Var that generates a single memoized UUID via .web/utils/state.js.

    useMemo with an empty dependency array ensures that the generated UUID is
    consistent across re-renders of the component.

    Returns:
        A Var that generates a UUID at runtime.
    """
    from reflex.utils.imports import ImportVar
    from reflex.vars import Var

    unique_uuid_var = get_unique_variable_name()
    unique_uuid_var_data = VarData(
        imports={
            f"/{constants.Dirs.STATE_PATH}": {ImportVar(tag="generateUUID")},  # type: ignore
            "react": "useMemo",
        },
        hooks={f"const {unique_uuid_var} = useMemo(generateUUID, [])": None},
    )

    return Var(
        _js_expr=unique_uuid_var,
        _var_type=str,
        _var_data=unique_uuid_var_data,
    )


# Set of unique variable names.
USED_VARIABLES = set()


def get_unique_variable_name() -> str:
    """Get a unique variable name.

    Returns:
        The unique variable name.
    """
    name = "".join([random.choice(string.ascii_lowercase) for _ in range(8)])
    if name not in USED_VARIABLES:
        USED_VARIABLES.add(name)
        return name
    return get_unique_variable_name()


@dataclasses.dataclass(
    eq=True,
    frozen=True,
)
class VarData:
    """Metadata associated with a x."""

    # The name of the enclosing state.
    state: str = dataclasses.field(default="")

    # The name of the field in the state.
    field_name: str = dataclasses.field(default="")

    # Imports needed to render this var
    imports: ImmutableParsedImportDict = dataclasses.field(default_factory=tuple)

    # Hooks that need to be present in the component to render this var
    hooks: Tuple[str, ...] = dataclasses.field(default_factory=tuple)

    def __init__(
        self,
        state: str = "",
        field_name: str = "",
        imports: ImportDict | ParsedImportDict | None = None,
        hooks: dict[str, None] | None = None,
    ):
        """Initialize the var data.

        Args:
            state: The name of the enclosing state.
            field_name: The name of the field in the state.
            imports: Imports needed to render this var.
            hooks: Hooks that need to be present in the component to render this var.
        """
        immutable_imports: ImmutableParsedImportDict = tuple(
            sorted(
                ((k, tuple(sorted(v))) for k, v in parse_imports(imports or {}).items())
            )
        )
        object.__setattr__(self, "state", state)
        object.__setattr__(self, "field_name", field_name)
        object.__setattr__(self, "imports", immutable_imports)
        object.__setattr__(self, "hooks", tuple(hooks or {}))

    def old_school_imports(self) -> ImportDict:
        """Return the imports as a mutable dict.

        Returns:
            The imports as a mutable dict.
        """
        return dict((k, list(v)) for k, v in self.imports)

    @classmethod
    def merge(cls, *others: VarData | None) -> VarData | None:
        """Merge multiple var data objects.

        Args:
            *others: The var data objects to merge.

        Returns:
            The merged var data object.
        """
        state = ""
        field_name = ""
        _imports = {}
        hooks = {}
        for var_data in others:
            if var_data is None:
                continue
            state = state or var_data.state
            field_name = field_name or var_data.field_name
            _imports = imports.merge_imports(_imports, var_data.imports)
            hooks.update(
                var_data.hooks
                if isinstance(var_data.hooks, dict)
                else {k: None for k in var_data.hooks}
            )

        if state or _imports or hooks or field_name:
            return VarData(
                state=state,
                field_name=field_name,
                imports=_imports,
                hooks=hooks,
            )
        return None

    def __bool__(self) -> bool:
        """Check if the var data is non-empty.

        Returns:
            True if any field is set to a non-default value.
        """
        return bool(self.state or self.imports or self.hooks or self.field_name)

    @classmethod
    def from_state(cls, state: Type[BaseState] | str, field_name: str = "") -> VarData:
        """Set the state of the var.

        Args:
            state: The state to set or the full name of the state.
            field_name: The name of the field in the state. Optional.

        Returns:
            The var with the set state.
        """
        from reflex.utils import format

        state_name = state if isinstance(state, str) else state.get_full_name()
        return VarData(
            state=state_name,
            field_name=field_name,
            hooks={
                "const {0} = useContext(StateContexts.{0})".format(
                    format.format_state_name(state_name)
                ): None
            },
            imports={
                f"/{constants.Dirs.CONTEXTS_PATH}": [ImportVar(tag="StateContexts")],
                "react": [ImportVar(tag="useContext")],
            },
        )


def _decode_var_immutable(value: str) -> tuple[VarData | None, str]:
    """Decode the state name from a formatted var.

    Args:
        value: The value to extract the state name from.

    Returns:
        The extracted state name and the value without the state name.
    """
    var_datas = []
    if isinstance(value, str):
        # fast path if there is no encoded VarData
        if constants.REFLEX_VAR_OPENING_TAG not in value:
            return None, value

        offset = 0

        # Find all tags.
        while m := _decode_var_pattern.search(value):
            start, end = m.span()
            value = value[:start] + value[end:]

            serialized_data = m.group(1)

            if serialized_data.isnumeric() or (
                serialized_data[0] == "-" and serialized_data[1:].isnumeric()
            ):
                # This is a global immutable var.
                var = _global_vars[int(serialized_data)]
                var_data = var._get_all_var_data()

                if var_data is not None:
                    var_datas.append(var_data)
            offset += end - start

    return VarData.merge(*var_datas) if var_datas else None, value


# Compile regex for finding reflex var tags.
_decode_var_pattern_re = (
    rf"{constants.REFLEX_VAR_OPENING_TAG}(.*?){constants.REFLEX_VAR_CLOSING_TAG}"
)
_decode_var_pattern = re.compile(_decode_var_pattern_re, flags=re.DOTALL)

# Defined global immutable vars.
_global_vars: Dict[int, Var] = {}


def _extract_var_data(value: Iterable) -> list[VarData | None]:
    """Extract the var imports and hooks from an iterable containing a Var.

    Args:
        value: The iterable to extract the VarData from

    Returns:
        The extracted VarDatas.
    """
    from reflex.style import Style
    from reflex.vars import Var

    var_datas = []
    with contextlib.suppress(TypeError):
        for sub in value:
            if isinstance(sub, Var):
                var_datas.append(sub._var_data)
            elif not isinstance(sub, str):
                # Recurse into dict values.
                if hasattr(sub, "values") and callable(sub.values):
                    var_datas.extend(_extract_var_data(sub.values()))
                # Recurse into iterable values (or dict keys).
                var_datas.extend(_extract_var_data(sub))

    # Style objects should already have _var_data.
    if isinstance(value, Style):
        var_datas.append(value._var_data)
    else:
        # Recurse when value is a dict itself.
        values = getattr(value, "values", None)
        if callable(values):
            var_datas.extend(_extract_var_data(values()))
    return var_datas


# These names were changed in reflex 0.3.0
REPLACED_NAMES = {
    "full_name": "_var_full_name",
    "name": "_js_expr",
    "state": "_var_data.state",
    "type_": "_var_type",
    "is_local": "_var_is_local",
    "is_string": "_var_is_string",
    "set_state": "_var_set_state",
    "deps": "_deps",
}


dispatchers: Dict[GenericType, Callable[[Var], Var]] = {}


def transform(fn: Callable[[Var], Var]) -> Callable[[Var], Var]:
    """Register a function to transform a Var.

    Args:
        fn: The function to register.

    Returns:
        The decorator.

    Raises:
        TypeError: If the return type of the function is not a Var.
        TypeError: If the Var return type does not have a generic type.
        ValueError: If a function for the generic type is already registered.
    """
    return_type = fn.__annotations__["return"]

    origin = get_origin(return_type)

    if origin is not Var:
        raise TypeError(
            f"Expected return type of {fn.__name__} to be a Var, got {origin}."
        )

    generic_args = get_args(return_type)

    if not generic_args:
        raise TypeError(
            f"Expected Var return type of {fn.__name__} to have a generic type."
        )

    generic_type = get_origin(generic_args[0]) or generic_args[0]

    if generic_type in dispatchers:
        raise ValueError(f"Function for {generic_type} already registered.")

    dispatchers[generic_type] = fn

    return fn


def generic_type_to_actual_type_map(
    generic_type: GenericType, actual_type: GenericType
) -> Dict[TypeVar, GenericType]:
    """Map the generic type to the actual type.

    Args:
        generic_type: The generic type.
        actual_type: The actual type.

    Returns:
        The mapping of type variables to actual types.

    Raises:
        TypeError: If the generic type and actual type do not match.
        TypeError: If the number of generic arguments and actual arguments do not match.
    """
    generic_origin = get_origin(generic_type) or generic_type
    actual_origin = get_origin(actual_type) or actual_type

    if generic_origin is not actual_origin:
        if isinstance(generic_origin, TypeVar):
            return {generic_origin: actual_origin}
        raise TypeError(
            f"Type mismatch: expected {generic_origin}, got {actual_origin}."
        )

    generic_args = get_args(generic_type)
    actual_args = get_args(actual_type)

    if len(generic_args) != len(actual_args):
        raise TypeError(
            f"Number of generic arguments mismatch: expected {len(generic_args)}, got {len(actual_args)}."
        )

    # call recursively for nested generic types and merge the results
    return {
        k: v
        for generic_arg, actual_arg in zip(generic_args, actual_args)
        for k, v in generic_type_to_actual_type_map(generic_arg, actual_arg).items()
    }


def resolve_generic_type_with_mapping(
    generic_type: GenericType, type_mapping: Dict[TypeVar, GenericType]
):
    """Resolve a generic type with a type mapping.

    Args:
        generic_type: The generic type.
        type_mapping: The type mapping.

    Returns:
        The resolved generic type.
    """
    if isinstance(generic_type, TypeVar):
        return type_mapping.get(generic_type, generic_type)

    generic_origin = get_origin(generic_type) or generic_type

    generic_args = get_args(generic_type)

    if not generic_args:
        return generic_type

    mapping_for_older_python = {
        list: List,
        set: Set,
        dict: Dict,
        tuple: Tuple,
        frozenset: FrozenSet,
    }

    return mapping_for_older_python.get(generic_origin, generic_origin)[
        tuple(
            resolve_generic_type_with_mapping(arg, type_mapping) for arg in generic_args
        )
    ]


def resolve_arg_type_from_return_type(
    arg_type: GenericType, return_type: GenericType, actual_return_type: GenericType
) -> GenericType:
    """Resolve the argument type from the return type.

    Args:
        arg_type: The argument type.
        return_type: The return type.
        actual_return_type: The requested return type.

    Returns:
        The argument type without the generics that are resolved.
    """
    return resolve_generic_type_with_mapping(
        arg_type, generic_type_to_actual_type_map(return_type, actual_return_type)
    )


def dispatch(
    field_name: str,
    var_data: VarData,
    result_var_type: GenericType,
    existing_var: Var | None = None,
) -> Var:
    """Dispatch a Var to the appropriate transformation function.

    Args:
        field_name: The name of the field.
        var_data: The VarData associated with the Var.
        result_var_type: The type of the Var.
        existing_var: The existing Var to transform. Optional.

    Returns:
        The transformed Var.

    Raises:
        TypeError: If the return type of the function is not a Var.
        TypeError: If the Var return type does not have a generic type.
        TypeError: If the first argument of the function is not a Var.
        TypeError: If the first argument of the function does not have a generic type
    """
    result_origin_var_type = get_origin(result_var_type) or result_var_type

    if result_origin_var_type in dispatchers:
        fn = dispatchers[result_origin_var_type]
        fn_first_arg_type = list(inspect.signature(fn).parameters.values())[
            0
        ].annotation

        fn_return = inspect.signature(fn).return_annotation

        fn_return_origin = get_origin(fn_return) or fn_return

        if fn_return_origin is not Var:
            raise TypeError(
                f"Expected return type of {fn.__name__} to be a Var, got {fn_return}."
            )

        fn_return_generic_args = get_args(fn_return)

        if not fn_return_generic_args:
            raise TypeError(f"Expected generic type of {fn_return} to be a type.")

        arg_origin = get_origin(fn_first_arg_type) or fn_first_arg_type

        if arg_origin is not Var:
            raise TypeError(
                f"Expected first argument of {fn.__name__} to be a Var, got {fn_first_arg_type}."
            )

        arg_generic_args = get_args(fn_first_arg_type)

        if not arg_generic_args:
            raise TypeError(
                f"Expected generic type of {fn_first_arg_type} to be a type."
            )

        arg_type = arg_generic_args[0]
        fn_return_type = fn_return_generic_args[0]

        var = (
            Var(
                field_name,
                _var_data=var_data,
                _var_type=resolve_arg_type_from_return_type(
                    arg_type, fn_return_type, result_var_type
                ),
            ).guess_type()
            if existing_var is None
            else existing_var._replace(
                _var_type=resolve_arg_type_from_return_type(
                    arg_type, fn_return_type, result_var_type
                ),
                _var_data=var_data,
                _js_expr=field_name,
            ).guess_type()
        )

        return fn(var)

    if existing_var is not None:
        return existing_var._replace(
            _js_expr=field_name,
            _var_data=var_data,
            _var_type=result_var_type,
        ).guess_type()
    return Var(
        field_name,
        _var_data=var_data,
        _var_type=result_var_type,
    ).guess_type()


V = TypeVar("V")


class Field(Generic[T]):
    """Shadow class for Var to allow for type hinting in the IDE."""

    def __set__(self, instance, value: T):
        """Set the Var.

        Args:
            instance: The instance of the class setting the Var.
            value: The value to set the Var to.
        """

    @overload
    def __get__(self: Field[bool], instance: None, owner) -> BooleanVar: ...

    @overload
    def __get__(self: Field[int], instance: None, owner) -> NumberVar: ...

    @overload
    def __get__(self: Field[str], instance: None, owner) -> StringVar: ...

    @overload
    def __get__(self: Field[None], instance: None, owner) -> NoneVar: ...

    @overload
    def __get__(
        self: Field[List[V]] | Field[Set[V]] | Field[Tuple[V, ...]],
        instance: None,
        owner,
    ) -> ArrayVar[List[V]]: ...

    @overload
    def __get__(
        self: Field[Dict[str, V]], instance: None, owner
    ) -> ObjectVar[Dict[str, V]]: ...

    @overload
    def __get__(self, instance: None, owner) -> Var[T]: ...

    @overload
    def __get__(self, instance, owner) -> T: ...

    def __get__(self, instance, owner):  # type: ignore
        """Get the Var.

        Args:
            instance: The instance of the class accessing the Var.
            owner: The class that the Var is attached to.
        """


def field(value: T) -> Field[T]:
    """Create a Field with a value.

    Args:
        value: The value of the Field.

    Returns:
        The Field.
    """
    return value  # type: ignore<|MERGE_RESOLUTION|>--- conflicted
+++ resolved
@@ -56,11 +56,7 @@
     ParsedImportDict,
     parse_imports,
 )
-<<<<<<< HEAD
-from reflex.utils.types import GenericType, Self, get_origin, unionize
-=======
-from reflex.utils.types import GenericType, Self, get_origin, has_args
->>>>>>> 0889276e
+from reflex.utils.types import GenericType, Self, get_origin, has_args, unionize
 
 if TYPE_CHECKING:
     from reflex.state import BaseState
