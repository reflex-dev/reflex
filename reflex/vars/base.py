--- conflicted
+++ resolved
@@ -944,57 +944,10 @@
 
         return self
 
-<<<<<<< HEAD
-    def _get_default_value(self) -> Any:
-        """Get the default value of the var.
-
-        Returns:
-            The default value of the var.
-
-        Raises:
-            ImportError: If the var is a dataframe and pandas is not installed.
-        """
-        if types.is_optional(self._var_type):
-            return None
-
-        type_ = (
-            get_origin(self._var_type)
-            if types.is_generic_alias(self._var_type)
-            else self._var_type
-        )
-        if type_ is Literal:
-            args = get_args(self._var_type)
-            return args[0] if args else None
-        if safe_issubclass(type_, str):
-            return ""
-        if safe_issubclass(type_, types.get_args(int | float)):
-            return 0
-        if safe_issubclass(type_, bool):
-            return False
-        if safe_issubclass(type_, list):
-            return []
-        if safe_issubclass(type_, Mapping):
-            return {}
-        if safe_issubclass(type_, tuple):
-            return ()
-        if types.is_dataframe(type_):
-            try:
-                import pandas as pd
-
-                return pd.DataFrame()
-            except ImportError as e:
-                raise ImportError(
-                    "Please install pandas to use dataframes in your app."
-                ) from e
-        return set() if safe_issubclass(type_, set) else None
-
     @staticmethod
     def _get_setter_name_for_name(
         name: str,
     ) -> str:
-=======
-    def _get_setter_name(self, include_state: bool = True) -> str:
->>>>>>> e9cd7e02
         """Get the name of the var's generated setter function.
 
         Args:
@@ -1003,17 +956,7 @@
         Returns:
             The name of the setter function.
         """
-<<<<<<< HEAD
         return constants.SETTER_PREFIX + name
-=======
-        setter = constants.SETTER_PREFIX + self._var_field_name
-        var_data = self._get_all_var_data()
-        if var_data is None:
-            return setter
-        if not include_state or var_data.state == "":
-            return setter
-        return var_data.state + "." + setter
->>>>>>> e9cd7e02
 
     def _get_setter(self, name: str) -> Callable[[BaseState, Any], None]:
         """Get the var's setter function.
