"""Collection of base classes."""

from __future__ import annotations

import contextlib
import dataclasses
import datetime
import dis
import functools
import inspect
import json
import random
import re
import string
import sys
import warnings
from types import CodeType, FunctionType
from typing import (
    TYPE_CHECKING,
    Any,
    Callable,
    Dict,
    FrozenSet,
    Generic,
    Iterable,
    List,
    Literal,
    NoReturn,
    Optional,
    Set,
    Tuple,
    Type,
    TypeVar,
    Union,
    cast,
    get_args,
    overload,
)

from typing_extensions import ParamSpec, TypeGuard, deprecated, get_type_hints, override

from reflex import constants
from reflex.base import Base
from reflex.utils import console, imports, serializers, types
from reflex.utils.exceptions import (
    VarAttributeError,
    VarDependencyError,
    VarTypeError,
    VarValueError,
)
from reflex.utils.format import format_state_name
from reflex.utils.imports import (
    ImmutableParsedImportDict,
    ImportDict,
    ImportVar,
    ParsedImportDict,
    parse_imports,
)
from reflex.utils.types import GenericType, Self, get_origin

if TYPE_CHECKING:
    from reflex.state import BaseState

    from .function import FunctionVar, ToFunctionOperation
    from .number import (
        BooleanVar,
        NumberVar,
        ToBooleanVarOperation,
        ToNumberVarOperation,
    )
    from .object import ObjectVar, ToObjectOperation
    from .sequence import ArrayVar, StringVar, ToArrayOperation, ToStringOperation


VAR_TYPE = TypeVar("VAR_TYPE", covariant=True)
OTHER_VAR_TYPE = TypeVar("OTHER_VAR_TYPE")

warnings.filterwarnings("ignore", message="fields may not start with an underscore")


@dataclasses.dataclass(
    eq=False,
    frozen=True,
)
class Var(Generic[VAR_TYPE]):
    """Base class for immutable vars."""

    # The name of the var.
    _js_expr: str = dataclasses.field()

    # The type of the var.
    _var_type: types.GenericType = dataclasses.field(default=Any)

    # Extra metadata associated with the Var
    _var_data: Optional[VarData] = dataclasses.field(default=None)

    def __str__(self) -> str:
        """String representation of the var. Guaranteed to be a valid Javascript expression.

        Returns:
            The name of the var.
        """
        return self._js_expr

    @property
    def _var_is_local(self) -> bool:
        """Whether this is a local javascript variable.

        Returns:
            False
        """
        return False

    @property
    @deprecated("Use `_js_expr` instead.")
    def _var_name(self) -> str:
        """The name of the var.

        Returns:
            The name of the var.
        """
        return self._js_expr

    @property
<<<<<<< HEAD
    def _var_field_name(self) -> str:
        """The name of the field.

        Returns:
            The name of the field.
        """
        var_data = self._get_all_var_data()
        field_name = var_data.field_name if var_data else None
        return field_name or self._js_expr
=======
    @deprecated("Use `_js_expr` instead.")
    def _var_name_unwrapped(self) -> str:
        """The name of the var without extra curly braces.

        Returns:
            The name of the var.
        """
        return self._js_expr
>>>>>>> ef38ac29

    @property
    def _var_is_string(self) -> bool:
        """Whether the var is a string literal.

        Returns:
            False
        """
        return False

    def __post_init__(self):
        """Post-initialize the var."""
        # Decode any inline Var markup and apply it to the instance
        _var_data, _js_expr = _decode_var_immutable(self._js_expr)

        if _var_data or _js_expr != self._js_expr:
            self.__init__(
                _js_expr=_js_expr,
                _var_type=self._var_type,
                _var_data=VarData.merge(self._var_data, _var_data),
            )

    def __hash__(self) -> int:
        """Define a hash function for the var.

        Returns:
            The hash of the var.
        """
        return hash((self._js_expr, self._var_type, self._var_data))

    def _get_all_var_data(self) -> VarData | None:
        """Get all VarData associated with the Var.

        Returns:
            The VarData of the components and all of its children.
        """
        return self._var_data

    def equals(self, other: Var) -> bool:
        """Check if two vars are equal.

        Args:
            other: The other var to compare.

        Returns:
            Whether the vars are equal.
        """
        return (
            self._js_expr == other._js_expr
            and self._var_type == other._var_type
            and self._get_all_var_data() == other._get_all_var_data()
        )

    @overload
    def _replace(
        self, _var_type: Type[OTHER_VAR_TYPE], merge_var_data=None, **kwargs: Any
    ) -> Var[OTHER_VAR_TYPE]: ...

    @overload
    def _replace(
        self, _var_type: GenericType | None = None, merge_var_data=None, **kwargs: Any
    ) -> Self: ...

    def _replace(
        self, _var_type: GenericType | None = None, merge_var_data=None, **kwargs: Any
    ) -> Self | Var:
        """Make a copy of this Var with updated fields.

        Args:
            merge_var_data: VarData to merge into the existing VarData.
            **kwargs: Var fields to update.

        Returns:
            A new Var with the updated fields overwriting the corresponding fields in this Var.

        Raises:
            TypeError: If _var_is_local, _var_is_string, or _var_full_name_needs_state_prefix is not None.
        """
        if kwargs.get("_var_is_local", False) is not False:
            raise TypeError("The _var_is_local argument is not supported for Var.")

        if kwargs.get("_var_is_string", False) is not False:
            raise TypeError("The _var_is_string argument is not supported for Var.")

        if kwargs.get("_var_full_name_needs_state_prefix", False) is not False:
            raise TypeError(
                "The _var_full_name_needs_state_prefix argument is not supported for Var."
            )

        value_with_replaced = dataclasses.replace(
            self,
            _var_type=_var_type or self._var_type,
            _var_data=VarData.merge(
                kwargs.get("_var_data", self._var_data), merge_var_data
            ),
            **kwargs,
        )

        if (js_expr := kwargs.get("_js_expr", None)) is not None:
            object.__setattr__(value_with_replaced, "_js_expr", js_expr)

        return value_with_replaced

    @classmethod
    def create(
        cls,
        value: Any,
        _var_is_local: bool | None = None,
        _var_is_string: bool | None = None,
        _var_data: VarData | None = None,
    ) -> Var:
        """Create a var from a value.

        Args:
            value: The value to create the var from.
            _var_is_local: Whether the var is local. Deprecated.
            _var_is_string: Whether the var is a string literal. Deprecated.
            _var_data: Additional hooks and imports associated with the Var.

        Returns:
            The var.
        """
        if _var_is_local is not None:
            console.deprecate(
                feature_name="_var_is_local",
                reason="The _var_is_local argument is not supported for Var."
                "If you want to create a Var from a raw Javascript expression, use the constructor directly",
                deprecation_version="0.6.0",
                removal_version="0.7.0",
            )
        if _var_is_string is not None:
            console.deprecate(
                feature_name="_var_is_string",
                reason="The _var_is_string argument is not supported for Var."
                "If you want to create a Var from a raw Javascript expression, use the constructor directly",
                deprecation_version="0.6.0",
                removal_version="0.7.0",
            )

        # If the value is already a var, do nothing.
        if isinstance(value, Var):
            return value

        # Try to pull the imports and hooks from contained values.
        if not isinstance(value, str):
            return LiteralVar.create(value)

        if _var_is_string is False or _var_is_local is True:
            return cls(
                _js_expr=value,
                _var_data=_var_data,
            )

        return LiteralVar.create(value, _var_data=_var_data)

    @classmethod
    @deprecated("Use `.create()` instead.")
    def create_safe(
        cls,
        *args: Any,
        **kwargs: Any,
    ) -> Var:
        """Create a var from a value.

        Args:
            *args: The arguments to create the var from.
            **kwargs: The keyword arguments to create the var from.

        Returns:
            The var.
        """
        return cls.create(*args, **kwargs)

    def __format__(self, format_spec: str) -> str:
        """Format the var into a Javascript equivalent to an f-string.

        Args:
            format_spec: The format specifier (Ignored for now).

        Returns:
            The formatted var.
        """
        hashed_var = hash(self)

        _global_vars[hashed_var] = self

        # Encode the _var_data into the formatted output for tracking purposes.
        return f"{constants.REFLEX_VAR_OPENING_TAG}{hashed_var}{constants.REFLEX_VAR_CLOSING_TAG}{self._js_expr}"

    @overload
    def to(self, output: Type[StringVar]) -> ToStringOperation: ...

    @overload
    def to(self, output: Type[str]) -> ToStringOperation: ...

    @overload
    def to(self, output: Type[BooleanVar]) -> ToBooleanVarOperation: ...

    @overload
    def to(
        self, output: Type[NumberVar], var_type: type[int] | type[float] = float
    ) -> ToNumberVarOperation: ...

    @overload
    def to(
        self,
        output: Type[ArrayVar],
        var_type: type[list] | type[tuple] | type[set] = list,
    ) -> ToArrayOperation: ...

    @overload
    def to(
        self, output: Type[ObjectVar], var_type: types.GenericType = dict
    ) -> ToObjectOperation: ...

    @overload
    def to(
        self, output: Type[FunctionVar], var_type: Type[Callable] = Callable
    ) -> ToFunctionOperation: ...

    @overload
    def to(
        self,
        output: Type[OUTPUT] | types.GenericType,
        var_type: types.GenericType | None = None,
    ) -> OUTPUT: ...

    def to(
        self,
        output: Type[OUTPUT] | types.GenericType,
        var_type: types.GenericType | None = None,
    ) -> Var:
        """Convert the var to a different type.

        Args:
            output: The output type.
            var_type: The type of the var.

        Raises:
            TypeError: If the var_type is not a supported type for the output.

        Returns:
            The converted var.
        """
        from .function import FunctionVar, ToFunctionOperation
        from .number import (
            BooleanVar,
            NumberVar,
            ToBooleanVarOperation,
            ToNumberVarOperation,
        )
        from .object import ObjectVar, ToObjectOperation
        from .sequence import ArrayVar, StringVar, ToArrayOperation, ToStringOperation

        base_type = var_type
        if types.is_optional(base_type):
            base_type = types.get_args(base_type)[0]

        fixed_type = get_origin(base_type) or base_type

        fixed_output_type = get_origin(output) or output

        # If the first argument is a python type, we map it to the corresponding Var type.
        if fixed_output_type is dict:
            return self.to(ObjectVar, output)
        if fixed_output_type in (list, tuple, set):
            return self.to(ArrayVar, output)
        if fixed_output_type in (int, float):
            return self.to(NumberVar, output)
        if fixed_output_type is str:
            return self.to(StringVar, output)
        if fixed_output_type is bool:
            return self.to(BooleanVar, output)
        if fixed_output_type is None:
            return ToNoneOperation.create(self)
        if issubclass(fixed_output_type, Base):
            return self.to(ObjectVar, output)
        if dataclasses.is_dataclass(fixed_output_type) and not issubclass(
            fixed_output_type, Var
        ):
            return self.to(ObjectVar, output)

        if issubclass(output, BooleanVar):
            return ToBooleanVarOperation.create(self)

        if issubclass(output, NumberVar):
            if fixed_type is not None:
                if fixed_type is Union:
                    inner_types = get_args(base_type)
                    if not all(issubclass(t, (int, float)) for t in inner_types):
                        raise TypeError(
                            f"Unsupported type {var_type} for NumberVar. Must be int or float."
                        )

                elif not issubclass(fixed_type, (int, float)):
                    raise TypeError(
                        f"Unsupported type {var_type} for NumberVar. Must be int or float."
                    )
            return ToNumberVarOperation.create(self, var_type or float)

        if issubclass(output, ArrayVar):
            if fixed_type is not None and not issubclass(
                fixed_type, (list, tuple, set)
            ):
                raise TypeError(
                    f"Unsupported type {var_type} for ArrayVar. Must be list, tuple, or set."
                )
            return ToArrayOperation.create(self, var_type or list)

        if issubclass(output, StringVar):
            return ToStringOperation.create(self, var_type or str)

        if issubclass(output, (ObjectVar, Base)):
            return ToObjectOperation.create(self, var_type or dict)

        if dataclasses.is_dataclass(output):
            return ToObjectOperation.create(self, var_type or dict)

        if issubclass(output, FunctionVar):
            # if fixed_type is not None and not issubclass(fixed_type, Callable):
            #     raise TypeError(
            #         f"Unsupported type {var_type} for FunctionVar. Must be Callable."
            #     )
            return ToFunctionOperation.create(self, var_type or Callable)

        if issubclass(output, NoneVar):
            return ToNoneOperation.create(self)

        # If we can't determine the first argument, we just replace the _var_type.
        if not issubclass(output, Var) or var_type is None:
            return dataclasses.replace(
                self,
                _var_type=output,
            )

        # We couldn't determine the output type to be any other Var type, so we replace the _var_type.
        if var_type is not None:
            return dataclasses.replace(
                self,
                _var_type=var_type,
            )

        return self

    def guess_type(self) -> Var:
        """Guesses the type of the variable based on its `_var_type` attribute.

        Returns:
            Var: The guessed type of the variable.

        Raises:
            TypeError: If the type is not supported for guessing.
        """
        from .number import BooleanVar, NumberVar
        from .object import ObjectVar
        from .sequence import ArrayVar, StringVar

        var_type = self._var_type
        if var_type is None:
            return self.to(None)
        if types.is_optional(var_type):
            var_type = types.get_args(var_type)[0]

        if var_type is Any:
            return self

        fixed_type = get_origin(var_type) or var_type

        if fixed_type is Union:
            inner_types = get_args(var_type)

            if all(
                inspect.isclass(t) and issubclass(t, (int, float)) for t in inner_types
            ):
                return self.to(NumberVar, self._var_type)

            if all(
                inspect.isclass(t)
                and (issubclass(t, Base) or dataclasses.is_dataclass(t))
                for t in inner_types
            ):
                return self.to(ObjectVar, self._var_type)

            return self

        if not inspect.isclass(fixed_type):
            raise TypeError(f"Unsupported type {var_type} for guess_type.")

        if issubclass(fixed_type, bool):
            return self.to(BooleanVar, self._var_type)
        if issubclass(fixed_type, (int, float)):
            return self.to(NumberVar, self._var_type)
        if issubclass(fixed_type, dict):
            return self.to(ObjectVar, self._var_type)
        if issubclass(fixed_type, (list, tuple, set)):
            return self.to(ArrayVar, self._var_type)
        if issubclass(fixed_type, str):
            return self.to(StringVar, self._var_type)
        if issubclass(fixed_type, Base):
            return self.to(ObjectVar, self._var_type)
        if dataclasses.is_dataclass(fixed_type):
            return self.to(ObjectVar, self._var_type)
        return self

    def get_default_value(self) -> Any:
        """Get the default value of the var.

        Returns:
            The default value of the var.

        Raises:
            ImportError: If the var is a dataframe and pandas is not installed.
        """
        if types.is_optional(self._var_type):
            return None

        type_ = (
            get_origin(self._var_type)
            if types.is_generic_alias(self._var_type)
            else self._var_type
        )
        if type_ is Literal:
            args = get_args(self._var_type)
            return args[0] if args else None
        if issubclass(type_, str):
            return ""
        if issubclass(type_, types.get_args(Union[int, float])):
            return 0
        if issubclass(type_, bool):
            return False
        if issubclass(type_, list):
            return []
        if issubclass(type_, dict):
            return {}
        if issubclass(type_, tuple):
            return ()
        if types.is_dataframe(type_):
            try:
                import pandas as pd

                return pd.DataFrame()
            except ImportError as e:
                raise ImportError(
                    "Please install pandas to use dataframes in your app."
                ) from e
        return set() if issubclass(type_, set) else None

    def get_setter_name(self, include_state: bool = True) -> str:
        """Get the name of the var's generated setter function.

        Args:
            include_state: Whether to include the state name in the setter name.

        Returns:
            The name of the setter function.
        """
        setter = constants.SETTER_PREFIX + self._var_field_name
        var_data = self._get_all_var_data()
        if var_data is None:
            return setter
        if not include_state or var_data.state == "":
            return setter
        return ".".join((var_data.state, setter))

    def get_setter(self) -> Callable[[BaseState, Any], None]:
        """Get the var's setter function.

        Returns:
            A function that that creates a setter for the var.
        """
        actual_name = self._var_field_name

        def setter(state: BaseState, value: Any):
            """Get the setter for the var.

            Args:
                state: The state within which we add the setter function.
                value: The value to set.
            """
            if self._var_type in [int, float]:
                try:
                    value = self._var_type(value)
                    setattr(state, actual_name, value)
                except ValueError:
                    console.debug(
                        f"{type(state).__name__}.{self._js_expr}: Failed conversion of {value} to '{self._var_type.__name__}'. Value not set.",
                    )
            else:
                setattr(state, actual_name, value)

        setter.__qualname__ = self.get_setter_name()

        return setter

    def _var_set_state(self, state: type[BaseState] | str):
        """Set the state of the var.

        Args:
            state: The state to set.

        Returns:
            The var with the state set.
        """
        formatted_state_name = (
            state
            if isinstance(state, str)
            else format_state_name(state.get_full_name())
        )

        return StateOperation.create(
            formatted_state_name,
            self,
            _var_data=VarData.merge(
                VarData.from_state(state, self._js_expr), self._var_data
            ),
        ).guess_type()

    def __eq__(self, other: Var | Any) -> BooleanVar:
        """Check if the current variable is equal to the given variable.

        Args:
            other (Var | Any): The variable to compare with.

        Returns:
            BooleanVar: A BooleanVar object representing the result of the equality check.
        """
        from .number import equal_operation

        return equal_operation(self, other)

    def __ne__(self, other: Var | Any) -> BooleanVar:
        """Check if the current object is not equal to the given object.

        Parameters:
            other (Var | Any): The object to compare with.

        Returns:
            BooleanVar: A BooleanVar object representing the result of the comparison.
        """
        from .number import equal_operation

        return ~equal_operation(self, other)

    def bool(self) -> BooleanVar:
        """Convert the var to a boolean.

        Returns:
            The boolean var.
        """
        from .number import boolify

        return boolify(self)

    def __and__(self, other: Var | Any) -> Var:
        """Perform a logical AND operation on the current instance and another variable.

        Args:
            other: The variable to perform the logical AND operation with.

        Returns:
            A `BooleanVar` object representing the result of the logical AND operation.
        """
        return and_operation(self, other)

    def __rand__(self, other: Var | Any) -> Var:
        """Perform a logical AND operation on the current instance and another variable.

        Args:
            other: The variable to perform the logical AND operation with.

        Returns:
            A `BooleanVar` object representing the result of the logical AND operation.
        """
        return and_operation(other, self)

    def __or__(self, other: Var | Any) -> Var:
        """Perform a logical OR operation on the current instance and another variable.

        Args:
            other: The variable to perform the logical OR operation with.

        Returns:
            A `BooleanVar` object representing the result of the logical OR operation.
        """
        return or_operation(self, other)

    def __ror__(self, other: Var | Any) -> Var:
        """Perform a logical OR operation on the current instance and another variable.

        Args:
            other: The variable to perform the logical OR operation with.

        Returns:
            A `BooleanVar` object representing the result of the logical OR operation.
        """
        return or_operation(other, self)

    def __invert__(self) -> BooleanVar:
        """Perform a logical NOT operation on the current instance.

        Returns:
            A `BooleanVar` object representing the result of the logical NOT operation.
        """
        return ~self.bool()

    def to_string(self):
        """Convert the var to a string.

        Returns:
            The string var.
        """
        from .function import JSON_STRINGIFY
        from .sequence import StringVar

        return JSON_STRINGIFY.call(self).to(StringVar)

    def as_ref(self) -> Var:
        """Get a reference to the var.

        Returns:
            The reference to the var.
        """
        from .object import ObjectVar

        refs = Var(
            _js_expr="refs",
            _var_data=VarData(
                imports={
                    f"/{constants.Dirs.STATE_PATH}": [imports.ImportVar(tag="refs")]
                }
            ),
        ).to(ObjectVar, Dict[str, str])
        return refs[LiteralVar.create(str(self))]

    @deprecated("Use `.js_type()` instead.")
    def _type(self) -> StringVar:
        """Returns the type of the object.

        This method uses the `typeof` function from the `FunctionStringVar` class
        to determine the type of the object.

        Returns:
            StringVar: A string variable representing the type of the object.
        """
        return self.js_type()

    def js_type(self) -> StringVar:
        """Returns the javascript type of the object.

        This method uses the `typeof` function from the `FunctionStringVar` class
        to determine the type of the object.

        Returns:
            StringVar: A string variable representing the type of the object.
        """
        from .function import FunctionStringVar
        from .sequence import StringVar

        type_of = FunctionStringVar("typeof")
        return type_of.call(self).to(StringVar)

    def without_data(self):
        """Create a copy of the var without the data.

        Returns:
            The var without the data.
        """
        return dataclasses.replace(self, _var_data=None)

    def contains(self, value: Any = None, field: Any = None):
        """Get an attribute of the var.

        Args:
            value: The value to check for.
            field: The field to check for.

        Raises:
            TypeError: If the var does not support contains check.
        """
        raise TypeError(
            f"Var of type {self._var_type} does not support contains check."
        )

    def __get__(self, instance: Any, owner: Any):
        """Get the var.

        Args:
            instance: The instance to get the var from.
            owner: The owner of the var.

        Returns:
            The var.
        """
        return self

    def reverse(self):
        """Reverse the var.

        Raises:
            TypeError: If the var does not support reverse.
        """
        raise TypeError("Cannot reverse non-list var.")

    def __getattr__(self, name: str):
        """Get an attribute of the var.

        Args:
            name: The name of the attribute.

        Returns:
            The attribute.

        Raises:
            VarAttributeError: If the attribute does not exist.
            TypeError: If the var type is Any.
        """
        if name.startswith("_"):
            return self.__getattribute__(name)

        if self._var_type is Any:
            raise TypeError(
                f"You must provide an annotation for the state var `{str(self)}`. Annotation cannot be `{self._var_type}`."
            )

        if name in REPLACED_NAMES:
            raise VarAttributeError(
                f"Field {name!r} was renamed to {REPLACED_NAMES[name]!r}"
            )

        raise VarAttributeError(
            f"The State var has no attribute '{name}' or may have been annotated wrongly.",
        )

    def _decode(self) -> Any:
        """Decode Var as a python value.

        Note that Var with state set cannot be decoded python-side and will be
        returned as full_name.

        Returns:
            The decoded value or the Var name.
        """
        if isinstance(self, LiteralVar):
            return self._var_value  # type: ignore
        try:
            return json.loads(str(self))
        except ValueError:
            try:
                return json.loads(self.json())
            except (ValueError, NotImplementedError):
                return str(self)

    @property
    def _var_state(self) -> str:
        """Compat method for getting the state.

        Returns:
            The state name associated with the var.
        """
        var_data = self._get_all_var_data()
        return var_data.state if var_data else ""

    @overload
    @classmethod
    def range(cls, stop: int | NumberVar, /) -> ArrayVar[List[int]]: ...

    @overload
    @classmethod
    def range(
        cls,
        start: int | NumberVar,
        end: int | NumberVar,
        step: int | NumberVar = 1,
        /,
    ) -> ArrayVar[List[int]]: ...

    @classmethod
    def range(
        cls,
        first_endpoint: int | NumberVar,
        second_endpoint: int | NumberVar | None = None,
        step: int | NumberVar | None = None,
    ) -> ArrayVar[List[int]]:
        """Create a range of numbers.

        Args:
            first_endpoint: The end of the range if second_endpoint is not provided, otherwise the start of the range.
            second_endpoint: The end of the range.
            step: The step of the range.

        Returns:
            The range of numbers.
        """
        from .sequence import ArrayVar

        return ArrayVar.range(first_endpoint, second_endpoint, step)

    def __bool__(self) -> bool:
        """Raise exception if using Var in a boolean context.

        Raises:
            VarTypeError: when attempting to bool-ify the Var.
        """
        raise VarTypeError(
            f"Cannot convert Var {str(self)!r} to bool for use with `if`, `and`, `or`, and `not`. "
            "Instead use `rx.cond` and bitwise operators `&` (and), `|` (or), `~` (invert)."
        )

    def __iter__(self) -> Any:
        """Raise exception if using Var in an iterable context.

        Raises:
            VarTypeError: when attempting to iterate over the Var.
        """
        raise VarTypeError(
            f"Cannot iterate over Var {str(self)!r}. Instead use `rx.foreach`."
        )

    def __contains__(self, _: Any) -> Var:
        """Override the 'in' operator to alert the user that it is not supported.

        Raises:
            VarTypeError: the operation is not supported
        """
        raise VarTypeError(
            "'in' operator not supported for Var types, use Var.contains() instead."
        )

    def json(self) -> str:
        """Serialize the var to a JSON string.

        Raises:
            NotImplementedError: If the method is not implemented.
        """
        raise NotImplementedError("Var subclasses must implement the json method.")


OUTPUT = TypeVar("OUTPUT", bound=Var)


class LiteralVar(Var):
    """Base class for immutable literal vars."""

    @classmethod
    def create(
        cls,
        value: Any,
        _var_data: VarData | None = None,
    ) -> Var:
        """Create a var from a value.

        Args:
            value: The value to create the var from.
            _var_data: Additional hooks and imports associated with the Var.

        Returns:
            The var.

        Raises:
            TypeError: If the value is not a supported type for LiteralVar.
        """
        from .number import LiteralBooleanVar, LiteralNumberVar
        from .object import LiteralObjectVar
        from .sequence import LiteralArrayVar, LiteralStringVar

        if isinstance(value, Var):
            if _var_data is None:
                return value
            return value._replace(merge_var_data=_var_data)

        if isinstance(value, str):
            return LiteralStringVar.create(value, _var_data=_var_data)

        if isinstance(value, bool):
            return LiteralBooleanVar.create(value, _var_data=_var_data)

        if isinstance(value, (int, float)):
            return LiteralNumberVar.create(value, _var_data=_var_data)

        if isinstance(value, dict):
            return LiteralObjectVar.create(value, _var_data=_var_data)

        if isinstance(value, (list, tuple, set)):
            return LiteralArrayVar.create(value, _var_data=_var_data)

        if value is None:
            return LiteralNoneVar.create(_var_data=_var_data)

        from reflex.event import EventChain, EventHandler, EventSpec
        from reflex.utils.format import get_event_handler_parts

        from .function import ArgsFunctionOperation, FunctionStringVar
        from .object import LiteralObjectVar

        if isinstance(value, EventSpec):
            event_name = LiteralVar.create(
                ".".join(filter(None, get_event_handler_parts(value.handler)))
            )
            event_args = LiteralVar.create(
                {str(name): value for name, value in value.args}
            )
            event_client_name = LiteralVar.create(value.client_handler_name)
            return FunctionStringVar("Event").call(
                event_name,
                event_args,
                *([event_client_name] if value.client_handler_name else []),
            )

        if isinstance(value, EventChain):
            sig = inspect.signature(value.args_spec)  # type: ignore
            if sig.parameters:
                arg_def = tuple((f"_{p}" for p in sig.parameters))
                arg_def_expr = LiteralVar.create([Var(_js_expr=arg) for arg in arg_def])
            else:
                # add a default argument for addEvents if none were specified in value.args_spec
                # used to trigger the preventDefault() on the event.
                arg_def = ("...args",)
                arg_def_expr = Var(_js_expr="args")

            return ArgsFunctionOperation.create(
                arg_def,
                FunctionStringVar.create("addEvents").call(
                    LiteralVar.create(
                        [LiteralVar.create(event) for event in value.events]
                    ),
                    arg_def_expr,
                    LiteralVar.create(value.event_actions),
                ),
            )

        if isinstance(value, EventHandler):
            return Var(_js_expr=".".join(filter(None, get_event_handler_parts(value))))

        if isinstance(value, Base):
            # get the fields of the pydantic class
            fields = value.__fields__.keys()
            one_level_dict = {field: getattr(value, field) for field in fields}

            return LiteralObjectVar.create(
                {
                    field: value
                    for field, value in one_level_dict.items()
                    if not callable(value)
                },
                _var_type=type(value),
                _var_data=_var_data,
            )

        serialized_value = serializers.serialize(value)
        if serialized_value is not None:
            if isinstance(serialized_value, dict):
                return LiteralObjectVar.create(
                    serialized_value,
                    _var_type=type(value),
                    _var_data=_var_data,
                )
            if isinstance(serialized_value, str):
                return LiteralStringVar.create(
                    serialized_value, _var_type=type(value), _var_data=_var_data
                )
            return LiteralVar.create(serialized_value, _var_data=_var_data)

        if dataclasses.is_dataclass(value) and not isinstance(value, type):
            return LiteralObjectVar.create(
                {
                    k: (None if callable(v) else v)
                    for k, v in dataclasses.asdict(value).items()
                },
                _var_type=type(value),
                _var_data=_var_data,
            )

        raise TypeError(
            f"Unsupported type {type(value)} for LiteralVar. Tried to create a LiteralVar from {value}."
        )

    def __post_init__(self):
        """Post-initialize the var."""

    def json(self) -> str:
        """Serialize the var to a JSON string.

        Raises:
            NotImplementedError: If the method is not implemented.
        """
        raise NotImplementedError(
            "LiteralVar subclasses must implement the json method."
        )


@serializers.serializer
def serialize_literal(value: LiteralVar):
    """Serialize a Literal type.

    Args:
        value: The Literal to serialize.

    Returns:
        The serialized Literal.
    """
    return serializers.serialize(value._var_value)


P = ParamSpec("P")
T = TypeVar("T")


# NoReturn is used to match CustomVarOperationReturn with no type hint.
@overload
def var_operation(
    func: Callable[P, CustomVarOperationReturn[NoReturn]],
) -> Callable[P, Var]: ...


@overload
def var_operation(
    func: Callable[P, CustomVarOperationReturn[bool]],
) -> Callable[P, BooleanVar]: ...


NUMBER_T = TypeVar("NUMBER_T", int, float, Union[int, float])


@overload
def var_operation(
    func: Callable[P, CustomVarOperationReturn[NUMBER_T]],
) -> Callable[P, NumberVar[NUMBER_T]]: ...


@overload
def var_operation(
    func: Callable[P, CustomVarOperationReturn[str]],
) -> Callable[P, StringVar]: ...


LIST_T = TypeVar("LIST_T", bound=Union[List[Any], Tuple, Set])


@overload
def var_operation(
    func: Callable[P, CustomVarOperationReturn[LIST_T]],
) -> Callable[P, ArrayVar[LIST_T]]: ...


OBJECT_TYPE = TypeVar("OBJECT_TYPE", bound=Dict)


@overload
def var_operation(
    func: Callable[P, CustomVarOperationReturn[OBJECT_TYPE]],
) -> Callable[P, ObjectVar[OBJECT_TYPE]]: ...


def var_operation(
    func: Callable[P, CustomVarOperationReturn[T]],
) -> Callable[P, Var[T]]:
    """Decorator for creating a var operation.

    Example:
    ```python
    @var_operation
    def add(a: NumberVar, b: NumberVar):
        return custom_var_operation(f"{a} + {b}")
    ```

    Args:
        func: The function to decorate.

    Returns:
        The decorated function.
    """

    @functools.wraps(func)
    def wrapper(*args: P.args, **kwargs: P.kwargs) -> Var[T]:
        func_args = list(inspect.signature(func).parameters)
        args_vars = {
            func_args[i]: (LiteralVar.create(arg) if not isinstance(arg, Var) else arg)
            for i, arg in enumerate(args)
        }
        kwargs_vars = {
            key: LiteralVar.create(value) if not isinstance(value, Var) else value
            for key, value in kwargs.items()
        }

        return CustomVarOperation.create(
            args=tuple(list(args_vars.items()) + list(kwargs_vars.items())),
            return_var=func(*args_vars.values(), **kwargs_vars),  # type: ignore
        ).guess_type()

    return wrapper


def unionize(*args: Type) -> Type:
    """Unionize the types.

    Args:
        args: The types to unionize.

    Returns:
        The unionized types.
    """
    if not args:
        return Any
    if len(args) == 1:
        return args[0]
    # We are bisecting the args list here to avoid hitting the recursion limit
    # In Python versions >= 3.11, we can simply do `return Union[*args]`
    midpoint = len(args) // 2
    first_half, second_half = args[:midpoint], args[midpoint:]
    return Union[unionize(*first_half), unionize(*second_half)]


def figure_out_type(value: Any) -> types.GenericType:
    """Figure out the type of the value.

    Args:
        value: The value to figure out the type of.

    Returns:
        The type of the value.
    """
    if isinstance(value, list):
        return List[unionize(*(figure_out_type(v) for v in value))]
    if isinstance(value, set):
        return Set[unionize(*(figure_out_type(v) for v in value))]
    if isinstance(value, tuple):
        return Tuple[unionize(*(figure_out_type(v) for v in value)), ...]
    if isinstance(value, dict):
        return Dict[
            unionize(*(figure_out_type(k) for k in value)),
            unionize(*(figure_out_type(v) for v in value.values())),
        ]
    if isinstance(value, Var):
        return value._var_type
    return type(value)


class cached_property_no_lock(functools.cached_property):
    """A special version of functools.cached_property that does not use a lock."""

    def __init__(self, func):
        """Initialize the cached_property_no_lock.

        Args:
            func: The function to cache.
        """
        super().__init__(func)
        self.lock = contextlib.nullcontext()


class CachedVarOperation:
    """Base class for cached var operations to lower boilerplate code."""

    def __post_init__(self):
        """Post-initialize the CachedVarOperation."""
        object.__delattr__(self, "_js_expr")

    def __getattr__(self, name: str) -> Any:
        """Get an attribute of the var.

        Args:
            name: The name of the attribute.

        Returns:
            The attribute.
        """
        if name == "_js_expr":
            return self._cached_var_name

        parent_classes = inspect.getmro(self.__class__)

        next_class = parent_classes[parent_classes.index(CachedVarOperation) + 1]

        return next_class.__getattr__(self, name)  # type: ignore

    def _get_all_var_data(self) -> VarData | None:
        """Get all VarData associated with the Var.

        Returns:
            The VarData of the components and all of its children.
        """
        return self._cached_get_all_var_data

    @cached_property_no_lock
    def _cached_get_all_var_data(self) -> VarData | None:
        """Get the cached VarData.

        Returns:
            The cached VarData.
        """
        return VarData.merge(
            *map(
                lambda value: (
                    value._get_all_var_data() if isinstance(value, Var) else None
                ),
                map(
                    lambda field: getattr(self, field.name),
                    dataclasses.fields(self),  # type: ignore
                ),
            ),
            self._var_data,
        )

    def __hash__(self) -> int:
        """Calculate the hash of the object.

        Returns:
            The hash of the object.
        """
        return hash(
            (
                self.__class__.__name__,
                *[
                    getattr(self, field.name)
                    for field in dataclasses.fields(self)  # type: ignore
                    if field.name not in ["_js_expr", "_var_data", "_var_type"]
                ],
            )
        )


def and_operation(a: Var | Any, b: Var | Any) -> Var:
    """Perform a logical AND operation on two variables.

    Args:
        a: The first variable.
        b: The second variable.

    Returns:
        The result of the logical AND operation.
    """
    return _and_operation(a, b)  # type: ignore


@var_operation
def _and_operation(a: Var, b: Var):
    """Perform a logical AND operation on two variables.

    Args:
        a: The first variable.
        b: The second variable.

    Returns:
        The result of the logical AND operation.
    """
    return var_operation_return(
        js_expression=f"({a} && {b})",
        var_type=unionize(a._var_type, b._var_type),
    )


def or_operation(a: Var | Any, b: Var | Any) -> Var:
    """Perform a logical OR operation on two variables.

    Args:
        a: The first variable.
        b: The second variable.

    Returns:
        The result of the logical OR operation.
    """
    return _or_operation(a, b)  # type: ignore


@var_operation
def _or_operation(a: Var, b: Var):
    """Perform a logical OR operation on two variables.

    Args:
        a: The first variable.
        b: The second variable.

    Returns:
        The result of the logical OR operation.
    """
    return var_operation_return(
        js_expression=f"({a} || {b})",
        var_type=unionize(a._var_type, b._var_type),
    )


@dataclasses.dataclass(
    eq=False,
    frozen=True,
    **{"slots": True} if sys.version_info >= (3, 10) else {},
)
class CallableVar(Var):
    """Decorate a Var-returning function to act as both a Var and a function.

    This is used as a compatibility shim for replacing Var objects in the
    API with functions that return a family of Var.
    """

    fn: Callable[..., Var] = dataclasses.field(
        default_factory=lambda: lambda: Var(_js_expr="undefined")
    )
    original_var: Var = dataclasses.field(
        default_factory=lambda: Var(_js_expr="undefined")
    )

    def __init__(self, fn: Callable[..., Var]):
        """Initialize a CallableVar.

        Args:
            fn: The function to decorate (must return Var)
        """
        original_var = fn()
        super(CallableVar, self).__init__(
            _js_expr=original_var._js_expr,
            _var_type=original_var._var_type,
            _var_data=VarData.merge(original_var._get_all_var_data()),
        )
        object.__setattr__(self, "fn", fn)
        object.__setattr__(self, "original_var", original_var)

    def __call__(self, *args, **kwargs) -> Var:
        """Call the decorated function.

        Args:
            *args: The args to pass to the function.
            **kwargs: The kwargs to pass to the function.

        Returns:
            The Var returned from calling the function.
        """
        return self.fn(*args, **kwargs)

    def __hash__(self) -> int:
        """Calculate the hash of the object.

        Returns:
            The hash of the object.
        """
        return hash((self.__class__.__name__, self.original_var))


RETURN_TYPE = TypeVar("RETURN_TYPE")

DICT_KEY = TypeVar("DICT_KEY")
DICT_VAL = TypeVar("DICT_VAL")

LIST_INSIDE = TypeVar("LIST_INSIDE")


class FakeComputedVarBaseClass(property):
    """A fake base class for ComputedVar to avoid inheriting from property."""

    __pydantic_run_validation__ = False


def is_computed_var(obj: Any) -> TypeGuard[ComputedVar]:
    """Check if the object is a ComputedVar.

    Args:
        obj: The object to check.

    Returns:
        Whether the object is a ComputedVar.
    """
    return isinstance(obj, FakeComputedVarBaseClass)


@dataclasses.dataclass(
    eq=False,
    frozen=True,
    **{"slots": True} if sys.version_info >= (3, 10) else {},
)
class ComputedVar(Var[RETURN_TYPE]):
    """A field with computed getters."""

    # Whether to track dependencies and cache computed values
    _cache: bool = dataclasses.field(default=False)

    # Whether the computed var is a backend var
    _backend: bool = dataclasses.field(default=False)

    # The initial value of the computed var
    _initial_value: RETURN_TYPE | types.Unset = dataclasses.field(default=types.Unset())

    # Explicit var dependencies to track
    _static_deps: set[str] = dataclasses.field(default_factory=set)

    # Whether var dependencies should be auto-determined
    _auto_deps: bool = dataclasses.field(default=True)

    # Interval at which the computed var should be updated
    _update_interval: Optional[datetime.timedelta] = dataclasses.field(default=None)

    _fget: Callable[[BaseState], RETURN_TYPE] = dataclasses.field(
        default_factory=lambda: lambda _: None
    )  # type: ignore

    def __init__(
        self,
        fget: Callable[[BASE_STATE], RETURN_TYPE],
        initial_value: RETURN_TYPE | types.Unset = types.Unset(),
        cache: bool = False,
        deps: Optional[List[Union[str, Var]]] = None,
        auto_deps: bool = True,
        interval: Optional[Union[int, datetime.timedelta]] = None,
        backend: bool | None = None,
        **kwargs,
    ):
        """Initialize a ComputedVar.

        Args:
            fget: The getter function.
            initial_value: The initial value of the computed var.
            cache: Whether to cache the computed value.
            deps: Explicit var dependencies to track.
            auto_deps: Whether var dependencies should be auto-determined.
            interval: Interval at which the computed var should be updated.
            backend: Whether the computed var is a backend var.
            **kwargs: additional attributes to set on the instance

        Raises:
            TypeError: If the computed var dependencies are not Var instances or var names.
        """
        hints = get_type_hints(fget)
        hint = hints.get("return", Any)

        kwargs["_js_expr"] = kwargs.pop("_js_expr", fget.__name__)
        kwargs["_var_type"] = kwargs.pop("_var_type", hint)

        Var.__init__(
            self,
            _js_expr=kwargs.pop("_js_expr"),
            _var_type=kwargs.pop("_var_type"),
            _var_data=kwargs.pop("_var_data", None),
        )

        if backend is None:
            backend = fget.__name__.startswith("_")

        object.__setattr__(self, "_backend", backend)
        object.__setattr__(self, "_initial_value", initial_value)
        object.__setattr__(self, "_cache", cache)

        if isinstance(interval, int):
            interval = datetime.timedelta(seconds=interval)

        object.__setattr__(self, "_update_interval", interval)

        if deps is None:
            deps = []
        else:
            for dep in deps:
                if isinstance(dep, Var):
                    continue
                if isinstance(dep, str) and dep != "":
                    continue
                raise TypeError(
                    "ComputedVar dependencies must be Var instances or var names (non-empty strings)."
                )
        object.__setattr__(
            self,
            "_static_deps",
            {dep._js_expr if isinstance(dep, Var) else dep for dep in deps},
        )
        object.__setattr__(self, "_auto_deps", auto_deps)

        object.__setattr__(self, "_fget", fget)

    @override
    def _replace(self, merge_var_data=None, **kwargs: Any) -> Self:
        """Replace the attributes of the ComputedVar.

        Args:
            merge_var_data: VarData to merge into the existing VarData.
            **kwargs: Var fields to update.

        Returns:
            The new ComputedVar instance.

        Raises:
            TypeError: If kwargs contains keys that are not allowed.
        """
        field_values = dict(
            fget=kwargs.pop("fget", self._fget),
            initial_value=kwargs.pop("initial_value", self._initial_value),
            cache=kwargs.pop("cache", self._cache),
            deps=kwargs.pop("deps", self._static_deps),
            auto_deps=kwargs.pop("auto_deps", self._auto_deps),
            interval=kwargs.pop("interval", self._update_interval),
            backend=kwargs.pop("backend", self._backend),
            _js_expr=kwargs.pop("_js_expr", self._js_expr),
            _var_type=kwargs.pop("_var_type", self._var_type),
            _var_data=kwargs.pop(
                "_var_data", VarData.merge(self._var_data, merge_var_data)
            ),
        )

        if kwargs:
            unexpected_kwargs = ", ".join(kwargs.keys())
            raise TypeError(f"Unexpected keyword arguments: {unexpected_kwargs}")

        return type(self)(**field_values)

    @property
    def _cache_attr(self) -> str:
        """Get the attribute used to cache the value on the instance.

        Returns:
            An attribute name.
        """
        return f"__cached_{self._js_expr}"

    @property
    def _last_updated_attr(self) -> str:
        """Get the attribute used to store the last updated timestamp.

        Returns:
            An attribute name.
        """
        return f"__last_updated_{self._js_expr}"

    def needs_update(self, instance: BaseState) -> bool:
        """Check if the computed var needs to be updated.

        Args:
            instance: The state instance that the computed var is attached to.

        Returns:
            True if the computed var needs to be updated, False otherwise.
        """
        if self._update_interval is None:
            return False
        last_updated = getattr(instance, self._last_updated_attr, None)
        if last_updated is None:
            return True
        return datetime.datetime.now() - last_updated > self._update_interval

    @overload
    def __get__(
        self: ComputedVar[int] | ComputedVar[float],
        instance: None,
        owner: Type,
    ) -> NumberVar: ...

    @overload
    def __get__(
        self: ComputedVar[str],
        instance: None,
        owner: Type,
    ) -> StringVar: ...

    @overload
    def __get__(
        self: ComputedVar[dict[DICT_KEY, DICT_VAL]],
        instance: None,
        owner: Type,
    ) -> ObjectVar[dict[DICT_KEY, DICT_VAL]]: ...

    @overload
    def __get__(
        self: ComputedVar[list[LIST_INSIDE]],
        instance: None,
        owner: Type,
    ) -> ArrayVar[list[LIST_INSIDE]]: ...

    @overload
    def __get__(
        self: ComputedVar[set[LIST_INSIDE]],
        instance: None,
        owner: Type,
    ) -> ArrayVar[set[LIST_INSIDE]]: ...

    @overload
    def __get__(
        self: ComputedVar[tuple[LIST_INSIDE, ...]],
        instance: None,
        owner: Type,
    ) -> ArrayVar[tuple[LIST_INSIDE, ...]]: ...

    @overload
    def __get__(self, instance: None, owner: Type) -> ComputedVar[RETURN_TYPE]: ...

    @overload
    def __get__(self, instance: BaseState, owner: Type) -> RETURN_TYPE: ...

    def __get__(self, instance: BaseState | None, owner):
        """Get the ComputedVar value.

        If the value is already cached on the instance, return the cached value.

        Args:
            instance: the instance of the class accessing this computed var.
            owner: the class that this descriptor is attached to.

        Returns:
            The value of the var for the given instance.
        """
        if instance is None:
            state_where_defined = owner
            while self._js_expr in state_where_defined.inherited_vars:
                state_where_defined = state_where_defined.get_parent_state()

            field_name = (
                format_state_name(state_where_defined.get_full_name())
                + "."
                + self._js_expr
            )

            return dispatch(
                field_name,
                var_data=VarData.from_state(state_where_defined, self._js_expr),
                result_var_type=self._var_type,
                existing_var=self,
            )

        if not self._cache:
            return self.fget(instance)

        # handle caching
        if not hasattr(instance, self._cache_attr) or self.needs_update(instance):
            # Set cache attr on state instance.
            setattr(instance, self._cache_attr, self.fget(instance))
            # Ensure the computed var gets serialized to redis.
            instance._was_touched = True
            # Set the last updated timestamp on the state instance.
            setattr(instance, self._last_updated_attr, datetime.datetime.now())
        return getattr(instance, self._cache_attr)

    def _deps(
        self,
        objclass: Type,
        obj: FunctionType | CodeType | None = None,
        self_name: Optional[str] = None,
    ) -> set[str]:
        """Determine var dependencies of this ComputedVar.

        Save references to attributes accessed on "self".  Recursively called
        when the function makes a method call on "self" or define comprehensions
        or nested functions that may reference "self".

        Args:
            objclass: the class obj this ComputedVar is attached to.
            obj: the object to disassemble (defaults to the fget function).
            self_name: if specified, look for this name in LOAD_FAST and LOAD_DEREF instructions.

        Returns:
            A set of variable names accessed by the given obj.

        Raises:
            VarValueError: if the function references the get_state, parent_state, or substates attributes
                (cannot track deps in a related state, only implicitly via parent state).
        """
        if not self._auto_deps:
            return self._static_deps
        d = self._static_deps.copy()
        if obj is None:
            fget = self._fget
            if fget is not None:
                obj = cast(FunctionType, fget)
            else:
                return set()
        with contextlib.suppress(AttributeError):
            # unbox functools.partial
            obj = cast(FunctionType, obj.func)  # type: ignore
        with contextlib.suppress(AttributeError):
            # unbox EventHandler
            obj = cast(FunctionType, obj.fn)  # type: ignore

        if self_name is None and isinstance(obj, FunctionType):
            try:
                # the first argument to the function is the name of "self" arg
                self_name = obj.__code__.co_varnames[0]
            except (AttributeError, IndexError):
                self_name = None
        if self_name is None:
            # cannot reference attributes on self if method takes no args
            return set()

        invalid_names = ["get_state", "parent_state", "substates", "get_substate"]
        self_is_top_of_stack = False
        for instruction in dis.get_instructions(obj):
            if (
                instruction.opname in ("LOAD_FAST", "LOAD_DEREF")
                and instruction.argval == self_name
            ):
                # bytecode loaded the class instance to the top of stack, next load instruction
                # is referencing an attribute on self
                self_is_top_of_stack = True
                continue
            if self_is_top_of_stack and instruction.opname in (
                "LOAD_ATTR",
                "LOAD_METHOD",
            ):
                try:
                    ref_obj = getattr(objclass, instruction.argval)
                except Exception:
                    ref_obj = None
                if instruction.argval in invalid_names:
                    raise VarValueError(
                        f"Cached var {str(self)} cannot access arbitrary state via `{instruction.argval}`."
                    )
                if callable(ref_obj):
                    # recurse into callable attributes
                    d.update(
                        self._deps(
                            objclass=objclass,
                            obj=ref_obj,
                        )
                    )
                # recurse into property fget functions
                elif isinstance(ref_obj, property) and not isinstance(
                    ref_obj, ComputedVar
                ):
                    d.update(
                        self._deps(
                            objclass=objclass,
                            obj=ref_obj.fget,  # type: ignore
                        )
                    )
                elif (
                    instruction.argval in objclass.backend_vars
                    or instruction.argval in objclass.vars
                ):
                    # var access
                    d.add(instruction.argval)
            elif instruction.opname == "LOAD_CONST" and isinstance(
                instruction.argval, CodeType
            ):
                # recurse into nested functions / comprehensions, which can reference
                # instance attributes from the outer scope
                d.update(
                    self._deps(
                        objclass=objclass,
                        obj=instruction.argval,
                        self_name=self_name,
                    )
                )
            self_is_top_of_stack = False
        return d

    def mark_dirty(self, instance) -> None:
        """Mark this ComputedVar as dirty.

        Args:
            instance: the state instance that needs to recompute the value.
        """
        with contextlib.suppress(AttributeError):
            delattr(instance, self._cache_attr)

    def _determine_var_type(self) -> Type:
        """Get the type of the var.

        Returns:
            The type of the var.
        """
        hints = get_type_hints(self._fget)
        if "return" in hints:
            return hints["return"]
        return Any

    @property
    def __class__(self) -> Type:
        """Get the class of the var.

        Returns:
            The class of the var.
        """
        return FakeComputedVarBaseClass

    @property
    def fget(self) -> Callable[[BaseState], RETURN_TYPE]:
        """Get the getter function.

        Returns:
            The getter function.
        """
        return self._fget


class DynamicRouteVar(ComputedVar[Union[str, List[str]]]):
    """A ComputedVar that represents a dynamic route."""

    pass


if TYPE_CHECKING:
    BASE_STATE = TypeVar("BASE_STATE", bound=BaseState)


@overload
def computed_var(
    fget: None = None,
    initial_value: Any | types.Unset = types.Unset(),
    cache: bool = False,
    deps: Optional[List[Union[str, Var]]] = None,
    auto_deps: bool = True,
    interval: Optional[Union[datetime.timedelta, int]] = None,
    backend: bool | None = None,
    **kwargs,
) -> Callable[[Callable[[BASE_STATE], RETURN_TYPE]], ComputedVar[RETURN_TYPE]]: ...


@overload
def computed_var(
    fget: Callable[[BASE_STATE], RETURN_TYPE],
    initial_value: RETURN_TYPE | types.Unset = types.Unset(),
    cache: bool = False,
    deps: Optional[List[Union[str, Var]]] = None,
    auto_deps: bool = True,
    interval: Optional[Union[datetime.timedelta, int]] = None,
    backend: bool | None = None,
    **kwargs,
) -> ComputedVar[RETURN_TYPE]: ...


def computed_var(
    fget: Callable[[BASE_STATE], Any] | None = None,
    initial_value: Any | types.Unset = types.Unset(),
    cache: bool = False,
    deps: Optional[List[Union[str, Var]]] = None,
    auto_deps: bool = True,
    interval: Optional[Union[datetime.timedelta, int]] = None,
    backend: bool | None = None,
    **kwargs,
) -> ComputedVar | Callable[[Callable[[BASE_STATE], Any]], ComputedVar]:
    """A ComputedVar decorator with or without kwargs.

    Args:
        fget: The getter function.
        initial_value: The initial value of the computed var.
        cache: Whether to cache the computed value.
        deps: Explicit var dependencies to track.
        auto_deps: Whether var dependencies should be auto-determined.
        interval: Interval at which the computed var should be updated.
        backend: Whether the computed var is a backend var.
        **kwargs: additional attributes to set on the instance

    Returns:
        A ComputedVar instance.

    Raises:
        ValueError: If caching is disabled and an update interval is set.
        VarDependencyError: If user supplies dependencies without caching.
    """
    if cache is False and interval is not None:
        raise ValueError("Cannot set update interval without caching.")

    if cache is False and (deps is not None or auto_deps is False):
        raise VarDependencyError("Cannot track dependencies without caching.")

    if fget is not None:
        return ComputedVar(fget, cache=cache)

    def wrapper(fget: Callable[[BASE_STATE], Any]) -> ComputedVar:
        return ComputedVar(
            fget,
            initial_value=initial_value,
            cache=cache,
            deps=deps,
            auto_deps=auto_deps,
            interval=interval,
            backend=backend,
            **kwargs,
        )

    return wrapper


RETURN = TypeVar("RETURN")


class CustomVarOperationReturn(Var[RETURN]):
    """Base class for custom var operations."""

    @classmethod
    def create(
        cls,
        js_expression: str,
        _var_type: Type[RETURN] | None = None,
        _var_data: VarData | None = None,
    ) -> CustomVarOperationReturn[RETURN]:
        """Create a CustomVarOperation.

        Args:
            js_expression: The JavaScript expression to evaluate.
            _var_type: The type of the var.
            _var_data: Additional hooks and imports associated with the Var.

        Returns:
            The CustomVarOperation.
        """
        return CustomVarOperationReturn(
            _js_expr=js_expression,
            _var_type=_var_type or Any,
            _var_data=_var_data,
        )


def var_operation_return(
    js_expression: str,
    var_type: Type[RETURN] | None = None,
    var_data: VarData | None = None,
) -> CustomVarOperationReturn[RETURN]:
    """Shortcut for creating a CustomVarOperationReturn.

    Args:
        js_expression: The JavaScript expression to evaluate.
        var_type: The type of the var.
        var_data: Additional hooks and imports associated with the Var.

    Returns:
        The CustomVarOperationReturn.
    """
    return CustomVarOperationReturn.create(
        js_expression,
        var_type,
        var_data,
    )


@dataclasses.dataclass(
    eq=False,
    frozen=True,
    **{"slots": True} if sys.version_info >= (3, 10) else {},
)
class CustomVarOperation(CachedVarOperation, Var[T]):
    """Base class for custom var operations."""

    _args: Tuple[Tuple[str, Var], ...] = dataclasses.field(default_factory=tuple)

    _return: CustomVarOperationReturn[T] = dataclasses.field(
        default_factory=lambda: CustomVarOperationReturn.create("")
    )

    @cached_property_no_lock
    def _cached_var_name(self) -> str:
        """Get the cached var name.

        Returns:
            The cached var name.
        """
        return str(self._return)

    @cached_property_no_lock
    def _cached_get_all_var_data(self) -> VarData | None:
        """Get the cached VarData.

        Returns:
            The cached VarData.
        """
        return VarData.merge(
            *map(
                lambda arg: arg[1]._get_all_var_data(),
                self._args,
            ),
            self._return._get_all_var_data(),
            self._var_data,
        )

    @classmethod
    def create(
        cls,
        args: Tuple[Tuple[str, Var], ...],
        return_var: CustomVarOperationReturn[T],
        _var_data: VarData | None = None,
    ) -> CustomVarOperation[T]:
        """Create a CustomVarOperation.

        Args:
            args: The arguments to the operation.
            return_var: The return var.
            _var_data: Additional hooks and imports associated with the Var.

        Returns:
            The CustomVarOperation.
        """
        return CustomVarOperation(
            _js_expr="",
            _var_type=return_var._var_type,
            _var_data=_var_data,
            _args=args,
            _return=return_var,
        )


class NoneVar(Var[None]):
    """A var representing None."""


class LiteralNoneVar(LiteralVar, NoneVar):
    """A var representing None."""

    def json(self) -> str:
        """Serialize the var to a JSON string.

        Returns:
            The JSON string.
        """
        return "null"

    @classmethod
    def create(
        cls,
        _var_data: VarData | None = None,
    ) -> LiteralNoneVar:
        """Create a var from a value.

        Args:
            _var_data: Additional hooks and imports associated with the Var.

        Returns:
            The var.
        """
        return LiteralNoneVar(
            _js_expr="null",
            _var_type=None,
            _var_data=_var_data,
        )


@dataclasses.dataclass(
    eq=False,
    frozen=True,
    **{"slots": True} if sys.version_info >= (3, 10) else {},
)
class ToNoneOperation(CachedVarOperation, NoneVar):
    """A var operation that converts a var to None."""

    _original_var: Var = dataclasses.field(
        default_factory=lambda: LiteralNoneVar.create()
    )

    @cached_property_no_lock
    def _cached_var_name(self) -> str:
        """Get the cached var name.

        Returns:
            The cached var name.
        """
        return str(self._original_var)

    @classmethod
    def create(
        cls,
        var: Var,
        _var_data: VarData | None = None,
    ) -> ToNoneOperation:
        """Create a ToNoneOperation.

        Args:
            var: The var to convert to None.
            _var_data: Additional hooks and imports associated with the Var.

        Returns:
            The ToNoneOperation.
        """
        return ToNoneOperation(
            _js_expr="",
            _var_type=None,
            _var_data=_var_data,
            _original_var=var,
        )


@dataclasses.dataclass(
    eq=False,
    frozen=True,
    **{"slots": True} if sys.version_info >= (3, 10) else {},
)
class StateOperation(CachedVarOperation, Var):
    """A var operation that accesses a field on an object."""

    _state_name: str = dataclasses.field(default="")
    _field: Var = dataclasses.field(default_factory=lambda: LiteralNoneVar.create())

    @cached_property_no_lock
    def _cached_var_name(self) -> str:
        """Get the cached var name.

        Returns:
            The cached var name.
        """
        return f"{str(self._state_name)}.{str(self._field)}"

    def __getattr__(self, name: str) -> Any:
        """Get an attribute of the var.

        Args:
            name: The name of the attribute.

        Returns:
            The attribute.
        """
        if name == "_js_expr":
            return self._cached_var_name

        return getattr(self._field, name)

    @classmethod
    def create(
        cls,
        state_name: str,
        field: Var,
        _var_data: VarData | None = None,
    ) -> StateOperation:
        """Create a DotOperation.

        Args:
            state_name: The name of the state.
            field: The field of the state.
            _var_data: Additional hooks and imports associated with the Var.

        Returns:
            The DotOperation.
        """
        return StateOperation(
            _js_expr="",
            _var_type=field._var_type,
            _var_data=_var_data,
            _state_name=state_name,
            _field=field,
        )


class ToOperation:
    """A var operation that converts a var to another type."""

    def __getattr__(self, name: str) -> Any:
        """Get an attribute of the var.

        Args:
            name: The name of the attribute.

        Returns:
            The attribute of the var.
        """
        return getattr(object.__getattribute__(self, "_original"), name)

    def __post_init__(self):
        """Post initialization."""
        object.__delattr__(self, "_js_expr")

    def __hash__(self) -> int:
        """Calculate the hash value of the object.

        Returns:
            int: The hash value of the object.
        """
        return hash(object.__getattribute__(self, "_original"))

    def _get_all_var_data(self) -> VarData | None:
        """Get all the var data.

        Returns:
            The var data.
        """
        return VarData.merge(
            object.__getattribute__(self, "_original")._get_all_var_data(),
            self._var_data,  # type: ignore
        )

    @classmethod
    def create(
        cls,
        value: Var,
        _var_type: GenericType | None = None,
        _var_data: VarData | None = None,
    ):
        """Create a ToOperation.

        Args:
            value: The value of the var.
            _var_type: The type of the Var.
            _var_data: Additional hooks and imports associated with the Var.

        Returns:
            The ToOperation.
        """
        return cls(
            _js_expr="",  # type: ignore
            _var_data=_var_data,  # type: ignore
            _var_type=_var_type or cls._default_var_type,  # type: ignore
            _original=value,  # type: ignore
        )


def get_uuid_string_var() -> Var:
    """Return a Var that generates a single memoized UUID via .web/utils/state.js.

    useMemo with an empty dependency array ensures that the generated UUID is
    consistent across re-renders of the component.

    Returns:
        A Var that generates a UUID at runtime.
    """
    from reflex.utils.imports import ImportVar
    from reflex.vars import Var

    unique_uuid_var = get_unique_variable_name()
    unique_uuid_var_data = VarData(
        imports={
            f"/{constants.Dirs.STATE_PATH}": {ImportVar(tag="generateUUID")},  # type: ignore
            "react": "useMemo",
        },
        hooks={f"const {unique_uuid_var} = useMemo(generateUUID, [])": None},
    )

    return Var(
        _js_expr=unique_uuid_var,
        _var_type=str,
        _var_data=unique_uuid_var_data,
    )


# Set of unique variable names.
USED_VARIABLES = set()


def get_unique_variable_name() -> str:
    """Get a unique variable name.

    Returns:
        The unique variable name.
    """
    name = "".join([random.choice(string.ascii_lowercase) for _ in range(8)])
    if name not in USED_VARIABLES:
        USED_VARIABLES.add(name)
        return name
    return get_unique_variable_name()


@dataclasses.dataclass(
    eq=True,
    frozen=True,
)
class VarData:
    """Metadata associated with a x."""

    # The name of the enclosing state.
    state: str = dataclasses.field(default="")

    # The name of the field in the state.
    field_name: str = dataclasses.field(default="")

    # Imports needed to render this var
    imports: ImmutableParsedImportDict = dataclasses.field(default_factory=tuple)

    # Hooks that need to be present in the component to render this var
    hooks: Tuple[str, ...] = dataclasses.field(default_factory=tuple)

    def __init__(
        self,
        state: str = "",
        field_name: str = "",
        imports: ImportDict | ParsedImportDict | None = None,
        hooks: dict[str, None] | None = None,
    ):
        """Initialize the var data.

        Args:
            state: The name of the enclosing state.
            field_name: The name of the field in the state.
            imports: Imports needed to render this var.
            hooks: Hooks that need to be present in the component to render this var.
        """
        immutable_imports: ImmutableParsedImportDict = tuple(
            sorted(
                ((k, tuple(sorted(v))) for k, v in parse_imports(imports or {}).items())
            )
        )
        object.__setattr__(self, "state", state)
        object.__setattr__(self, "field_name", field_name)
        object.__setattr__(self, "imports", immutable_imports)
        object.__setattr__(self, "hooks", tuple(hooks or {}))

    def old_school_imports(self) -> ImportDict:
        """Return the imports as a mutable dict.

        Returns:
            The imports as a mutable dict.
        """
        return dict((k, list(v)) for k, v in self.imports)

    @classmethod
    def merge(cls, *others: VarData | None) -> VarData | None:
        """Merge multiple var data objects.

        Args:
            *others: The var data objects to merge.

        Returns:
            The merged var data object.
        """
        state = ""
        field_name = ""
        _imports = {}
        hooks = {}
        for var_data in others:
            if var_data is None:
                continue
            state = state or var_data.state
            field_name = field_name or var_data.field_name
            _imports = imports.merge_imports(_imports, var_data.imports)
            hooks.update(
                var_data.hooks
                if isinstance(var_data.hooks, dict)
                else {k: None for k in var_data.hooks}
            )

        if state or _imports or hooks or field_name:
            return VarData(
                state=state,
                field_name=field_name,
                imports=_imports,
                hooks=hooks,
            )
        return None

    def __bool__(self) -> bool:
        """Check if the var data is non-empty.

        Returns:
            True if any field is set to a non-default value.
        """
        return bool(self.state or self.imports or self.hooks or self.field_name)

    @classmethod
    def from_state(cls, state: Type[BaseState] | str, field_name: str = "") -> VarData:
        """Set the state of the var.

        Args:
            state: The state to set or the full name of the state.
            field_name: The name of the field in the state. Optional.

        Returns:
            The var with the set state.
        """
        from reflex.utils import format

        state_name = state if isinstance(state, str) else state.get_full_name()
        return VarData(
            state=state_name,
            field_name=field_name,
            hooks={
                "const {0} = useContext(StateContexts.{0})".format(
                    format.format_state_name(state_name)
                ): None
            },
            imports={
                f"/{constants.Dirs.CONTEXTS_PATH}": [ImportVar(tag="StateContexts")],
                "react": [ImportVar(tag="useContext")],
            },
        )


def _decode_var_immutable(value: str) -> tuple[VarData | None, str]:
    """Decode the state name from a formatted var.

    Args:
        value: The value to extract the state name from.

    Returns:
        The extracted state name and the value without the state name.
    """
    var_datas = []
    if isinstance(value, str):
        # fast path if there is no encoded VarData
        if constants.REFLEX_VAR_OPENING_TAG not in value:
            return None, value

        offset = 0

        # Find all tags.
        while m := _decode_var_pattern.search(value):
            start, end = m.span()
            value = value[:start] + value[end:]

            serialized_data = m.group(1)

            if serialized_data.isnumeric() or (
                serialized_data[0] == "-" and serialized_data[1:].isnumeric()
            ):
                # This is a global immutable var.
                var = _global_vars[int(serialized_data)]
                var_data = var._get_all_var_data()

                if var_data is not None:
                    var_datas.append(var_data)
            offset += end - start

    return VarData.merge(*var_datas) if var_datas else None, value


# Compile regex for finding reflex var tags.
_decode_var_pattern_re = (
    rf"{constants.REFLEX_VAR_OPENING_TAG}(.*?){constants.REFLEX_VAR_CLOSING_TAG}"
)
_decode_var_pattern = re.compile(_decode_var_pattern_re, flags=re.DOTALL)

# Defined global immutable vars.
_global_vars: Dict[int, Var] = {}


def _extract_var_data(value: Iterable) -> list[VarData | None]:
    """Extract the var imports and hooks from an iterable containing a Var.

    Args:
        value: The iterable to extract the VarData from

    Returns:
        The extracted VarDatas.
    """
    from reflex.style import Style
    from reflex.vars import Var

    var_datas = []
    with contextlib.suppress(TypeError):
        for sub in value:
            if isinstance(sub, Var):
                var_datas.append(sub._var_data)
            elif not isinstance(sub, str):
                # Recurse into dict values.
                if hasattr(sub, "values") and callable(sub.values):
                    var_datas.extend(_extract_var_data(sub.values()))
                # Recurse into iterable values (or dict keys).
                var_datas.extend(_extract_var_data(sub))

    # Style objects should already have _var_data.
    if isinstance(value, Style):
        var_datas.append(value._var_data)
    else:
        # Recurse when value is a dict itself.
        values = getattr(value, "values", None)
        if callable(values):
            var_datas.extend(_extract_var_data(values()))
    return var_datas


# These names were changed in reflex 0.3.0
REPLACED_NAMES = {
    "full_name": "_var_full_name",
    "name": "_js_expr",
    "state": "_var_data.state",
    "type_": "_var_type",
    "is_local": "_var_is_local",
    "is_string": "_var_is_string",
    "set_state": "_var_set_state",
    "deps": "_deps",
}


dispatchers: Dict[GenericType, Callable[[Var], Var]] = {}


def transform(fn: Callable[[Var], Var]) -> Callable[[Var], Var]:
    """Register a function to transform a Var.

    Args:
        fn: The function to register.

    Returns:
        The decorator.

    Raises:
        TypeError: If the return type of the function is not a Var.
        TypeError: If the Var return type does not have a generic type.
        ValueError: If a function for the generic type is already registered.
    """
    return_type = fn.__annotations__["return"]

    origin = get_origin(return_type)

    if origin is not Var:
        raise TypeError(
            f"Expected return type of {fn.__name__} to be a Var, got {origin}."
        )

    generic_args = get_args(return_type)

    if not generic_args:
        raise TypeError(
            f"Expected Var return type of {fn.__name__} to have a generic type."
        )

    generic_type = get_origin(generic_args[0]) or generic_args[0]

    if generic_type in dispatchers:
        raise ValueError(f"Function for {generic_type} already registered.")

    dispatchers[generic_type] = fn

    return fn


def generic_type_to_actual_type_map(
    generic_type: GenericType, actual_type: GenericType
) -> Dict[TypeVar, GenericType]:
    """Map the generic type to the actual type.

    Args:
        generic_type: The generic type.
        actual_type: The actual type.

    Returns:
        The mapping of type variables to actual types.

    Raises:
        TypeError: If the generic type and actual type do not match.
        TypeError: If the number of generic arguments and actual arguments do not match.
    """
    generic_origin = get_origin(generic_type) or generic_type
    actual_origin = get_origin(actual_type) or actual_type

    if generic_origin is not actual_origin:
        if isinstance(generic_origin, TypeVar):
            return {generic_origin: actual_origin}
        raise TypeError(
            f"Type mismatch: expected {generic_origin}, got {actual_origin}."
        )

    generic_args = get_args(generic_type)
    actual_args = get_args(actual_type)

    if len(generic_args) != len(actual_args):
        raise TypeError(
            f"Number of generic arguments mismatch: expected {len(generic_args)}, got {len(actual_args)}."
        )

    # call recursively for nested generic types and merge the results
    return {
        k: v
        for generic_arg, actual_arg in zip(generic_args, actual_args)
        for k, v in generic_type_to_actual_type_map(generic_arg, actual_arg).items()
    }


def resolve_generic_type_with_mapping(
    generic_type: GenericType, type_mapping: Dict[TypeVar, GenericType]
):
    """Resolve a generic type with a type mapping.

    Args:
        generic_type: The generic type.
        type_mapping: The type mapping.

    Returns:
        The resolved generic type.
    """
    if isinstance(generic_type, TypeVar):
        return type_mapping.get(generic_type, generic_type)

    generic_origin = get_origin(generic_type) or generic_type

    generic_args = get_args(generic_type)

    if not generic_args:
        return generic_type

    mapping_for_older_python = {
        list: List,
        set: Set,
        dict: Dict,
        tuple: Tuple,
        frozenset: FrozenSet,
    }

    return mapping_for_older_python.get(generic_origin, generic_origin)[
        tuple(
            resolve_generic_type_with_mapping(arg, type_mapping) for arg in generic_args
        )
    ]


def resolve_arg_type_from_return_type(
    arg_type: GenericType, return_type: GenericType, actual_return_type: GenericType
) -> GenericType:
    """Resolve the argument type from the return type.

    Args:
        arg_type: The argument type.
        return_type: The return type.
        actual_return_type: The requested return type.

    Returns:
        The argument type without the generics that are resolved.
    """
    return resolve_generic_type_with_mapping(
        arg_type, generic_type_to_actual_type_map(return_type, actual_return_type)
    )


def dispatch(
    field_name: str,
    var_data: VarData,
    result_var_type: GenericType,
    existing_var: Var | None = None,
) -> Var:
    """Dispatch a Var to the appropriate transformation function.

    Args:
        field_name: The name of the field.
        var_data: The VarData associated with the Var.
        result_var_type: The type of the Var.
        existing_var: The existing Var to transform. Optional.

    Returns:
        The transformed Var.

    Raises:
        TypeError: If the return type of the function is not a Var.
        TypeError: If the Var return type does not have a generic type.
        TypeError: If the first argument of the function is not a Var.
        TypeError: If the first argument of the function does not have a generic type
    """
    result_origin_var_type = get_origin(result_var_type) or result_var_type

    if result_origin_var_type in dispatchers:
        fn = dispatchers[result_origin_var_type]
        fn_first_arg_type = list(inspect.signature(fn).parameters.values())[
            0
        ].annotation

        fn_return = inspect.signature(fn).return_annotation

        fn_return_origin = get_origin(fn_return) or fn_return

        if fn_return_origin is not Var:
            raise TypeError(
                f"Expected return type of {fn.__name__} to be a Var, got {fn_return}."
            )

        fn_return_generic_args = get_args(fn_return)

        if not fn_return_generic_args:
            raise TypeError(f"Expected generic type of {fn_return} to be a type.")

        arg_origin = get_origin(fn_first_arg_type) or fn_first_arg_type

        if arg_origin is not Var:
            raise TypeError(
                f"Expected first argument of {fn.__name__} to be a Var, got {fn_first_arg_type}."
            )

        arg_generic_args = get_args(fn_first_arg_type)

        if not arg_generic_args:
            raise TypeError(
                f"Expected generic type of {fn_first_arg_type} to be a type."
            )

        arg_type = arg_generic_args[0]
        fn_return_type = fn_return_generic_args[0]

        var = (
            Var(
                field_name,
                _var_data=var_data,
                _var_type=resolve_arg_type_from_return_type(
                    arg_type, fn_return_type, result_var_type
                ),
            ).guess_type()
            if existing_var is None
            else existing_var._replace(
                _var_type=resolve_arg_type_from_return_type(
                    arg_type, fn_return_type, result_var_type
                ),
                _var_data=var_data,
                _js_expr=field_name,
            ).guess_type()
        )

        return fn(var)

    if existing_var is not None:
        return existing_var._replace(
            _js_expr=field_name,
            _var_data=var_data,
            _var_type=result_var_type,
        ).guess_type()
    return Var(
        field_name,
        _var_data=var_data,
        _var_type=result_var_type,
    ).guess_type()<|MERGE_RESOLUTION|>--- conflicted
+++ resolved
@@ -122,7 +122,6 @@
         return self._js_expr
 
     @property
-<<<<<<< HEAD
     def _var_field_name(self) -> str:
         """The name of the field.
 
@@ -132,7 +131,8 @@
         var_data = self._get_all_var_data()
         field_name = var_data.field_name if var_data else None
         return field_name or self._js_expr
-=======
+
+    @property
     @deprecated("Use `_js_expr` instead.")
     def _var_name_unwrapped(self) -> str:
         """The name of the var without extra curly braces.
@@ -141,7 +141,6 @@
             The name of the var.
         """
         return self._js_expr
->>>>>>> ef38ac29
 
     @property
     def _var_is_string(self) -> bool:
