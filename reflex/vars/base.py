"""Collection of base classes."""

from __future__ import annotations

import contextlib
import dataclasses
import datetime
import dis
import functools
import inspect
import json
import random
import re
import string
import sys
import warnings
from types import CodeType, FunctionType
from typing import (
    TYPE_CHECKING,
    Any,
    Callable,
    ClassVar,
    Dict,
    FrozenSet,
    Generic,
    Iterable,
    List,
    Literal,
    Mapping,
    NoReturn,
    Optional,
    Set,
    Tuple,
    Type,
    TypeVar,
    Union,
    cast,
    get_args,
    overload,
)

from typing_extensions import ParamSpec, TypeGuard, deprecated, get_type_hints, override

from reflex import constants
from reflex.base import Base
from reflex.constants.compiler import Hooks
from reflex.utils import console, exceptions, imports, serializers, types
from reflex.utils.exceptions import (
    UntypedComputedVarError,
    VarAttributeError,
    VarDependencyError,
    VarTypeError,
    VarValueError,
)
from reflex.utils.format import format_state_name
from reflex.utils.imports import (
    ImmutableParsedImportDict,
    ImportDict,
    ImportVar,
    ParsedImportDict,
    parse_imports,
)
from reflex.utils.types import (
    GenericType,
    Self,
    _isinstance,
    get_origin,
    has_args,
    safe_issubclass,
    unionize,
)

if TYPE_CHECKING:
    from reflex.state import BaseState

    from .number import BooleanVar, NumberVar
    from .object import ObjectVar
    from .sequence import ArrayVar, StringVar


VAR_TYPE = TypeVar("VAR_TYPE", covariant=True)
OTHER_VAR_TYPE = TypeVar("OTHER_VAR_TYPE")
STRING_T = TypeVar("STRING_T", bound=str)

warnings.filterwarnings("ignore", message="fields may not start with an underscore")


@dataclasses.dataclass(
    eq=False,
    frozen=True,
)
class VarSubclassEntry:
    """Entry for a Var subclass."""

    var_subclass: Type[Var]
    to_var_subclass: Type[ToOperation]
    python_types: Tuple[GenericType, ...]


_var_subclasses: List[VarSubclassEntry] = []
_var_literal_subclasses: List[Tuple[Type[LiteralVar], VarSubclassEntry]] = []


@dataclasses.dataclass(
    eq=True,
    frozen=True,
)
class VarData:
    """Metadata associated with a x."""

    # The name of the enclosing state.
    state: str = dataclasses.field(default="")

    # The name of the field in the state.
    field_name: str = dataclasses.field(default="")

    # Imports needed to render this var
    imports: ImmutableParsedImportDict = dataclasses.field(default_factory=tuple)

    # Hooks that need to be present in the component to render this var
    hooks: Tuple[str, ...] = dataclasses.field(default_factory=tuple)

    # Dependencies of the var
    deps: Tuple[Var, ...] = dataclasses.field(default_factory=tuple)

    # Position of the hook in the component
    position: Hooks.HookPosition | None = None

    def __init__(
        self,
        state: str = "",
        field_name: str = "",
        imports: ImportDict | ParsedImportDict | None = None,
        hooks: Mapping[str, VarData | None] | None = None,
        deps: list[Var] | None = None,
        position: Hooks.HookPosition | None = None,
    ):
        """Initialize the var data.

        Args:
            state: The name of the enclosing state.
            field_name: The name of the field in the state.
            imports: Imports needed to render this var.
            hooks: Hooks that need to be present in the component to render this var.
            deps: Dependencies of the var for useCallback.
            position: Position of the hook in the component.
        """
        immutable_imports: ImmutableParsedImportDict = tuple(
            (k, tuple(v)) for k, v in parse_imports(imports or {}).items()
        )
        object.__setattr__(self, "state", state)
        object.__setattr__(self, "field_name", field_name)
        object.__setattr__(self, "imports", immutable_imports)
        object.__setattr__(self, "hooks", tuple(hooks or {}))
        object.__setattr__(self, "deps", tuple(deps or []))
        object.__setattr__(self, "position", position or None)

    def old_school_imports(self) -> ImportDict:
        """Return the imports as a mutable dict.

        Returns:
            The imports as a mutable dict.
        """
        return {k: list(v) for k, v in self.imports}

    def merge(*all: VarData | None) -> VarData | None:
        """Merge multiple var data objects.

        Args:
            *all: The var data objects to merge.

        Raises:
            ReflexError: If trying to merge VarData with different positions.

        Returns:
            The merged var data object.

        # noqa: DAR102 *all
        """
        all_var_datas = list(filter(None, all))

        if not all_var_datas:
            return None

        if len(all_var_datas) == 1:
            return all_var_datas[0]

        # Get the first non-empty field name or default to empty string.
        field_name = next(
            (var_data.field_name for var_data in all_var_datas if var_data.field_name),
            "",
        )

        # Get the first non-empty state or default to empty string.
        state = next(
            (var_data.state for var_data in all_var_datas if var_data.state), ""
        )

        hooks: dict[str, VarData | None] = {
            hook: None for var_data in all_var_datas for hook in var_data.hooks
        }

        _imports = imports.merge_imports(
            *(var_data.imports for var_data in all_var_datas)
        )

        deps = [dep for var_data in all_var_datas for dep in var_data.deps]

        positions = list(
            {
                var_data.position
                for var_data in all_var_datas
                if var_data.position is not None
            }
        )
        if positions:
            if len(positions) > 1:
                raise exceptions.ReflexError(
                    f"Cannot merge var data with different positions: {positions}"
                )
            position = positions[0]
        else:
            position = None

        if state or _imports or hooks or field_name or deps or position:
            return VarData(
                state=state,
                field_name=field_name,
                imports=_imports,
                hooks=hooks,
                deps=deps,
                position=position,
            )

        return None

    def __bool__(self) -> bool:
        """Check if the var data is non-empty.

        Returns:
            True if any field is set to a non-default value.
        """
        return bool(
            self.state
            or self.imports
            or self.hooks
            or self.field_name
            or self.deps
            or self.position
        )

    @classmethod
    def from_state(cls, state: Type[BaseState] | str, field_name: str = "") -> VarData:
        """Set the state of the var.

        Args:
            state: The state to set or the full name of the state.
            field_name: The name of the field in the state. Optional.

        Returns:
            The var with the set state.
        """
        from reflex.utils import format

        state_name = state if isinstance(state, str) else state.get_full_name()
        return VarData(
            state=state_name,
            field_name=field_name,
            hooks={
                "const {0} = useContext(StateContexts.{0})".format(
                    format.format_state_name(state_name)
                ): None
            },
            imports={
                f"$/{constants.Dirs.CONTEXTS_PATH}": [ImportVar(tag="StateContexts")],
                "react": [ImportVar(tag="useContext")],
            },
        )


def _decode_var_immutable(value: str) -> tuple[VarData | None, str]:
    """Decode the state name from a formatted var.

    Args:
        value: The value to extract the state name from.

    Returns:
        The extracted state name and the value without the state name.
    """
    var_datas = []
    if isinstance(value, str):
        # fast path if there is no encoded VarData
        if constants.REFLEX_VAR_OPENING_TAG not in value:
            return None, value

        offset = 0

        # Find all tags.
        while m := _decode_var_pattern.search(value):
            start, end = m.span()
            value = value[:start] + value[end:]

            serialized_data = m.group(1)

            if serialized_data.isnumeric() or (
                serialized_data[0] == "-" and serialized_data[1:].isnumeric()
            ):
                # This is a global immutable var.
                var = _global_vars[int(serialized_data)]
                var_data = var._get_all_var_data()

                if var_data is not None:
                    var_datas.append(var_data)
            offset += end - start

    return VarData.merge(*var_datas) if var_datas else None, value


def can_use_in_object_var(cls: GenericType) -> bool:
    """Check if the class can be used in an ObjectVar.

    Args:
        cls: The class to check.

    Returns:
        Whether the class can be used in an ObjectVar.
    """
    if types.is_union(cls):
        return all(can_use_in_object_var(t) for t in types.get_args(cls))
    return (
        inspect.isclass(cls)
        and not issubclass(cls, Var)
        and serializers.can_serialize(cls, dict)
    )


@dataclasses.dataclass(
    eq=False,
    frozen=True,
)
class Var(Generic[VAR_TYPE]):
    """Base class for immutable vars."""

    # The name of the var.
    _js_expr: str = dataclasses.field()

    # The type of the var.
    _var_type: types.GenericType = dataclasses.field(default=Any)

    # Extra metadata associated with the Var
    _var_data: Optional[VarData] = dataclasses.field(default=None)

    def __str__(self) -> str:
        """String representation of the var. Guaranteed to be a valid Javascript expression.

        Returns:
            The name of the var.
        """
        return self._js_expr

    @property
    def _var_is_local(self) -> bool:
        """Whether this is a local javascript variable.

        Returns:
            False
        """
        return False

    @property
    @deprecated("Use `_js_expr` instead.")
    def _var_name(self) -> str:
        """The name of the var.

        Returns:
            The name of the var.
        """
        return self._js_expr

    @property
    def _var_field_name(self) -> str:
        """The name of the field.

        Returns:
            The name of the field.
        """
        var_data = self._get_all_var_data()
        field_name = var_data.field_name if var_data else None
        return field_name or self._js_expr

    @property
    @deprecated("Use `_js_expr` instead.")
    def _var_name_unwrapped(self) -> str:
        """The name of the var without extra curly braces.

        Returns:
            The name of the var.
        """
        return self._js_expr

    @property
    def _var_is_string(self) -> bool:
        """Whether the var is a string literal.

        Returns:
            False
        """
        return False

    def __init_subclass__(
        cls,
        python_types: Tuple[GenericType, ...] | GenericType = types.Unset(),
        default_type: GenericType = types.Unset(),
        **kwargs,
    ):
        """Initialize the subclass.

        Args:
            python_types: The python types that the var represents.
            default_type: The default type of the var. Defaults to the first python type.
            **kwargs: Additional keyword arguments.
        """
        super().__init_subclass__(**kwargs)

        if python_types or default_type:
            python_types = (
                (python_types if isinstance(python_types, tuple) else (python_types,))
                if python_types
                else ()
            )

            default_type = default_type or (python_types[0] if python_types else Any)

            @dataclasses.dataclass(
                eq=False,
                frozen=True,
                **{"slots": True} if sys.version_info >= (3, 10) else {},
            )
            class ToVarOperation(ToOperation, cls):
                """Base class of converting a var to another var type."""

                _original: Var = dataclasses.field(
                    default=Var(_js_expr="null", _var_type=None),
                )

                _default_var_type: ClassVar[GenericType] = default_type

<<<<<<< HEAD
            ToVarOperation.__name__ = f"To{cls.__name__.removesuffix('Var')}Operation"
=======
            new_to_var_operation_name = f"To{cls.__name__.removesuffix('Var')}Operation"
            ToVarOperation.__qualname__ = (
                ToVarOperation.__qualname__.removesuffix(ToVarOperation.__name__)
                + new_to_var_operation_name
            )
            ToVarOperation.__name__ = new_to_var_operation_name
>>>>>>> 335816cb

            _var_subclasses.append(VarSubclassEntry(cls, ToVarOperation, python_types))

    def __post_init__(self):
        """Post-initialize the var."""
        # Decode any inline Var markup and apply it to the instance
        _var_data, _js_expr = _decode_var_immutable(self._js_expr)

        if _var_data or _js_expr != self._js_expr:
            self.__init__(
                _js_expr=_js_expr,
                _var_type=self._var_type,
                _var_data=VarData.merge(self._var_data, _var_data),
            )

    def __hash__(self) -> int:
        """Define a hash function for the var.

        Returns:
            The hash of the var.
        """
        return hash((self._js_expr, self._var_type, self._var_data))

    def _get_all_var_data(self) -> VarData | None:
        """Get all VarData associated with the Var.

        Returns:
            The VarData of the components and all of its children.
        """
        return self._var_data

    def equals(self, other: Var) -> bool:
        """Check if two vars are equal.

        Args:
            other: The other var to compare.

        Returns:
            Whether the vars are equal.
        """
        return (
            self._js_expr == other._js_expr
            and self._var_type == other._var_type
            and self._get_all_var_data() == other._get_all_var_data()
        )

    @overload
    def _replace(
        self,
        _var_type: Type[OTHER_VAR_TYPE],
        merge_var_data: VarData | None = None,
        **kwargs: Any,
    ) -> Var[OTHER_VAR_TYPE]: ...

    @overload
    def _replace(
        self,
        _var_type: GenericType | None = None,
        merge_var_data: VarData | None = None,
        **kwargs: Any,
    ) -> Self: ...

    def _replace(
        self,
        _var_type: GenericType | None = None,
        merge_var_data: VarData | None = None,
        **kwargs: Any,
    ) -> Self | Var:
        """Make a copy of this Var with updated fields.

        Args:
            _var_type: The new type of the Var.
            merge_var_data: VarData to merge into the existing VarData.
            **kwargs: Var fields to update.

        Returns:
            A new Var with the updated fields overwriting the corresponding fields in this Var.

        Raises:
            TypeError: If _var_is_local, _var_is_string, or _var_full_name_needs_state_prefix is not None.
        """
        if kwargs.get("_var_is_local", False) is not False:
            raise TypeError("The _var_is_local argument is not supported for Var.")

        if kwargs.get("_var_is_string", False) is not False:
            raise TypeError("The _var_is_string argument is not supported for Var.")

        if kwargs.get("_var_full_name_needs_state_prefix", False) is not False:
            raise TypeError(
                "The _var_full_name_needs_state_prefix argument is not supported for Var."
            )
        value_with_replaced = dataclasses.replace(
            self,
            _var_type=_var_type or self._var_type,
            _var_data=VarData.merge(
                kwargs.get("_var_data", self._var_data), merge_var_data
            ),
            **kwargs,
        )

        if (js_expr := kwargs.get("_js_expr")) is not None:
            object.__setattr__(value_with_replaced, "_js_expr", js_expr)

        return value_with_replaced

    @overload
    @classmethod
    def create(  # type: ignore[override]
        cls,
        value: bool,
        _var_data: VarData | None = None,
    ) -> BooleanVar: ...

    @overload
    @classmethod
    def create(  # type: ignore[override]
        cls,
        value: int,
        _var_data: VarData | None = None,
    ) -> NumberVar[int]: ...

    @overload
    @classmethod
    def create(
        cls,
        value: float,
        _var_data: VarData | None = None,
    ) -> NumberVar[float]: ...

    @overload
    @classmethod
    def create(
        cls,
        value: STRING_T,
        _var_data: VarData | None = None,
    ) -> StringVar[STRING_T]: ...

    @overload
    @classmethod
    def create(
        cls,
        value: None,
        _var_data: VarData | None = None,
    ) -> NoneVar: ...

    @overload
    @classmethod
    def create(
        cls,
        value: OTHER_VAR_TYPE,
        _var_data: VarData | None = None,
    ) -> Var[OTHER_VAR_TYPE]: ...

    @classmethod
    def create(
        cls,
        value: OTHER_VAR_TYPE,
        _var_data: VarData | None = None,
    ) -> Var[OTHER_VAR_TYPE]:
        """Create a var from a value.

        Args:
            value: The value to create the var from.
            _var_data: Additional hooks and imports associated with the Var.

        Returns:
            The var.
        """
        # If the value is already a var, do nothing.
        if isinstance(value, Var):
            return value

        return LiteralVar.create(value, _var_data=_var_data)

    @classmethod
    @deprecated("Use `.create()` instead.")
    def create_safe(
        cls,
        *args: Any,
        **kwargs: Any,
    ) -> Var:
        """Create a var from a value.

        Args:
            *args: The arguments to create the var from.
            **kwargs: The keyword arguments to create the var from.

        Returns:
            The var.
        """
        return cls.create(*args, **kwargs)

    def __format__(self, format_spec: str) -> str:
        """Format the var into a Javascript equivalent to an f-string.

        Args:
            format_spec: The format specifier (Ignored for now).

        Returns:
            The formatted var.
        """
        hashed_var = hash(self)

        _global_vars[hashed_var] = self

        # Encode the _var_data into the formatted output for tracking purposes.
        return f"{constants.REFLEX_VAR_OPENING_TAG}{hashed_var}{constants.REFLEX_VAR_CLOSING_TAG}{self._js_expr}"

    @overload
    def to(self, output: Type[str]) -> StringVar: ...

    @overload
    def to(self, output: Type[bool]) -> BooleanVar: ...

    @overload
    def to(self, output: type[int] | type[float]) -> NumberVar: ...

    @overload
    def to(
        self,
        output: type[list] | type[tuple] | type[set],
    ) -> ArrayVar: ...

    @overload
    def to(
        self,
        output: type[Mapping],
    ) -> ObjectVar[Mapping]: ...

    @overload
    def to(
        self, output: Type[ObjectVar], var_type: Type[VAR_INSIDE]
    ) -> ObjectVar[VAR_INSIDE]: ...

    @overload
    def to(
        self, output: Type[ObjectVar], var_type: None = None
    ) -> ObjectVar[VAR_TYPE]: ...

    @overload
    def to(self, output: VAR_SUBCLASS, var_type: None = None) -> VAR_SUBCLASS: ...

    @overload
    def to(
        self,
        output: Type[OUTPUT] | types.GenericType,
        var_type: types.GenericType | None = None,
    ) -> OUTPUT: ...

    def to(
        self,
        output: Type[OUTPUT] | types.GenericType,
        var_type: types.GenericType | None = None,
    ) -> Var:
        """Convert the var to a different type.

        Args:
            output: The output type.
            var_type: The type of the var.

        Returns:
            The converted var.
        """
        from .object import ObjectVar

        fixed_output_type = get_origin(output) or output

        # If the first argument is a python type, we map it to the corresponding Var type.
        for var_subclass in _var_subclasses[::-1]:
            if fixed_output_type in var_subclass.python_types or safe_issubclass(
                fixed_output_type, var_subclass.python_types
            ):
                return self.to(var_subclass.var_subclass, output)

        if fixed_output_type is None:
            return get_to_operation(NoneVar).create(self)  # pyright: ignore [reportReturnType]

        # Handle fixed_output_type being Base or a dataclass.
        if can_use_in_object_var(fixed_output_type):
            return self.to(ObjectVar, output)

        if inspect.isclass(output):
            for var_subclass in _var_subclasses[::-1]:
                if issubclass(output, var_subclass.var_subclass):
                    current_var_type = self._var_type
                    if current_var_type is Any:
                        new_var_type = var_type
                    else:
                        new_var_type = var_type or current_var_type
                    to_operation_return = var_subclass.to_var_subclass.create(
                        value=self, _var_type=new_var_type
                    )
                    return to_operation_return  # pyright: ignore [reportReturnType]

            # If we can't determine the first argument, we just replace the _var_type.
            if not issubclass(output, Var) or var_type is None:
                return dataclasses.replace(
                    self,
                    _var_type=output,
                )

        # We couldn't determine the output type to be any other Var type, so we replace the _var_type.
        if var_type is not None:
            return dataclasses.replace(
                self,
                _var_type=var_type,
            )

        return self

    @overload
    def guess_type(self: Var[str]) -> StringVar: ...

    @overload
    def guess_type(self: Var[bool]) -> BooleanVar: ...

    @overload
    def guess_type(self: Var[int] | Var[float] | Var[int | float]) -> NumberVar: ...

    @overload
    def guess_type(self) -> Self: ...

    def guess_type(self) -> Var:
        """Guesses the type of the variable based on its `_var_type` attribute.

        Returns:
            Var: The guessed type of the variable.

        Raises:
            TypeError: If the type is not supported for guessing.
        """
        from .number import NumberVar
        from .object import ObjectVar

        var_type = self._var_type
        if var_type is None:
            return self.to(None)
        if types.is_optional(var_type):
            var_type = types.get_args(var_type)[0]

        if var_type is Any:
            return self

        fixed_type = get_origin(var_type) or var_type

        if fixed_type in types.UnionTypes:
            inner_types = get_args(var_type)

            if all(
                inspect.isclass(t) and issubclass(t, (int, float)) for t in inner_types
            ):
                return self.to(NumberVar, self._var_type)

            if can_use_in_object_var(var_type):
                return self.to(ObjectVar, self._var_type)

            return self

        if fixed_type is Literal:
            args = get_args(var_type)
            fixed_type = unionize(*(type(arg) for arg in args))

        if not inspect.isclass(fixed_type):
            raise TypeError(f"Unsupported type {var_type} for guess_type.")

        if fixed_type is None:
            return self.to(None)

        for var_subclass in _var_subclasses[::-1]:
            if issubclass(fixed_type, var_subclass.python_types):
                return self.to(var_subclass.var_subclass, self._var_type)

        if can_use_in_object_var(fixed_type):
            return self.to(ObjectVar, self._var_type)

        return self

    def _get_default_value(self) -> Any:
        """Get the default value of the var.

        Returns:
            The default value of the var.

        Raises:
            ImportError: If the var is a dataframe and pandas is not installed.
        """
        if types.is_optional(self._var_type):
            return None

        type_ = (
            get_origin(self._var_type)
            if types.is_generic_alias(self._var_type)
            else self._var_type
        )
        if type_ is Literal:
            args = get_args(self._var_type)
            return args[0] if args else None
        if issubclass(type_, str):
            return ""
        if issubclass(type_, types.get_args(Union[int, float])):
            return 0
        if issubclass(type_, bool):
            return False
        if issubclass(type_, list):
            return []
        if issubclass(type_, Mapping):
            return {}
        if issubclass(type_, tuple):
            return ()
        if types.is_dataframe(type_):
            try:
                import pandas as pd

                return pd.DataFrame()
            except ImportError as e:
                raise ImportError(
                    "Please install pandas to use dataframes in your app."
                ) from e
        return set() if issubclass(type_, set) else None

    def _get_setter_name(self, include_state: bool = True) -> str:
        """Get the name of the var's generated setter function.

        Args:
            include_state: Whether to include the state name in the setter name.

        Returns:
            The name of the setter function.
        """
        setter = constants.SETTER_PREFIX + self._var_field_name
        var_data = self._get_all_var_data()
        if var_data is None:
            return setter
        if not include_state or var_data.state == "":
            return setter
        return ".".join((var_data.state, setter))

    def _get_setter(self) -> Callable[[BaseState, Any], None]:
        """Get the var's setter function.

        Returns:
            A function that that creates a setter for the var.
        """
        actual_name = self._var_field_name

        def setter(state: BaseState, value: Any):
            """Get the setter for the var.

            Args:
                state: The state within which we add the setter function.
                value: The value to set.
            """
            if self._var_type in [int, float]:
                try:
                    value = self._var_type(value)
                    setattr(state, actual_name, value)
                except ValueError:
                    console.debug(
                        f"{type(state).__name__}.{self._js_expr}: Failed conversion of {value} to '{self._var_type.__name__}'. Value not set.",
                    )
            else:
                setattr(state, actual_name, value)

        setter.__qualname__ = self._get_setter_name()

        return setter

    def _var_set_state(self, state: type[BaseState] | str):
        """Set the state of the var.

        Args:
            state: The state to set.

        Returns:
            The var with the state set.
        """
        formatted_state_name = (
            state
            if isinstance(state, str)
            else format_state_name(state.get_full_name())
        )

        return StateOperation.create(
            formatted_state_name,
            self,
            _var_data=VarData.merge(
                VarData.from_state(state, self._js_expr), self._var_data
            ),
        ).guess_type()

    def __eq__(self, other: Var | Any) -> BooleanVar:
        """Check if the current variable is equal to the given variable.

        Args:
            other (Var | Any): The variable to compare with.

        Returns:
            BooleanVar: A BooleanVar object representing the result of the equality check.
        """
        from .number import equal_operation

        return equal_operation(self, other)

    def __ne__(self, other: Var | Any) -> BooleanVar:
        """Check if the current object is not equal to the given object.

        Parameters:
            other (Var | Any): The object to compare with.

        Returns:
            BooleanVar: A BooleanVar object representing the result of the comparison.
        """
        from .number import equal_operation

        return ~equal_operation(self, other)

    def bool(self) -> BooleanVar:
        """Convert the var to a boolean.

        Returns:
            The boolean var.
        """
        from .number import boolify

        return boolify(self)

    def __and__(self, other: Var | Any) -> Var:
        """Perform a logical AND operation on the current instance and another variable.

        Args:
            other: The variable to perform the logical AND operation with.

        Returns:
            A `BooleanVar` object representing the result of the logical AND operation.
        """
        return and_operation(self, other)

    def __rand__(self, other: Var | Any) -> Var:
        """Perform a logical AND operation on the current instance and another variable.

        Args:
            other: The variable to perform the logical AND operation with.

        Returns:
            A `BooleanVar` object representing the result of the logical AND operation.
        """
        return and_operation(other, self)

    def __or__(self, other: Var | Any) -> Var:
        """Perform a logical OR operation on the current instance and another variable.

        Args:
            other: The variable to perform the logical OR operation with.

        Returns:
            A `BooleanVar` object representing the result of the logical OR operation.
        """
        return or_operation(self, other)

    def __ror__(self, other: Var | Any) -> Var:
        """Perform a logical OR operation on the current instance and another variable.

        Args:
            other: The variable to perform the logical OR operation with.

        Returns:
            A `BooleanVar` object representing the result of the logical OR operation.
        """
        return or_operation(other, self)

    def __invert__(self) -> BooleanVar:
        """Perform a logical NOT operation on the current instance.

        Returns:
            A `BooleanVar` object representing the result of the logical NOT operation.
        """
        return ~self.bool()

    def to_string(self, use_json: bool = True) -> StringVar:
        """Convert the var to a string.

        Args:
            use_json: Whether to use JSON stringify. If False, uses Object.prototype.toString.

        Returns:
            The string var.
        """
        from .function import JSON_STRINGIFY, PROTOTYPE_TO_STRING
        from .sequence import StringVar

        return (
            JSON_STRINGIFY.call(self).to(StringVar)
            if use_json
            else PROTOTYPE_TO_STRING.call(self).to(StringVar)
        )

    def _as_ref(self) -> Var:
        """Get a reference to the var.

        Returns:
            The reference to the var.
        """
        from .object import ObjectVar

        refs = Var(
            _js_expr="refs",
            _var_data=VarData(
                imports={
                    f"$/{constants.Dirs.STATE_PATH}": [imports.ImportVar(tag="refs")]
                }
            ),
        ).to(ObjectVar, Mapping[str, str])
        return refs[LiteralVar.create(str(self))]

    @deprecated("Use `.js_type()` instead.")
    def _type(self) -> StringVar:
        """Returns the type of the object.

        This method uses the `typeof` function from the `FunctionStringVar` class
        to determine the type of the object.

        Returns:
            StringVar: A string variable representing the type of the object.
        """
        return self.js_type()

    def js_type(self) -> StringVar:
        """Returns the javascript type of the object.

        This method uses the `typeof` function from the `FunctionStringVar` class
        to determine the type of the object.

        Returns:
            StringVar: A string variable representing the type of the object.
        """
        from .function import FunctionStringVar
        from .sequence import StringVar

        type_of = FunctionStringVar("typeof")
        return type_of.call(self).to(StringVar)

    def _without_data(self):
        """Create a copy of the var without the data.

        Returns:
            The var without the data.
        """
        return dataclasses.replace(self, _var_data=None)

    def __get__(self, instance: Any, owner: Any):
        """Get the var.

        Args:
            instance: The instance to get the var from.
            owner: The owner of the var.

        Returns:
            The var.
        """
        return self

    def __getattr__(self, name: str):
        """Get an attribute of the var.

        Args:
            name: The name of the attribute.

        Returns:
            The attribute.

        Raises:
            VarAttributeError: If the attribute does not exist.
            TypeError: If the var type is Any.
        """
        if name.startswith("_"):
            return self.__getattribute__(name)

        if name == "contains":
            raise TypeError(
                f"Var of type {self._var_type} does not support contains check."
            )
        if name == "reverse":
            raise TypeError("Cannot reverse non-list var.")

        if self._var_type is Any:
            raise TypeError(
                f"You must provide an annotation for the state var `{self!s}`. Annotation cannot be `{self._var_type}`."
            )

        if name in REPLACED_NAMES:
            raise VarAttributeError(
                f"Field {name!r} was renamed to {REPLACED_NAMES[name]!r}"
            )

        raise VarAttributeError(
            f"The State var has no attribute '{name}' or may have been annotated wrongly.",
        )

    def _decode(self) -> Any:
        """Decode Var as a python value.

        Note that Var with state set cannot be decoded python-side and will be
        returned as full_name.

        Returns:
            The decoded value or the Var name.
        """
        if isinstance(self, LiteralVar):
            return self._var_value
        try:
            return json.loads(str(self))
        except ValueError:
            return str(self)

    @property
    def _var_state(self) -> str:
        """Compat method for getting the state.

        Returns:
            The state name associated with the var.
        """
        var_data = self._get_all_var_data()
        return var_data.state if var_data else ""

    @overload
    @classmethod
    def range(cls, stop: int | NumberVar, /) -> ArrayVar[List[int]]: ...

    @overload
    @classmethod
    def range(
        cls,
        start: int | NumberVar,
        end: int | NumberVar,
        step: int | NumberVar = 1,
        /,
    ) -> ArrayVar[List[int]]: ...

    @classmethod
    def range(
        cls,
        first_endpoint: int | NumberVar,
        second_endpoint: int | NumberVar | None = None,
        step: int | NumberVar | None = None,
    ) -> ArrayVar[List[int]]:
        """Create a range of numbers.

        Args:
            first_endpoint: The end of the range if second_endpoint is not provided, otherwise the start of the range.
            second_endpoint: The end of the range.
            step: The step of the range.

        Returns:
            The range of numbers.
        """
        from .sequence import ArrayVar

        return ArrayVar.range(first_endpoint, second_endpoint, step)

    def __bool__(self) -> bool:
        """Raise exception if using Var in a boolean context.

        Raises:
            VarTypeError: when attempting to bool-ify the Var.
        """
        raise VarTypeError(
            f"Cannot convert Var {str(self)!r} to bool for use with `if`, `and`, `or`, and `not`. "
            "Instead use `rx.cond` and bitwise operators `&` (and), `|` (or), `~` (invert)."
        )

    def __iter__(self) -> Any:
        """Raise exception if using Var in an iterable context.

        Raises:
            VarTypeError: when attempting to iterate over the Var.
        """
        raise VarTypeError(
            f"Cannot iterate over Var {str(self)!r}. Instead use `rx.foreach`."
        )

    def __contains__(self, _: Any) -> Var:
        """Override the 'in' operator to alert the user that it is not supported.

        Raises:
            VarTypeError: the operation is not supported
        """
        raise VarTypeError(
            "'in' operator not supported for Var types, use Var.contains() instead."
        )


OUTPUT = TypeVar("OUTPUT", bound=Var)

VAR_SUBCLASS = TypeVar("VAR_SUBCLASS", bound=Var)
VAR_INSIDE = TypeVar("VAR_INSIDE")


class ToOperation:
    """A var operation that converts a var to another type."""

    def __getattr__(self, name: str) -> Any:
        """Get an attribute of the var.

        Args:
            name: The name of the attribute.

        Returns:
            The attribute of the var.
        """
        from .object import ObjectVar

        if isinstance(self, ObjectVar) and name != "_js_expr":
            return ObjectVar.__getattr__(self, name)
        return getattr(self._original, name)

    def __post_init__(self):
        """Post initialization."""
        object.__delattr__(self, "_js_expr")

    def __hash__(self) -> int:
        """Calculate the hash value of the object.

        Returns:
            int: The hash value of the object.
        """
        return hash(self._original)

    def _get_all_var_data(self) -> VarData | None:
        """Get all the var data.

        Returns:
            The var data.
        """
        return VarData.merge(
            self._original._get_all_var_data(),
            self._var_data,
        )

    @classmethod
    def create(
        cls,
        value: Var,
        _var_type: GenericType | None = None,
        _var_data: VarData | None = None,
    ):
        """Create a ToOperation.

        Args:
            value: The value of the var.
            _var_type: The type of the Var.
            _var_data: Additional hooks and imports associated with the Var.

        Returns:
            The ToOperation.
        """
        return cls(
            _js_expr="",  # pyright: ignore [reportCallIssue]
            _var_data=_var_data,  # pyright: ignore [reportCallIssue]
            _var_type=_var_type or cls._default_var_type,  # pyright: ignore [reportCallIssue, reportAttributeAccessIssue]
            _original=value,  # pyright: ignore [reportCallIssue]
        )


class LiteralVar(Var):
    """Base class for immutable literal vars."""

    def __init_subclass__(cls, **kwargs):
        """Initialize the subclass.

        Args:
            **kwargs: Additional keyword arguments.

        Raises:
            TypeError: If the LiteralVar subclass does not have a corresponding Var subclass.
        """
        super().__init_subclass__(**kwargs)

        bases = cls.__bases__

        bases_normalized = [
            base if inspect.isclass(base) else get_origin(base) for base in bases
        ]

        possible_bases = [
            base
            for base in bases_normalized
            if issubclass(base, Var) and base != LiteralVar
        ]

        if not possible_bases:
            raise TypeError(
                f"LiteralVar subclass {cls} must have a base class that is a subclass of Var and not LiteralVar."
            )

        var_subclasses = [
            var_subclass
            for var_subclass in _var_subclasses
            if var_subclass.var_subclass in possible_bases
        ]

        if not var_subclasses:
            raise TypeError(
                f"LiteralVar {cls} must have a base class annotated with `python_types`."
            )

        if len(var_subclasses) != 1:
            raise TypeError(
                f"LiteralVar {cls} must have exactly one base class annotated with `python_types`."
            )

        var_subclass = var_subclasses[0]

        # Remove the old subclass, happens because __init_subclass__ is called twice
        # for each subclass. This is because of __slots__ in dataclasses.
        for var_literal_subclass in list(_var_literal_subclasses):
            if var_literal_subclass[1] is var_subclass:
                _var_literal_subclasses.remove(var_literal_subclass)

        _var_literal_subclasses.append((cls, var_subclass))

    @classmethod
    def create(  # pyright: ignore [reportArgumentType]
        cls,
        value: Any,
        _var_data: VarData | None = None,
    ) -> Var:
        """Create a var from a value.

        Args:
            value: The value to create the var from.
            _var_data: Additional hooks and imports associated with the Var.

        Returns:
            The var.

        Raises:
            TypeError: If the value is not a supported type for LiteralVar.
        """
        from .object import LiteralObjectVar
        from .sequence import ArrayVar, LiteralStringVar

        if isinstance(value, Var):
            if _var_data is None:
                return value
            return value._replace(merge_var_data=_var_data)

        for literal_subclass, var_subclass in _var_literal_subclasses[::-1]:
            if isinstance(value, var_subclass.python_types):
                return literal_subclass.create(value, _var_data=_var_data)

        from reflex.event import EventHandler
        from reflex.utils.format import get_event_handler_parts

        if isinstance(value, EventHandler):
            return Var(_js_expr=".".join(filter(None, get_event_handler_parts(value))))

        serialized_value = serializers.serialize(value)
        if serialized_value is not None:
            if isinstance(serialized_value, Mapping):
                return LiteralObjectVar.create(
                    serialized_value,
                    _var_type=type(value),
                    _var_data=_var_data,
                )
            if isinstance(serialized_value, str):
                return LiteralStringVar.create(
                    serialized_value, _var_type=type(value), _var_data=_var_data
                )
            return LiteralVar.create(serialized_value, _var_data=_var_data)

        if isinstance(value, Base):
            # get the fields of the pydantic class
            fields = value.__fields__.keys()
            one_level_dict = {field: getattr(value, field) for field in fields}

            return LiteralObjectVar.create(
                {
                    field: value
                    for field, value in one_level_dict.items()
                    if not callable(value)
                },
                _var_type=type(value),
                _var_data=_var_data,
            )

        if dataclasses.is_dataclass(value) and not isinstance(value, type):
            return LiteralObjectVar.create(
                {
                    k: (None if callable(v) else v)
                    for k, v in dataclasses.asdict(value).items()
                },
                _var_type=type(value),
                _var_data=_var_data,
            )

        if isinstance(value, range):
            return ArrayVar.range(value.start, value.stop, value.step)

        raise TypeError(
            f"Unsupported type {type(value)} for LiteralVar. Tried to create a LiteralVar from {value}."
        )

    def __post_init__(self):
        """Post-initialize the var."""

    def json(self) -> str:
        """Serialize the var to a JSON string.

        Raises:
            NotImplementedError: If the method is not implemented.
        """
        raise NotImplementedError(
            "LiteralVar subclasses must implement the json method."
        )


@serializers.serializer
def serialize_literal(value: LiteralVar):
    """Serialize a Literal type.

    Args:
        value: The Literal to serialize.

    Returns:
        The serialized Literal.
    """
    return value._var_value


def get_python_literal(value: Union[LiteralVar, Any]) -> Any | None:
    """Get the Python literal value.

    Args:
        value: The value to get the Python literal value of.

    Returns:
        The Python literal value.
    """
    if isinstance(value, LiteralVar):
        return value._var_value
    if isinstance(value, Var):
        return None
    return value


P = ParamSpec("P")
T = TypeVar("T")


# NoReturn is used to match CustomVarOperationReturn with no type hint.
@overload
def var_operation(  # pyright: ignore [reportOverlappingOverload]
    func: Callable[P, CustomVarOperationReturn[NoReturn]],
) -> Callable[P, Var]: ...


@overload
def var_operation(
    func: Callable[P, CustomVarOperationReturn[bool]],
) -> Callable[P, BooleanVar]: ...


NUMBER_T = TypeVar("NUMBER_T", int, float, Union[int, float])


@overload
def var_operation(
    func: Callable[P, CustomVarOperationReturn[NUMBER_T]],
) -> Callable[P, NumberVar[NUMBER_T]]: ...


@overload
def var_operation(
    func: Callable[P, CustomVarOperationReturn[str]],
) -> Callable[P, StringVar]: ...


LIST_T = TypeVar("LIST_T", bound=Union[List[Any], Tuple, Set])


@overload
def var_operation(
    func: Callable[P, CustomVarOperationReturn[LIST_T]],
) -> Callable[P, ArrayVar[LIST_T]]: ...


OBJECT_TYPE = TypeVar("OBJECT_TYPE", bound=Mapping)


@overload
def var_operation(
    func: Callable[P, CustomVarOperationReturn[OBJECT_TYPE]],
) -> Callable[P, ObjectVar[OBJECT_TYPE]]: ...


@overload
def var_operation(
    func: Callable[P, CustomVarOperationReturn[T]],
) -> Callable[P, Var[T]]: ...


def var_operation(  # pyright: ignore [reportInconsistentOverload]
    func: Callable[P, CustomVarOperationReturn[T]],
) -> Callable[P, Var[T]]:
    """Decorator for creating a var operation.

    Example:
    ```python
    @var_operation
    def add(a: NumberVar, b: NumberVar):
        return custom_var_operation(f"{a} + {b}")
    ```

    Args:
        func: The function to decorate.

    Returns:
        The decorated function.
    """

    @functools.wraps(func)
    def wrapper(*args: P.args, **kwargs: P.kwargs) -> Var[T]:
        func_args = list(inspect.signature(func).parameters)
        args_vars = {
            func_args[i]: (LiteralVar.create(arg) if not isinstance(arg, Var) else arg)
            for i, arg in enumerate(args)
        }
        kwargs_vars = {
            key: LiteralVar.create(value) if not isinstance(value, Var) else value
            for key, value in kwargs.items()
        }

        return CustomVarOperation.create(
            name=func.__name__,
            args=tuple(list(args_vars.items()) + list(kwargs_vars.items())),
            return_var=func(*args_vars.values(), **kwargs_vars),  # pyright: ignore [reportCallIssue, reportReturnType]
        ).guess_type()

    return wrapper


def figure_out_type(value: Any) -> types.GenericType:
    """Figure out the type of the value.

    Args:
        value: The value to figure out the type of.

    Returns:
        The type of the value.
    """
    if isinstance(value, Var):
        return value._var_type
    type_ = type(value)
    if has_args(type_):
        return type_
    if isinstance(value, list):
        return List[unionize(*(figure_out_type(v) for v in value))]
    if isinstance(value, set):
        return Set[unionize(*(figure_out_type(v) for v in value))]
    if isinstance(value, tuple):
        return Tuple[unionize(*(figure_out_type(v) for v in value)), ...]
    if isinstance(value, Mapping):
        return Mapping[
            unionize(*(figure_out_type(k) for k in value)),
            unionize(*(figure_out_type(v) for v in value.values())),
        ]
    return type(value)


class cached_property_no_lock(functools.cached_property):  # noqa: N801
    """A special version of functools.cached_property that does not use a lock."""

    def __init__(self, func: Callable):
        """Initialize the cached_property_no_lock.

        Args:
            func: The function to cache.
        """
        super().__init__(func)
        self.lock = contextlib.nullcontext()


class CachedVarOperation:
    """Base class for cached var operations to lower boilerplate code."""

    def __post_init__(self):
        """Post-initialize the CachedVarOperation."""
        object.__delattr__(self, "_js_expr")

    def __getattr__(self, name: str) -> Any:
        """Get an attribute of the var.

        Args:
            name: The name of the attribute.

        Returns:
            The attribute.
        """
        if name == "_js_expr":
            return self._cached_var_name

        parent_classes = inspect.getmro(type(self))

        next_class = parent_classes[parent_classes.index(CachedVarOperation) + 1]

        return next_class.__getattr__(self, name)

    def _get_all_var_data(self) -> VarData | None:
        """Get all VarData associated with the Var.

        Returns:
            The VarData of the components and all of its children.
        """
        return self._cached_get_all_var_data

    @cached_property_no_lock
    def _cached_get_all_var_data(self) -> VarData | None:
        """Get the cached VarData.

        Returns:
            The cached VarData.
        """
        return VarData.merge(
            *(
                value._get_all_var_data() if isinstance(value, Var) else None
                for value in (
                    getattr(self, field.name)
                    for field in dataclasses.fields(self)  # pyright: ignore [reportArgumentType]
                )
            ),
            self._var_data,
        )

    def __hash__(self) -> int:
        """Calculate the hash of the object.

        Returns:
            The hash of the object.
        """
        return hash(
            (
                type(self).__name__,
                *[
                    getattr(self, field.name)
                    for field in dataclasses.fields(self)  # pyright: ignore [reportArgumentType]
                    if field.name not in ["_js_expr", "_var_data", "_var_type"]
                ],
            )
        )


def and_operation(a: Var | Any, b: Var | Any) -> Var:
    """Perform a logical AND operation on two variables.

    Args:
        a: The first variable.
        b: The second variable.

    Returns:
        The result of the logical AND operation.
    """
    return _and_operation(a, b)


@var_operation
def _and_operation(a: Var, b: Var):
    """Perform a logical AND operation on two variables.

    Args:
        a: The first variable.
        b: The second variable.

    Returns:
        The result of the logical AND operation.
    """
    return var_operation_return(
        js_expression=f"({a} && {b})",
        var_type=unionize(a._var_type, b._var_type),
    )


def or_operation(a: Var | Any, b: Var | Any) -> Var:
    """Perform a logical OR operation on two variables.

    Args:
        a: The first variable.
        b: The second variable.

    Returns:
        The result of the logical OR operation.
    """
    return _or_operation(a, b)


@var_operation
def _or_operation(a: Var, b: Var):
    """Perform a logical OR operation on two variables.

    Args:
        a: The first variable.
        b: The second variable.

    Returns:
        The result of the logical OR operation.
    """
    return var_operation_return(
        js_expression=f"({a} || {b})",
        var_type=unionize(a._var_type, b._var_type),
    )


@dataclasses.dataclass(
    eq=False,
    frozen=True,
    **{"slots": True} if sys.version_info >= (3, 10) else {},
)
class CallableVar(Var):
    """Decorate a Var-returning function to act as both a Var and a function.

    This is used as a compatibility shim for replacing Var objects in the
    API with functions that return a family of Var.
    """

    fn: Callable[..., Var] = dataclasses.field(
        default_factory=lambda: lambda: Var(_js_expr="undefined")
    )
    original_var: Var = dataclasses.field(
        default_factory=lambda: Var(_js_expr="undefined")
    )

    def __init__(self, fn: Callable[..., Var]):
        """Initialize a CallableVar.

        Args:
            fn: The function to decorate (must return Var)
        """
        original_var = fn()
        super(CallableVar, self).__init__(
            _js_expr=original_var._js_expr,
            _var_type=original_var._var_type,
            _var_data=VarData.merge(original_var._get_all_var_data()),
        )
        object.__setattr__(self, "fn", fn)
        object.__setattr__(self, "original_var", original_var)

    def __call__(self, *args: Any, **kwargs: Any) -> Var:
        """Call the decorated function.

        Args:
            *args: The args to pass to the function.
            **kwargs: The kwargs to pass to the function.

        Returns:
            The Var returned from calling the function.
        """
        return self.fn(*args, **kwargs)

    def __hash__(self) -> int:
        """Calculate the hash of the object.

        Returns:
            The hash of the object.
        """
        return hash((type(self).__name__, self.original_var))


RETURN_TYPE = TypeVar("RETURN_TYPE")

DICT_KEY = TypeVar("DICT_KEY")
DICT_VAL = TypeVar("DICT_VAL")

LIST_INSIDE = TypeVar("LIST_INSIDE")


class FakeComputedVarBaseClass(property):
    """A fake base class for ComputedVar to avoid inheriting from property."""

    __pydantic_run_validation__ = False


def is_computed_var(obj: Any) -> TypeGuard[ComputedVar]:
    """Check if the object is a ComputedVar.

    Args:
        obj: The object to check.

    Returns:
        Whether the object is a ComputedVar.
    """
    return isinstance(obj, FakeComputedVarBaseClass)


@dataclasses.dataclass(
    eq=False,
    frozen=True,
    **{"slots": True} if sys.version_info >= (3, 10) else {},
)
class ComputedVar(Var[RETURN_TYPE]):
    """A field with computed getters."""

    # Whether to track dependencies and cache computed values
    _cache: bool = dataclasses.field(default=False)

    # Whether the computed var is a backend var
    _backend: bool = dataclasses.field(default=False)

    # The initial value of the computed var
    _initial_value: RETURN_TYPE | types.Unset = dataclasses.field(default=types.Unset())

    # Explicit var dependencies to track
    _static_deps: set[str] = dataclasses.field(default_factory=set)

    # Whether var dependencies should be auto-determined
    _auto_deps: bool = dataclasses.field(default=True)

    # Interval at which the computed var should be updated
    _update_interval: Optional[datetime.timedelta] = dataclasses.field(default=None)

    _fget: Callable[[BaseState], RETURN_TYPE] = dataclasses.field(
        default_factory=lambda: lambda _: None
    )  # pyright: ignore [reportAssignmentType]

    def __init__(
        self,
        fget: Callable[[BASE_STATE], RETURN_TYPE],
        initial_value: RETURN_TYPE | types.Unset = types.Unset(),
        cache: bool = True,
        deps: Optional[List[Union[str, Var]]] = None,
        auto_deps: bool = True,
        interval: Optional[Union[int, datetime.timedelta]] = None,
        backend: bool | None = None,
        **kwargs,
    ):
        """Initialize a ComputedVar.

        Args:
            fget: The getter function.
            initial_value: The initial value of the computed var.
            cache: Whether to cache the computed value.
            deps: Explicit var dependencies to track.
            auto_deps: Whether var dependencies should be auto-determined.
            interval: Interval at which the computed var should be updated.
            backend: Whether the computed var is a backend var.
            **kwargs: additional attributes to set on the instance

        Raises:
            TypeError: If the computed var dependencies are not Var instances or var names.
            UntypedComputedVarError: If the computed var is untyped.
        """
        hint = kwargs.pop("return_type", None) or get_type_hints(fget).get(
            "return", Any
        )

        if hint is Any:
            raise UntypedComputedVarError(var_name=fget.__name__)
        kwargs.setdefault("_js_expr", fget.__name__)
        kwargs.setdefault("_var_type", hint)

        Var.__init__(
            self,
            _js_expr=kwargs.pop("_js_expr"),
            _var_type=kwargs.pop("_var_type"),
            _var_data=kwargs.pop("_var_data", None),
        )

        if kwargs:
            raise TypeError(f"Unexpected keyword arguments: {tuple(kwargs)}")

        if backend is None:
            backend = fget.__name__.startswith("_")

        object.__setattr__(self, "_backend", backend)
        object.__setattr__(self, "_initial_value", initial_value)
        object.__setattr__(self, "_cache", cache)

        if isinstance(interval, int):
            interval = datetime.timedelta(seconds=interval)

        object.__setattr__(self, "_update_interval", interval)

        if deps is None:
            deps = []
        else:
            for dep in deps:
                if isinstance(dep, Var):
                    continue
                if isinstance(dep, str) and dep != "":
                    continue
                raise TypeError(
                    "ComputedVar dependencies must be Var instances or var names (non-empty strings)."
                )
        object.__setattr__(
            self,
            "_static_deps",
            {dep._js_expr if isinstance(dep, Var) else dep for dep in deps},
        )
        object.__setattr__(self, "_auto_deps", auto_deps)

        object.__setattr__(self, "_fget", fget)

    @override
    def _replace(
        self,
        _var_type: Any = None,
        merge_var_data: VarData | None = None,
        **kwargs: Any,
    ) -> Self:
        """Replace the attributes of the ComputedVar.

        Args:
            _var_type: ignored in ComputedVar.
            merge_var_data: VarData to merge into the existing VarData.
            **kwargs: Var fields to update.

        Returns:
            The new ComputedVar instance.

        Raises:
            TypeError: If kwargs contains keys that are not allowed.
        """
        field_values = {
            "fget": kwargs.pop("fget", self._fget),
            "initial_value": kwargs.pop("initial_value", self._initial_value),
            "cache": kwargs.pop("cache", self._cache),
            "deps": kwargs.pop("deps", self._static_deps),
            "auto_deps": kwargs.pop("auto_deps", self._auto_deps),
            "interval": kwargs.pop("interval", self._update_interval),
            "backend": kwargs.pop("backend", self._backend),
            "_js_expr": kwargs.pop("_js_expr", self._js_expr),
            "_var_type": kwargs.pop("_var_type", self._var_type),
            "_var_data": kwargs.pop(
                "_var_data", VarData.merge(self._var_data, merge_var_data)
            ),
            "return_type": kwargs.pop("return_type", self._var_type),
        }

        if kwargs:
            unexpected_kwargs = ", ".join(kwargs.keys())
            raise TypeError(f"Unexpected keyword arguments: {unexpected_kwargs}")

        return type(self)(**field_values)

    @property
    def _cache_attr(self) -> str:
        """Get the attribute used to cache the value on the instance.

        Returns:
            An attribute name.
        """
        return f"__cached_{self._js_expr}"

    @property
    def _last_updated_attr(self) -> str:
        """Get the attribute used to store the last updated timestamp.

        Returns:
            An attribute name.
        """
        return f"__last_updated_{self._js_expr}"

    def needs_update(self, instance: BaseState) -> bool:
        """Check if the computed var needs to be updated.

        Args:
            instance: The state instance that the computed var is attached to.

        Returns:
            True if the computed var needs to be updated, False otherwise.
        """
        if self._update_interval is None:
            return False
        last_updated = getattr(instance, self._last_updated_attr, None)
        if last_updated is None:
            return True
        return datetime.datetime.now() - last_updated > self._update_interval

    @overload
    def __get__(
        self: ComputedVar[int] | ComputedVar[float],
        instance: None,
        owner: Type,
    ) -> NumberVar: ...

    @overload
    def __get__(
        self: ComputedVar[str],
        instance: None,
        owner: Type,
    ) -> StringVar: ...

    @overload
    def __get__(
        self: ComputedVar[Mapping[DICT_KEY, DICT_VAL]],
        instance: None,
        owner: Type,
    ) -> ObjectVar[Mapping[DICT_KEY, DICT_VAL]]: ...

    @overload
    def __get__(
        self: ComputedVar[list[LIST_INSIDE]],
        instance: None,
        owner: Type,
    ) -> ArrayVar[list[LIST_INSIDE]]: ...

    @overload
    def __get__(
        self: ComputedVar[set[LIST_INSIDE]],
        instance: None,
        owner: Type,
    ) -> ArrayVar[set[LIST_INSIDE]]: ...

    @overload
    def __get__(
        self: ComputedVar[tuple[LIST_INSIDE, ...]],
        instance: None,
        owner: Type,
    ) -> ArrayVar[tuple[LIST_INSIDE, ...]]: ...

    @overload
    def __get__(self, instance: None, owner: Type) -> ComputedVar[RETURN_TYPE]: ...

    @overload
    def __get__(self, instance: BaseState, owner: Type) -> RETURN_TYPE: ...

    def __get__(self, instance: BaseState | None, owner: Type):
        """Get the ComputedVar value.

        If the value is already cached on the instance, return the cached value.

        Args:
            instance: the instance of the class accessing this computed var.
            owner: the class that this descriptor is attached to.

        Returns:
            The value of the var for the given instance.
        """
        if instance is None:
            state_where_defined = owner
            while self._js_expr in state_where_defined.inherited_vars:
                state_where_defined = state_where_defined.get_parent_state()

            field_name = (
                format_state_name(state_where_defined.get_full_name())
                + "."
                + self._js_expr
            )

            return dispatch(
                field_name,
                var_data=VarData.from_state(state_where_defined, self._js_expr),
                result_var_type=self._var_type,
                existing_var=self,
            )

        if not self._cache:
            value = self.fget(instance)
        else:
            # handle caching
            if not hasattr(instance, self._cache_attr) or self.needs_update(instance):
                # Set cache attr on state instance.
                setattr(instance, self._cache_attr, self.fget(instance))
                # Ensure the computed var gets serialized to redis.
                instance._was_touched = True
                # Set the last updated timestamp on the state instance.
                setattr(instance, self._last_updated_attr, datetime.datetime.now())
            value = getattr(instance, self._cache_attr)

        if not _isinstance(value, self._var_type):
            console.error(
                f"Computed var '{type(instance).__name__}.{self._js_expr}' must return"
                f" type '{self._var_type}', got '{type(value)}'."
            )

        return value

    def _deps(
        self,
        objclass: Type,
        obj: FunctionType | CodeType | None = None,
        self_name: Optional[str] = None,
    ) -> set[str]:
        """Determine var dependencies of this ComputedVar.

        Save references to attributes accessed on "self".  Recursively called
        when the function makes a method call on "self" or define comprehensions
        or nested functions that may reference "self".

        Args:
            objclass: the class obj this ComputedVar is attached to.
            obj: the object to disassemble (defaults to the fget function).
            self_name: if specified, look for this name in LOAD_FAST and LOAD_DEREF instructions.

        Returns:
            A set of variable names accessed by the given obj.

        Raises:
            VarValueError: if the function references the get_state, parent_state, or substates attributes
                (cannot track deps in a related state, only implicitly via parent state).
        """
        if not self._auto_deps:
            return self._static_deps
        d = self._static_deps.copy()
        if obj is None:
            fget = self._fget
            if fget is not None:
                obj = cast(FunctionType, fget)
            else:
                return set()
        with contextlib.suppress(AttributeError):
            # unbox functools.partial
            obj = cast(FunctionType, obj.func)  # pyright: ignore [reportAttributeAccessIssue]
        with contextlib.suppress(AttributeError):
            # unbox EventHandler
            obj = cast(FunctionType, obj.fn)  # pyright: ignore [reportAttributeAccessIssue]

        if self_name is None and isinstance(obj, FunctionType):
            try:
                # the first argument to the function is the name of "self" arg
                self_name = obj.__code__.co_varnames[0]
            except (AttributeError, IndexError):
                self_name = None
        if self_name is None:
            # cannot reference attributes on self if method takes no args
            return set()

        invalid_names = ["get_state", "parent_state", "substates", "get_substate"]
        self_is_top_of_stack = False
        for instruction in dis.get_instructions(obj):
            if (
                instruction.opname in ("LOAD_FAST", "LOAD_DEREF")
                and instruction.argval == self_name
            ):
                # bytecode loaded the class instance to the top of stack, next load instruction
                # is referencing an attribute on self
                self_is_top_of_stack = True
                continue
            if self_is_top_of_stack and instruction.opname in (
                "LOAD_ATTR",
                "LOAD_METHOD",
            ):
                try:
                    ref_obj = getattr(objclass, instruction.argval)
                except Exception:
                    ref_obj = None
                if instruction.argval in invalid_names:
                    raise VarValueError(
                        f"Cached var {self!s} cannot access arbitrary state via `{instruction.argval}`."
                    )
                if callable(ref_obj):
                    # recurse into callable attributes
                    d.update(
                        self._deps(
                            objclass=objclass,
                            obj=ref_obj,  # pyright: ignore [reportArgumentType]
                        )
                    )
                # recurse into property fget functions
                elif isinstance(ref_obj, property) and not isinstance(
                    ref_obj, ComputedVar
                ):
                    d.update(
                        self._deps(
                            objclass=objclass,
                            obj=ref_obj.fget,  # pyright: ignore [reportArgumentType]
                        )
                    )
                elif (
                    instruction.argval in objclass.backend_vars
                    or instruction.argval in objclass.vars
                ):
                    # var access
                    d.add(instruction.argval)
            elif instruction.opname == "LOAD_CONST" and isinstance(
                instruction.argval, CodeType
            ):
                # recurse into nested functions / comprehensions, which can reference
                # instance attributes from the outer scope
                d.update(
                    self._deps(
                        objclass=objclass,
                        obj=instruction.argval,
                        self_name=self_name,
                    )
                )
            self_is_top_of_stack = False
        return d

    def mark_dirty(self, instance: BaseState) -> None:
        """Mark this ComputedVar as dirty.

        Args:
            instance: the state instance that needs to recompute the value.
        """
        with contextlib.suppress(AttributeError):
            delattr(instance, self._cache_attr)

    def _determine_var_type(self) -> Type:
        """Get the type of the var.

        Returns:
            The type of the var.
        """
        hints = get_type_hints(self._fget)
        if "return" in hints:
            return hints["return"]
        return Any  # pyright: ignore [reportReturnType]

    @property
    def __class__(self) -> Type:
        """Get the class of the var.

        Returns:
            The class of the var.
        """
        return FakeComputedVarBaseClass

    @property
    def fget(self) -> Callable[[BaseState], RETURN_TYPE]:
        """Get the getter function.

        Returns:
            The getter function.
        """
        return self._fget


class DynamicRouteVar(ComputedVar[Union[str, List[str]]]):
    """A ComputedVar that represents a dynamic route."""

    pass


if TYPE_CHECKING:
    BASE_STATE = TypeVar("BASE_STATE", bound=BaseState)


@overload
def computed_var(
    fget: None = None,
    initial_value: Any | types.Unset = types.Unset(),
    cache: bool = True,
    deps: Optional[List[Union[str, Var]]] = None,
    auto_deps: bool = True,
    interval: Optional[Union[datetime.timedelta, int]] = None,
    backend: bool | None = None,
    **kwargs,
) -> Callable[[Callable[[BASE_STATE], RETURN_TYPE]], ComputedVar[RETURN_TYPE]]: ...  # pyright: ignore [reportInvalidTypeVarUse]


@overload
def computed_var(
    fget: Callable[[BASE_STATE], RETURN_TYPE],
    initial_value: RETURN_TYPE | types.Unset = types.Unset(),
    cache: bool = True,
    deps: Optional[List[Union[str, Var]]] = None,
    auto_deps: bool = True,
    interval: Optional[Union[datetime.timedelta, int]] = None,
    backend: bool | None = None,
    **kwargs,
) -> ComputedVar[RETURN_TYPE]: ...


def computed_var(
    fget: Callable[[BASE_STATE], Any] | None = None,
    initial_value: Any | types.Unset = types.Unset(),
    cache: bool = True,
    deps: Optional[List[Union[str, Var]]] = None,
    auto_deps: bool = True,
    interval: Optional[Union[datetime.timedelta, int]] = None,
    backend: bool | None = None,
    **kwargs,
) -> ComputedVar | Callable[[Callable[[BASE_STATE], Any]], ComputedVar]:
    """A ComputedVar decorator with or without kwargs.

    Args:
        fget: The getter function.
        initial_value: The initial value of the computed var.
        cache: Whether to cache the computed value.
        deps: Explicit var dependencies to track.
        auto_deps: Whether var dependencies should be auto-determined.
        interval: Interval at which the computed var should be updated.
        backend: Whether the computed var is a backend var.
        **kwargs: additional attributes to set on the instance

    Returns:
        A ComputedVar instance.

    Raises:
        ValueError: If caching is disabled and an update interval is set.
        VarDependencyError: If user supplies dependencies without caching.
    """
    if cache is False and interval is not None:
        raise ValueError("Cannot set update interval without caching.")

    if cache is False and (deps is not None or auto_deps is False):
        raise VarDependencyError("Cannot track dependencies without caching.")

    if fget is not None:
        return ComputedVar(fget, cache=cache)

    def wrapper(fget: Callable[[BASE_STATE], Any]) -> ComputedVar:
        return ComputedVar(
            fget,
            initial_value=initial_value,
            cache=cache,
            deps=deps,
            auto_deps=auto_deps,
            interval=interval,
            backend=backend,
            **kwargs,
        )

    return wrapper


RETURN = TypeVar("RETURN")


class CustomVarOperationReturn(Var[RETURN]):
    """Base class for custom var operations."""

    @classmethod
    def create(
        cls,
        js_expression: str,
        _var_type: Type[RETURN] | None = None,
        _var_data: VarData | None = None,
    ) -> CustomVarOperationReturn[RETURN]:
        """Create a CustomVarOperation.

        Args:
            js_expression: The JavaScript expression to evaluate.
            _var_type: The type of the var.
            _var_data: Additional hooks and imports associated with the Var.

        Returns:
            The CustomVarOperation.
        """
        return CustomVarOperationReturn(
            _js_expr=js_expression,
            _var_type=_var_type or Any,
            _var_data=_var_data,
        )


def var_operation_return(
    js_expression: str,
    var_type: Type[RETURN] | None = None,
    var_data: VarData | None = None,
) -> CustomVarOperationReturn[RETURN]:
    """Shortcut for creating a CustomVarOperationReturn.

    Args:
        js_expression: The JavaScript expression to evaluate.
        var_type: The type of the var.
        var_data: Additional hooks and imports associated with the Var.

    Returns:
        The CustomVarOperationReturn.
    """
    return CustomVarOperationReturn.create(
        js_expression,
        var_type,
        var_data,
    )


@dataclasses.dataclass(
    eq=False,
    frozen=True,
    **{"slots": True} if sys.version_info >= (3, 10) else {},
)
class CustomVarOperation(CachedVarOperation, Var[T]):
    """Base class for custom var operations."""

    _name: str = dataclasses.field(default="")

    _args: Tuple[Tuple[str, Var], ...] = dataclasses.field(default_factory=tuple)

    _return: CustomVarOperationReturn[T] = dataclasses.field(
        default_factory=lambda: CustomVarOperationReturn.create("")
    )

    @cached_property_no_lock
    def _cached_var_name(self) -> str:
        """Get the cached var name.

        Returns:
            The cached var name.
        """
        return str(self._return)

    @cached_property_no_lock
    def _cached_get_all_var_data(self) -> VarData | None:
        """Get the cached VarData.

        Returns:
            The cached VarData.
        """
        return VarData.merge(
            *(arg[1]._get_all_var_data() for arg in self._args),
            self._return._get_all_var_data(),
            self._var_data,
        )

    @classmethod
    def create(
        cls,
        name: str,
        args: Tuple[Tuple[str, Var], ...],
        return_var: CustomVarOperationReturn[T],
        _var_data: VarData | None = None,
    ) -> CustomVarOperation[T]:
        """Create a CustomVarOperation.

        Args:
            name: The name of the operation.
            args: The arguments to the operation.
            return_var: The return var.
            _var_data: Additional hooks and imports associated with the Var.

        Returns:
            The CustomVarOperation.
        """
        return CustomVarOperation(
            _js_expr="",
            _var_type=return_var._var_type,
            _var_data=_var_data,
            _name=name,
            _args=args,
            _return=return_var,
        )


class NoneVar(Var[None], python_types=type(None)):
    """A var representing None."""


@dataclasses.dataclass(
    eq=False,
    frozen=True,
    **{"slots": True} if sys.version_info >= (3, 10) else {},
)
class LiteralNoneVar(LiteralVar, NoneVar):
    """A var representing None."""

    _var_value: None = None

    def json(self) -> str:
        """Serialize the var to a JSON string.

        Returns:
            The JSON string.
        """
        return "null"

    @classmethod
    def create(
        cls,
        value: None = None,
        _var_data: VarData | None = None,
    ) -> LiteralNoneVar:
        """Create a var from a value.

        Args:
            value: The value of the var. Must be None. Existed for compatibility with LiteralVar.
            _var_data: Additional hooks and imports associated with the Var.

        Returns:
            The var.
        """
        return LiteralNoneVar(
            _js_expr="null",
            _var_type=None,
            _var_data=_var_data,
        )


def get_to_operation(var_subclass: Type[Var]) -> Type[ToOperation]:
    """Get the ToOperation class for a given Var subclass.

    Args:
        var_subclass: The Var subclass.

    Returns:
        The ToOperation class.

    Raises:
        ValueError: If the ToOperation class cannot be found.
    """
    possible_classes = [
        saved_var_subclass.to_var_subclass
        for saved_var_subclass in _var_subclasses
        if saved_var_subclass.var_subclass is var_subclass
    ]
    if not possible_classes:
        raise ValueError(f"Could not find ToOperation for {var_subclass}.")
    return possible_classes[0]


@dataclasses.dataclass(
    eq=False,
    frozen=True,
    **{"slots": True} if sys.version_info >= (3, 10) else {},
)
class StateOperation(CachedVarOperation, Var):
    """A var operation that accesses a field on an object."""

    _state_name: str = dataclasses.field(default="")
    _field: Var = dataclasses.field(default_factory=lambda: LiteralNoneVar.create())

    @cached_property_no_lock
    def _cached_var_name(self) -> str:
        """Get the cached var name.

        Returns:
            The cached var name.
        """
        return f"{self._state_name!s}.{self._field!s}"

    def __getattr__(self, name: str) -> Any:
        """Get an attribute of the var.

        Args:
            name: The name of the attribute.

        Returns:
            The attribute.
        """
        if name == "_js_expr":
            return self._cached_var_name

        return getattr(self._field, name)

    @classmethod
    def create(
        cls,
        state_name: str,
        field: Var,
        _var_data: VarData | None = None,
    ) -> StateOperation:
        """Create a DotOperation.

        Args:
            state_name: The name of the state.
            field: The field of the state.
            _var_data: Additional hooks and imports associated with the Var.

        Returns:
            The DotOperation.
        """
        return StateOperation(
            _js_expr="",
            _var_type=field._var_type,
            _var_data=_var_data,
            _state_name=state_name,
            _field=field,
        )


def get_uuid_string_var() -> Var:
    """Return a Var that generates a single memoized UUID via .web/utils/state.js.

    useMemo with an empty dependency array ensures that the generated UUID is
    consistent across re-renders of the component.

    Returns:
        A Var that generates a UUID at runtime.
    """
    from reflex.utils.imports import ImportVar
    from reflex.vars import Var

    unique_uuid_var = get_unique_variable_name()
    unique_uuid_var_data = VarData(
        imports={
            f"$/{constants.Dirs.STATE_PATH}": {ImportVar(tag="generateUUID")},  # pyright: ignore [reportArgumentType]
            "react": "useMemo",
        },
        hooks={f"const {unique_uuid_var} = useMemo(generateUUID, [])": None},
    )

    return Var(
        _js_expr=unique_uuid_var,
        _var_type=str,
        _var_data=unique_uuid_var_data,
    )


# Set of unique variable names.
USED_VARIABLES = set()


def get_unique_variable_name() -> str:
    """Get a unique variable name.

    Returns:
        The unique variable name.
    """
    name = "".join([random.choice(string.ascii_lowercase) for _ in range(8)])
    if name not in USED_VARIABLES:
        USED_VARIABLES.add(name)
        return name
    return get_unique_variable_name()


# Compile regex for finding reflex var tags.
_decode_var_pattern_re = (
    rf"{constants.REFLEX_VAR_OPENING_TAG}(.*?){constants.REFLEX_VAR_CLOSING_TAG}"
)
_decode_var_pattern = re.compile(_decode_var_pattern_re, flags=re.DOTALL)

# Defined global immutable vars.
_global_vars: Dict[int, Var] = {}


def _extract_var_data(value: Iterable) -> list[VarData | None]:
    """Extract the var imports and hooks from an iterable containing a Var.

    Args:
        value: The iterable to extract the VarData from

    Returns:
        The extracted VarDatas.
    """
    from reflex.style import Style
    from reflex.vars import Var

    var_datas = []
    with contextlib.suppress(TypeError):
        for sub in value:
            if isinstance(sub, Var):
                var_datas.append(sub._var_data)
            elif not isinstance(sub, str):
                # Recurse into dict values.
                if hasattr(sub, "values") and callable(sub.values):
                    var_datas.extend(_extract_var_data(sub.values()))  # pyright: ignore [reportArgumentType]
                # Recurse into iterable values (or dict keys).
                var_datas.extend(_extract_var_data(sub))

    # Style objects should already have _var_data.
    if isinstance(value, Style):
        var_datas.append(value._var_data)
    else:
        # Recurse when value is a dict itself.
        values = getattr(value, "values", None)
        if callable(values):
            var_datas.extend(_extract_var_data(values()))  # pyright: ignore [reportArgumentType]
    return var_datas


# These names were changed in reflex 0.3.0
REPLACED_NAMES = {
    "full_name": "_var_full_name",
    "name": "_js_expr",
    "state": "_var_data.state",
    "type_": "_var_type",
    "is_local": "_var_is_local",
    "is_string": "_var_is_string",
    "set_state": "_var_set_state",
    "deps": "_deps",
}


dispatchers: Dict[GenericType, Callable[[Var], Var]] = {}


def transform(fn: Callable[[Var], Var]) -> Callable[[Var], Var]:
    """Register a function to transform a Var.

    Args:
        fn: The function to register.

    Returns:
        The decorator.

    Raises:
        TypeError: If the return type of the function is not a Var.
        TypeError: If the Var return type does not have a generic type.
        ValueError: If a function for the generic type is already registered.
    """
    return_type = fn.__annotations__["return"]

    origin = get_origin(return_type)

    if origin is not Var:
        raise TypeError(
            f"Expected return type of {fn.__name__} to be a Var, got {origin}."
        )

    generic_args = get_args(return_type)

    if not generic_args:
        raise TypeError(
            f"Expected Var return type of {fn.__name__} to have a generic type."
        )

    generic_type = get_origin(generic_args[0]) or generic_args[0]

    if generic_type in dispatchers:
        raise ValueError(f"Function for {generic_type} already registered.")

    dispatchers[generic_type] = fn

    return fn


def generic_type_to_actual_type_map(
    generic_type: GenericType, actual_type: GenericType
) -> Dict[TypeVar, GenericType]:
    """Map the generic type to the actual type.

    Args:
        generic_type: The generic type.
        actual_type: The actual type.

    Returns:
        The mapping of type variables to actual types.

    Raises:
        TypeError: If the generic type and actual type do not match.
        TypeError: If the number of generic arguments and actual arguments do not match.
    """
    generic_origin = get_origin(generic_type) or generic_type
    actual_origin = get_origin(actual_type) or actual_type

    if generic_origin is not actual_origin:
        if isinstance(generic_origin, TypeVar):
            return {generic_origin: actual_origin}
        raise TypeError(
            f"Type mismatch: expected {generic_origin}, got {actual_origin}."
        )

    generic_args = get_args(generic_type)
    actual_args = get_args(actual_type)

    if len(generic_args) != len(actual_args):
        raise TypeError(
            f"Number of generic arguments mismatch: expected {len(generic_args)}, got {len(actual_args)}."
        )

    # call recursively for nested generic types and merge the results
    return {
        k: v
        for generic_arg, actual_arg in zip(generic_args, actual_args, strict=True)
        for k, v in generic_type_to_actual_type_map(generic_arg, actual_arg).items()
    }


def resolve_generic_type_with_mapping(
    generic_type: GenericType, type_mapping: Dict[TypeVar, GenericType]
):
    """Resolve a generic type with a type mapping.

    Args:
        generic_type: The generic type.
        type_mapping: The type mapping.

    Returns:
        The resolved generic type.
    """
    if isinstance(generic_type, TypeVar):
        return type_mapping.get(generic_type, generic_type)

    generic_origin = get_origin(generic_type) or generic_type

    generic_args = get_args(generic_type)

    if not generic_args:
        return generic_type

    mapping_for_older_python = {
        list: List,
        set: Set,
        dict: Dict,
        tuple: Tuple,
        frozenset: FrozenSet,
    }

    return mapping_for_older_python.get(generic_origin, generic_origin)[
        tuple(
            resolve_generic_type_with_mapping(arg, type_mapping) for arg in generic_args
        )
    ]


def resolve_arg_type_from_return_type(
    arg_type: GenericType, return_type: GenericType, actual_return_type: GenericType
) -> GenericType:
    """Resolve the argument type from the return type.

    Args:
        arg_type: The argument type.
        return_type: The return type.
        actual_return_type: The requested return type.

    Returns:
        The argument type without the generics that are resolved.
    """
    return resolve_generic_type_with_mapping(
        arg_type, generic_type_to_actual_type_map(return_type, actual_return_type)
    )


def dispatch(
    field_name: str,
    var_data: VarData,
    result_var_type: GenericType,
    existing_var: Var | None = None,
) -> Var:
    """Dispatch a Var to the appropriate transformation function.

    Args:
        field_name: The name of the field.
        var_data: The VarData associated with the Var.
        result_var_type: The type of the Var.
        existing_var: The existing Var to transform. Optional.

    Returns:
        The transformed Var.

    Raises:
        TypeError: If the return type of the function is not a Var.
        TypeError: If the Var return type does not have a generic type.
        TypeError: If the first argument of the function is not a Var.
        TypeError: If the first argument of the function does not have a generic type
    """
    result_origin_var_type = get_origin(result_var_type) or result_var_type

    if result_origin_var_type in dispatchers:
        fn = dispatchers[result_origin_var_type]
        fn_first_arg_type = next(
            iter(inspect.signature(fn).parameters.values())
        ).annotation

        fn_return = inspect.signature(fn).return_annotation

        fn_return_origin = get_origin(fn_return) or fn_return

        if fn_return_origin is not Var:
            raise TypeError(
                f"Expected return type of {fn.__name__} to be a Var, got {fn_return}."
            )

        fn_return_generic_args = get_args(fn_return)

        if not fn_return_generic_args:
            raise TypeError(f"Expected generic type of {fn_return} to be a type.")

        arg_origin = get_origin(fn_first_arg_type) or fn_first_arg_type

        if arg_origin is not Var:
            raise TypeError(
                f"Expected first argument of {fn.__name__} to be a Var, got {fn_first_arg_type}."
            )

        arg_generic_args = get_args(fn_first_arg_type)

        if not arg_generic_args:
            raise TypeError(
                f"Expected generic type of {fn_first_arg_type} to be a type."
            )

        arg_type = arg_generic_args[0]
        fn_return_type = fn_return_generic_args[0]

        var = (
            Var(
                field_name,
                _var_data=var_data,
                _var_type=resolve_arg_type_from_return_type(
                    arg_type, fn_return_type, result_var_type
                ),
            ).guess_type()
            if existing_var is None
            else existing_var._replace(
                _var_type=resolve_arg_type_from_return_type(
                    arg_type, fn_return_type, result_var_type
                ),
                _var_data=var_data,
                _js_expr=field_name,
            ).guess_type()
        )

        return fn(var)

    if existing_var is not None:
        return existing_var._replace(
            _js_expr=field_name,
            _var_data=var_data,
            _var_type=result_var_type,
        ).guess_type()
    return Var(
        field_name,
        _var_data=var_data,
        _var_type=result_var_type,
    ).guess_type()


V = TypeVar("V")

BASE_TYPE = TypeVar("BASE_TYPE", bound=Base)

FIELD_TYPE = TypeVar("FIELD_TYPE")
MAPPING_TYPE = TypeVar("MAPPING_TYPE", bound=Mapping)


class Field(Generic[FIELD_TYPE]):
    """Shadow class for Var to allow for type hinting in the IDE."""

    def __set__(self, instance: Any, value: FIELD_TYPE):
        """Set the Var.

        Args:
            instance: The instance of the class setting the Var.
            value: The value to set the Var to.
        """

    @overload
    def __get__(self: Field[bool], instance: None, owner: Any) -> BooleanVar: ...

    @overload
    def __get__(
        self: Field[int] | Field[float] | Field[int | float], instance: None, owner: Any
    ) -> NumberVar: ...

    @overload
    def __get__(self: Field[str], instance: None, owner: Any) -> StringVar: ...

    @overload
    def __get__(self: Field[None], instance: None, owner: Any) -> NoneVar: ...

    @overload
    def __get__(
        self: Field[List[V]] | Field[Set[V]] | Field[Tuple[V, ...]],
        instance: None,
        owner: Any,
    ) -> ArrayVar[List[V]]: ...

    @overload
    def __get__(
        self: Field[MAPPING_TYPE], instance: None, owner: Any
    ) -> ObjectVar[MAPPING_TYPE]: ...

    @overload
    def __get__(
        self: Field[BASE_TYPE], instance: None, owner: Any
    ) -> ObjectVar[BASE_TYPE]: ...

    @overload
    def __get__(self, instance: None, owner: Any) -> Var[FIELD_TYPE]: ...

    @overload
    def __get__(self, instance: Any, owner: Any) -> FIELD_TYPE: ...

    def __get__(self, instance: Any, owner: Any):  # pyright: ignore [reportInconsistentOverload]
        """Get the Var.

        Args:
            instance: The instance of the class accessing the Var.
            owner: The class that the Var is attached to.
        """


def field(value: FIELD_TYPE) -> Field[FIELD_TYPE]:
    """Create a Field with a value.

    Args:
        value: The value of the Field.

    Returns:
        The Field.
    """
    return value  # pyright: ignore [reportReturnType]<|MERGE_RESOLUTION|>--- conflicted
+++ resolved
@@ -445,16 +445,12 @@
 
                 _default_var_type: ClassVar[GenericType] = default_type
 
-<<<<<<< HEAD
-            ToVarOperation.__name__ = f"To{cls.__name__.removesuffix('Var')}Operation"
-=======
             new_to_var_operation_name = f"To{cls.__name__.removesuffix('Var')}Operation"
             ToVarOperation.__qualname__ = (
                 ToVarOperation.__qualname__.removesuffix(ToVarOperation.__name__)
                 + new_to_var_operation_name
             )
             ToVarOperation.__name__ = new_to_var_operation_name
->>>>>>> 335816cb
 
             _var_subclasses.append(VarSubclassEntry(cls, ToVarOperation, python_types))
 
