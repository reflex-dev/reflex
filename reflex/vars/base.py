--- conflicted
+++ resolved
@@ -182,12 +182,8 @@
         state: str = "",
         field_name: str = "",
         imports: ImportDict | ParsedImportDict | None = None,
-<<<<<<< HEAD
-        hooks: dict[str, None] | None = None,
+        hooks: dict[str, VarData | None] | None = None,
         components: Iterable[BaseComponent] | None = None,
-=======
-        hooks: dict[str, VarData | None] | None = None,
->>>>>>> f69be58f
         deps: list[Var] | None = None,
         position: Hooks.HookPosition | None = None,
     ):
