--- conflicted
+++ resolved
@@ -1570,13 +1570,8 @@
 class cached_property:  # noqa: N801
     """A cached property that caches the result of the function."""
 
-<<<<<<< HEAD
-    def __init__(self, func):
+    def __init__(self, func: Callable):
         """Initialize the cached_property.
-=======
-    def __init__(self, func: Callable):
-        """Initialize the cached_property_no_lock.
->>>>>>> b8b3f891
 
         Args:
             func: The function to cache.
