"""Immutable number vars."""

from __future__ import annotations

import dataclasses
import functools
import json
import math
import sys
from typing import TYPE_CHECKING, Any, Callable, NoReturn, TypeVar, Union, overload

from reflex.constants.base import Dirs
from reflex.utils.exceptions import PrimitiveUnserializableToJSON, VarTypeError
from reflex.utils.imports import ImportDict, ImportVar

from .base import (
    CustomVarOperationReturn,
    LiteralVar,
    ReflexCallable,
    Var,
    VarData,
    nary_type_computer,
    passthrough_unary_type_computer,
    unionize,
    var_operation,
    var_operation_return,
)

NUMBER_T = TypeVar("NUMBER_T", int, float, Union[int, float], bool)

if TYPE_CHECKING:
    from .function import FunctionVar
    from .sequence import ArrayVar


def raise_unsupported_operand_types(
    operator: str, operands_types: tuple[type, ...]
) -> NoReturn:
    """Raise an unsupported operand types error.

    Args:
        operator: The operator.
        operands_types: The types of the operands.

    Raises:
        VarTypeError: The operand types are unsupported.
    """
    raise VarTypeError(
        f"Unsupported Operand type(s) for {operator}: {', '.join(t.__name__ for t in operands_types)}"
    )


class NumberVar(Var[NUMBER_T], python_types=(int, float)):
    """Base class for immutable number vars."""

    def __add__(self, other: number_types) -> NumberVar:
        """Add two numbers.

        Args:
            other: The other number.

        Returns:
            The number addition operation.
        """
        if not isinstance(other, NUMBER_TYPES):
            raise_unsupported_operand_types("+", (type(self), type(other)))
        return number_add_operation(self, +other).guess_type()

    def __radd__(self, other: number_types) -> NumberVar:
        """Add two numbers.

        Args:
            other: The other number.

        Returns:
            The number addition operation.
        """
        if not isinstance(other, NUMBER_TYPES):
            raise_unsupported_operand_types("+", (type(other), type(self)))
        return number_add_operation(+other, self).guess_type()

    def __sub__(self, other: number_types) -> NumberVar:
        """Subtract two numbers.

        Args:
            other: The other number.

        Returns:
            The number subtraction operation.
        """
        if not isinstance(other, NUMBER_TYPES):
            raise_unsupported_operand_types("-", (type(self), type(other)))

        return number_subtract_operation(self, +other).guess_type()

    def __rsub__(self, other: number_types) -> NumberVar:
        """Subtract two numbers.

        Args:
            other: The other number.

        Returns:
            The number subtraction operation.
        """
        if not isinstance(other, NUMBER_TYPES):
            raise_unsupported_operand_types("-", (type(other), type(self)))

        return number_subtract_operation(+other, self).guess_type()

    def __abs__(self):
        """Get the absolute value of the number.

        Returns:
            The number absolute operation.
        """
        return number_abs_operation(self)

    @overload
    def __mul__(self, other: number_types | boolean_types) -> NumberVar: ...

    @overload
    def __mul__(self, other: list | tuple | set | ArrayVar) -> ArrayVar: ...

    def __mul__(self, other: Any):
        """Multiply two numbers.

        Args:
            other: The other number.

        Returns:
            The number multiplication operation.
        """
        from .sequence import ArrayVar, LiteralArrayVar

        if isinstance(other, (list, tuple, set, ArrayVar)):
            if isinstance(other, ArrayVar):
                return other * self
            return LiteralArrayVar.create(other) * self

        if not isinstance(other, NUMBER_TYPES):
            raise_unsupported_operand_types("*", (type(self), type(other)))

        return number_multiply_operation(self, +other).guess_type()

    @overload
    def __rmul__(self, other: number_types | boolean_types) -> NumberVar: ...

    @overload
    def __rmul__(self, other: list | tuple | set | ArrayVar) -> ArrayVar: ...

    def __rmul__(self, other: Any):
        """Multiply two numbers.

        Args:
            other: The other number.

        Returns:
            The number multiplication operation.
        """
        from .sequence import ArrayVar, LiteralArrayVar

        if isinstance(other, (list, tuple, set, ArrayVar)):
            if isinstance(other, ArrayVar):
                return other * self
            return LiteralArrayVar.create(other) * self

        if not isinstance(other, NUMBER_TYPES):
            raise_unsupported_operand_types("*", (type(other), type(self)))

        return number_multiply_operation(+other, self).guess_type()

    def __truediv__(self, other: number_types) -> NumberVar:
        """Divide two numbers.

        Args:
            other: The other number.

        Returns:
            The number true division operation.
        """
        if not isinstance(other, NUMBER_TYPES):
            raise_unsupported_operand_types("/", (type(self), type(other)))

        return number_true_division_operation(self, +other).guess_type()

    def __rtruediv__(self, other: number_types) -> NumberVar:
        """Divide two numbers.

        Args:
            other: The other number.

        Returns:
            The number true division operation.
        """
        if not isinstance(other, NUMBER_TYPES):
            raise_unsupported_operand_types("/", (type(other), type(self)))

        return number_true_division_operation(+other, self).guess_type()

    def __floordiv__(self, other: number_types) -> NumberVar:
        """Floor divide two numbers.

        Args:
            other: The other number.

        Returns:
            The number floor division operation.
        """
        if not isinstance(other, NUMBER_TYPES):
            raise_unsupported_operand_types("//", (type(self), type(other)))

        return number_floor_division_operation(self, +other).guess_type()

    def __rfloordiv__(self, other: number_types) -> NumberVar:
        """Floor divide two numbers.

        Args:
            other: The other number.

        Returns:
            The number floor division operation.
        """
        if not isinstance(other, NUMBER_TYPES):
            raise_unsupported_operand_types("//", (type(other), type(self)))

        return number_floor_division_operation(+other, self).guess_type()

    def __mod__(self, other: number_types) -> NumberVar:
        """Modulo two numbers.

        Args:
            other: The other number.

        Returns:
            The number modulo operation.
        """
        if not isinstance(other, NUMBER_TYPES):
            raise_unsupported_operand_types("%", (type(self), type(other)))

        return number_modulo_operation(self, +other).guess_type()

    def __rmod__(self, other: number_types) -> NumberVar:
        """Modulo two numbers.

        Args:
            other: The other number.

        Returns:
            The number modulo operation.
        """
        if not isinstance(other, NUMBER_TYPES):
            raise_unsupported_operand_types("%", (type(other), type(self)))

        return number_modulo_operation(+other, self).guess_type()

    def __pow__(self, other: number_types) -> NumberVar:
        """Exponentiate two numbers.

        Args:
            other: The other number.

        Returns:
            The number exponent operation.
        """
        if not isinstance(other, NUMBER_TYPES):
            raise_unsupported_operand_types("**", (type(self), type(other)))

        return number_exponent_operation(self, +other).guess_type()

    def __rpow__(self, other: number_types) -> NumberVar:
        """Exponentiate two numbers.

        Args:
            other: The other number.

        Returns:
            The number exponent operation.
        """
        if not isinstance(other, NUMBER_TYPES):
            raise_unsupported_operand_types("**", (type(other), type(self)))

        return number_exponent_operation(+other, self).guess_type()

    def __neg__(self):
        """Negate the number.

        Returns:
            The number negation operation.
        """
        return number_negate_operation(self).guess_type()

    def __invert__(self):
        """Boolean NOT the number.

        Returns:
            The boolean NOT operation.
        """
        return boolean_not_operation(self.bool()).guess_type()

    def __pos__(self) -> NumberVar:
        """Positive the number.

        Returns:
            The number.
        """
        return self

    def __round__(self):
        """Round the number.

        Returns:
            The number round operation.
        """
        return number_round_operation(self).guess_type()

    def __ceil__(self):
        """Ceil the number.

        Returns:
            The number ceil operation.
        """
        return number_ceil_operation(self).guess_type()

    def __floor__(self):
        """Floor the number.

        Returns:
            The number floor operation.
        """
        return number_floor_operation(self).guess_type()

    def __trunc__(self):
        """Trunc the number.

        Returns:
            The number trunc operation.
        """
        return number_trunc_operation(self).guess_type()

    def __lt__(self, other: number_types) -> BooleanVar:
        """Less than comparison.

        Args:
            other: The other number.

        Returns:
            The result of the comparison.
        """
        if not isinstance(other, NUMBER_TYPES):
            raise_unsupported_operand_types("<", (type(self), type(other)))
<<<<<<< HEAD
        return less_than_operation(self, +other).guess_type()
=======
        return less_than_operation(+self, +other)

    @overload
    def __le__(self, other: number_types) -> BooleanVar: ...
>>>>>>> e8dd0ae4

    def __le__(self, other: number_types) -> BooleanVar:
        """Less than or equal comparison.

        Args:
            other: The other number.

        Returns:
            The result of the comparison.
        """
        if not isinstance(other, NUMBER_TYPES):
            raise_unsupported_operand_types("<=", (type(self), type(other)))
<<<<<<< HEAD
        return less_than_or_equal_operation(self, +other).guess_type()
=======
        return less_than_or_equal_operation(+self, +other)
>>>>>>> e8dd0ae4

    def __eq__(self, other: Any) -> BooleanVar:
        """Equal comparison.

        Args:
            other: The other number.

        Returns:
            The result of the comparison.
        """
        if isinstance(other, NUMBER_TYPES):
<<<<<<< HEAD
            return equal_operation(self, +other).guess_type()
        return equal_operation(self, other).guess_type()
=======
            return equal_operation(+self, +other)
        return equal_operation(self, other)
>>>>>>> e8dd0ae4

    def __ne__(self, other: Any) -> BooleanVar:
        """Not equal comparison.

        Args:
            other: The other number.

        Returns:
            The result of the comparison.
        """
        if isinstance(other, NUMBER_TYPES):
<<<<<<< HEAD
            return not_equal_operation(self, +other).guess_type()
        return not_equal_operation(self, other).guess_type()
=======
            return not_equal_operation(+self, +other)
        return not_equal_operation(self, other)
>>>>>>> e8dd0ae4

    def __gt__(self, other: number_types) -> BooleanVar:
        """Greater than comparison.

        Args:
            other: The other number.

        Returns:
            The result of the comparison.
        """
        if not isinstance(other, NUMBER_TYPES):
            raise_unsupported_operand_types(">", (type(self), type(other)))
<<<<<<< HEAD
        return greater_than_operation(self, +other).guess_type()
=======
        return greater_than_operation(+self, +other)

    @overload
    def __ge__(self, other: number_types) -> BooleanVar: ...

    @overload
    def __ge__(self, other: NoReturn) -> NoReturn: ...
>>>>>>> e8dd0ae4

    def __ge__(self, other: number_types) -> BooleanVar:
        """Greater than or equal comparison.

        Args:
            other: The other number.

        Returns:
            The result of the comparison.
        """
        if not isinstance(other, NUMBER_TYPES):
            raise_unsupported_operand_types(">=", (type(self), type(other)))
<<<<<<< HEAD
        return greater_than_or_equal_operation(self, +other).guess_type()

    def bool(self) -> BooleanVar:
        """Boolean conversion.

        Returns:
            The boolean value of the number.
        """
        if is_optional(self._var_type):
            return boolify((self != None) & (self != 0)).guess_type()  # noqa: E711
        return self != 0
=======
        return greater_than_or_equal_operation(+self, +other)
>>>>>>> e8dd0ae4

    def _is_strict_float(self) -> bool:
        """Check if the number is a float.

        Returns:
            bool: True if the number is a float.
        """
        return issubclass(self._var_type, float)

    def _is_strict_int(self) -> bool:
        """Check if the number is an int.

        Returns:
            bool: True if the number is an int.
        """
        return issubclass(self._var_type, int)


def binary_number_operation(
    func: Callable[[Var[int | float], Var[int | float]], str],
):
    """Decorator to create a binary number operation.

    Args:
        func: The binary number operation function.

    Returns:
        The binary number operation.
    """

    def operation(
        lhs: Var[int | float], rhs: Var[int | float]
    ) -> CustomVarOperationReturn[int | float]:
        def type_computer(*args: Var):
            if not args:
                return (
                    ReflexCallable[[int | float, int | float], int | float],
                    type_computer,
                )
            if len(args) == 1:
                return (
                    ReflexCallable[[int | float], int | float],
                    functools.partial(type_computer, args[0]),
                )
            return (
                ReflexCallable[[], unionize(args[0]._var_type, args[1]._var_type)],
                None,
            )

        return var_operation_return(
            js_expression=func(lhs, rhs),
            type_computer=type_computer,
        )

    operation.__name__ = func.__name__

    return var_operation(operation)


@binary_number_operation
def number_add_operation(lhs: Var[int | float], rhs: Var[int | float]):
    """Add two numbers.

    Args:
        lhs: The first number.
        rhs: The second number.

    Returns:
        The number addition operation.
    """
    return f"({lhs} + {rhs})"


@binary_number_operation
def number_subtract_operation(lhs: Var[int | float], rhs: Var[int | float]):
    """Subtract two numbers.

    Args:
        lhs: The first number.
        rhs: The second number.

    Returns:
        The number subtraction operation.
    """
    return f"({lhs} - {rhs})"


unary_operation_type_computer = passthrough_unary_type_computer(
    ReflexCallable[[int | float], int | float]
)


@var_operation
def number_abs_operation(
    value: Var[int | float],
) -> CustomVarOperationReturn[int | float]:
    """Get the absolute value of the number.

    Args:
        value: The number.

    Returns:
        The number absolute operation.
    """
    return var_operation_return(
        js_expression=f"Math.abs({value})",
        type_computer=unary_operation_type_computer,
        _raw_js_function="Math.abs",
    )


@binary_number_operation
def number_multiply_operation(lhs: Var[int | float], rhs: Var[int | float]):
    """Multiply two numbers.

    Args:
        lhs: The first number.
        rhs: The second number.

    Returns:
        The number multiplication operation.
    """
    return f"({lhs} * {rhs})"


@var_operation
def number_negate_operation(
    value: Var[NUMBER_T],
) -> CustomVarOperationReturn[NUMBER_T]:
    """Negate the number.

    Args:
        value: The number.

    Returns:
        The number negation operation.
    """
    return var_operation_return(
        js_expression=f"-({value})", type_computer=unary_operation_type_computer
    )


@binary_number_operation
def number_true_division_operation(lhs: Var[int | float], rhs: Var[int | float]):
    """Divide two numbers.

    Args:
        lhs: The first number.
        rhs: The second number.

    Returns:
        The number true division operation.
    """
    return f"({lhs} / {rhs})"


@binary_number_operation
def number_floor_division_operation(lhs: Var[int | float], rhs: Var[int | float]):
    """Floor divide two numbers.

    Args:
        lhs: The first number.
        rhs: The second number.

    Returns:
        The number floor division operation.
    """
    return f"Math.floor({lhs} / {rhs})"


@binary_number_operation
def number_modulo_operation(lhs: Var[int | float], rhs: Var[int | float]):
    """Modulo two numbers.

    Args:
        lhs: The first number.
        rhs: The second number.

    Returns:
        The number modulo operation.
    """
    return f"({lhs} % {rhs})"


@binary_number_operation
def number_exponent_operation(lhs: Var[int | float], rhs: Var[int | float]):
    """Exponentiate two numbers.

    Args:
        lhs: The first number.
        rhs: The second number.

    Returns:
        The number exponent operation.
    """
    return f"({lhs} ** {rhs})"


@var_operation
def number_round_operation(value: Var[int | float]):
    """Round the number.

    Args:
        value: The number.

    Returns:
        The number round operation.
    """
    return var_operation_return(js_expression=f"Math.round({value})", var_type=int)


@var_operation
def number_ceil_operation(value: Var[int | float]):
    """Ceil the number.

    Args:
        value: The number.

    Returns:
        The number ceil operation.
    """
    return var_operation_return(js_expression=f"Math.ceil({value})", var_type=int)


@var_operation
def number_floor_operation(value: Var[int | float]):
    """Floor the number.

    Args:
        value: The number.

    Returns:
        The number floor operation.
    """
    return var_operation_return(
        js_expression=f"Math.floor({value})",
        var_type=int,
        _raw_js_function="Math.floor",
    )


@var_operation
def number_trunc_operation(value: Var[int | float]):
    """Trunc the number.

    Args:
        value: The number.

    Returns:
        The number trunc operation.
    """
    return var_operation_return(js_expression=f"Math.trunc({value})", var_type=int)


class BooleanVar(NumberVar[bool], python_types=bool):
    """Base class for immutable boolean vars."""

    def __invert__(self):
        """NOT the boolean.

        Returns:
            The boolean NOT operation.
        """
        return boolean_not_operation(self).guess_type()

    def __int__(self):
        """Convert the boolean to an int.

        Returns:
            The boolean to int operation.
        """
        return boolean_to_number_operation(self).guess_type()

    def __pos__(self):
        """Convert the boolean to an int.

        Returns:
            The boolean to int operation.
        """
        return boolean_to_number_operation(self).guess_type()

    def bool(self) -> BooleanVar:
        """Boolean conversion.

        Returns:
            The boolean value of the boolean.
        """
        return self

    def __lt__(self, other: Any):
        """Less than comparison.

        Args:
            other: The other boolean.

        Returns:
            The result of the comparison.
        """
        return +self < other

    def __le__(self, other: Any):
        """Less than or equal comparison.

        Args:
            other: The other boolean.

        Returns:
            The result of the comparison.
        """
        return +self <= other

    def __gt__(self, other: Any):
        """Greater than comparison.

        Args:
            other: The other boolean.

        Returns:
            The result of the comparison.
        """
        return +self > other

    def __ge__(self, other: Any):
        """Greater than or equal comparison.

        Args:
            other: The other boolean.

        Returns:
            The result of the comparison.
        """
        return +self >= other


@var_operation
def boolean_to_number_operation(value: Var[bool]):
    """Convert the boolean to a number.

    Args:
        value: The boolean.

    Returns:
        The boolean to number operation.
    """
    return var_operation_return(
        js_expression=f"Number({value})", var_type=int, _raw_js_function="Number"
    )


def comparison_operator(
    func: Callable[[Var, Var], str],
) -> FunctionVar[ReflexCallable[[Any, Any], bool]]:
    """Decorator to create a comparison operation.

    Args:
        func: The comparison operation function.

    Returns:
        The comparison operation.
    """

    def operation(lhs: Var[Any], rhs: Var[Any]):
        return var_operation_return(
            js_expression=func(lhs, rhs),
            var_type=bool,
        )

    operation.__name__ = func.__name__

    return var_operation(operation)


@comparison_operator
def greater_than_operation(lhs: Var, rhs: Var):
    """Greater than comparison.

    Args:
        lhs: The first value.
        rhs: The second value.

    Returns:
        The result of the comparison.
    """
    return f"({lhs} > {rhs})"


@comparison_operator
def greater_than_or_equal_operation(lhs: Var, rhs: Var):
    """Greater than or equal comparison.

    Args:
        lhs: The first value.
        rhs: The second value.

    Returns:
        The result of the comparison.
    """
    return f"({lhs} >= {rhs})"


@comparison_operator
def less_than_operation(lhs: Var, rhs: Var):
    """Less than comparison.

    Args:
        lhs: The first value.
        rhs: The second value.

    Returns:
        The result of the comparison.
    """
    return f"({lhs} < {rhs})"


@comparison_operator
def less_than_or_equal_operation(lhs: Var, rhs: Var):
    """Less than or equal comparison.

    Args:
        lhs: The first value.
        rhs: The second value.

    Returns:
        The result of the comparison.
    """
    return f"({lhs} <= {rhs})"


@comparison_operator
def equal_operation(lhs: Var, rhs: Var):
    """Equal comparison.

    Args:
        lhs: The first value.
        rhs: The second value.

    Returns:
        The result of the comparison.
    """
    return f"({lhs} === {rhs})"


@comparison_operator
def not_equal_operation(lhs: Var, rhs: Var):
    """Not equal comparison.

    Args:
        lhs: The first value.
        rhs: The second value.

    Returns:
        The result of the comparison.
    """
    return f"({lhs} !== {rhs})"


@var_operation
def boolean_not_operation(value: Var[bool]):
    """Boolean NOT the boolean.

    Args:
        value: The boolean.

    Returns:
        The boolean NOT operation.
    """
    return var_operation_return(js_expression=f"!({value})", var_type=bool)


@dataclasses.dataclass(
    eq=False,
    frozen=True,
    **{"slots": True} if sys.version_info >= (3, 10) else {},
)
class LiteralNumberVar(LiteralVar, NumberVar):
    """Base class for immutable literal number vars."""

    _var_value: float | int = dataclasses.field(default=0)

    def json(self) -> str:
        """Get the JSON representation of the var.

        Returns:
            The JSON representation of the var.

        Raises:
            PrimitiveUnserializableToJSON: If the var is unserializable to JSON.
        """
        if math.isinf(self._var_value) or math.isnan(self._var_value):
            raise PrimitiveUnserializableToJSON(
                f"No valid JSON representation for {self}"
            )
        return json.dumps(self._var_value)

    def __hash__(self) -> int:
        """Calculate the hash value of the object.

        Returns:
            int: The hash value of the object.
        """
        return hash((type(self).__name__, self._var_value))

    @classmethod
    def create(cls, value: float | int, _var_data: VarData | None = None):
        """Create the number var.

        Args:
            value: The value of the var.
            _var_data: Additional hooks and imports associated with the Var.

        Returns:
            The number var.
        """
        if math.isinf(value):
            js_expr = "Infinity" if value > 0 else "-Infinity"
        elif math.isnan(value):
            js_expr = "NaN"
        else:
            js_expr = str(value)

        return cls(
            _js_expr=js_expr,
            _var_type=type(value),
            _var_data=_var_data,
            _var_value=value,
        )


@dataclasses.dataclass(
    eq=False,
    frozen=True,
    **{"slots": True} if sys.version_info >= (3, 10) else {},
)
class LiteralBooleanVar(LiteralVar, BooleanVar):
    """Base class for immutable literal boolean vars."""

    _var_value: bool = dataclasses.field(default=False)

    def json(self) -> str:
        """Get the JSON representation of the var.

        Returns:
            The JSON representation of the var.
        """
        return "true" if self._var_value else "false"

    def __hash__(self) -> int:
        """Calculate the hash value of the object.

        Returns:
            int: The hash value of the object.
        """
        return hash((type(self).__name__, self._var_value))

    @classmethod
    def create(cls, value: bool, _var_data: VarData | None = None):
        """Create the boolean var.

        Args:
            value: The value of the var.
            _var_data: Additional hooks and imports associated with the Var.

        Returns:
            The boolean var.
        """
        return cls(
            _js_expr="true" if value else "false",
            _var_type=bool,
            _var_data=_var_data,
            _var_value=value,
        )


number_types = Union[NumberVar, int, float]
boolean_types = Union[BooleanVar, bool]


_IS_TRUE_IMPORT: ImportDict = {
    f"$/{Dirs.STATE_PATH}": [ImportVar(tag="isTrue")],
}

_AT_SLICE_IMPORT: ImportDict = {
    f"$/{Dirs.STATE_PATH}": [ImportVar(tag="atSlice")],
}

_AT_SLICE_OR_INDEX: ImportDict = {
    f"$/{Dirs.STATE_PATH}": [ImportVar(tag="atSliceOrIndex")],
}

_RANGE_IMPORT: ImportDict = {
    f"$/{Dirs.UTILS}/helpers/range": [ImportVar(tag="range", is_default=True)],
}


@var_operation
def boolify(value: Var):
    """Convert the value to a boolean.

    Args:
        value: The value.

    Returns:
        The boolean value.
    """
    return var_operation_return(
        js_expression=f"isTrue({value})",
        var_type=bool,
        var_data=VarData(imports=_IS_TRUE_IMPORT),
        _raw_js_function="isTrue",
    )


T = TypeVar("T", bound=Any)
U = TypeVar("U", bound=Any)


@var_operation
def ternary_operation(
    condition: Var[bool], if_true: Var[T], if_false: Var[U]
) -> CustomVarOperationReturn[Union[T, U]]:
    """Create a ternary operation.

    Args:
        condition: The condition.
        if_true: The value if the condition is true.
        if_false: The value if the condition is false.

    Returns:
        The ternary operation.
    """
    value: CustomVarOperationReturn[Union[T, U]] = var_operation_return(
        js_expression=f"({condition} ? {if_true} : {if_false})",
        type_computer=nary_type_computer(
            ReflexCallable[[bool, Any, Any], Any],
            ReflexCallable[[Any, Any], Any],
            ReflexCallable[[Any], Any],
            computer=lambda args: unionize(args[1]._var_type, args[2]._var_type),
        ),
    )
    return value


NUMBER_TYPES = (int, float, NumberVar)<|MERGE_RESOLUTION|>--- conflicted
+++ resolved
@@ -348,14 +348,7 @@
         """
         if not isinstance(other, NUMBER_TYPES):
             raise_unsupported_operand_types("<", (type(self), type(other)))
-<<<<<<< HEAD
-        return less_than_operation(self, +other).guess_type()
-=======
-        return less_than_operation(+self, +other)
-
-    @overload
-    def __le__(self, other: number_types) -> BooleanVar: ...
->>>>>>> e8dd0ae4
+        return less_than_operation(+self, +other).guess_type()
 
     def __le__(self, other: number_types) -> BooleanVar:
         """Less than or equal comparison.
@@ -368,11 +361,7 @@
         """
         if not isinstance(other, NUMBER_TYPES):
             raise_unsupported_operand_types("<=", (type(self), type(other)))
-<<<<<<< HEAD
-        return less_than_or_equal_operation(self, +other).guess_type()
-=======
-        return less_than_or_equal_operation(+self, +other)
->>>>>>> e8dd0ae4
+        return less_than_or_equal_operation(+self, +other).guess_type()
 
     def __eq__(self, other: Any) -> BooleanVar:
         """Equal comparison.
@@ -384,13 +373,8 @@
             The result of the comparison.
         """
         if isinstance(other, NUMBER_TYPES):
-<<<<<<< HEAD
-            return equal_operation(self, +other).guess_type()
+            return equal_operation(+self, +other).guess_type()
         return equal_operation(self, other).guess_type()
-=======
-            return equal_operation(+self, +other)
-        return equal_operation(self, other)
->>>>>>> e8dd0ae4
 
     def __ne__(self, other: Any) -> BooleanVar:
         """Not equal comparison.
@@ -402,13 +386,8 @@
             The result of the comparison.
         """
         if isinstance(other, NUMBER_TYPES):
-<<<<<<< HEAD
-            return not_equal_operation(self, +other).guess_type()
+            return not_equal_operation(+self, +other).guess_type()
         return not_equal_operation(self, other).guess_type()
-=======
-            return not_equal_operation(+self, +other)
-        return not_equal_operation(self, other)
->>>>>>> e8dd0ae4
 
     def __gt__(self, other: number_types) -> BooleanVar:
         """Greater than comparison.
@@ -421,17 +400,7 @@
         """
         if not isinstance(other, NUMBER_TYPES):
             raise_unsupported_operand_types(">", (type(self), type(other)))
-<<<<<<< HEAD
-        return greater_than_operation(self, +other).guess_type()
-=======
-        return greater_than_operation(+self, +other)
-
-    @overload
-    def __ge__(self, other: number_types) -> BooleanVar: ...
-
-    @overload
-    def __ge__(self, other: NoReturn) -> NoReturn: ...
->>>>>>> e8dd0ae4
+        return greater_than_operation(+self, +other).guess_type()
 
     def __ge__(self, other: number_types) -> BooleanVar:
         """Greater than or equal comparison.
@@ -444,21 +413,7 @@
         """
         if not isinstance(other, NUMBER_TYPES):
             raise_unsupported_operand_types(">=", (type(self), type(other)))
-<<<<<<< HEAD
-        return greater_than_or_equal_operation(self, +other).guess_type()
-
-    def bool(self) -> BooleanVar:
-        """Boolean conversion.
-
-        Returns:
-            The boolean value of the number.
-        """
-        if is_optional(self._var_type):
-            return boolify((self != None) & (self != 0)).guess_type()  # noqa: E711
-        return self != 0
-=======
-        return greater_than_or_equal_operation(+self, +other)
->>>>>>> e8dd0ae4
+        return greater_than_or_equal_operation(+self, +other).guess_type()
 
     def _is_strict_float(self) -> bool:
         """Check if the number is a float.
