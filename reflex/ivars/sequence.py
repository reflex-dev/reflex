"""Collection of string classes and utilities."""

from __future__ import annotations

import dataclasses
import inspect
import json
import re
import sys
import typing
from typing import (
    TYPE_CHECKING,
    Any,
    ClassVar,
    Dict,
    List,
    Literal,
    NoReturn,
    Set,
    Tuple,
    Type,
    TypeVar,
    Union,
    overload,
)

from reflex import constants
from reflex.constants.base import REFLEX_VAR_OPENING_TAG
from reflex.utils.exceptions import VarTypeError
from reflex.utils.types import GenericType, get_origin
from reflex.vars import (
    Var,
    VarData,
    _global_vars,
    get_unique_variable_name,
)

from .base import (
    CachedVarOperation,
    CustomVarOperationReturn,
    ImmutableVar,
    LiteralNoneVar,
    LiteralVar,
    ToOperation,
    cached_property_no_lock,
    figure_out_type,
    unionize,
    var_operation,
    var_operation_return,
)
from .number import (
    BooleanVar,
    LiteralNumberVar,
    NumberVar,
    raise_unsupported_operand_types,
)

if TYPE_CHECKING:
    from .object import ObjectVar


class StringVar(ImmutableVar[str]):
    """Base class for immutable string vars."""

    @overload
    def __add__(self, other: StringVar | str) -> ConcatVarOperation: ...

    @overload
    def __add__(self, other: NoReturn) -> NoReturn: ...

    def __add__(self, other: Any) -> ConcatVarOperation:
        """Concatenate two strings.

        Args:
            other: The other string.

        Returns:
            The string concatenation operation.
        """
        if not isinstance(other, (StringVar, str)):
            raise_unsupported_operand_types("+", (type(self), type(other)))

        return ConcatVarOperation.create(self, other)

    @overload
    def __radd__(self, other: StringVar | str) -> ConcatVarOperation: ...

    @overload
    def __radd__(self, other: NoReturn) -> NoReturn: ...

    def __radd__(self, other: Any) -> ConcatVarOperation:
        """Concatenate two strings.

        Args:
            other: The other string.

        Returns:
            The string concatenation operation.
        """
        if not isinstance(other, (StringVar, str)):
            raise_unsupported_operand_types("+", (type(other), type(self)))

        return ConcatVarOperation.create(other, self)

    @overload
    def __mul__(self, other: NumberVar | int) -> StringVar: ...

    @overload
    def __mul__(self, other: NoReturn) -> NoReturn: ...

    def __mul__(self, other: Any) -> StringVar:
        """Multiply the sequence by a number or an integer.

        Args:
            other: The number or integer to multiply the sequence by.

        Returns:
            StringVar: The resulting sequence after multiplication.
        """
        if not isinstance(other, (NumberVar, int)):
            raise_unsupported_operand_types("*", (type(self), type(other)))

        return (self.split() * other).join()

    @overload
    def __rmul__(self, other: NumberVar | int) -> StringVar: ...

    @overload
    def __rmul__(self, other: NoReturn) -> NoReturn: ...

    def __rmul__(self, other: Any) -> StringVar:
        """Multiply the sequence by a number or an integer.

        Args:
            other: The number or integer to multiply the sequence by.

        Returns:
            StringVar: The resulting sequence after multiplication.
        """
        if not isinstance(other, (NumberVar, int)):
            raise_unsupported_operand_types("*", (type(other), type(self)))

        return (self.split() * other).join()

    @overload
    def __getitem__(self, i: slice) -> StringVar: ...

    @overload
    def __getitem__(self, i: int | NumberVar) -> StringVar: ...

    def __getitem__(self, i: Any) -> StringVar:
        """Get a slice of the string.

        Args:
            i: The slice.

        Returns:
            The string slice operation.
        """
        if isinstance(i, slice):
            return self.split()[i].join()
        if not isinstance(i, (int, NumberVar)) or (
            isinstance(i, NumberVar) and i._is_strict_float()
        ):
            raise_unsupported_operand_types("[]", (type(self), type(i)))
        return string_item_operation(self, i)

    def length(self) -> NumberVar:
        """Get the length of the string.

        Returns:
            The string length operation.
        """
        return self.split().length()

    def lower(self) -> StringVar:
        """Convert the string to lowercase.

        Returns:
            The string lower operation.
        """
        return string_lower_operation(self)

    def upper(self) -> StringVar:
        """Convert the string to uppercase.

        Returns:
            The string upper operation.
        """
        return string_upper_operation(self)

    def strip(self) -> StringVar:
        """Strip the string.

        Returns:
            The string strip operation.
        """
        return string_strip_operation(self)

    def bool(self):
        """Boolean conversion.

        Returns:
            The boolean value of the string.
        """
        return self.length() != 0

    def reversed(self) -> StringVar:
        """Reverse the string.

        Returns:
            The string reverse operation.
        """
        return self.split().reverse().join()

    @overload
    def contains(
        self, other: StringVar | str, field: StringVar | str | None = None
    ) -> BooleanVar: ...

    @overload
    def contains(
        self, other: NoReturn, field: StringVar | str | None = None
    ) -> NoReturn: ...

    def contains(self, other: Any, field: Any = None) -> BooleanVar:
        """Check if the string contains another string.

        Args:
            other: The other string.
            field: The field to check.

        Returns:
            The string contains operation.
        """
        if not isinstance(other, (StringVar, str)):
            raise_unsupported_operand_types("contains", (type(self), type(other)))
        if field is not None:
            if not isinstance(field, (StringVar, str)):
                raise_unsupported_operand_types("contains", (type(self), type(field)))
            return string_contains_field_operation(self, other, field)
        return string_contains_operation(self, other)

    @overload
    def split(self, separator: StringVar | str = "") -> ArrayVar[List[str]]: ...

    @overload
    def split(self, separator: NoReturn) -> NoReturn: ...

    def split(self, separator: Any = "") -> ArrayVar[List[str]]:
        """Split the string.

        Args:
            separator: The separator.

        Returns:
            The string split operation.
        """
        if not isinstance(separator, (StringVar, str)):
            raise_unsupported_operand_types("split", (type(self), type(separator)))
        return string_split_operation(self, separator)

    @overload
    def startswith(self, prefix: StringVar | str) -> BooleanVar: ...

    @overload
    def startswith(self, prefix: NoReturn) -> NoReturn: ...

    def startswith(self, prefix: Any) -> BooleanVar:
        """Check if the string starts with a prefix.

        Args:
            prefix: The prefix.

        Returns:
            The string starts with operation.
        """
        if not isinstance(prefix, (StringVar, str)):
            raise_unsupported_operand_types("startswith", (type(self), type(prefix)))
        return string_starts_with_operation(self, prefix)

    @overload
    def __lt__(self, other: StringVar | str) -> BooleanVar: ...

    @overload
    def __lt__(self, other: NoReturn) -> NoReturn: ...

    def __lt__(self, other: Any):
        """Check if the string is less than another string.

        Args:
            other: The other string.

        Returns:
            The string less than operation.
        """
        if not isinstance(other, (StringVar, str)):
            raise_unsupported_operand_types("<", (type(self), type(other)))

        return string_lt_operation(self, other)

    @overload
    def __gt__(self, other: StringVar | str) -> BooleanVar: ...

    @overload
    def __gt__(self, other: NoReturn) -> NoReturn: ...

    def __gt__(self, other: Any):
        """Check if the string is greater than another string.

        Args:
            other: The other string.

        Returns:
            The string greater than operation.
        """
        if not isinstance(other, (StringVar, str)):
            raise_unsupported_operand_types(">", (type(self), type(other)))

        return string_gt_operation(self, other)

    @overload
    def __le__(self, other: StringVar | str) -> BooleanVar: ...

    @overload
    def __le__(self, other: NoReturn) -> NoReturn: ...

    def __le__(self, other: Any):
        """Check if the string is less than or equal to another string.

        Args:
            other: The other string.

        Returns:
            The string less than or equal operation.
        """
        if not isinstance(other, (StringVar, str)):
            raise_unsupported_operand_types("<=", (type(self), type(other)))

        return string_le_operation(self, other)

    @overload
    def __ge__(self, other: StringVar | str) -> BooleanVar: ...

    @overload
    def __ge__(self, other: NoReturn) -> NoReturn: ...

    def __ge__(self, other: Any):
        """Check if the string is greater than or equal to another string.

        Args:
            other: The other string.

        Returns:
            The string greater than or equal operation.
        """
        if not isinstance(other, (StringVar, str)):
            raise_unsupported_operand_types(">=", (type(self), type(other)))

        return string_ge_operation(self, other)


@var_operation
def string_lt_operation(lhs: StringVar | str, rhs: StringVar | str):
    """Check if a string is less than another string.

    Args:
        lhs: The left-hand side string.
        rhs: The right-hand side string.

    Returns:
        The string less than operation.
    """
    return var_operation_return(js_expression=f"{lhs} < {rhs}", var_type=bool)


@var_operation
def string_gt_operation(lhs: StringVar | str, rhs: StringVar | str):
    """Check if a string is greater than another string.

    Args:
        lhs: The left-hand side string.
        rhs: The right-hand side string.

    Returns:
        The string greater than operation.
    """
    return var_operation_return(js_expression=f"{lhs} > {rhs}", var_type=bool)


@var_operation
def string_le_operation(lhs: StringVar | str, rhs: StringVar | str):
    """Check if a string is less than or equal to another string.

    Args:
        lhs: The left-hand side string.
        rhs: The right-hand side string.

    Returns:
        The string less than or equal operation.
    """
    return var_operation_return(js_expression=f"{lhs} <= {rhs}", var_type=bool)


@var_operation
def string_ge_operation(lhs: StringVar | str, rhs: StringVar | str):
    """Check if a string is greater than or equal to another string.

    Args:
        lhs: The left-hand side string.
        rhs: The right-hand side string.

    Returns:
        The string greater than or equal operation.
    """
    return var_operation_return(js_expression=f"{lhs} >= {rhs}", var_type=bool)


@var_operation
def string_lower_operation(string: StringVar):
    """Convert a string to lowercase.

    Args:
        string: The string to convert.

    Returns:
        The lowercase string.
    """
    return var_operation_return(js_expression=f"{string}.toLowerCase()", var_type=str)


@var_operation
def string_upper_operation(string: StringVar):
    """Convert a string to uppercase.

    Args:
        string: The string to convert.

    Returns:
        The uppercase string.
    """
    return var_operation_return(js_expression=f"{string}.toUpperCase()", var_type=str)


@var_operation
def string_strip_operation(string: StringVar):
    """Strip a string.

    Args:
        string: The string to strip.

    Returns:
        The stripped string.
    """
    return var_operation_return(js_expression=f"{string}.trim()", var_type=str)


@var_operation
def string_contains_field_operation(
    haystack: StringVar, needle: StringVar | str, field: StringVar | str
):
    """Check if a string contains another string.

    Args:
        haystack: The haystack.
        needle: The needle.
        field: The field to check.

    Returns:
        The string contains operation.
    """
    return var_operation_return(
        js_expression=f"{haystack}.some(obj => obj[{field}] === {needle})",
        var_type=bool,
    )


@var_operation
def string_contains_operation(haystack: StringVar, needle: StringVar | str):
    """Check if a string contains another string.

    Args:
        haystack: The haystack.
        needle: The needle.

    Returns:
        The string contains operation.
    """
    return var_operation_return(
        js_expression=f"{haystack}.includes({needle})", var_type=bool
    )


@var_operation
def string_starts_with_operation(full_string: StringVar, prefix: StringVar | str):
    """Check if a string starts with a prefix.

    Args:
        full_string: The full string.
        prefix: The prefix.

    Returns:
        Whether the string starts with the prefix.
    """
    return var_operation_return(
        js_expression=f"{full_string}.startsWith({prefix})", var_type=bool
    )


@var_operation
def string_item_operation(string: StringVar, index: NumberVar | int):
    """Get an item from a string.

    Args:
        string: The string.
        index: The index of the item.

    Returns:
        The item from the string.
    """
    return var_operation_return(js_expression=f"{string}.at({index})", var_type=str)


@var_operation
def array_join_operation(array: ArrayVar, sep: StringVar | str = ""):
    """Join the elements of an array.

    Args:
        array: The array.
        sep: The separator.

    Returns:
        The joined elements.
    """
    return var_operation_return(js_expression=f"{array}.join({sep})", var_type=str)


# Compile regex for finding reflex var tags.
_decode_var_pattern_re = (
    rf"{constants.REFLEX_VAR_OPENING_TAG}(.*?){constants.REFLEX_VAR_CLOSING_TAG}"
)
_decode_var_pattern = re.compile(_decode_var_pattern_re, flags=re.DOTALL)


@dataclasses.dataclass(
    eq=False,
    frozen=True,
    **{"slots": True} if sys.version_info >= (3, 10) else {},
)
class LiteralStringVar(LiteralVar, StringVar):
    """Base class for immutable literal string vars."""

    _var_value: str = dataclasses.field(default="")

    @classmethod
    def create(
        cls,
        value: str,
        _var_data: VarData | None = None,
    ) -> StringVar:
        """Create a var from a string value.

        Args:
            value: The value to create the var from.
            _var_data: Additional hooks and imports associated with the Var.

        Returns:
            The var.
        """
        if REFLEX_VAR_OPENING_TAG in value:
            strings_and_vals: list[ImmutableVar | str] = []
            offset = 0

            # Find all tags
            while m := _decode_var_pattern.search(value):
                start, end = m.span()

                strings_and_vals.append(value[:start])

                serialized_data = m.group(1)

                if serialized_data.isnumeric() or (
                    serialized_data[0] == "-" and serialized_data[1:].isnumeric()
                ):
                    # This is a global immutable var.
                    var = _global_vars[int(serialized_data)]
                    strings_and_vals.append(var)
                    value = value[(end + len(var._var_name)) :]

                offset += end - start

            strings_and_vals.append(value)

            filtered_strings_and_vals = [
                s for s in strings_and_vals if isinstance(s, ImmutableVar) or s
            ]

            if len(filtered_strings_and_vals) == 1:
                return LiteralVar.create(filtered_strings_and_vals[0]).to(StringVar)

            return ConcatVarOperation.create(
                *filtered_strings_and_vals,
                _var_data=_var_data,
            )

        return LiteralStringVar(
            _var_name=json.dumps(value),
            _var_type=str,
            _var_data=_var_data,
            _var_value=value,
        )

    def __hash__(self) -> int:
        """Get the hash of the var.

        Returns:
            The hash of the var.
        """
        return hash((self.__class__.__name__, self._var_value))

    def json(self) -> str:
        """Get the JSON representation of the var.

        Returns:
            The JSON representation of the var.
        """
        return json.dumps(self._var_value)


@dataclasses.dataclass(
    eq=False,
    frozen=True,
    **{"slots": True} if sys.version_info >= (3, 10) else {},
)
class ConcatVarOperation(CachedVarOperation, StringVar):
    """Representing a concatenation of literal string vars."""

    _var_value: Tuple[ImmutableVar, ...] = dataclasses.field(default_factory=tuple)

    @cached_property_no_lock
    def _cached_var_name(self) -> str:
        """The name of the var.

        Returns:
            The name of the var.
        """
        list_of_strs: List[Union[str, ImmutableVar]] = []
        last_string = ""
        for var in self._var_value:
            if isinstance(var, LiteralStringVar):
                last_string += var._var_value
            else:
                if last_string:
                    list_of_strs.append(last_string)
                    last_string = ""
                list_of_strs.append(var)

        if last_string:
            list_of_strs.append(last_string)

        list_of_strs_filtered = [
            str(LiteralVar.create(s))
            for s in list_of_strs
            if isinstance(s, ImmutableVar) or s
        ]

        if len(list_of_strs_filtered) == 1:
            return list_of_strs_filtered[0]

        return "(" + "+".join(list_of_strs_filtered) + ")"

    @cached_property_no_lock
    def _cached_get_all_var_data(self) -> VarData | None:
        """Get all the VarData asVarDatae Var.

        Returns:
            The VarData associated with the Var.
        """
        return VarData.merge(
            *[
                var._get_all_var_data()
                for var in self._var_value
                if isinstance(var, ImmutableVar)
            ],
            self._var_data,
        )

    @classmethod
    def create(
        cls,
        *value: Var | str,
        _var_data: VarData | None = None,
    ) -> ConcatVarOperation:
        """Create a var from a string value.

        Args:
            value: The values to concatenate.
            _var_data: Additional hooks and imports associated with the Var.

        Returns:
            The var.
        """
        return cls(
            _var_name="",
            _var_type=str,
            _var_data=_var_data,
            _var_value=tuple(map(LiteralVar.create, value)),
        )


ARRAY_VAR_TYPE = TypeVar("ARRAY_VAR_TYPE", bound=Union[List, Tuple, Set])

OTHER_TUPLE = TypeVar("OTHER_TUPLE")

INNER_ARRAY_VAR = TypeVar("INNER_ARRAY_VAR")

KEY_TYPE = TypeVar("KEY_TYPE")
VALUE_TYPE = TypeVar("VALUE_TYPE")


class ArrayVar(ImmutableVar[ARRAY_VAR_TYPE]):
    """Base class for immutable array vars."""

    @overload
    def join(self, sep: StringVar | str = "") -> StringVar: ...

    @overload
    def join(self, sep: NoReturn) -> NoReturn: ...

    def join(self, sep: Any = "") -> StringVar:
        """Join the elements of the array.

        Args:
            sep: The separator between elements.

        Returns:
            The joined elements.
        """
        if not isinstance(sep, (StringVar, str)):
            raise_unsupported_operand_types("join", (type(self), type(sep)))
        return array_join_operation(self, sep)

    def reverse(self) -> ArrayVar[ARRAY_VAR_TYPE]:
        """Reverse the array.

        Returns:
            The reversed array.
        """
        return array_reverse_operation(self)

    @overload
    def __add__(self, other: ArrayVar[ARRAY_VAR_TYPE]) -> ArrayVar[ARRAY_VAR_TYPE]: ...

    @overload
    def __add__(self, other: NoReturn) -> NoReturn: ...

    def __add__(self, other: Any) -> ArrayVar[ARRAY_VAR_TYPE]:
        """Concatenate two arrays.

        Parameters:
            other: The other array to concatenate.

        Returns:
            ArrayConcatOperation: The concatenation of the two arrays.
        """
        if not isinstance(other, ArrayVar):
            raise_unsupported_operand_types("+", (type(self), type(other)))

        return array_concat_operation(self, other)

    @overload
    def __getitem__(self, i: slice) -> ArrayVar[ARRAY_VAR_TYPE]: ...

    @overload
    def __getitem__(
        self: (
            ArrayVar[Tuple[int, OTHER_TUPLE]]
            | ArrayVar[Tuple[float, OTHER_TUPLE]]
            | ArrayVar[Tuple[int | float, OTHER_TUPLE]]
        ),
        i: Literal[0, -2],
    ) -> NumberVar: ...

    @overload
    def __getitem__(
        self: (
            ArrayVar[Tuple[OTHER_TUPLE, int]]
            | ArrayVar[Tuple[OTHER_TUPLE, float]]
            | ArrayVar[Tuple[OTHER_TUPLE, int | float]]
        ),
        i: Literal[1, -1],
    ) -> NumberVar: ...

    @overload
    def __getitem__(
        self: ArrayVar[Tuple[str, OTHER_TUPLE]], i: Literal[0, -2]
    ) -> StringVar: ...

    @overload
    def __getitem__(
        self: ArrayVar[Tuple[OTHER_TUPLE, str]], i: Literal[1, -1]
    ) -> StringVar: ...

    @overload
    def __getitem__(
        self: ArrayVar[Tuple[bool, OTHER_TUPLE]], i: Literal[0, -2]
    ) -> BooleanVar: ...

    @overload
    def __getitem__(
        self: ArrayVar[Tuple[OTHER_TUPLE, bool]], i: Literal[1, -1]
    ) -> BooleanVar: ...

    @overload
    def __getitem__(
        self: (
            ARRAY_VAR_OF_LIST_ELEMENT[int]
            | ARRAY_VAR_OF_LIST_ELEMENT[float]
            | ARRAY_VAR_OF_LIST_ELEMENT[int | float]
        ),
        i: int | NumberVar,
    ) -> NumberVar: ...

    @overload
    def __getitem__(
        self: ARRAY_VAR_OF_LIST_ELEMENT[str], i: int | NumberVar
    ) -> StringVar: ...

    @overload
    def __getitem__(
        self: ARRAY_VAR_OF_LIST_ELEMENT[bool], i: int | NumberVar
    ) -> BooleanVar: ...

    @overload
    def __getitem__(
        self: ARRAY_VAR_OF_LIST_ELEMENT[List[INNER_ARRAY_VAR]],
        i: int | NumberVar,
    ) -> ArrayVar[List[INNER_ARRAY_VAR]]: ...

    @overload
    def __getitem__(
        self: ARRAY_VAR_OF_LIST_ELEMENT[Set[INNER_ARRAY_VAR]],
        i: int | NumberVar,
    ) -> ArrayVar[Set[INNER_ARRAY_VAR]]: ...

    @overload
    def __getitem__(
        self: ARRAY_VAR_OF_LIST_ELEMENT[Tuple[INNER_ARRAY_VAR, ...]],
        i: int | NumberVar,
    ) -> ArrayVar[Tuple[INNER_ARRAY_VAR, ...]]: ...

    @overload
    def __getitem__(
        self: ARRAY_VAR_OF_LIST_ELEMENT[Dict[KEY_TYPE, VALUE_TYPE]],
        i: int | NumberVar,
    ) -> ObjectVar[Dict[KEY_TYPE, VALUE_TYPE]]: ...

    @overload
    def __getitem__(self, i: int | NumberVar) -> ImmutableVar: ...

    def __getitem__(self, i: Any) -> ArrayVar[ARRAY_VAR_TYPE] | ImmutableVar:
        """Get a slice of the array.

        Args:
            i: The slice.

        Returns:
            The array slice operation.
        """
        if isinstance(i, slice):
            return ArraySliceOperation.create(self, i)
        if not isinstance(i, (int, NumberVar)) or (
            isinstance(i, NumberVar) and i._is_strict_float()
        ):
            raise_unsupported_operand_types("[]", (type(self), type(i)))
        return array_item_operation(self, i)

    def length(self) -> NumberVar:
        """Get the length of the array.

        Returns:
            The length of the array.
        """
        return array_length_operation(self)

    @overload
    @classmethod
    def range(cls, stop: int | NumberVar, /) -> ArrayVar[List[int]]: ...

    @overload
    @classmethod
    def range(
        cls,
        start: int | NumberVar,
        end: int | NumberVar,
        step: int | NumberVar = 1,
        /,
    ) -> ArrayVar[List[int]]: ...

    @classmethod
    def range(
        cls,
        first_endpoint: int | NumberVar,
        second_endpoint: int | NumberVar | None = None,
        step: int | NumberVar | None = None,
    ) -> ArrayVar[List[int]]:
        """Create a range of numbers.

        Args:
            first_endpoint: The end of the range if second_endpoint is not provided, otherwise the start of the range.
            second_endpoint: The end of the range.
            step: The step of the range.

        Returns:
            The range of numbers.
        """
        if any(
            not isinstance(i, (int, NumberVar))
            for i in (first_endpoint, second_endpoint, step)
            if i is not None
        ):
            raise_unsupported_operand_types(
                "range", (type(first_endpoint), type(second_endpoint), type(step))
            )
        if second_endpoint is None:
            start = 0
            end = first_endpoint
        else:
            start = first_endpoint
            end = second_endpoint

        return array_range_operation(start, end, step or 1)

    @overload
    def contains(self, other: Any) -> BooleanVar: ...

    @overload
    def contains(self, other: Any, field: StringVar | str) -> BooleanVar: ...

    def contains(self, other: Any, field: Any = None) -> BooleanVar:
        """Check if the array contains an element.

        Args:
            other: The element to check for.
            field: The field to check.

        Returns:
            The array contains operation.
        """
        if field is not None:
            if not isinstance(field, (StringVar, str)):
                raise_unsupported_operand_types("contains", (type(self), type(field)))
            return array_contains_field_operation(self, other, field)
        return array_contains_operation(self, other)

    def pluck(self, field: StringVar | str) -> ArrayVar:
        """Pluck a field from the array.

        Args:
            field: The field to pluck from the array.

        Returns:
            The array pluck operation.
        """
        return array_pluck_operation(self, field)

    @overload
    def __mul__(self, other: NumberVar | int) -> ArrayVar[ARRAY_VAR_TYPE]: ...

    @overload
    def __mul__(self, other: NoReturn) -> NoReturn: ...

    def __mul__(self, other: Any) -> ArrayVar[ARRAY_VAR_TYPE]:
        """Multiply the sequence by a number or integer.

        Parameters:
            other: The number or integer to multiply the sequence by.

        Returns:
            ArrayVar[ARRAY_VAR_TYPE]: The result of multiplying the sequence by the given number or integer.
        """
        if not isinstance(other, (NumberVar, int)) or (
            isinstance(other, NumberVar) and other._is_strict_float()
        ):
            raise_unsupported_operand_types("*", (type(self), type(other)))

        return repeat_array_operation(self, other)

    __rmul__ = __mul__  # type: ignore

    @overload
    def __lt__(self, other: ArrayVar[ARRAY_VAR_TYPE]) -> BooleanVar: ...

    @overload
    def __lt__(self, other: list | tuple) -> BooleanVar: ...

    def __lt__(self, other: Any):
        """Check if the array is less than another array.

        Args:
            other: The other array.

        Returns:
            The array less than operation.
        """
        if not isinstance(other, (ArrayVar, list, tuple)):
            raise_unsupported_operand_types("<", (type(self), type(other)))

        return array_lt_operation(self, other)

    @overload
    def __gt__(self, other: ArrayVar[ARRAY_VAR_TYPE]) -> BooleanVar: ...

    @overload
    def __gt__(self, other: list | tuple) -> BooleanVar: ...

    def __gt__(self, other: Any):
        """Check if the array is greater than another array.

        Args:
            other: The other array.

        Returns:
            The array greater than operation.
        """
        if not isinstance(other, (ArrayVar, list, tuple)):
            raise_unsupported_operand_types(">", (type(self), type(other)))

        return array_gt_operation(self, other)

    @overload
    def __le__(self, other: ArrayVar[ARRAY_VAR_TYPE]) -> BooleanVar: ...

    @overload
    def __le__(self, other: list | tuple) -> BooleanVar: ...

    def __le__(self, other: Any):
        """Check if the array is less than or equal to another array.

        Args:
            other: The other array.

        Returns:
            The array less than or equal operation.
        """
        if not isinstance(other, (ArrayVar, list, tuple)):
            raise_unsupported_operand_types("<=", (type(self), type(other)))

        return array_le_operation(self, other)

    @overload
    def __ge__(self, other: ArrayVar[ARRAY_VAR_TYPE]) -> BooleanVar: ...

    @overload
    def __ge__(self, other: list | tuple) -> BooleanVar: ...

    def __ge__(self, other: Any):
        """Check if the array is greater than or equal to another array.

        Args:
            other: The other array.

        Returns:
            The array greater than or equal operation.
        """
        if not isinstance(other, (ArrayVar, list, tuple)):
            raise_unsupported_operand_types(">=", (type(self), type(other)))

        return array_ge_operation(self, other)

    def foreach(self, fn: Any):
        """Apply a function to each element of the array.

        Args:
            fn: The function to apply.

        Returns:
            The array after applying the function.

        Raises:
            VarTypeError: If the function takes more than one argument.
        """
        from .function import ArgsFunctionOperation

        if not callable(fn):
            raise_unsupported_operand_types("foreach", (type(self), type(fn)))
        # get the number of arguments of the function
        num_args = len(inspect.signature(fn).parameters)
        if num_args > 1:
            raise VarTypeError(
                "The function passed to foreach should take at most one argument."
            )

        if num_args == 0:
            return_value = fn()
            function_var = ArgsFunctionOperation.create(tuple(), return_value)
        else:
            # generic number var
            number_var = ImmutableVar("").to(NumberVar)

            first_arg_type = self[number_var]._var_type

            arg_name = get_unique_variable_name()

            # get first argument type
            first_arg = ImmutableVar(
                _var_name=arg_name,
                _var_type=first_arg_type,
            ).guess_type()

            function_var = ArgsFunctionOperation.create((arg_name,), fn(first_arg))

        return map_array_operation(self, function_var)


LIST_ELEMENT = TypeVar("LIST_ELEMENT")

ARRAY_VAR_OF_LIST_ELEMENT = Union[
    ArrayVar[List[LIST_ELEMENT]],
    ArrayVar[Set[LIST_ELEMENT]],
    ArrayVar[Tuple[LIST_ELEMENT, ...]],
]


@dataclasses.dataclass(
    eq=False,
    frozen=True,
    **{"slots": True} if sys.version_info >= (3, 10) else {},
)
class LiteralArrayVar(CachedVarOperation, LiteralVar, ArrayVar[ARRAY_VAR_TYPE]):
    """Base class for immutable literal array vars."""

    _var_value: Union[
        List[Union[ImmutableVar, Any]],
        Set[Union[ImmutableVar, Any]],
        Tuple[Union[ImmutableVar, Any], ...],
    ] = dataclasses.field(default_factory=list)

    @cached_property_no_lock
    def _cached_var_name(self) -> str:
        """The name of the var.

        Returns:
            The name of the var.
        """
        return (
            "["
            + ", ".join(
                [str(LiteralVar.create(element)) for element in self._var_value]
            )
            + "]"
        )

    @cached_property_no_lock
    def _cached_get_all_var_data(self) -> VarData | None:
        """Get all the VarData associated with the Var.

        Returns:
            The VarData associated with the Var.
        """
        return VarData.merge(
            *[
                LiteralVar.create(element)._get_all_var_data()
                for element in self._var_value
            ],
            self._var_data,
        )

    def __hash__(self) -> int:
        """Get the hash of the var.

        Returns:
            The hash of the var.
        """
        return hash((self.__class__.__name__, self._var_name))

    def json(self) -> str:
        """Get the JSON representation of the var.

        Returns:
            The JSON representation of the var.
        """
        return (
            "["
            + ", ".join(
                [LiteralVar.create(element).json() for element in self._var_value]
            )
            + "]"
        )

    @classmethod
    def create(
        cls,
        value: ARRAY_VAR_TYPE,
        _var_type: Type[ARRAY_VAR_TYPE] | None = None,
        _var_data: VarData | None = None,
    ) -> LiteralArrayVar[ARRAY_VAR_TYPE]:
        """Create a var from a string value.

        Args:
            value: The value to create the var from.
            _var_data: Additional hooks and imports associated with the Var.

        Returns:
            The var.
        """
        return cls(
            _var_name="",
            _var_type=figure_out_type(value) if _var_type is None else _var_type,
            _var_data=_var_data,
            _var_value=value,
        )


@var_operation
def string_split_operation(string: StringVar, sep: StringVar | str = ""):
    """Split a string.

    Args:
        string: The string to split.
        sep: The separator.

    Returns:
        The split string.
    """
    return var_operation_return(
        js_expression=f"{string}.split({sep})", var_type=List[str]
    )


@dataclasses.dataclass(
    eq=False,
    frozen=True,
    **{"slots": True} if sys.version_info >= (3, 10) else {},
)
class ArraySliceOperation(CachedVarOperation, ArrayVar):
    """Base class for immutable string vars that are the result of a string slice operation."""

    _array: ArrayVar = dataclasses.field(
        default_factory=lambda: LiteralArrayVar.create([])
    )
    _start: NumberVar | int = dataclasses.field(default_factory=lambda: 0)
    _stop: NumberVar | int = dataclasses.field(default_factory=lambda: 0)
    _step: NumberVar | int = dataclasses.field(default_factory=lambda: 1)

    @cached_property_no_lock
    def _cached_var_name(self) -> str:
        """The name of the var.

        Returns:
            The name of the var.

        Raises:
            ValueError: If the slice step is zero.
        """
        start, end, step = self._start, self._stop, self._step

        normalized_start = (
            LiteralVar.create(start)
            if start is not None
            else ImmutableVar.create_safe("undefined")
        )
        normalized_end = (
            LiteralVar.create(end)
            if end is not None
            else ImmutableVar.create_safe("undefined")
        )
        if step is None:
            return f"{str(self._array)}.slice({str(normalized_start)}, {str(normalized_end)})"
        if not isinstance(step, ImmutableVar):
            if step < 0:
                actual_start = end + 1 if end is not None else 0
                actual_end = start + 1 if start is not None else self._array.length()
                return str(self._array[actual_start:actual_end].reverse()[::-step])
            if step == 0:
                raise ValueError("slice step cannot be zero")
            return f"{str(self._array)}.slice({str(normalized_start)}, {str(normalized_end)}).filter((_, i) => i % {str(step)} === 0)"

        actual_start_reverse = end + 1 if end is not None else 0
        actual_end_reverse = start + 1 if start is not None else self._array.length()

        return f"{str(self.step)} > 0 ? {str(self._array)}.slice({str(normalized_start)}, {str(normalized_end)}).filter((_, i) => i % {str(step)} === 0) : {str(self._array)}.slice({str(actual_start_reverse)}, {str(actual_end_reverse)}).reverse().filter((_, i) => i % {str(-step)} === 0)"

    @classmethod
    def create(
        cls,
        array: ArrayVar,
        slice: slice,
        _var_data: VarData | None = None,
    ) -> ArraySliceOperation:
        """Create a var from a string value.

        Args:
            array: The array.
            slice: The slice.
            _var_data: Additional hooks and imports associated with the Var.

        Returns:
            The var.
        """
        return cls(
            _var_name="",
            _var_type=array._var_type,
            _var_data=_var_data,
            _array=array,
            _start=slice.start,
            _stop=slice.stop,
            _step=slice.step,
        )


@var_operation
def array_pluck_operation(
    array: ArrayVar[ARRAY_VAR_TYPE],
    field: StringVar | str,
) -> CustomVarOperationReturn[ARRAY_VAR_TYPE]:
    """Pluck a field from an array of objects.

    Args:
        array: The array to pluck from.
        field: The field to pluck from the objects in the array.

    Returns:
        The reversed array.
    """
    return var_operation_return(
        js_expression=f"{array}.map(e=>e?.[{field}])",
        var_type=array._var_type,
    )


@var_operation
def array_reverse_operation(
    array: ArrayVar[ARRAY_VAR_TYPE],
) -> CustomVarOperationReturn[ARRAY_VAR_TYPE]:
    """Reverse an array.

    Args:
        array: The array to reverse.

    Returns:
        The reversed array.
    """
    return var_operation_return(
        js_expression=f"{array}.slice().reverse()",
        var_type=array._var_type,
    )


@var_operation
def array_lt_operation(lhs: ArrayVar | list | tuple, rhs: ArrayVar | list | tuple):
    """Check if an array is less than another array.

    Args:
        lhs: The left-hand side array.
        rhs: The right-hand side array.

    Returns:
        The array less than operation.
    """
    return var_operation_return(js_expression=f"{lhs} < {rhs}", var_type=bool)


@var_operation
def array_gt_operation(lhs: ArrayVar | list | tuple, rhs: ArrayVar | list | tuple):
    """Check if an array is greater than another array.

    Args:
        lhs: The left-hand side array.
        rhs: The right-hand side array.

    Returns:
        The array greater than operation.
    """
    return var_operation_return(js_expression=f"{lhs} > {rhs}", var_type=bool)


@var_operation
def array_le_operation(lhs: ArrayVar | list | tuple, rhs: ArrayVar | list | tuple):
    """Check if an array is less than or equal to another array.

    Args:
        lhs: The left-hand side array.
        rhs: The right-hand side array.

    Returns:
        The array less than or equal operation.
    """
    return var_operation_return(js_expression=f"{lhs} <= {rhs}", var_type=bool)


@var_operation
def array_ge_operation(lhs: ArrayVar | list | tuple, rhs: ArrayVar | list | tuple):
    """Check if an array is greater than or equal to another array.

    Args:
        lhs: The left-hand side array.
        rhs: The right-hand side array.

    Returns:
        The array greater than or equal operation.
    """
    return var_operation_return(js_expression=f"{lhs} >= {rhs}", var_type=bool)


@var_operation
def array_length_operation(array: ArrayVar):
    """Get the length of an array.

    Args:
        array: The array.

    Returns:
        The length of the array.
    """
    return var_operation_return(
        js_expression=f"{array}.length",
        var_type=int,
    )


def is_tuple_type(t: GenericType) -> bool:
    """Check if a type is a tuple type.

    Args:
        t: The type to check.

    Returns:
        Whether the type is a tuple type.
    """
    if inspect.isclass(t):
        return issubclass(t, tuple)
    return get_origin(t) is tuple


@var_operation
def array_item_operation(array: ArrayVar, index: NumberVar | int):
    """Get an item from an array.

    Args:
        array: The array.
        index: The index of the item.

    Returns:
        The item from the array.
    """
    args = typing.get_args(array._var_type)
    if args and isinstance(index, LiteralNumberVar) and is_tuple_type(array._var_type):
        index_value = int(index._var_value)
        element_type = args[index_value % len(args)]
    else:
        element_type = unionize(*args)

    return var_operation_return(
        js_expression=f"{str(array)}.at({str(index)})",
        var_type=element_type,
    )


@var_operation
def array_range_operation(
    start: NumberVar | int, stop: NumberVar | int, step: NumberVar | int
):
    """Create a range of numbers.

    Args:
        start: The start of the range.
        stop: The end of the range.
        step: The step of the range.

    Returns:
        The range of numbers.
    """
    return var_operation_return(
        js_expression=f"Array.from({{ length: ({str(stop)} - {str(start)}) / {str(step)} }}, (_, i) => {str(start)} + i * {str(step)})",
        var_type=List[int],
    )


@var_operation
def array_contains_field_operation(
    haystack: ArrayVar, needle: Any | Var, field: StringVar | str
):
    """Check if an array contains an element.

    Args:
        haystack: The array to check.
        needle: The element to check for.
        field: The field to check.

    Returns:
        The array contains operation.
    """
    return var_operation_return(
        js_expression=f"{haystack}.some(obj => obj[{field}] === {needle})",
        var_type=bool,
    )


@var_operation
def array_contains_operation(haystack: ArrayVar, needle: Any | Var):
    """Check if an array contains an element.

    Args:
        haystack: The array to check.
        needle: The element to check for.

    Returns:
        The array contains operation.
    """
    return var_operation_return(
        js_expression=f"{haystack}.includes({needle})",
        var_type=bool,
    )


@dataclasses.dataclass(
    eq=False,
    frozen=True,
    **{"slots": True} if sys.version_info >= (3, 10) else {},
)
class ToStringOperation(ToOperation, StringVar):
    """Base class for immutable string vars that are the result of a to string operation."""

    _original: Var = dataclasses.field(default_factory=lambda: LiteralNoneVar.create())

<<<<<<< HEAD
    @classmethod
    def create(
        cls,
        original_var: Var,
        var_type: Type = str,
        _var_data: VarData | None = None,
    ) -> ToStringOperation:
        """Create a var from a string value.

        Args:
            original_var: The original var.
            var_type: The type of the var.
            _var_data: Additional hooks and imports associated with the Var.

        Returns:
            The var.
        """
        return cls(
            _var_name="",
            _var_type=var_type or str,
            _var_data=ImmutableVarData.merge(_var_data),
            _original_var=original_var,
        )
=======
    _default_var_type: ClassVar[Type] = str
>>>>>>> 0810bd84


@dataclasses.dataclass(
    eq=False,
    frozen=True,
    **{"slots": True} if sys.version_info >= (3, 10) else {},
)
class ToArrayOperation(ToOperation, ArrayVar):
    """Base class for immutable array vars that are the result of a to array operation."""

    _original: Var = dataclasses.field(default_factory=lambda: LiteralNoneVar.create())

    _default_var_type: ClassVar[Type] = List[Any]


@var_operation
def repeat_array_operation(
    array: ArrayVar[ARRAY_VAR_TYPE], count: NumberVar | int
) -> CustomVarOperationReturn[ARRAY_VAR_TYPE]:
    """Repeat an array a number of times.

    Args:
        array: The array to repeat.
        count: The number of times to repeat the array.

    Returns:
        The repeated array.
    """
    return var_operation_return(
        js_expression=f"Array.from({{ length: {count} }}).flatMap(() => {array})",
        var_type=array._var_type,
    )


if TYPE_CHECKING:
    from .function import FunctionVar


@var_operation
def map_array_operation(
    array: ArrayVar[ARRAY_VAR_TYPE],
    function: FunctionVar,
):
    """Map a function over an array.

    Args:
        array: The array.
        function: The function to map.

    Returns:
        The mapped array.
    """
    return var_operation_return(
        js_expression=f"{array}.map({function})", var_type=List[Any]
    )


@var_operation
def array_concat_operation(
    lhs: ArrayVar[ARRAY_VAR_TYPE], rhs: ArrayVar[ARRAY_VAR_TYPE]
) -> CustomVarOperationReturn[ARRAY_VAR_TYPE]:
    """Concatenate two arrays.

    Args:
        lhs: The left-hand side array.
        rhs: The right-hand side array.

    Returns:
        The concatenated array.
    """
    return var_operation_return(
        js_expression=f"[...{lhs}, ...{rhs}]",
        var_type=Union[lhs._var_type, rhs._var_type],
    )<|MERGE_RESOLUTION|>--- conflicted
+++ resolved
@@ -1524,33 +1524,7 @@
 
     _original: Var = dataclasses.field(default_factory=lambda: LiteralNoneVar.create())
 
-<<<<<<< HEAD
-    @classmethod
-    def create(
-        cls,
-        original_var: Var,
-        var_type: Type = str,
-        _var_data: VarData | None = None,
-    ) -> ToStringOperation:
-        """Create a var from a string value.
-
-        Args:
-            original_var: The original var.
-            var_type: The type of the var.
-            _var_data: Additional hooks and imports associated with the Var.
-
-        Returns:
-            The var.
-        """
-        return cls(
-            _var_name="",
-            _var_type=var_type or str,
-            _var_data=ImmutableVarData.merge(_var_data),
-            _original_var=original_var,
-        )
-=======
     _default_var_type: ClassVar[Type] = str
->>>>>>> 0810bd84
 
 
 @dataclasses.dataclass(
