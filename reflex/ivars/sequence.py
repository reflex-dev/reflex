--- conflicted
+++ resolved
@@ -707,7 +707,7 @@
         """
         return array_contains_operation(self, other)
 
-    def pluck(self, field: Any) -> ArrayVar:
+    def pluck(self, field: StringVar | str) -> ArrayVar:
         """Pluck a field from the array.
 
         Args:
@@ -718,7 +718,7 @@
         """
         if field is None:
             return self
-        return ArrayPluckOperation.create(self, field)
+        return array_pluck_operation(self, field)
 
     def __mul__(self, other: NumberVar | int) -> ArrayVar[ARRAY_VAR_TYPE]:
         """Multiply the sequence by a number or integer.
@@ -928,63 +928,31 @@
         )
 
 
-<<<<<<< HEAD
-@dataclasses.dataclass(
-    eq=False,
-    frozen=True,
-    **{"slots": True} if sys.version_info >= (3, 10) else {},
-)
-class ArrayPluckOperation(ArrayToArrayOperation):
-    """Base class for immutable array vars that are the result of an array pluck operation."""
-
-    _field: Var | Any = dataclasses.field(
-        default_factory=lambda: LiteralVar.create(None)
-    )
-
-    @cached_property_no_lock
-    def _cached_var_name(self) -> str:
-        """The name of the var.
-
-        Returns:
-            The name of the var.
-        """
-        return f"{str(self._value)}.map(e=>e?.[{str(self._field)}])"
-
-    @classmethod
-    def create(
-        cls,
-        value: ArrayVar,
-        field: Var | str,
-        _var_data: VarData | None = None,
-    ) -> ArrayPluckOperation:
-        """Pluck a field from an object.
-
-        Args:
-            value: The value to create the var from.
-            field: The field to pluck from the objects in the array.
-            _var_data: Additional hooks and imports associated with the Var.
-
-        Returns:
-            The var.
-        """
-        return cls(
-            _var_name="",
-            _var_type=value._var_type,
-            _var_data=ImmutableVarData.merge(_var_data),
-            _value=value,
-            _field=(field if isinstance(field, Var) else LiteralVar.create(field)),
-        )
-
-
-class ArrayReverseOperation(ArrayToArrayOperation):
-    """Base class for immutable string vars that are the result of a string reverse operation."""
-=======
+@var_operation
+def array_pluck_operation(
+    array: ArrayVar[ARRAY_VAR_TYPE],
+    field: StringVar | str,
+) -> CustomVarOperationReturn[ARRAY_VAR_TYPE]:
+    """Pluck a field from an array of objects.
+
+    Args:
+        array: The array to pluck from.
+        field: The field to pluck from the objects in the array.
+
+    Returns:
+        The reversed array.
+    """
+    return var_operation_return(
+        js_expression=f"{array}.map(e=>e?.[{field}])",
+        var_type=array._var_type,
+    )
+
+
 @var_operation
 def array_reverse_operation(
     array: ArrayVar[ARRAY_VAR_TYPE],
 ) -> CustomVarOperationReturn[ARRAY_VAR_TYPE]:
     """Reverse an array.
->>>>>>> 59047303
 
     Args:
         array: The array to reverse.
