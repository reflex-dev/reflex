"""Classes for immutable object vars."""

from __future__ import annotations

import dataclasses
import sys
import typing
from inspect import isclass
from typing import (
    Any,
    Dict,
    List,
    NoReturn,
    Tuple,
    Type,
    TypeVar,
    Union,
    get_args,
    overload,
)

<<<<<<< HEAD
from typing_extensions import get_origin

from reflex.base import UsedSerialization
=======
>>>>>>> 43d79d3a
from reflex.utils import types
from reflex.utils.exceptions import VarAttributeError
from reflex.utils.types import GenericType, get_attribute_access_type, get_origin
from reflex.vars import ImmutableVarData, Var, VarData

from .base import (
    CachedVarOperation,
    ImmutableVar,
    LiteralVar,
    cached_property_no_lock,
    figure_out_type,
    var_operation,
    var_operation_return,
)
from .number import BooleanVar, NumberVar
from .sequence import ArrayVar, StringVar

OBJECT_TYPE = TypeVar("OBJECT_TYPE", bound=Dict)

KEY_TYPE = TypeVar("KEY_TYPE")
VALUE_TYPE = TypeVar("VALUE_TYPE")

ARRAY_INNER_TYPE = TypeVar("ARRAY_INNER_TYPE")

OTHER_KEY_TYPE = TypeVar("OTHER_KEY_TYPE")


class ObjectVar(ImmutableVar[OBJECT_TYPE]):
    """Base class for immutable object vars."""

    def _key_type(self) -> Type:
        """Get the type of the keys of the object.

        Returns:
            The type of the keys of the object.
        """
        return str

    @overload
    def _value_type(
        self: ObjectVar[Dict[KEY_TYPE, VALUE_TYPE]],
    ) -> Type[VALUE_TYPE]: ...

    @overload
    def _value_type(self) -> Type: ...

    def _value_type(self) -> Type:
        """Get the type of the values of the object.

        Returns:
            The type of the values of the object.
        """
        fixed_type = get_origin(self._var_type) or self._var_type
        if not isclass(fixed_type):
            return Any
        args = get_args(self._var_type) if issubclass(fixed_type, dict) else ()
        return args[1] if args else Any

    def keys(self) -> ArrayVar[List[str]]:
        """Get the keys of the object.

        Returns:
            The keys of the object.
        """
        return object_keys_operation(self)

    @overload
    def values(
        self: ObjectVar[Dict[KEY_TYPE, VALUE_TYPE]],
    ) -> ArrayVar[List[VALUE_TYPE]]: ...

    @overload
    def values(self) -> ArrayVar: ...

    def values(self) -> ArrayVar:
        """Get the values of the object.

        Returns:
            The values of the object.
        """
        return object_values_operation(self)

    @overload
    def entries(
        self: ObjectVar[Dict[KEY_TYPE, VALUE_TYPE]],
    ) -> ArrayVar[List[Tuple[str, VALUE_TYPE]]]: ...

    @overload
    def entries(self) -> ArrayVar: ...

    def entries(self) -> ArrayVar:
        """Get the entries of the object.

        Returns:
            The entries of the object.
        """
        return object_entries_operation(self)

    def merge(self, other: ObjectVar):
        """Merge two objects.

        Args:
            other: The other object to merge.

        Returns:
            The merged object.
        """
        return object_merge_operation(self, other)

    # NoReturn is used here to catch when key value is Any
    @overload
    def __getitem__(
        self: ObjectVar[Dict[KEY_TYPE, NoReturn]],
        key: Var | Any,
    ) -> ImmutableVar: ...

    @overload
    def __getitem__(
        self: (
            ObjectVar[Dict[KEY_TYPE, int]]
            | ObjectVar[Dict[KEY_TYPE, float]]
            | ObjectVar[Dict[KEY_TYPE, int | float]]
        ),
        key: Var | Any,
    ) -> NumberVar: ...

    @overload
    def __getitem__(
        self: ObjectVar[Dict[KEY_TYPE, str]],
        key: Var | Any,
    ) -> StringVar: ...

    @overload
    def __getitem__(
        self: ObjectVar[Dict[KEY_TYPE, list[ARRAY_INNER_TYPE]]],
        key: Var | Any,
    ) -> ArrayVar[list[ARRAY_INNER_TYPE]]: ...

    @overload
    def __getitem__(
        self: ObjectVar[Dict[KEY_TYPE, set[ARRAY_INNER_TYPE]]],
        key: Var | Any,
    ) -> ArrayVar[set[ARRAY_INNER_TYPE]]: ...

    @overload
    def __getitem__(
        self: ObjectVar[Dict[KEY_TYPE, tuple[ARRAY_INNER_TYPE, ...]]],
        key: Var | Any,
    ) -> ArrayVar[tuple[ARRAY_INNER_TYPE, ...]]: ...

    @overload
    def __getitem__(
        self: ObjectVar[Dict[KEY_TYPE, dict[OTHER_KEY_TYPE, VALUE_TYPE]]],
        key: Var | Any,
    ) -> ObjectVar[dict[OTHER_KEY_TYPE, VALUE_TYPE]]: ...

    def __getitem__(self, key: Var | Any) -> ImmutableVar:
        """Get an item from the object.

        Args:
            key: The key to get from the object.

        Returns:
            The item from the object.
        """
        return ObjectItemOperation.create(self, key).guess_type()

    # NoReturn is used here to catch when key value is Any
    @overload
    def __getattr__(
        self: ObjectVar[Dict[KEY_TYPE, NoReturn]],
        name: str,
    ) -> ImmutableVar: ...

    @overload
    def __getattr__(
        self: (
            ObjectVar[Dict[KEY_TYPE, int]]
            | ObjectVar[Dict[KEY_TYPE, float]]
            | ObjectVar[Dict[KEY_TYPE, int | float]]
        ),
        name: str,
    ) -> NumberVar: ...

    @overload
    def __getattr__(
        self: ObjectVar[Dict[KEY_TYPE, str]],
        name: str,
    ) -> StringVar: ...

    @overload
    def __getattr__(
        self: ObjectVar[Dict[KEY_TYPE, list[ARRAY_INNER_TYPE]]],
        name: str,
    ) -> ArrayVar[list[ARRAY_INNER_TYPE]]: ...

    @overload
    def __getattr__(
        self: ObjectVar[Dict[KEY_TYPE, set[ARRAY_INNER_TYPE]]],
        name: str,
    ) -> ArrayVar[set[ARRAY_INNER_TYPE]]: ...

    @overload
    def __getattr__(
        self: ObjectVar[Dict[KEY_TYPE, tuple[ARRAY_INNER_TYPE, ...]]],
        name: str,
    ) -> ArrayVar[tuple[ARRAY_INNER_TYPE, ...]]: ...

    @overload
    def __getattr__(
        self: ObjectVar[Dict[KEY_TYPE, dict[OTHER_KEY_TYPE, VALUE_TYPE]]],
        name: str,
    ) -> ObjectVar[dict[OTHER_KEY_TYPE, VALUE_TYPE]]: ...

    def __getattr__(self, name) -> ImmutableVar:
        """Get an attribute of the var.

        Args:
            name: The name of the attribute.

        Raises:
            VarAttributeError: The State var has no such attribute or may have been annotated wrongly.

        Returns:
            The attribute of the var.
        """
        if name.startswith("__") and name.endswith("__"):
            return getattr(super(type(self), self), name)

        var_type = self._var_type

        if types.is_optional(var_type):
            var_type = get_args(var_type)[0]

        fixed_type = var_type if isclass(var_type) else get_origin(var_type)
        if isclass(fixed_type) and not issubclass(fixed_type, dict):
            attribute_type = get_attribute_access_type(var_type, name)
            if attribute_type is None:
                raise VarAttributeError(
                    f"The State var `{str(self)}` has no attribute '{name}' or may have been annotated "
                    f"wrongly."
                )

            if issubclass(fixed_type, UsedSerialization):
                fixed_type.__used_fields__.add(name)

            return ObjectItemOperation.create(self, name, attribute_type).guess_type()
        else:
            print(f"I'm here {name}")
            return ObjectItemOperation.create(self, name).guess_type()

    def contains(self, key: Var | Any) -> BooleanVar:
        """Check if the object contains a key.

        Args:
            key: The key to check.

        Returns:
            The result of the check.
        """
        return object_has_own_property_operation(self, key)


@dataclasses.dataclass(
    eq=False,
    frozen=True,
    **{"slots": True} if sys.version_info >= (3, 10) else {},
)
class LiteralObjectVar(CachedVarOperation, ObjectVar[OBJECT_TYPE], LiteralVar):
    """Base class for immutable literal object vars."""

    _var_value: Dict[Union[Var, Any], Union[Var, Any]] = dataclasses.field(
        default_factory=dict
    )

    def _key_type(self) -> Type:
        """Get the type of the keys of the object.

        Returns:
            The type of the keys of the object.
        """
        args_list = typing.get_args(self._var_type)
        return args_list[0] if args_list else Any

    def _value_type(self) -> Type:
        """Get the type of the values of the object.

        Returns:
            The type of the values of the object.
        """
        args_list = typing.get_args(self._var_type)
        return args_list[1] if args_list else Any

    @cached_property_no_lock
    def _cached_var_name(self) -> str:
        """The name of the var.

        Returns:
            The name of the var.
        """
        return (
            "({ "
            + ", ".join(
                [
                    f"[{str(LiteralVar.create(key))}] : {str(LiteralVar.create(value))}"
                    for key, value in self._var_value.items()
                ]
            )
            + " })"
        )

    def json(self) -> str:
        """Get the JSON representation of the object.

        Returns:
            The JSON representation of the object.
        """
        return (
            "{"
            + ", ".join(
                [
                    f"{LiteralVar.create(key).json()}:{LiteralVar.create(value).json()}"
                    for key, value in self._var_value.items()
                ]
            )
            + "}"
        )

    def __hash__(self) -> int:
        """Get the hash of the var.

        Returns:
            The hash of the var.
        """
        return hash((self.__class__.__name__, self._var_name))

    @cached_property_no_lock
    def _cached_get_all_var_data(self) -> ImmutableVarData | None:
        """Get all the var data.

        Returns:
            The var data.
        """
        return ImmutableVarData.merge(
            *[LiteralVar.create(var)._get_all_var_data() for var in self._var_value],
            *[
                LiteralVar.create(var)._get_all_var_data()
                for var in self._var_value.values()
            ],
            self._var_data,
        )

    @classmethod
    def create(
        cls,
        _var_value: OBJECT_TYPE,
        _var_type: GenericType | None = None,
        _var_data: VarData | None = None,
    ) -> LiteralObjectVar[OBJECT_TYPE]:
        """Create the literal object var.

        Args:
            _var_value: The value of the var.
            _var_type: The type of the var.
            _var_data: Additional hooks and imports associated with the Var.

        Returns:
            The literal object var.
        """
        return LiteralObjectVar(
            _var_name="",
            _var_type=(figure_out_type(_var_value) if _var_type is None else _var_type),
            _var_data=ImmutableVarData.merge(_var_data),
            _var_value=_var_value,
        )


@var_operation
def object_keys_operation(value: ObjectVar):
    """Get the keys of an object.

    Args:
        value: The object to get the keys from.

    Returns:
        The keys of the object.
    """
    return var_operation_return(
        js_expression=f"Object.keys({value})",
        var_type=List[str],
    )


@var_operation
def object_values_operation(value: ObjectVar):
    """Get the values of an object.

    Args:
        value: The object to get the values from.

    Returns:
        The values of the object.
    """
    return var_operation_return(
        js_expression=f"Object.values({value})",
        var_type=List[value._value_type()],
    )


@var_operation
def object_entries_operation(value: ObjectVar):
    """Get the entries of an object.

    Args:
        value: The object to get the entries from.

    Returns:
        The entries of the object.
    """
    return var_operation_return(
        js_expression=f"Object.entries({value})",
        var_type=List[Tuple[str, value._value_type()]],
    )


@var_operation
def object_merge_operation(lhs: ObjectVar, rhs: ObjectVar):
    """Merge two objects.

    Args:
        lhs: The first object to merge.
        rhs: The second object to merge.

    Returns:
        The merged object.
    """
    return var_operation_return(
        js_expression=f"({{...{lhs}, ...{rhs}}})",
        var_type=Dict[
            Union[lhs._key_type(), rhs._key_type()],
            Union[lhs._value_type(), rhs._value_type()],
        ],
    )


@dataclasses.dataclass(
    eq=False,
    frozen=True,
    **{"slots": True} if sys.version_info >= (3, 10) else {},
)
class ObjectItemOperation(CachedVarOperation, ImmutableVar):
    """Operation to get an item from an object."""

    _object: ObjectVar = dataclasses.field(
        default_factory=lambda: LiteralObjectVar.create({})
    )
    _key: Var | Any = dataclasses.field(default_factory=lambda: LiteralVar.create(None))

    @cached_property_no_lock
    def _cached_var_name(self) -> str:
        """The name of the operation.

        Returns:
            The name of the operation.
        """
        if types.is_optional(self._object._var_type):
            return f"{str(self._object)}?.[{str(self._key)}]"
        return f"{str(self._object)}[{str(self._key)}]"

    @classmethod
    def create(
        cls,
        object: ObjectVar,
        key: Var | Any,
        _var_type: GenericType | None = None,
        _var_data: VarData | None = None,
    ) -> ObjectItemOperation:
        """Create the object item operation.

        Args:
            object: The object to get the item from.
            key: The key to get from the object.
            _var_type: The type of the item.
            _var_data: Additional hooks and imports associated with the operation.

        Returns:
            The object item operation.
        """
        return cls(
            _var_name="",
            _var_type=object._value_type() if _var_type is None else _var_type,
            _var_data=ImmutableVarData.merge(_var_data),
            _object=object,
            _key=key if isinstance(key, Var) else LiteralVar.create(key),
        )


@dataclasses.dataclass(
    eq=False,
    frozen=True,
    **{"slots": True} if sys.version_info >= (3, 10) else {},
)
class ToObjectOperation(CachedVarOperation, ObjectVar):
    """Operation to convert a var to an object."""

    _original_var: Var = dataclasses.field(
        default_factory=lambda: LiteralObjectVar.create({})
    )

    @cached_property_no_lock
    def _cached_var_name(self) -> str:
        """The name of the operation.

        Returns:
            The name of the operation.
        """
        return str(self._original_var)

    @classmethod
    def create(
        cls,
        original_var: Var,
        _var_type: GenericType | None = None,
        _var_data: VarData | None = None,
    ) -> ToObjectOperation:
        """Create the to object operation.

        Args:
            original_var: The original var to convert.
            _var_type: The type of the var.
            _var_data: Additional hooks and imports associated with the operation.

        Returns:
            The to object operation.
        """
        return cls(
            _var_name="",
            _var_type=dict if _var_type is None else _var_type,
            _var_data=ImmutableVarData.merge(_var_data),
            _original_var=original_var,
        )


@var_operation
def object_has_own_property_operation(object: ObjectVar, key: Var):
    """Check if an object has a key.

    Args:
        object: The object to check.
        key: The key to check.

    Returns:
        The result of the check.
    """
    return var_operation_return(
        js_expression=f"{object}.hasOwnProperty({key})",
        var_type=bool,
    )<|MERGE_RESOLUTION|>--- conflicted
+++ resolved
@@ -19,12 +19,7 @@
     overload,
 )
 
-<<<<<<< HEAD
-from typing_extensions import get_origin
-
 from reflex.base import UsedSerialization
-=======
->>>>>>> 43d79d3a
 from reflex.utils import types
 from reflex.utils.exceptions import VarAttributeError
 from reflex.utils.types import GenericType, get_attribute_access_type, get_origin
