"""The Reflex config."""

from __future__ import annotations

import importlib
import os
import sys
import threading
import urllib.parse
from importlib.util import find_spec
from pathlib import Path
from types import ModuleType
from typing import Any, ClassVar

import pydantic.v1 as pydantic

from reflex import constants
from reflex.base import Base
from reflex.constants.base import LogLevel
from reflex.environment import EnvironmentVariables as EnvironmentVariables
from reflex.environment import EnvVar as EnvVar
from reflex.environment import ExistingPath, interpret_env_var_value
from reflex.environment import env_var as env_var
from reflex.environment import environment as environment
from reflex.plugins import Plugin
from reflex.utils import console
from reflex.utils.exceptions import ConfigError
from reflex.utils.types import true_type_for_pydantic_field

try:
    from dotenv import load_dotenv
except ImportError:
    load_dotenv = None


def _load_dotenv_from_str(env_files: str) -> None:
    if not env_files:
        return

    if load_dotenv is None:
        console.error(
            """The `python-dotenv` package is required to load environment variables from a file. Run `pip install "python-dotenv>=1.1.0"`."""
        )
        return

    # load env files in reverse order if they exist
    for env_file_path in [
        Path(p) for s in reversed(env_files.split(os.pathsep)) if (p := s.strip())
    ]:
        if env_file_path.exists():
            load_dotenv(env_file_path, override=True)


def _load_dotenv_from_env():
    """Load environment variables from paths specified in REFLEX_ENV_FILE."""
    env_env_file = os.environ.get("REFLEX_ENV_FILE")
    if env_env_file:
        _load_dotenv_from_str(env_env_file)


# Load the env files at import time if they are set in the ENV_FILE environment variable.
_load_dotenv_from_env()


class DBConfig(Base):
    """Database config."""

    engine: str
    username: str | None = ""
    password: str | None = ""
    host: str | None = ""
    port: int | None = None
    database: str

    @classmethod
    def postgresql(
        cls,
        database: str,
        username: str,
        password: str | None = None,
        host: str | None = None,
        port: int | None = 5432,
    ) -> DBConfig:
        """Create an instance with postgresql engine.

        Args:
            database: Database name.
            username: Database username.
            password: Database password.
            host: Database host.
            port: Database port.

        Returns:
            DBConfig instance.
        """
        return cls(
            engine="postgresql",
            username=username,
            password=password,
            host=host,
            port=port,
            database=database,
        )

    @classmethod
    def postgresql_psycopg(
        cls,
        database: str,
        username: str,
        password: str | None = None,
        host: str | None = None,
        port: int | None = 5432,
    ) -> DBConfig:
        """Create an instance with postgresql+psycopg engine.

        Args:
            database: Database name.
            username: Database username.
            password: Database password.
            host: Database host.
            port: Database port.

        Returns:
            DBConfig instance.
        """
        return cls(
            engine="postgresql+psycopg",
            username=username,
            password=password,
            host=host,
            port=port,
            database=database,
        )

    @classmethod
    def sqlite(
        cls,
        database: str,
    ) -> DBConfig:
        """Create an instance with sqlite engine.

        Args:
            database: Database name.

        Returns:
            DBConfig instance.
        """
        return cls(
            engine="sqlite",
            database=database,
        )

    def get_url(self) -> str:
        """Get database URL.

        Returns:
            The database URL.
        """
        host = (
            f"{self.host}:{self.port}" if self.host and self.port else self.host or ""
        )
        username = urllib.parse.quote_plus(self.username) if self.username else ""
        password = urllib.parse.quote_plus(self.password) if self.password else ""

        if username:
            path = f"{username}:{password}@{host}" if password else f"{username}@{host}"
        else:
            path = f"{host}"

        return f"{self.engine}://{path}/{self.database}"


# These vars are not logged because they may contain sensitive information.
_sensitive_env_vars = {"DB_URL", "ASYNC_DB_URL", "REDIS_URL"}


class Config(Base):
    """The config defines runtime settings for the app.

    By default, the config is defined in an `rxconfig.py` file in the root of the app.

    ```python
    # rxconfig.py
    import reflex as rx

    config = rx.Config(
        app_name="myapp",
        api_url="http://localhost:8000",
    )
    ```

    Every config value can be overridden by an environment variable with the same name in uppercase.
    For example, `db_url` can be overridden by setting the `DB_URL` environment variable.

    See the [configuration](https://reflex.dev/docs/getting-started/configuration/) docs for more info.
    """

    class Config:  # pyright: ignore [reportIncompatibleVariableOverride]
        """Pydantic config for the config."""

        validate_assignment = True
        use_enum_values = False

    # The name of the app (should match the name of the app directory).
    app_name: str

    # The path to the app module.
    app_module_import: str | None = None

    # The log level to use.
    loglevel: constants.LogLevel = constants.LogLevel.DEFAULT

    # The port to run the frontend on. NOTE: When running in dev mode, the next available port will be used if this is taken.
    frontend_port: int | None = None

    # The path to run the frontend on. For example, "/app" will run the frontend on http://localhost:3000/app
    frontend_path: str = ""

    # The port to run the backend on. NOTE: When running in dev mode, the next available port will be used if this is taken.
    backend_port: int | None = None

    # The backend url the frontend will connect to. This must be updated if the backend is hosted elsewhere, or in production.
    api_url: str = f"http://localhost:{constants.DefaultPorts.BACKEND_PORT}"

    # The url the frontend will be hosted on.
    deploy_url: str | None = f"http://localhost:{constants.DefaultPorts.FRONTEND_PORT}"

    # The url the backend will be hosted on.
    backend_host: str = "0.0.0.0"

    # The database url used by rx.Model.
    db_url: str | None = "sqlite:///reflex.db"

    # The async database url used by rx.Model.
    async_db_url: str | None = None

    # The redis url
    redis_url: str | None = None

    # Telemetry opt-in.
    telemetry_enabled: bool = True

    # The bun path
    bun_path: ExistingPath = constants.Bun.DEFAULT_PATH

    # Timeout to do a production build of a frontend page.
    static_page_generation_timeout: int = 60

    # List of origins that are allowed to connect to the backend API.
    cors_allowed_origins: list[str] = ["*"]

    # Tailwind config.
    tailwind: dict[str, Any] | None = {"plugins": ["@tailwindcss/typography"]}

<<<<<<< HEAD
    # DEPRECATED. Timeout when launching the gunicorn server.
    timeout: int | None = None

    # Whether to use React strict mode.
=======
    # Whether to enable or disable nextJS gzip compression.
    next_compression: bool = True

    # Whether to enable or disable NextJS dev indicator.
    next_dev_indicators: bool = False

    # Whether to use React strict mode in nextJS
>>>>>>> 8de13025
    react_strict_mode: bool = True

    # Additional frontend packages to install.
    frontend_packages: list[str] = []

    # Indicate which type of state manager to use
    state_manager_mode: constants.StateManagerMode = constants.StateManagerMode.DISK

    # Maximum expiration lock time for redis state manager
    redis_lock_expiration: int = constants.Expiration.LOCK

    # Maximum lock time before warning for redis state manager.
    redis_lock_warning_threshold: int = constants.Expiration.LOCK_WARNING_THRESHOLD

    # Token expiration time for redis state manager
    redis_token_expiration: int = constants.Expiration.TOKEN

    # Attributes that were explicitly set by the user.
    _non_default_attributes: set[str] = pydantic.PrivateAttr(set())

    # Path to file containing key-values pairs to override in the environment; Dotenv format.
    env_file: str | None = None

    # Whether to automatically create setters for state base vars
    state_auto_setters: bool = True

    # Whether to display the sticky "Built with Reflex" badge on all pages.
    show_built_with_reflex: bool | None = None

    # Whether the app is running in the reflex cloud environment.
    is_reflex_cloud: bool = False

    # Extra overlay function to run after the app is built. Formatted such that `from path_0.path_1... import path[-1]`, and calling it with no arguments would work. For example, "reflex.components.moment.moment".
    extra_overlay_function: str | None = None

    # List of plugins to use in the app.
    plugins: list[Plugin] = []

    _prefixes: ClassVar[list[str]] = ["REFLEX_"]

    def __init__(self, *args, **kwargs):
        """Initialize the config values.

        Args:
            *args: The args to pass to the Pydantic init method.
            **kwargs: The kwargs to pass to the Pydantic init method.

        Raises:
            ConfigError: If some values in the config are invalid.
        """
        super().__init__(*args, **kwargs)

        # Clean up this code when we remove plain envvar in 0.8.0
        env_loglevel = os.environ.get("REFLEX_LOGLEVEL")
        if env_loglevel is not None:
            env_loglevel = LogLevel(env_loglevel.lower())
        if env_loglevel or self.loglevel != LogLevel.DEFAULT:
            console.set_log_level(env_loglevel or self.loglevel)

        # Update the config from environment variables.
        env_kwargs = self.update_from_env()
        for key, env_value in env_kwargs.items():
            setattr(self, key, env_value)

        #   Update default URLs if ports were set
        kwargs.update(env_kwargs)
        self._non_default_attributes.update(kwargs)
        self._replace_defaults(**kwargs)

        if (
            self.state_manager_mode == constants.StateManagerMode.REDIS
            and not self.redis_url
        ):
            msg = f"{self._prefixes[0]}REDIS_URL is required when using the redis state manager."
            raise ConfigError(msg)

    @property
    def app_module(self) -> ModuleType | None:
        """Return the app module if `app_module_import` is set.

        Returns:
            The app module.
        """
        return (
            importlib.import_module(self.app_module_import)
            if self.app_module_import
            else None
        )

    @property
    def module(self) -> str:
        """Get the module name of the app.

        Returns:
            The module name.
        """
        if self.app_module_import is not None:
            return self.app_module_import
        return self.app_name + "." + self.app_name

    def update_from_env(self) -> dict[str, Any]:
        """Update the config values based on set environment variables.
        If there is a set env_file, it is loaded first.

        Returns:
            The updated config values.
        """
        if self.env_file:
            _load_dotenv_from_str(self.env_file)

        updated_values = {}
        # Iterate over the fields.
        for key, field in self.__fields__.items():
            # The env var name is the key in uppercase.
            environment_variable = None
            for prefix in self._prefixes:
                if environment_variable := os.environ.get(f"{prefix}{key.upper()}"):
                    break

            # If the env var is set, override the config value.
            if environment_variable and environment_variable.strip():
                # Interpret the value.
                value = interpret_env_var_value(
                    environment_variable,
                    true_type_for_pydantic_field(field),
                    field.name,
                )

                # Set the value.
                updated_values[key] = value

                if key.upper() in _sensitive_env_vars:
                    environment_variable = "***"

                if value != getattr(self, key):
                    console.debug(
                        f"Overriding config value {key} with env var {key.upper()}={environment_variable}",
                        dedupe=True,
                    )
        return updated_values

    def get_event_namespace(self) -> str:
        """Get the path that the backend Websocket server lists on.

        Returns:
            The namespace for websocket.
        """
        event_url = constants.Endpoint.EVENT.get_url()
        return urllib.parse.urlsplit(event_url).path

    def _replace_defaults(self, **kwargs):
        """Replace formatted defaults when the caller provides updates.

        Args:
            **kwargs: The kwargs passed to the config or from the env.
        """
        if "api_url" not in self._non_default_attributes and "backend_port" in kwargs:
            self.api_url = f"http://localhost:{kwargs['backend_port']}"

        if (
            "deploy_url" not in self._non_default_attributes
            and "frontend_port" in kwargs
        ):
            self.deploy_url = f"http://localhost:{kwargs['frontend_port']}"

        if "api_url" not in self._non_default_attributes:
            # If running in Github Codespaces, override API_URL
            codespace_name = os.getenv("CODESPACE_NAME")
            github_codespaces_port_forwarding_domain = os.getenv(
                "GITHUB_CODESPACES_PORT_FORWARDING_DOMAIN"
            )
            # If running on Replit.com interactively, override API_URL to ensure we maintain the backend_port
            replit_dev_domain = os.getenv("REPLIT_DEV_DOMAIN")
            backend_port = kwargs.get("backend_port", self.backend_port)
            if codespace_name and github_codespaces_port_forwarding_domain:
                self.api_url = (
                    f"https://{codespace_name}-{kwargs.get('backend_port', self.backend_port)}"
                    f".{github_codespaces_port_forwarding_domain}"
                )
            elif replit_dev_domain and backend_port:
                self.api_url = f"https://{replit_dev_domain}:{backend_port}"

    def _set_persistent(self, **kwargs):
        """Set values in this config and in the environment so they persist into subprocess.

        Args:
            **kwargs: The kwargs passed to the config.
        """
        for key, value in kwargs.items():
            if value is not None:
                os.environ[self._prefixes[0] + key.upper()] = str(value)
            setattr(self, key, value)
        self._non_default_attributes.update(kwargs)
        self._replace_defaults(**kwargs)


def _get_config() -> Config:
    """Get the app config.

    Returns:
        The app config.
    """
    # only import the module if it exists. If a module spec exists then
    # the module exists.
    spec = find_spec(constants.Config.MODULE)
    if not spec:
        # we need this condition to ensure that a ModuleNotFound error is not thrown when
        # running unit/integration tests or during `reflex init`.
        return Config(app_name="")
    rxconfig = importlib.import_module(constants.Config.MODULE)
    return rxconfig.config


# Protect sys.path from concurrent modification
_config_lock = threading.RLock()


def get_config(reload: bool = False) -> Config:
    """Get the app config.

    Args:
        reload: Re-import the rxconfig module from disk

    Returns:
        The app config.
    """
    cached_rxconfig = sys.modules.get(constants.Config.MODULE, None)
    if cached_rxconfig is not None:
        if reload:
            # Remove any cached module when `reload` is requested.
            del sys.modules[constants.Config.MODULE]
        else:
            return cached_rxconfig.config

    with _config_lock:
        orig_sys_path = sys.path.copy()
        sys.path.clear()
        sys.path.append(str(Path.cwd()))
        try:
            # Try to import the module with only the current directory in the path.
            return _get_config()
        except Exception:
            # If the module import fails, try to import with the original sys.path.
            sys.path.extend(orig_sys_path)
            return _get_config()
        finally:
            # Find any entries added to sys.path by rxconfig.py itself.
            extra_paths = [
                p for p in sys.path if p not in orig_sys_path and p != str(Path.cwd())
            ]
            # Restore the original sys.path.
            sys.path.clear()
            sys.path.extend(extra_paths)
            sys.path.extend(orig_sys_path)<|MERGE_RESOLUTION|>--- conflicted
+++ resolved
@@ -252,20 +252,7 @@
     # Tailwind config.
     tailwind: dict[str, Any] | None = {"plugins": ["@tailwindcss/typography"]}
 
-<<<<<<< HEAD
-    # DEPRECATED. Timeout when launching the gunicorn server.
-    timeout: int | None = None
-
     # Whether to use React strict mode.
-=======
-    # Whether to enable or disable nextJS gzip compression.
-    next_compression: bool = True
-
-    # Whether to enable or disable NextJS dev indicator.
-    next_dev_indicators: bool = False
-
-    # Whether to use React strict mode in nextJS
->>>>>>> 8de13025
     react_strict_mode: bool = True
 
     # Additional frontend packages to install.
