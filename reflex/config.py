"""The Reflex config."""

from __future__ import annotations

import importlib
import os
import sys
import threading
import urllib.parse
from importlib.util import find_spec
from pathlib import Path
from types import ModuleType
from typing import Any, ClassVar

import pydantic.v1 as pydantic

from reflex import constants
from reflex.base import Base
from reflex.constants.base import LogLevel
from reflex.environment import EnvironmentVariables as EnvironmentVariables
from reflex.environment import EnvVar as EnvVar
from reflex.environment import ExistingPath, interpret_env_var_value
from reflex.environment import env_var as env_var
from reflex.environment import environment as environment
from reflex.plugins import Plugin
from reflex.utils import console
from reflex.utils.exceptions import ConfigError
from reflex.utils.types import true_type_for_pydantic_field

try:
    from dotenv import load_dotenv
except ImportError:
    load_dotenv = None


def _load_dotenv_from_str(env_files: str) -> None:
    if not env_files:
        return

    if load_dotenv is None:
        console.error(
            """The `python-dotenv` package is required to load environment variables from a file. Run `pip install "python-dotenv>=1.1.0"`."""
        )
        return

    # load env files in reverse order if they exist
    for env_file_path in [
        Path(p) for s in reversed(env_files.split(os.pathsep)) if (p := s.strip())
    ]:
        if env_file_path.exists():
            load_dotenv(env_file_path, override=True)


def _load_dotenv_from_env():
    """Load environment variables from paths specified in REFLEX_ENV_FILE."""
    env_env_file = os.environ.get("REFLEX_ENV_FILE")
    if env_env_file:
        _load_dotenv_from_str(env_env_file)


# Load the env files at import time if they are set in the ENV_FILE environment variable.
_load_dotenv_from_env()


class DBConfig(Base):
    """Database config."""

    engine: str
    username: str | None = ""
    password: str | None = ""
    host: str | None = ""
    port: int | None = None
    database: str

    @classmethod
    def postgresql(
        cls,
        database: str,
        username: str,
        password: str | None = None,
        host: str | None = None,
        port: int | None = 5432,
    ) -> DBConfig:
        """Create an instance with postgresql engine.

        Args:
            database: Database name.
            username: Database username.
            password: Database password.
            host: Database host.
            port: Database port.

        Returns:
            DBConfig instance.
        """
        return cls(
            engine="postgresql",
            username=username,
            password=password,
            host=host,
            port=port,
            database=database,
        )

    @classmethod
    def postgresql_psycopg(
        cls,
        database: str,
        username: str,
        password: str | None = None,
        host: str | None = None,
        port: int | None = 5432,
    ) -> DBConfig:
        """Create an instance with postgresql+psycopg engine.

        Args:
            database: Database name.
            username: Database username.
            password: Database password.
            host: Database host.
            port: Database port.

        Returns:
            DBConfig instance.
        """
        return cls(
            engine="postgresql+psycopg",
            username=username,
            password=password,
            host=host,
            port=port,
            database=database,
        )

    @classmethod
    def sqlite(
        cls,
        database: str,
    ) -> DBConfig:
        """Create an instance with sqlite engine.

        Args:
            database: Database name.

        Returns:
            DBConfig instance.
        """
        return cls(
            engine="sqlite",
            database=database,
        )

    def get_url(self) -> str:
        """Get database URL.

        Returns:
            The database URL.
        """
        host = (
            f"{self.host}:{self.port}" if self.host and self.port else self.host or ""
        )
        username = urllib.parse.quote_plus(self.username) if self.username else ""
        password = urllib.parse.quote_plus(self.password) if self.password else ""

        if username:
            path = f"{username}:{password}@{host}" if password else f"{username}@{host}"
        else:
            path = f"{host}"

        return f"{self.engine}://{path}/{self.database}"


# These vars are not logged because they may contain sensitive information.
_sensitive_env_vars = {"DB_URL", "ASYNC_DB_URL", "REDIS_URL"}


class Config(Base):
    """The config defines runtime settings for the app.

    By default, the config is defined in an `rxconfig.py` file in the root of the app.

    ```python
    # rxconfig.py
    import reflex as rx

    config = rx.Config(
        app_name="myapp",
        api_url="http://localhost:8000",
    )
    ```

    Every config value can be overridden by an environment variable with the same name in uppercase.
    For example, `db_url` can be overridden by setting the `DB_URL` environment variable.

    See the [configuration](https://reflex.dev/docs/getting-started/configuration/) docs for more info.
    """

    class Config:  # pyright: ignore [reportIncompatibleVariableOverride]
        """Pydantic config for the config."""

        validate_assignment = True
        use_enum_values = False

    # The name of the app (should match the name of the app directory).
    app_name: str

    # The path to the app module.
    app_module_import: str | None = None

    # The log level to use.
    loglevel: constants.LogLevel = constants.LogLevel.DEFAULT

    # The port to run the frontend on. NOTE: When running in dev mode, the next available port will be used if this is taken.
    frontend_port: int | None = None

    # The path to run the frontend on. For example, "/app" will run the frontend on http://localhost:3000/app
    frontend_path: str = ""

    # The port to run the backend on. NOTE: When running in dev mode, the next available port will be used if this is taken.
    backend_port: int | None = None

    # The backend url the frontend will connect to. This must be updated if the backend is hosted elsewhere, or in production.
    api_url: str = f"http://localhost:{constants.DefaultPorts.BACKEND_PORT}"

    # The url the frontend will be hosted on.
    deploy_url: str | None = f"http://localhost:{constants.DefaultPorts.FRONTEND_PORT}"

    # The url the backend will be hosted on.
    backend_host: str = "0.0.0.0"

    # The database url used by rx.Model.
    db_url: str | None = "sqlite:///reflex.db"

    # The async database url used by rx.Model.
    async_db_url: str | None = None

    # The redis url
    redis_url: str | None = None

    # Telemetry opt-in.
    telemetry_enabled: bool = True

    # The bun path
    bun_path: ExistingPath = constants.Bun.DEFAULT_PATH

    # Timeout to do a production build of a frontend page.
    static_page_generation_timeout: int = 60

    # List of origins that are allowed to connect to the backend API.
    cors_allowed_origins: list[str] = ["*"]

<<<<<<< HEAD
    # Tailwind config.
    tailwind: dict[str, Any] | None = {"plugins": ["@tailwindcss/typography"]}

    # Whether to use React strict mode.
=======
    # Whether to enable or disable nextJS gzip compression.
    next_compression: bool = True

    # Whether to enable or disable NextJS dev indicator.
    next_dev_indicators: bool = False

    # Whether to use React strict mode in nextJS
>>>>>>> abf9d2e8
    react_strict_mode: bool = True

    # Additional frontend packages to install.
    frontend_packages: list[str] = []

    # Indicate which type of state manager to use
    state_manager_mode: constants.StateManagerMode = constants.StateManagerMode.DISK

    # Maximum expiration lock time for redis state manager
    redis_lock_expiration: int = constants.Expiration.LOCK

    # Maximum lock time before warning for redis state manager.
    redis_lock_warning_threshold: int = constants.Expiration.LOCK_WARNING_THRESHOLD

    # Token expiration time for redis state manager
    redis_token_expiration: int = constants.Expiration.TOKEN

    # Attributes that were explicitly set by the user.
    _non_default_attributes: set[str] = pydantic.PrivateAttr(set())

    # Path to file containing key-values pairs to override in the environment; Dotenv format.
    env_file: str | None = None

    # Whether to automatically create setters for state base vars
    state_auto_setters: bool = True

    # Whether to display the sticky "Built with Reflex" badge on all pages.
    show_built_with_reflex: bool | None = None

    # Whether the app is running in the reflex cloud environment.
    is_reflex_cloud: bool = False

    # Extra overlay function to run after the app is built. Formatted such that `from path_0.path_1... import path[-1]`, and calling it with no arguments would work. For example, "reflex.components.moment.moment".
    extra_overlay_function: str | None = None

    # List of plugins to use in the app.
    plugins: list[Plugin] = []

    _prefixes: ClassVar[list[str]] = ["REFLEX_"]

    def __init__(self, *args, **kwargs):
        """Initialize the config values.

        Args:
            *args: The args to pass to the Pydantic init method.
            **kwargs: The kwargs to pass to the Pydantic init method.

        Raises:
            ConfigError: If some values in the config are invalid.
        """
        super().__init__(*args, **kwargs)

        # Clean up this code when we remove plain envvar in 0.8.0
        env_loglevel = os.environ.get("REFLEX_LOGLEVEL")
        if env_loglevel is not None:
            env_loglevel = LogLevel(env_loglevel.lower())
        if env_loglevel or self.loglevel != LogLevel.DEFAULT:
            console.set_log_level(env_loglevel or self.loglevel)

        # Update the config from environment variables.
        env_kwargs = self.update_from_env()
        for key, env_value in env_kwargs.items():
            setattr(self, key, env_value)

        #   Update default URLs if ports were set
        kwargs.update(env_kwargs)
        self._non_default_attributes.update(kwargs)
        self._replace_defaults(**kwargs)

        if (
            self.state_manager_mode == constants.StateManagerMode.REDIS
            and not self.redis_url
        ):
            msg = f"{self._prefixes[0]}REDIS_URL is required when using the redis state manager."
            raise ConfigError(msg)

    @property
    def app_module(self) -> ModuleType | None:
        """Return the app module if `app_module_import` is set.

        Returns:
            The app module.
        """
        return (
            importlib.import_module(self.app_module_import)
            if self.app_module_import
            else None
        )

    @property
    def module(self) -> str:
        """Get the module name of the app.

        Returns:
            The module name.
        """
        if self.app_module_import is not None:
            return self.app_module_import
        return self.app_name + "." + self.app_name

    def update_from_env(self) -> dict[str, Any]:
        """Update the config values based on set environment variables.
        If there is a set env_file, it is loaded first.

        Returns:
            The updated config values.
        """
        if self.env_file:
            _load_dotenv_from_str(self.env_file)

        updated_values = {}
        # Iterate over the fields.
        for key, field in self.__fields__.items():
            # The env var name is the key in uppercase.
            environment_variable = None
            for prefix in self._prefixes:
                if environment_variable := os.environ.get(f"{prefix}{key.upper()}"):
                    break

            # If the env var is set, override the config value.
            if environment_variable and environment_variable.strip():
                # Interpret the value.
                value = interpret_env_var_value(
                    environment_variable,
                    true_type_for_pydantic_field(field),
                    field.name,
                )

                # Set the value.
                updated_values[key] = value

                if key.upper() in _sensitive_env_vars:
                    environment_variable = "***"

                if value != getattr(self, key):
                    console.debug(
                        f"Overriding config value {key} with env var {key.upper()}={environment_variable}",
                        dedupe=True,
                    )
        return updated_values

    def get_event_namespace(self) -> str:
        """Get the path that the backend Websocket server lists on.

        Returns:
            The namespace for websocket.
        """
        event_url = constants.Endpoint.EVENT.get_url()
        return urllib.parse.urlsplit(event_url).path

    def _replace_defaults(self, **kwargs):
        """Replace formatted defaults when the caller provides updates.

        Args:
            **kwargs: The kwargs passed to the config or from the env.
        """
        if "api_url" not in self._non_default_attributes and "backend_port" in kwargs:
            self.api_url = f"http://localhost:{kwargs['backend_port']}"

        if (
            "deploy_url" not in self._non_default_attributes
            and "frontend_port" in kwargs
        ):
            self.deploy_url = f"http://localhost:{kwargs['frontend_port']}"

        if "api_url" not in self._non_default_attributes:
            # If running in Github Codespaces, override API_URL
            codespace_name = os.getenv("CODESPACE_NAME")
            github_codespaces_port_forwarding_domain = os.getenv(
                "GITHUB_CODESPACES_PORT_FORWARDING_DOMAIN"
            )
            # If running on Replit.com interactively, override API_URL to ensure we maintain the backend_port
            replit_dev_domain = os.getenv("REPLIT_DEV_DOMAIN")
            backend_port = kwargs.get("backend_port", self.backend_port)
            if codespace_name and github_codespaces_port_forwarding_domain:
                self.api_url = (
                    f"https://{codespace_name}-{kwargs.get('backend_port', self.backend_port)}"
                    f".{github_codespaces_port_forwarding_domain}"
                )
            elif replit_dev_domain and backend_port:
                self.api_url = f"https://{replit_dev_domain}:{backend_port}"

    def _set_persistent(self, **kwargs):
        """Set values in this config and in the environment so they persist into subprocess.

        Args:
            **kwargs: The kwargs passed to the config.
        """
        for key, value in kwargs.items():
            if value is not None:
                os.environ[self._prefixes[0] + key.upper()] = str(value)
            setattr(self, key, value)
        self._non_default_attributes.update(kwargs)
        self._replace_defaults(**kwargs)


def _get_config() -> Config:
    """Get the app config.

    Returns:
        The app config.
    """
    # only import the module if it exists. If a module spec exists then
    # the module exists.
    spec = find_spec(constants.Config.MODULE)
    if not spec:
        # we need this condition to ensure that a ModuleNotFound error is not thrown when
        # running unit/integration tests or during `reflex init`.
        return Config(app_name="")
    rxconfig = importlib.import_module(constants.Config.MODULE)
    return rxconfig.config


# Protect sys.path from concurrent modification
_config_lock = threading.RLock()


def get_config(reload: bool = False) -> Config:
    """Get the app config.

    Args:
        reload: Re-import the rxconfig module from disk

    Returns:
        The app config.
    """
    cached_rxconfig = sys.modules.get(constants.Config.MODULE, None)
    if cached_rxconfig is not None:
        if reload:
            # Remove any cached module when `reload` is requested.
            del sys.modules[constants.Config.MODULE]
        else:
            return cached_rxconfig.config

    with _config_lock:
        orig_sys_path = sys.path.copy()
        sys.path.clear()
        sys.path.append(str(Path.cwd()))
        try:
            # Try to import the module with only the current directory in the path.
            return _get_config()
        except Exception:
            # If the module import fails, try to import with the original sys.path.
            sys.path.extend(orig_sys_path)
            return _get_config()
        finally:
            # Find any entries added to sys.path by rxconfig.py itself.
            extra_paths = [
                p for p in sys.path if p not in orig_sys_path and p != str(Path.cwd())
            ]
            # Restore the original sys.path.
            sys.path.clear()
            sys.path.extend(extra_paths)
            sys.path.extend(orig_sys_path)<|MERGE_RESOLUTION|>--- conflicted
+++ resolved
@@ -249,20 +249,7 @@
     # List of origins that are allowed to connect to the backend API.
     cors_allowed_origins: list[str] = ["*"]
 
-<<<<<<< HEAD
-    # Tailwind config.
-    tailwind: dict[str, Any] | None = {"plugins": ["@tailwindcss/typography"]}
-
     # Whether to use React strict mode.
-=======
-    # Whether to enable or disable nextJS gzip compression.
-    next_compression: bool = True
-
-    # Whether to enable or disable NextJS dev indicator.
-    next_dev_indicators: bool = False
-
-    # Whether to use React strict mode in nextJS
->>>>>>> abf9d2e8
     react_strict_mode: bool = True
 
     # Additional frontend packages to install.
