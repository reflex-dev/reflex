"""The Reflex config."""

from __future__ import annotations

import dataclasses
import enum
import importlib
import inspect
import os
import sys
import threading
import urllib.parse
from importlib.util import find_spec
from pathlib import Path
from types import ModuleType
from typing import (
    TYPE_CHECKING,
    Any,
    Dict,
    Generic,
    List,
    Optional,
    Set,
    TypeVar,
    get_args,
)

from typing_extensions import Annotated, get_type_hints

from reflex.utils.exceptions import ConfigError, EnvironmentVarValueError
from reflex.utils.types import GenericType, is_union, value_inside_optional

try:
    import pydantic.v1 as pydantic
except ModuleNotFoundError:
    import pydantic

from reflex_cli.constants.hosting import Hosting

from reflex import constants
from reflex.base import Base
from reflex.utils import console


class DBConfig(Base):
    """Database config."""

    engine: str
    username: Optional[str] = ""
    password: Optional[str] = ""
    host: Optional[str] = ""
    port: Optional[int] = None
    database: str

    @classmethod
    def postgresql(
        cls,
        database: str,
        username: str,
        password: str | None = None,
        host: str | None = None,
        port: int | None = 5432,
    ) -> DBConfig:
        """Create an instance with postgresql engine.

        Args:
            database: Database name.
            username: Database username.
            password: Database password.
            host: Database host.
            port: Database port.

        Returns:
            DBConfig instance.
        """
        return cls(
            engine="postgresql",
            username=username,
            password=password,
            host=host,
            port=port,
            database=database,
        )

    @classmethod
    def postgresql_psycopg(
        cls,
        database: str,
        username: str,
        password: str | None = None,
        host: str | None = None,
        port: int | None = 5432,
    ) -> DBConfig:
        """Create an instance with postgresql+psycopg engine.

        Args:
            database: Database name.
            username: Database username.
            password: Database password.
            host: Database host.
            port: Database port.

        Returns:
            DBConfig instance.
        """
        return cls(
            engine="postgresql+psycopg",
            username=username,
            password=password,
            host=host,
            port=port,
            database=database,
        )

    @classmethod
    def sqlite(
        cls,
        database: str,
    ) -> DBConfig:
        """Create an instance with sqlite engine.

        Args:
            database: Database name.

        Returns:
            DBConfig instance.
        """
        return cls(
            engine="sqlite",
            database=database,
        )

    def get_url(self) -> str:
        """Get database URL.

        Returns:
            The database URL.
        """
        host = (
            f"{self.host}:{self.port}" if self.host and self.port else self.host or ""
        )
        username = urllib.parse.quote_plus(self.username) if self.username else ""
        password = urllib.parse.quote_plus(self.password) if self.password else ""

        if username:
            path = f"{username}:{password}@{host}" if password else f"{username}@{host}"
        else:
            path = f"{host}"

        return f"{self.engine}://{path}/{self.database}"


def get_default_value_for_field(field: dataclasses.Field) -> Any:
    """Get the default value for a field.

    Args:
        field: The field.

    Returns:
        The default value.

    Raises:
        ValueError: If no default value is found.
    """
    if field.default != dataclasses.MISSING:
        return field.default
    elif field.default_factory != dataclasses.MISSING:
        return field.default_factory()
    else:
        raise ValueError(
            f"Missing value for environment variable {field.name} and no default value found"
        )


# TODO: Change all interpret_.* signatures to value: str, field: dataclasses.Field once we migrate rx.Config to dataclasses
def interpret_boolean_env(value: str, field_name: str) -> bool:
    """Interpret a boolean environment variable value.

    Args:
        value: The environment variable value.
        field_name: The field name.

    Returns:
        The interpreted value.

    Raises:
        EnvironmentVarValueError: If the value is invalid.
    """
    true_values = ["true", "1", "yes", "y"]
    false_values = ["false", "0", "no", "n"]

    if value.lower() in true_values:
        return True
    elif value.lower() in false_values:
        return False
    raise EnvironmentVarValueError(f"Invalid boolean value: {value} for {field_name}")


def interpret_int_env(value: str, field_name: str) -> int:
    """Interpret an integer environment variable value.

    Args:
        value: The environment variable value.
        field_name: The field name.

    Returns:
        The interpreted value.

    Raises:
        EnvironmentVarValueError: If the value is invalid.
    """
    try:
        return int(value)
    except ValueError as ve:
        raise EnvironmentVarValueError(
            f"Invalid integer value: {value} for {field_name}"
        ) from ve


def interpret_existing_path_env(value: str, field_name: str) -> ExistingPath:
    """Interpret a path environment variable value as an existing path.

    Args:
        value: The environment variable value.
        field_name: The field name.

    Returns:
        The interpreted value.

    Raises:
        EnvironmentVarValueError: If the path does not exist.
    """
    path = Path(value)
    if not path.exists():
        raise EnvironmentVarValueError(f"Path does not exist: {path} for {field_name}")
    return path


def interpret_path_env(value: str, field_name: str) -> Path:
    """Interpret a path environment variable value.

    Args:
        value: The environment variable value.
        field_name: The field name.

    Returns:
        The interpreted value.
    """
    return Path(value)


def interpret_enum_env(value: str, field_type: GenericType, field_name: str) -> Any:
    """Interpret an enum environment variable value.

    Args:
        value: The environment variable value.
        field_type: The field type.
        field_name: The field name.

    Returns:
        The interpreted value.

    Raises:
        EnvironmentVarValueError: If the value is invalid.
    """
    try:
        return field_type(value)
    except ValueError as ve:
        raise EnvironmentVarValueError(
            f"Invalid enum value: {value} for {field_name}"
        ) from ve


def interpret_env_var_value(
    value: str, field_type: GenericType, field_name: str
) -> Any:
    """Interpret an environment variable value based on the field type.

    Args:
        value: The environment variable value.
        field_type: The field type.
        field_name: The field name.

    Returns:
        The interpreted value.

    Raises:
        ValueError: If the value is invalid.
    """
    field_type = value_inside_optional(field_type)

    if is_union(field_type):
        raise ValueError(
            f"Union types are not supported for environment variables: {field_name}."
        )

    if field_type is bool:
        return interpret_boolean_env(value, field_name)
    elif field_type is str:
        return value
    elif field_type is int:
        return interpret_int_env(value, field_name)
    elif field_type is Path:
        return interpret_path_env(value, field_name)
    elif field_type is ExistingPath:
        return interpret_existing_path_env(value, field_name)
    elif inspect.isclass(field_type) and issubclass(field_type, enum.Enum):
        return interpret_enum_env(value, field_type, field_name)

    else:
        raise ValueError(
            f"Invalid type for environment variable {field_name}: {field_type}. This is probably an issue in Reflex."
        )


T = TypeVar("T")


class EnvVar(Generic[T]):
    """Environment variable."""

    name: str
    default: Any
    type_: T

    def __init__(self, name: str, default: Any, type_: T) -> None:
        """Initialize the environment variable.

        Args:
            name: The environment variable name.
            default: The default value.
            type_: The type of the value.
        """
        self.name = name
        self.default = default
        self.type_ = type_

    def interpret(self, value: str) -> T:
        """Interpret the environment variable value.

        Args:
            value: The environment variable value.

        Returns:
            The interpreted value.
        """
        return interpret_env_var_value(value, self.type_, self.name)

    def getenv(self) -> Optional[T]:
        """Get the interpreted environment variable value.

        Returns:
            The environment variable value.
        """
        env_value = os.getenv(self.name, None)
        if env_value is not None:
            return self.interpret(env_value)
        return None

    def is_set(self) -> bool:
        """Check if the environment variable is set.

        Returns:
            True if the environment variable is set.
        """
        return self.name in os.environ

    def get(self) -> T:
        """Get the interpreted environment variable value or the default value if not set.

        Returns:
            The interpreted value.
        """
        env_value = self.getenv()
        if env_value is not None:
            return env_value
        return self.default

    def set(self, value: T | None) -> None:
        """Set the environment variable. None unsets the variable.

        Args:
            value: The value to set.
        """
        if value is None:
            _ = os.environ.pop(self.name, None)
        else:
            if isinstance(value, enum.Enum):
                value = value.value
            os.environ[self.name] = str(value)


class env_var:  # noqa: N801 # pyright: ignore [reportRedeclaration]
    """Descriptor for environment variables."""

    name: str
    default: Any
    internal: bool = False

    def __init__(self, default: Any, internal: bool = False) -> None:
        """Initialize the descriptor.

        Args:
            default: The default value.
            internal: Whether the environment variable is reflex internal.
        """
        self.default = default
        self.internal = internal

    def __set_name__(self, owner: Any, name: str):
        """Set the name of the descriptor.

        Args:
            owner: The owner class.
            name: The name of the descriptor.
        """
        self.name = name

    def __get__(self, instance: Any, owner: Any):
        """Get the EnvVar instance.

        Args:
            instance: The instance.
            owner: The owner class.

        Returns:
            The EnvVar instance.
        """
        type_ = get_args(get_type_hints(owner)[self.name])[0]
        env_name = self.name
        if self.internal:
            env_name = f"__{env_name}"
        return EnvVar(name=env_name, default=self.default, type_=type_)


if TYPE_CHECKING:

    def env_var(default: Any, internal: bool = False) -> EnvVar:
        """Typing helper for the env_var descriptor.

        Args:
            default: The default value.
            internal: Whether the environment variable is reflex internal.

        Returns:
            The EnvVar instance.
        """
        return default


class PathExistsFlag:
    """Flag to indicate that a path must exist."""


ExistingPath = Annotated[Path, PathExistsFlag]


class PerformanceMode(enum.Enum):
    """Performance mode for the app."""

    WARN = "warn"
    RAISE = "raise"
    OFF = "off"


class EnvironmentVariables:
    """Environment variables class to instantiate environment variables."""

    # Whether to use npm over bun to install frontend packages.
    REFLEX_USE_NPM: EnvVar[bool] = env_var(False)

    # The npm registry to use.
    NPM_CONFIG_REGISTRY: EnvVar[Optional[str]] = env_var(None)

    # Whether to use Granian for the backend. Otherwise, use Uvicorn.
    REFLEX_USE_GRANIAN: EnvVar[bool] = env_var(False)

    # The username to use for authentication on python package repository. Username and password must both be provided.
    TWINE_USERNAME: EnvVar[Optional[str]] = env_var(None)

    # The password to use for authentication on python package repository. Username and password must both be provided.
    TWINE_PASSWORD: EnvVar[Optional[str]] = env_var(None)

    # Whether to use the system installed bun. If set to false, bun will be bundled with the app.
    REFLEX_USE_SYSTEM_BUN: EnvVar[bool] = env_var(False)

    # Whether to use the system installed node and npm. If set to false, node and npm will be bundled with the app.
    REFLEX_USE_SYSTEM_NODE: EnvVar[bool] = env_var(False)

    # The working directory for the next.js commands.
    REFLEX_WEB_WORKDIR: EnvVar[Path] = env_var(Path(constants.Dirs.WEB))

    # The working directory for the states directory.
    REFLEX_STATES_WORKDIR: EnvVar[Path] = env_var(Path(constants.Dirs.STATES))

    # Path to the alembic config file
    ALEMBIC_CONFIG: EnvVar[ExistingPath] = env_var(Path(constants.ALEMBIC_CONFIG))

    # Disable SSL verification for HTTPX requests.
    SSL_NO_VERIFY: EnvVar[bool] = env_var(False)

    # The directory to store uploaded files.
    REFLEX_UPLOADED_FILES_DIR: EnvVar[Path] = env_var(
        Path(constants.Dirs.UPLOADED_FILES)
    )

    # Whether to use separate processes to compile the frontend and how many. If not set, defaults to thread executor.
    REFLEX_COMPILE_PROCESSES: EnvVar[Optional[int]] = env_var(None)

    # Whether to use separate threads to compile the frontend and how many. Defaults to `min(32, os.cpu_count() + 4)`.
    REFLEX_COMPILE_THREADS: EnvVar[Optional[int]] = env_var(None)

    # The directory to store reflex dependencies.
    REFLEX_DIR: EnvVar[Path] = env_var(Path(constants.Reflex.DIR))

    # Whether to print the SQL queries if the log level is INFO or lower.
    SQLALCHEMY_ECHO: EnvVar[bool] = env_var(False)

    # Whether to check db connections before using them.
    SQLALCHEMY_POOL_PRE_PING: EnvVar[bool] = env_var(True)

    # Whether to ignore the redis config error. Some redis servers only allow out-of-band configuration.
    REFLEX_IGNORE_REDIS_CONFIG_ERROR: EnvVar[bool] = env_var(False)

    # Whether to skip purging the web directory in dev mode.
    REFLEX_PERSIST_WEB_DIR: EnvVar[bool] = env_var(False)

    # The reflex.build frontend host.
    REFLEX_BUILD_FRONTEND: EnvVar[str] = env_var(
        constants.Templates.REFLEX_BUILD_FRONTEND
    )

    # The reflex.build backend host.
    REFLEX_BUILD_BACKEND: EnvVar[str] = env_var(
        constants.Templates.REFLEX_BUILD_BACKEND
    )

    # This env var stores the execution mode of the app
    REFLEX_ENV_MODE: EnvVar[constants.Env] = env_var(constants.Env.DEV)

    # Whether to run the backend only. Exclusive with REFLEX_FRONTEND_ONLY.
    REFLEX_BACKEND_ONLY: EnvVar[bool] = env_var(False)

    # Whether to run the frontend only. Exclusive with REFLEX_BACKEND_ONLY.
    REFLEX_FRONTEND_ONLY: EnvVar[bool] = env_var(False)

    # Reflex internal env to reload the config.
    RELOAD_CONFIG: EnvVar[bool] = env_var(False, internal=True)

    # If this env var is set to "yes", App.compile will be a no-op
    REFLEX_SKIP_COMPILE: EnvVar[bool] = env_var(False, internal=True)

    # Whether to run app harness tests in headless mode.
    APP_HARNESS_HEADLESS: EnvVar[bool] = env_var(False)

    # Which app harness driver to use.
    APP_HARNESS_DRIVER: EnvVar[str] = env_var("Chrome")

    # Arguments to pass to the app harness driver.
    APP_HARNESS_DRIVER_ARGS: EnvVar[str] = env_var("")

    # Whether to check for outdated package versions.
    REFLEX_CHECK_LATEST_VERSION: EnvVar[bool] = env_var(True)

    # In which performance mode to run the app.
    REFLEX_PERF_MODE: EnvVar[Optional[PerformanceMode]] = env_var(PerformanceMode.WARN)

    # The maximum size of the reflex state in kilobytes.
    REFLEX_STATE_SIZE_LIMIT: EnvVar[int] = env_var(1000)

    # Whether to use the turbopack bundler.
    REFLEX_USE_TURBOPACK: EnvVar[bool] = env_var(True)


environment = EnvironmentVariables()


# These vars are not logged because they may contain sensitive information.
_sensitive_env_vars = {"DB_URL", "ASYNC_DB_URL", "REDIS_URL"}


class Config(Base):
    """The config defines runtime settings for the app.

    By default, the config is defined in an `rxconfig.py` file in the root of the app.

    ```python
    # rxconfig.py
    import reflex as rx

    config = rx.Config(
        app_name="myapp",
        api_url="http://localhost:8000",
    )
    ```

    Every config value can be overridden by an environment variable with the same name in uppercase.
    For example, `db_url` can be overridden by setting the `DB_URL` environment variable.

    See the [configuration](https://reflex.dev/docs/getting-started/configuration/) docs for more info.
    """

    class Config:  # pyright: ignore [reportIncompatibleVariableOverride]
        """Pydantic config for the config."""

        validate_assignment = True

    # The name of the app (should match the name of the app directory).
    app_name: str

    # The path to the app module.
    app_module_import: Optional[str] = None

    # The log level to use.
    loglevel: constants.LogLevel = constants.LogLevel.DEFAULT

    # The port to run the frontend on. NOTE: When running in dev mode, the next available port will be used if this is taken.
    frontend_port: int = constants.DefaultPorts.FRONTEND_PORT

    # The path to run the frontend on. For example, "/app" will run the frontend on http://localhost:3000/app
    frontend_path: str = ""

    # The port to run the backend on. NOTE: When running in dev mode, the next available port will be used if this is taken.
    backend_port: int = constants.DefaultPorts.BACKEND_PORT

    # The backend url the frontend will connect to. This must be updated if the backend is hosted elsewhere, or in production.
    api_url: str = f"http://localhost:{backend_port}"

    # The url the frontend will be hosted on.
    deploy_url: Optional[str] = f"http://localhost:{frontend_port}"

    # The url the backend will be hosted on.
    backend_host: str = "0.0.0.0"

    # The database url used by rx.Model.
    db_url: Optional[str] = "sqlite:///reflex.db"

    # The async database url used by rx.Model.
    async_db_url: Optional[str] = None

    # The redis url
    redis_url: Optional[str] = None

    # Telemetry opt-in.
    telemetry_enabled: bool = True

    # The bun path
    bun_path: ExistingPath = constants.Bun.DEFAULT_PATH

    # Timeout to do a production build of a frontend page.
    static_page_generation_timeout: int = 60

    # List of origins that are allowed to connect to the backend API.
    cors_allowed_origins: List[str] = ["*"]

    # Tailwind config.
    tailwind: Optional[Dict[str, Any]] = {"plugins": ["@tailwindcss/typography"]}

    # Timeout when launching the gunicorn server. TODO(rename this to backend_timeout?)
    timeout: int = 120

    # Whether to enable or disable nextJS gzip compression.
    next_compression: bool = True

    # Whether to use React strict mode in nextJS
    react_strict_mode: bool = True

    # Additional frontend packages to install.
    frontend_packages: List[str] = []

    # The hosting service backend URL.
    cp_backend_url: str = Hosting.HOSTING_SERVICE
    # The hosting service frontend URL.
    cp_web_url: str = Hosting.HOSTING_SERVICE_UI

    # The worker class used in production mode
    gunicorn_worker_class: str = "uvicorn.workers.UvicornH11Worker"

    # Number of gunicorn workers from user
    gunicorn_workers: Optional[int] = None

    # Number of requests before a worker is restarted
    gunicorn_max_requests: int = 100

    # Variance limit for max requests; gunicorn only
    gunicorn_max_requests_jitter: int = 25

    # Indicate which type of state manager to use
    state_manager_mode: constants.StateManagerMode = constants.StateManagerMode.DISK

    # Maximum expiration lock time for redis state manager
    redis_lock_expiration: int = constants.Expiration.LOCK

    # Maximum lock time before warning for redis state manager.
    redis_lock_warning_threshold: int = constants.Expiration.LOCK_WARNING_THRESHOLD

    # Token expiration time for redis state manager
    redis_token_expiration: int = constants.Expiration.TOKEN

    # Attributes that were explicitly set by the user.
    _non_default_attributes: Set[str] = pydantic.PrivateAttr(set())

    # Path to file containing key-values pairs to override in the environment; Dotenv format.
    env_file: Optional[str] = None

<<<<<<< HEAD
    # Whether to automatically create setters for state base vars
    state_auto_setters: bool = True
=======
    # Whether to display the sticky "Built with Reflex" badge on all pages.
    show_built_with_reflex: bool = True
>>>>>>> ef931618

    # Whether the app is running in the reflex cloud environment.
    is_reflex_cloud: bool = False

    def __init__(self, *args, **kwargs):
        """Initialize the config values.

        Args:
            *args: The args to pass to the Pydantic init method.
            **kwargs: The kwargs to pass to the Pydantic init method.

        Raises:
            ConfigError: If some values in the config are invalid.
        """
        super().__init__(*args, **kwargs)

        # Update the config from environment variables.
        env_kwargs = self.update_from_env()
        for key, env_value in env_kwargs.items():
            setattr(self, key, env_value)

        # Update default URLs if ports were set
        kwargs.update(env_kwargs)
        self._non_default_attributes.update(kwargs)
        self._replace_defaults(**kwargs)

        if (
            self.state_manager_mode == constants.StateManagerMode.REDIS
            and not self.redis_url
        ):
            raise ConfigError(
                "REDIS_URL is required when using the redis state manager."
            )

    @property
    def app_module(self) -> ModuleType | None:
        """Return the app module if `app_module_import` is set.

        Returns:
            The app module.
        """
        return (
            importlib.import_module(self.app_module_import)
            if self.app_module_import
            else None
        )

    @property
    def module(self) -> str:
        """Get the module name of the app.

        Returns:
            The module name.
        """
        if self.app_module is not None:
            return self.app_module.__name__
        return ".".join([self.app_name, self.app_name])

    def update_from_env(self) -> dict[str, Any]:
        """Update the config values based on set environment variables.
        If there is a set env_file, it is loaded first.

        Returns:
            The updated config values.
        """
        if self.env_file:
            try:
                from dotenv import load_dotenv  # pyright: ignore [reportMissingImports]

                # load env file if exists
                load_dotenv(self.env_file, override=True)
            except ImportError:
                console.error(
                    """The `python-dotenv` package is required to load environment variables from a file. Run `pip install "python-dotenv>=1.0.1"`."""
                )

        updated_values = {}
        # Iterate over the fields.
        for key, field in self.__fields__.items():
            # The env var name is the key in uppercase.
            env_var = os.environ.get(key.upper())

            # If the env var is set, override the config value.
            if env_var is not None:
                # Interpret the value.
                value = interpret_env_var_value(env_var, field.outer_type_, field.name)

                # Set the value.
                updated_values[key] = value

                if key.upper() in _sensitive_env_vars:
                    env_var = "***"

                console.info(
                    f"Overriding config value {key} with env var {key.upper()}={env_var}",
                    dedupe=True,
                )

        return updated_values

    def get_event_namespace(self) -> str:
        """Get the path that the backend Websocket server lists on.

        Returns:
            The namespace for websocket.
        """
        event_url = constants.Endpoint.EVENT.get_url()
        return urllib.parse.urlsplit(event_url).path

    def _replace_defaults(self, **kwargs):
        """Replace formatted defaults when the caller provides updates.

        Args:
            **kwargs: The kwargs passed to the config or from the env.
        """
        if "api_url" not in self._non_default_attributes and "backend_port" in kwargs:
            self.api_url = f"http://localhost:{kwargs['backend_port']}"

        if (
            "deploy_url" not in self._non_default_attributes
            and "frontend_port" in kwargs
        ):
            self.deploy_url = f"http://localhost:{kwargs['frontend_port']}"

        if "api_url" not in self._non_default_attributes:
            # If running in Github Codespaces, override API_URL
            codespace_name = os.getenv("CODESPACE_NAME")
            github_codespaces_port_forwarding_domain = os.getenv(
                "GITHUB_CODESPACES_PORT_FORWARDING_DOMAIN"
            )
            # If running on Replit.com interactively, override API_URL to ensure we maintain the backend_port
            replit_dev_domain = os.getenv("REPLIT_DEV_DOMAIN")
            backend_port = kwargs.get("backend_port", self.backend_port)
            if codespace_name and github_codespaces_port_forwarding_domain:
                self.api_url = (
                    f"https://{codespace_name}-{kwargs.get('backend_port', self.backend_port)}"
                    f".{github_codespaces_port_forwarding_domain}"
                )
            elif replit_dev_domain and backend_port:
                self.api_url = f"https://{replit_dev_domain}:{backend_port}"

    def _set_persistent(self, **kwargs):
        """Set values in this config and in the environment so they persist into subprocess.

        Args:
            **kwargs: The kwargs passed to the config.
        """
        for key, value in kwargs.items():
            if value is not None:
                os.environ[key.upper()] = str(value)
            setattr(self, key, value)
        self._non_default_attributes.update(kwargs)
        self._replace_defaults(**kwargs)


def _get_config() -> Config:
    """Get the app config.

    Returns:
        The app config.
    """
    # only import the module if it exists. If a module spec exists then
    # the module exists.
    spec = find_spec(constants.Config.MODULE)
    if not spec:
        # we need this condition to ensure that a ModuleNotFound error is not thrown when
        # running unit/integration tests or during `reflex init`.
        return Config(app_name="")
    rxconfig = importlib.import_module(constants.Config.MODULE)
    return rxconfig.config


# Protect sys.path from concurrent modification
_config_lock = threading.RLock()


def get_config(reload: bool = False) -> Config:
    """Get the app config.

    Args:
        reload: Re-import the rxconfig module from disk

    Returns:
        The app config.
    """
    cached_rxconfig = sys.modules.get(constants.Config.MODULE, None)
    if cached_rxconfig is not None:
        if reload:
            # Remove any cached module when `reload` is requested.
            del sys.modules[constants.Config.MODULE]
        else:
            return cached_rxconfig.config

    with _config_lock:
        orig_sys_path = sys.path.copy()
        sys.path.clear()
        sys.path.append(str(Path.cwd()))
        try:
            # Try to import the module with only the current directory in the path.
            return _get_config()
        except Exception:
            # If the module import fails, try to import with the original sys.path.
            sys.path.extend(orig_sys_path)
            return _get_config()
        finally:
            # Find any entries added to sys.path by rxconfig.py itself.
            extra_paths = [
                p for p in sys.path if p not in orig_sys_path and p != str(Path.cwd())
            ]
            # Restore the original sys.path.
            sys.path.clear()
            sys.path.extend(extra_paths)
            sys.path.extend(orig_sys_path)<|MERGE_RESOLUTION|>--- conflicted
+++ resolved
@@ -703,13 +703,11 @@
     # Path to file containing key-values pairs to override in the environment; Dotenv format.
     env_file: Optional[str] = None
 
-<<<<<<< HEAD
     # Whether to automatically create setters for state base vars
     state_auto_setters: bool = True
-=======
+
     # Whether to display the sticky "Built with Reflex" badge on all pages.
     show_built_with_reflex: bool = True
->>>>>>> ef931618
 
     # Whether the app is running in the reflex cloud environment.
     is_reflex_cloud: bool = False
