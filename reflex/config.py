--- conflicted
+++ resolved
@@ -192,11 +192,7 @@
     static_page_generation_timeout: int = 60
 
     # List of origins that are allowed to connect to the backend API.
-<<<<<<< HEAD
-    cors_allowed_origins: list[str] = dataclasses.field(default_factory=lambda: ["*"])
-=======
     cors_allowed_origins: Sequence[str] = dataclasses.field(default=("*",))
->>>>>>> e417a999
 
     # Whether to use React strict mode.
     react_strict_mode: bool = True
