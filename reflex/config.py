--- conflicted
+++ resolved
@@ -29,25 +29,7 @@
     get_type_hints,
 )
 
-<<<<<<< HEAD
-from typing_extensions import Annotated, get_type_hints
-
-from reflex.utils.exceptions import ConfigError, EnvironmentVarValueError
-from reflex.utils.types import (
-    GenericType,
-    is_union,
-    true_type_for_pydantic_field,
-    value_inside_optional,
-)
-
-try:
-    import pydantic.v1 as pydantic
-except ModuleNotFoundError:
-    import pydantic
-
-=======
 import pydantic.v1 as pydantic
->>>>>>> d97d1d93
 from reflex_cli.constants.hosting import Hosting
 
 from reflex import constants
