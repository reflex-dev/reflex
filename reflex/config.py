"""The Reflex config."""

from __future__ import annotations

import dataclasses
import importlib
import os
import sys
import urllib.parse
from pathlib import Path
from typing import Any, Dict, List, Optional, Set, Union

from typing_extensions import get_type_hints

from reflex.utils.exceptions import ConfigError, EnvironmentVarValueError
from reflex.utils.types import value_inside_optional

try:
    import pydantic.v1 as pydantic
except ModuleNotFoundError:
    import pydantic

from reflex_cli.constants.hosting import Hosting

from reflex import constants
from reflex.base import Base
from reflex.utils import console


class DBConfig(Base):
    """Database config."""

    engine: str
    username: Optional[str] = ""
    password: Optional[str] = ""
    host: Optional[str] = ""
    port: Optional[int] = None
    database: str

    @classmethod
    def postgresql(
        cls,
        database: str,
        username: str,
        password: str | None = None,
        host: str | None = None,
        port: int | None = 5432,
    ) -> DBConfig:
        """Create an instance with postgresql engine.

        Args:
            database: Database name.
            username: Database username.
            password: Database password.
            host: Database host.
            port: Database port.

        Returns:
            DBConfig instance.
        """
        return cls(
            engine="postgresql",
            username=username,
            password=password,
            host=host,
            port=port,
            database=database,
        )

    @classmethod
    def postgresql_psycopg2(
        cls,
        database: str,
        username: str,
        password: str | None = None,
        host: str | None = None,
        port: int | None = 5432,
    ) -> DBConfig:
        """Create an instance with postgresql+psycopg2 engine.

        Args:
            database: Database name.
            username: Database username.
            password: Database password.
            host: Database host.
            port: Database port.

        Returns:
            DBConfig instance.
        """
        return cls(
            engine="postgresql+psycopg2",
            username=username,
            password=password,
            host=host,
            port=port,
            database=database,
        )

    @classmethod
    def sqlite(
        cls,
        database: str,
    ) -> DBConfig:
        """Create an instance with sqlite engine.

        Args:
            database: Database name.

        Returns:
            DBConfig instance.
        """
        return cls(
            engine="sqlite",
            database=database,
        )

    def get_url(self) -> str:
        """Get database URL.

        Returns:
            The database URL.
        """
        host = (
            f"{self.host}:{self.port}" if self.host and self.port else self.host or ""
        )
        username = urllib.parse.quote_plus(self.username) if self.username else ""
        password = urllib.parse.quote_plus(self.password) if self.password else ""

        if username:
            path = f"{username}:{password}@{host}" if password else f"{username}@{host}"
        else:
            path = f"{host}"

        return f"{self.engine}://{path}/{self.database}"


def get_default_value_for_field(field: dataclasses.Field) -> Any:
    """Get the default value for a field.

    Args:
        field: The field.

    Returns:
        The default value.

    Raises:
        ValueError: If no default value is found.
    """
    if field.default != dataclasses.MISSING:
        return field.default
    elif field.default_factory != dataclasses.MISSING:
        return field.default_factory()
    else:
        raise ValueError(
            f"Missing value for environment variable {field.name} and no default value found"
        )


def interpret_boolean_env(value: str) -> bool:
    """Interpret a boolean environment variable value.

    Args:
        value: The environment variable value.

    Returns:
        The interpreted value.

    Raises:
        EnvironmentVarValueError: If the value is invalid.
    """
    true_values = ["true", "1", "yes", "y"]
    false_values = ["false", "0", "no", "n"]

    if value.lower() in true_values:
        return True
    elif value.lower() in false_values:
        return False
    raise EnvironmentVarValueError(f"Invalid boolean value: {value}")


def interpret_int_env(value: str) -> int:
    """Interpret an integer environment variable value.

    Args:
        value: The environment variable value.

    Returns:
        The interpreted value.

    Raises:
        EnvironmentVarValueError: If the value is invalid.
    """
    try:
        return int(value)
    except ValueError as ve:
        raise EnvironmentVarValueError(f"Invalid integer value: {value}") from ve


def interpret_path_env(value: str) -> Path:
    """Interpret a path environment variable value.

    Args:
        value: The environment variable value.

    Returns:
        The interpreted value.

    Raises:
        EnvironmentVarValueError: If the path does not exist.
    """
    path = Path(value)
    if not path.exists():
        raise EnvironmentVarValueError(f"Path does not exist: {path}")
    return path


def interpret_env_var_value(value: str, field: dataclasses.Field) -> Any:
    """Interpret an environment variable value based on the field type.

    Args:
        value: The environment variable value.
        field: The field.

    Returns:
        The interpreted value.

    Raises:
        ValueError: If the value is invalid.
    """
    field_type = value_inside_optional(field.type)

    if field_type is bool:
        return interpret_boolean_env(value)
    elif field_type is str:
        return value
    elif field_type is int:
        return interpret_int_env(value)
    elif field_type is Path:
        return interpret_path_env(value)

    else:
        raise ValueError(
            f"Invalid type for environment variable {field.name}: {field_type}. This is probably an issue in Reflex."
        )


@dataclasses.dataclass(init=False)
class EnvironmentVariables:
    """Environment variables class to instantiate environment variables."""

    # Whether to use npm over bun to install frontend packages.
    REFLEX_USE_NPM: bool = False

    # The npm registry to use.
    NPM_CONFIG_REGISTRY: Optional[str] = None

    # Whether to use Granian for the backend. Otherwise, use Uvicorn.
    REFLEX_USE_GRANIAN: bool = False

    # The username to use for authentication on python package repository. Username and password must both be provided.
    TWINE_USERNAME: Optional[str] = None

    # The password to use for authentication on python package repository. Username and password must both be provided.
    TWINE_PASSWORD: Optional[str] = None

    # Whether to use the system installed bun. If set to false, bun will be bundled with the app.
    REFLEX_USE_SYSTEM_BUN: bool = False

    # Whether to use the system installed node and npm. If set to false, node and npm will be bundled with the app.
    REFLEX_USE_SYSTEM_NODE: bool = False

    # The working directory for the next.js commands.
    REFLEX_WEB_WORKDIR: Path = Path(constants.Dirs.WEB)

    # Path to the alembic config file
    ALEMBIC_CONFIG: Path = Path(constants.ALEMBIC_CONFIG)

    # Disable SSL verification for HTTPX requests.
    SSL_NO_VERIFY: bool = False

    # The directory to store uploaded files.
    REFLEX_UPLOADED_FILES_DIR: Path = Path(constants.Dirs.UPLOADED_FILES)

    # Whether to use seperate processes to compile the frontend and how many. If not set, defaults to thread executor.
    REFLEX_COMPILE_PROCESSES: Optional[int] = None

    # Whether to use seperate threads to compile the frontend and how many. Defaults to `min(32, os.cpu_count() + 4)`.
    REFLEX_COMPILE_THREADS: Optional[int] = None

    # The directory to store reflex dependencies.
    REFLEX_DIR: Path = Path(constants.Reflex.DIR)

    # Whether to print the SQL queries if the log level is INFO or lower.
    SQLALCHEMY_ECHO: bool = False

    # Whether to ignore the redis config error. Some redis servers only allow out-of-band configuration.
    REFLEX_IGNORE_REDIS_CONFIG_ERROR: bool = False

    # Whether to skip purging the web directory in dev mode.
    REFLEX_PERSIST_WEB_DIR: bool = False

    # The reflex.build frontend host.
    REFLEX_BUILD_FRONTEND: str = constants.Templates.REFLEX_BUILD_FRONTEND

    # The reflex.build backend host.
    REFLEX_BUILD_BACKEND: str = constants.Templates.REFLEX_BUILD_BACKEND

    def __init__(self):
        """Initialize the environment variables."""
        type_hints = get_type_hints(type(self))

        for field in dataclasses.fields(self):
            raw_value = os.getenv(field.name, None)

            field.type = type_hints.get(field.name) or field.type

            value = (
                interpret_env_var_value(raw_value, field)
                if raw_value is not None
                else get_default_value_for_field(field)
            )

            setattr(self, field.name, value)


environment = EnvironmentVariables()


class Config(Base):
    """The config defines runtime settings for the app.

    By default, the config is defined in an `rxconfig.py` file in the root of the app.

    ```python
    # rxconfig.py
    import reflex as rx

    config = rx.Config(
        app_name="myapp",
        api_url="http://localhost:8000",
    )
    ```

    Every config value can be overridden by an environment variable with the same name in uppercase.
    For example, `db_url` can be overridden by setting the `DB_URL` environment variable.

    See the [configuration](https://reflex.dev/docs/getting-started/configuration/) docs for more info.
    """

    class Config:
        """Pydantic config for the config."""

        validate_assignment = True

    # The name of the app (should match the name of the app directory).
    app_name: str

    # The log level to use.
    loglevel: constants.LogLevel = constants.LogLevel.DEFAULT

    # The port to run the frontend on. NOTE: When running in dev mode, the next available port will be used if this is taken.
    frontend_port: int = constants.DefaultPorts.FRONTEND_PORT

    # The path to run the frontend on. For example, "/app" will run the frontend on http://localhost:3000/app
    frontend_path: str = ""

    # The port to run the backend on. NOTE: When running in dev mode, the next available port will be used if this is taken.
    backend_port: int = constants.DefaultPorts.BACKEND_PORT

    # The backend url the frontend will connect to. This must be updated if the backend is hosted elsewhere, or in production.
    api_url: str = f"http://localhost:{backend_port}"

    # The url the frontend will be hosted on.
    deploy_url: Optional[str] = f"http://localhost:{frontend_port}"

    # The url the backend will be hosted on.
    backend_host: str = "0.0.0.0"

    # The database url used by rx.Model.
    db_url: Optional[str] = "sqlite:///reflex.db"

    # The redis url
    redis_url: Optional[str] = None

    # Telemetry opt-in.
    telemetry_enabled: bool = True

    # The bun path
    bun_path: Union[str, Path] = constants.Bun.DEFAULT_PATH

    # List of origins that are allowed to connect to the backend API.
    cors_allowed_origins: List[str] = ["*"]

    # Tailwind config.
    tailwind: Optional[Dict[str, Any]] = {"plugins": ["@tailwindcss/typography"]}

    # Timeout when launching the gunicorn server. TODO(rename this to backend_timeout?)
    timeout: int = 120

    # Whether to enable or disable nextJS gzip compression.
    next_compression: bool = True

    # Whether to use React strict mode in nextJS
    react_strict_mode: bool = True

    # Additional frontend packages to install.
    frontend_packages: List[str] = []

    # The hosting service backend URL.
    cp_backend_url: str = Hosting.CP_BACKEND_URL
    # The hosting service frontend URL.
    cp_web_url: str = Hosting.CP_WEB_URL

    # The worker class used in production mode
    gunicorn_worker_class: str = "uvicorn.workers.UvicornH11Worker"

    # Number of gunicorn workers from user
    gunicorn_workers: Optional[int] = None

<<<<<<< HEAD
    # Number of requests before a worker is restarted
    gunicorn_max_requests: int = 100

    # Variance limit for max requests; gunicorn only
    gunicorn_max_requests_jitter: int = 25
=======
    # Indicate which type of state manager to use
    state_manager_mode: constants.StateManagerMode = constants.StateManagerMode.DISK
>>>>>>> d63b3a2b

    # Maximum expiration lock time for redis state manager
    redis_lock_expiration: int = constants.Expiration.LOCK

    # Token expiration time for redis state manager
    redis_token_expiration: int = constants.Expiration.TOKEN

    # Attributes that were explicitly set by the user.
    _non_default_attributes: Set[str] = pydantic.PrivateAttr(set())

    def __init__(self, *args, **kwargs):
        """Initialize the config values.

        Args:
            *args: The args to pass to the Pydantic init method.
            **kwargs: The kwargs to pass to the Pydantic init method.

        Raises:
            ConfigError: If some values in the config are invalid.
        """
        super().__init__(*args, **kwargs)

        # Update the config from environment variables.
        env_kwargs = self.update_from_env()
        for key, env_value in env_kwargs.items():
            setattr(self, key, env_value)

        # Update default URLs if ports were set
        kwargs.update(env_kwargs)
        self._non_default_attributes.update(kwargs)
        self._replace_defaults(**kwargs)

        if (
            self.state_manager_mode == constants.StateManagerMode.REDIS
            and not self.redis_url
        ):
            raise ConfigError(
                "REDIS_URL is required when using the redis state manager."
            )

    @property
    def module(self) -> str:
        """Get the module name of the app.

        Returns:
            The module name.
        """
        return ".".join([self.app_name, self.app_name])

    def update_from_env(self) -> dict[str, Any]:
        """Update the config values based on set environment variables.

        Returns:
            The updated config values.

        Raises:
            EnvVarValueError: If an environment variable is set to an invalid type.
        """
        from reflex.utils.exceptions import EnvVarValueError

        updated_values = {}
        # Iterate over the fields.
        for key, field in self.__fields__.items():
            # The env var name is the key in uppercase.
            env_var = os.environ.get(key.upper())

            # If the env var is set, override the config value.
            if env_var is not None:
                if key.upper() != "DB_URL":
                    console.info(
                        f"Overriding config value {key} with env var {key.upper()}={env_var}",
                        dedupe=True,
                    )

                # Convert the env var to the expected type.
                try:
                    if issubclass(field.type_, bool):
                        # special handling for bool values
                        env_var = env_var.lower() in ["true", "1", "yes"]
                    else:
                        env_var = field.type_(env_var)
                except ValueError as ve:
                    console.error(
                        f"Could not convert {key.upper()}={env_var} to type {field.type_}"
                    )
                    raise EnvVarValueError from ve

                # Set the value.
                updated_values[key] = env_var

        return updated_values

    def get_event_namespace(self) -> str:
        """Get the path that the backend Websocket server lists on.

        Returns:
            The namespace for websocket.
        """
        event_url = constants.Endpoint.EVENT.get_url()
        return urllib.parse.urlsplit(event_url).path

    def _replace_defaults(self, **kwargs):
        """Replace formatted defaults when the caller provides updates.

        Args:
            **kwargs: The kwargs passed to the config or from the env.
        """
        if "api_url" not in self._non_default_attributes and "backend_port" in kwargs:
            self.api_url = f"http://localhost:{kwargs['backend_port']}"

        if (
            "deploy_url" not in self._non_default_attributes
            and "frontend_port" in kwargs
        ):
            self.deploy_url = f"http://localhost:{kwargs['frontend_port']}"

        if "api_url" not in self._non_default_attributes:
            # If running in Github Codespaces, override API_URL
            codespace_name = os.getenv("CODESPACE_NAME")
            GITHUB_CODESPACES_PORT_FORWARDING_DOMAIN = os.getenv(
                "GITHUB_CODESPACES_PORT_FORWARDING_DOMAIN"
            )
            # If running on Replit.com interactively, override API_URL to ensure we maintain the backend_port
            replit_dev_domain = os.getenv("REPLIT_DEV_DOMAIN")
            backend_port = kwargs.get("backend_port", self.backend_port)
            if codespace_name and GITHUB_CODESPACES_PORT_FORWARDING_DOMAIN:
                self.api_url = (
                    f"https://{codespace_name}-{kwargs.get('backend_port', self.backend_port)}"
                    f".{GITHUB_CODESPACES_PORT_FORWARDING_DOMAIN}"
                )
            elif replit_dev_domain and backend_port:
                self.api_url = f"https://{replit_dev_domain}:{backend_port}"

    def _set_persistent(self, **kwargs):
        """Set values in this config and in the environment so they persist into subprocess.

        Args:
            **kwargs: The kwargs passed to the config.
        """
        for key, value in kwargs.items():
            if value is not None:
                os.environ[key.upper()] = str(value)
            setattr(self, key, value)
        self._non_default_attributes.update(kwargs)
        self._replace_defaults(**kwargs)


def get_config(reload: bool = False) -> Config:
    """Get the app config.

    Args:
        reload: Re-import the rxconfig module from disk

    Returns:
        The app config.
    """
    sys.path.insert(0, os.getcwd())
    # only import the module if it exists. If a module spec exists then
    # the module exists.
    spec = importlib.util.find_spec(constants.Config.MODULE)  # type: ignore
    if not spec:
        # we need this condition to ensure that a ModuleNotFound error is not thrown when
        # running unit/integration tests.
        return Config(app_name="")
    rxconfig = importlib.import_module(constants.Config.MODULE)
    if reload:
        importlib.reload(rxconfig)
    return rxconfig.config<|MERGE_RESOLUTION|>--- conflicted
+++ resolved
@@ -418,16 +418,14 @@
     # Number of gunicorn workers from user
     gunicorn_workers: Optional[int] = None
 
-<<<<<<< HEAD
     # Number of requests before a worker is restarted
     gunicorn_max_requests: int = 100
 
     # Variance limit for max requests; gunicorn only
     gunicorn_max_requests_jitter: int = 25
-=======
+
     # Indicate which type of state manager to use
     state_manager_mode: constants.StateManagerMode = constants.StateManagerMode.DISK
->>>>>>> d63b3a2b
 
     # Maximum expiration lock time for redis state manager
     redis_lock_expiration: int = constants.Expiration.LOCK
