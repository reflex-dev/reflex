"""The Reflex config."""

from __future__ import annotations

import importlib
import os
import sys
import threading
import urllib.parse
from importlib.util import find_spec
from pathlib import Path
from types import ModuleType
from typing import Any, ClassVar

import pydantic.v1 as pydantic

from reflex import constants
from reflex.base import Base
from reflex.constants.base import LogLevel
from reflex.environment import EnvironmentVariables as EnvironmentVariables
from reflex.environment import EnvVar as EnvVar
from reflex.environment import ExistingPath, interpret_env_var_value
from reflex.environment import env_var as env_var
from reflex.environment import environment as environment
from reflex.plugins import Plugin, TailwindV3Plugin, TailwindV4Plugin
from reflex.utils import console
from reflex.utils.exceptions import ConfigError
from reflex.utils.types import true_type_for_pydantic_field

try:
    from dotenv import load_dotenv
except ImportError:
    load_dotenv = None


def _load_dotenv_from_str(env_files: str) -> None:
    if not env_files:
        return

    if load_dotenv is None:
        console.error(
            """The `python-dotenv` package is required to load environment variables from a file. Run `pip install "python-dotenv>=1.1.0"`."""
        )
        return

    # load env files in reverse order if they exist
    for env_file_path in [
        Path(p) for s in reversed(env_files.split(os.pathsep)) if (p := s.strip())
    ]:
        if env_file_path.exists():
            load_dotenv(env_file_path, override=True)


def _load_dotenv_from_env():
    """Load environment variables from paths specified in REFLEX_ENV_FILE."""
    show_deprecation = False
    env_env_file = os.environ.get("REFLEX_ENV_FILE")
    if not env_env_file:
        env_env_file = os.environ.get("ENV_FILE")
        if env_env_file:
            show_deprecation = True
    if show_deprecation:
        console.deprecate(
            "Usage of deprecated ENV_FILE env var detected.",
            reason="Prefer `REFLEX_` prefix when setting env vars.",
            deprecation_version="0.7.13",
            removal_version="0.8.0",
        )
    if env_env_file:
        _load_dotenv_from_str(env_env_file)


# Load the env files at import time if they are set in the ENV_FILE environment variable.
_load_dotenv_from_env()


class DBConfig(Base):
    """Database config."""

    engine: str
    username: str | None = ""
    password: str | None = ""
    host: str | None = ""
    port: int | None = None
    database: str

    @classmethod
    def postgresql(
        cls,
        database: str,
        username: str,
        password: str | None = None,
        host: str | None = None,
        port: int | None = 5432,
    ) -> DBConfig:
        """Create an instance with postgresql engine.

        Args:
            database: Database name.
            username: Database username.
            password: Database password.
            host: Database host.
            port: Database port.

        Returns:
            DBConfig instance.
        """
        return cls(
            engine="postgresql",
            username=username,
            password=password,
            host=host,
            port=port,
            database=database,
        )

    @classmethod
    def postgresql_psycopg(
        cls,
        database: str,
        username: str,
        password: str | None = None,
        host: str | None = None,
        port: int | None = 5432,
    ) -> DBConfig:
        """Create an instance with postgresql+psycopg engine.

        Args:
            database: Database name.
            username: Database username.
            password: Database password.
            host: Database host.
            port: Database port.

        Returns:
            DBConfig instance.
        """
        return cls(
            engine="postgresql+psycopg",
            username=username,
            password=password,
            host=host,
            port=port,
            database=database,
        )

    @classmethod
    def sqlite(
        cls,
        database: str,
    ) -> DBConfig:
        """Create an instance with sqlite engine.

        Args:
            database: Database name.

        Returns:
            DBConfig instance.
        """
        return cls(
            engine="sqlite",
            database=database,
        )

    def get_url(self) -> str:
        """Get database URL.

        Returns:
            The database URL.
        """
        host = (
            f"{self.host}:{self.port}" if self.host and self.port else self.host or ""
        )
        username = urllib.parse.quote_plus(self.username) if self.username else ""
        password = urllib.parse.quote_plus(self.password) if self.password else ""

        if username:
            path = f"{username}:{password}@{host}" if password else f"{username}@{host}"
        else:
            path = f"{host}"

        return f"{self.engine}://{path}/{self.database}"


<<<<<<< HEAD
def get_default_value_for_field(field: dataclasses.Field) -> Any:
    """Get the default value for a field.

    Args:
        field: The field.

    Returns:
        The default value.

    Raises:
        ValueError: If no default value is found.
    """
    if field.default != dataclasses.MISSING:
        return field.default
    elif field.default_factory != dataclasses.MISSING:
        return field.default_factory()
    else:
        raise ValueError(
            f"Missing value for environment variable {field.name} and no default value found"
        )


# TODO: Change all interpret_.* signatures to value: str, field: dataclasses.Field once we migrate rx.Config to dataclasses
def interpret_boolean_env(value: str, field_name: str) -> bool:
    """Interpret a boolean environment variable value.

    Args:
        value: The environment variable value.
        field_name: The field name.

    Returns:
        The interpreted value.

    Raises:
        EnvironmentVarValueError: If the value is invalid.
    """
    true_values = ["true", "1", "yes", "y"]
    false_values = ["false", "0", "no", "n"]

    if value.lower() in true_values:
        return True
    elif value.lower() in false_values:
        return False
    raise EnvironmentVarValueError(f"Invalid boolean value: {value} for {field_name}")


def interpret_int_env(value: str, field_name: str) -> int:
    """Interpret an integer environment variable value.

    Args:
        value: The environment variable value.
        field_name: The field name.

    Returns:
        The interpreted value.

    Raises:
        EnvironmentVarValueError: If the value is invalid.
    """
    try:
        return int(value)
    except ValueError as ve:
        raise EnvironmentVarValueError(
            f"Invalid integer value: {value} for {field_name}"
        ) from ve


def interpret_existing_path_env(value: str, field_name: str) -> ExistingPath:
    """Interpret a path environment variable value as an existing path.

    Args:
        value: The environment variable value.
        field_name: The field name.

    Returns:
        The interpreted value.

    Raises:
        EnvironmentVarValueError: If the path does not exist.
    """
    path = Path(value)
    if not path.exists():
        raise EnvironmentVarValueError(f"Path does not exist: {path} for {field_name}")
    return path


def interpret_path_env(value: str, field_name: str) -> Path:
    """Interpret a path environment variable value.

    Args:
        value: The environment variable value.
        field_name: The field name.

    Returns:
        The interpreted value.
    """
    return Path(value)


def interpret_enum_env(value: str, field_type: GenericType, field_name: str) -> Any:
    """Interpret an enum environment variable value.

    Args:
        value: The environment variable value.
        field_type: The field type.
        field_name: The field name.

    Returns:
        The interpreted value.

    Raises:
        EnvironmentVarValueError: If the value is invalid.
    """
    try:
        return field_type(value)
    except ValueError as ve:
        raise EnvironmentVarValueError(
            f"Invalid enum value: {value} for {field_name}"
        ) from ve


def interpret_env_var_value(
    value: str, field_type: GenericType, field_name: str
) -> Any:
    """Interpret an environment variable value based on the field type.

    Args:
        value: The environment variable value.
        field_type: The field type.
        field_name: The field name.

    Returns:
        The interpreted value.

    Raises:
        ValueError: If the value is invalid.
    """
    field_type = value_inside_optional(field_type)

    if is_union(field_type):
        raise ValueError(
            f"Union types are not supported for environment variables: {field_name}."
        )

    if field_type is bool:
        return interpret_boolean_env(value, field_name)
    elif field_type is str:
        return value
    elif field_type is int:
        return interpret_int_env(value, field_name)
    elif field_type is Path:
        return interpret_path_env(value, field_name)
    elif field_type is ExistingPath:
        return interpret_existing_path_env(value, field_name)
    elif get_origin(field_type) is list:
        return [
            interpret_env_var_value(
                v,
                get_args(field_type)[0],
                f"{field_name}[{i}]",
            )
            for i, v in enumerate(value.split(":"))
        ]
    elif inspect.isclass(field_type) and issubclass(field_type, enum.Enum):
        return interpret_enum_env(value, field_type, field_name)

    else:
        raise ValueError(
            f"Invalid type for environment variable {field_name}: {field_type}. This is probably an issue in Reflex."
        )


T = TypeVar("T")


class EnvVar(Generic[T]):
    """Environment variable."""

    name: str
    default: Any
    type_: T

    def __init__(self, name: str, default: Any, type_: T) -> None:
        """Initialize the environment variable.

        Args:
            name: The environment variable name.
            default: The default value.
            type_: The type of the value.
        """
        self.name = name
        self.default = default
        self.type_ = type_

    def interpret(self, value: str) -> T:
        """Interpret the environment variable value.

        Args:
            value: The environment variable value.

        Returns:
            The interpreted value.
        """
        return interpret_env_var_value(value, self.type_, self.name)

    def getenv(self) -> T | None:
        """Get the interpreted environment variable value.

        Returns:
            The environment variable value.
        """
        env_value = os.getenv(self.name, None)
        if env_value and env_value.strip():
            return self.interpret(env_value)
        return None

    def is_set(self) -> bool:
        """Check if the environment variable is set.

        Returns:
            True if the environment variable is set.
        """
        return bool(os.getenv(self.name, "").strip())

    def get(self) -> T:
        """Get the interpreted environment variable value or the default value if not set.

        Returns:
            The interpreted value.
        """
        env_value = self.getenv()
        if env_value is not None:
            return env_value
        return self.default

    def set(self, value: T | None) -> None:
        """Set the environment variable. None unsets the variable.

        Args:
            value: The value to set.
        """
        if value is None:
            _ = os.environ.pop(self.name, None)
        else:
            if isinstance(value, enum.Enum):
                value = value.value
            if isinstance(value, list):
                str_value = ":".join(str(v) for v in value)
            else:
                str_value = str(value)
            os.environ[self.name] = str_value


@lru_cache
def get_type_hints_environment(cls: type) -> dict[str, Any]:
    """Get the type hints for the environment variables.

    Args:
        cls: The class.

    Returns:
        The type hints.
    """
    return get_type_hints(cls)


class env_var:  # noqa: N801 # pyright: ignore [reportRedeclaration]
    """Descriptor for environment variables."""

    name: str
    default: Any
    internal: bool = False

    def __init__(self, default: Any, internal: bool = False) -> None:
        """Initialize the descriptor.

        Args:
            default: The default value.
            internal: Whether the environment variable is reflex internal.
        """
        self.default = default
        self.internal = internal

    def __set_name__(self, owner: Any, name: str):
        """Set the name of the descriptor.

        Args:
            owner: The owner class.
            name: The name of the descriptor.
        """
        self.name = name

    def __get__(
        self, instance: EnvironmentVariables, owner: type[EnvironmentVariables]
    ):
        """Get the EnvVar instance.

        Args:
            instance: The instance.
            owner: The owner class.

        Returns:
            The EnvVar instance.
        """
        type_ = get_args(get_type_hints_environment(owner)[self.name])[0]
        env_name = self.name
        if self.internal:
            env_name = f"__{env_name}"
        return EnvVar(name=env_name, default=self.default, type_=type_)


if TYPE_CHECKING:

    def env_var(default: Any, internal: bool = False) -> EnvVar:
        """Typing helper for the env_var descriptor.

        Args:
            default: The default value.
            internal: Whether the environment variable is reflex internal.

        Returns:
            The EnvVar instance.
        """
        return default


class PathExistsFlag:
    """Flag to indicate that a path must exist."""


ExistingPath = Annotated[Path, PathExistsFlag]


class PerformanceMode(enum.Enum):
    """Performance mode for the app."""

    WARN = "warn"
    RAISE = "raise"
    OFF = "off"


class ExecutorType(enum.Enum):
    """Executor for compiling the frontend."""

    THREAD = "thread"
    PROCESS = "process"
    MAIN_THREAD = "main_thread"

    @classmethod
    def get_executor_from_environment(cls):
        """Get the executor based on the environment variables.

        Returns:
            The executor.
        """
        executor_type = environment.REFLEX_COMPILE_EXECUTOR.get()

        reflex_compile_processes = environment.REFLEX_COMPILE_PROCESSES.get()
        reflex_compile_threads = environment.REFLEX_COMPILE_THREADS.get()
        # By default, use the main thread. Unless the user has specified a different executor.
        # Using a process pool is much faster, but not supported on all platforms. It's gated behind a flag.
        if executor_type is None:
            if (
                platform.system() not in ("Linux", "Darwin")
                and reflex_compile_processes is not None
            ):
                console.warn("Multiprocessing is only supported on Linux and MacOS.")

            if (
                platform.system() in ("Linux", "Darwin")
                and reflex_compile_processes is not None
            ):
                if reflex_compile_processes == 0:
                    console.warn(
                        "Number of processes must be greater than 0. If you want to use the default number of processes, set REFLEX_COMPILE_EXECUTOR to 'process'. Defaulting to None."
                    )
                    reflex_compile_processes = None
                elif reflex_compile_processes < 0:
                    console.warn(
                        "Number of processes must be greater than 0. Defaulting to None."
                    )
                    reflex_compile_processes = None
                executor_type = ExecutorType.PROCESS
            elif reflex_compile_threads is not None:
                if reflex_compile_threads == 0:
                    console.warn(
                        "Number of threads must be greater than 0. If you want to use the default number of threads, set REFLEX_COMPILE_EXECUTOR to 'thread'. Defaulting to None."
                    )
                    reflex_compile_threads = None
                elif reflex_compile_threads < 0:
                    console.warn(
                        "Number of threads must be greater than 0. Defaulting to None."
                    )
                    reflex_compile_threads = None
                executor_type = ExecutorType.THREAD
            else:
                executor_type = ExecutorType.MAIN_THREAD

        match executor_type:
            case ExecutorType.PROCESS:
                executor = concurrent.futures.ProcessPoolExecutor(
                    max_workers=reflex_compile_processes,
                    mp_context=multiprocessing.get_context("fork"),
                )
            case ExecutorType.THREAD:
                executor = concurrent.futures.ThreadPoolExecutor(
                    max_workers=reflex_compile_threads
                )
            case ExecutorType.MAIN_THREAD:
                FUTURE_RESULT_TYPE = TypeVar("FUTURE_RESULT_TYPE")

                class MainThreadExecutor:
                    def __enter__(self):
                        return self

                    def __exit__(self, *args):
                        pass

                    def submit(
                        self, fn: Callable[..., FUTURE_RESULT_TYPE], *args, **kwargs
                    ) -> concurrent.futures.Future[FUTURE_RESULT_TYPE]:
                        future_job = concurrent.futures.Future()
                        future_job.set_result(fn(*args, **kwargs))
                        return future_job

                executor = MainThreadExecutor()

        return executor


class EnvironmentVariables:
    """Environment variables class to instantiate environment variables."""

    # Indicate the current command that was invoked in the reflex CLI.
    REFLEX_COMPILE_CONTEXT: EnvVar[constants.CompileContext] = env_var(
        constants.CompileContext.UNDEFINED, internal=True
    )

    # Whether to use npm over bun to install and run the frontend.
    REFLEX_USE_NPM: EnvVar[bool] = env_var(False)

    # The npm registry to use.
    NPM_CONFIG_REGISTRY: EnvVar[str | None] = env_var(None)

    # Whether to use Granian for the backend. By default, the backend uses Uvicorn if available.
    REFLEX_USE_GRANIAN: EnvVar[bool] = env_var(False)

    # Whether to use the system installed bun. If set to false, bun will be bundled with the app.
    REFLEX_USE_SYSTEM_BUN: EnvVar[bool] = env_var(False)

    # The working directory for the frontend directory.
    REFLEX_WEB_WORKDIR: EnvVar[Path] = env_var(Path(constants.Dirs.WEB))

    # The working directory for the states directory.
    REFLEX_STATES_WORKDIR: EnvVar[Path] = env_var(Path(constants.Dirs.STATES))

    # Path to the alembic config file
    ALEMBIC_CONFIG: EnvVar[ExistingPath] = env_var(Path(constants.ALEMBIC_CONFIG))

    # Disable SSL verification for HTTPX requests.
    SSL_NO_VERIFY: EnvVar[bool] = env_var(False)

    # The directory to store uploaded files.
    REFLEX_UPLOADED_FILES_DIR: EnvVar[Path] = env_var(
        Path(constants.Dirs.UPLOADED_FILES)
    )

    REFLEX_COMPILE_EXECUTOR: EnvVar[ExecutorType | None] = env_var(None)

    # Whether to use separate processes to compile the frontend and how many. If not set, defaults to thread executor.
    REFLEX_COMPILE_PROCESSES: EnvVar[int | None] = env_var(None)

    # Whether to use separate threads to compile the frontend and how many. Defaults to `min(32, os.cpu_count() + 4)`.
    REFLEX_COMPILE_THREADS: EnvVar[int | None] = env_var(None)

    # The directory to store reflex dependencies.
    REFLEX_DIR: EnvVar[Path] = env_var(constants.Reflex.DIR)

    # Whether to print the SQL queries if the log level is INFO or lower.
    SQLALCHEMY_ECHO: EnvVar[bool] = env_var(False)

    # Whether to check db connections before using them.
    SQLALCHEMY_POOL_PRE_PING: EnvVar[bool] = env_var(True)

    # Whether to ignore the redis config error. Some redis servers only allow out-of-band configuration.
    REFLEX_IGNORE_REDIS_CONFIG_ERROR: EnvVar[bool] = env_var(False)

    # Whether to skip purging the web directory in dev mode.
    REFLEX_PERSIST_WEB_DIR: EnvVar[bool] = env_var(False)

    # The reflex.build frontend host.
    REFLEX_BUILD_FRONTEND: EnvVar[str] = env_var(
        constants.Templates.REFLEX_BUILD_FRONTEND
    )

    # The reflex.build backend host.
    REFLEX_BUILD_BACKEND: EnvVar[str] = env_var(
        constants.Templates.REFLEX_BUILD_BACKEND
    )

    # This env var stores the execution mode of the app
    REFLEX_ENV_MODE: EnvVar[constants.Env] = env_var(constants.Env.DEV)

    # Whether to run the backend only. Exclusive with REFLEX_FRONTEND_ONLY.
    REFLEX_BACKEND_ONLY: EnvVar[bool] = env_var(False)

    # Whether to run the frontend only. Exclusive with REFLEX_BACKEND_ONLY.
    REFLEX_FRONTEND_ONLY: EnvVar[bool] = env_var(False)

    # The port to run the frontend on.
    REFLEX_FRONTEND_PORT: EnvVar[int | None] = env_var(None)

    # The port to run the backend on.
    REFLEX_BACKEND_PORT: EnvVar[int | None] = env_var(None)

    # If this env var is set to "yes", App.compile will be a no-op
    REFLEX_SKIP_COMPILE: EnvVar[bool] = env_var(False, internal=True)

    # Whether to run app harness tests in headless mode.
    APP_HARNESS_HEADLESS: EnvVar[bool] = env_var(False)

    # Which app harness driver to use.
    APP_HARNESS_DRIVER: EnvVar[str] = env_var("Chrome")

    # Arguments to pass to the app harness driver.
    APP_HARNESS_DRIVER_ARGS: EnvVar[str] = env_var("")

    # Whether to check for outdated package versions.
    REFLEX_CHECK_LATEST_VERSION: EnvVar[bool] = env_var(True)

    # In which performance mode to run the app.
    REFLEX_PERF_MODE: EnvVar[PerformanceMode] = env_var(PerformanceMode.WARN)

    # The maximum size of the reflex state in kilobytes.
    REFLEX_STATE_SIZE_LIMIT: EnvVar[int] = env_var(1000)

    # Additional paths to include in the hot reload. Separated by a colon.
    REFLEX_HOT_RELOAD_INCLUDE_PATHS: EnvVar[list[Path]] = env_var([])

    # Paths to exclude from the hot reload. Takes precedence over include paths. Separated by a colon.
    REFLEX_HOT_RELOAD_EXCLUDE_PATHS: EnvVar[list[Path]] = env_var([])

    # Enables different behavior for when the backend would do a cold start if it was inactive.
    REFLEX_DOES_BACKEND_COLD_START: EnvVar[bool] = env_var(False)

    # The timeout for the backend to do a cold start in seconds.
    REFLEX_BACKEND_COLD_START_TIMEOUT: EnvVar[int] = env_var(10)

    # Used by flexgen to enumerate the pages.
    REFLEX_ADD_ALL_ROUTES_ENDPOINT: EnvVar[bool] = env_var(False)

    # The address to bind the HTTP client to. You can set this to "::" to enable IPv6.
    REFLEX_HTTP_CLIENT_BIND_ADDRESS: EnvVar[str | None] = env_var(None)

    # Maximum size of the message in the websocket server in bytes.
    REFLEX_SOCKET_MAX_HTTP_BUFFER_SIZE: EnvVar[int] = env_var(
        constants.POLLING_MAX_HTTP_BUFFER_SIZE
    )

    # The interval to send a ping to the websocket server in seconds.
    REFLEX_SOCKET_INTERVAL: EnvVar[int] = env_var(constants.Ping.INTERVAL)

    # The timeout to wait for a pong from the websocket server in seconds.
    REFLEX_SOCKET_TIMEOUT: EnvVar[int] = env_var(constants.Ping.TIMEOUT)

    # Whether to run Granian in a spawn process. This enables Reflex to pick up on environment variable changes between hot reloads.
    REFLEX_STRICT_HOT_RELOAD: EnvVar[bool] = env_var(False)


environment = EnvironmentVariables()


=======
>>>>>>> f6998de0
# These vars are not logged because they may contain sensitive information.
_sensitive_env_vars = {"DB_URL", "ASYNC_DB_URL", "REDIS_URL"}


class Config(Base):
    """The config defines runtime settings for the app.

    By default, the config is defined in an `rxconfig.py` file in the root of the app.

    ```python
    # rxconfig.py
    import reflex as rx

    config = rx.Config(
        app_name="myapp",
        api_url="http://localhost:8000",
    )
    ```

    Every config value can be overridden by an environment variable with the same name in uppercase.
    For example, `db_url` can be overridden by setting the `DB_URL` environment variable.

    See the [configuration](https://reflex.dev/docs/getting-started/configuration/) docs for more info.
    """

    class Config:  # pyright: ignore [reportIncompatibleVariableOverride]
        """Pydantic config for the config."""

        validate_assignment = True
        use_enum_values = False

    # The name of the app (should match the name of the app directory).
    app_name: str

    # The path to the app module.
    app_module_import: str | None = None

    # The log level to use.
    loglevel: constants.LogLevel = constants.LogLevel.DEFAULT

    # The port to run the frontend on. NOTE: When running in dev mode, the next available port will be used if this is taken.
    frontend_port: int | None = None

    # The path to run the frontend on. For example, "/app" will run the frontend on http://localhost:3000/app
    frontend_path: str = ""

    # The port to run the backend on. NOTE: When running in dev mode, the next available port will be used if this is taken.
    backend_port: int | None = None

    # The backend url the frontend will connect to. This must be updated if the backend is hosted elsewhere, or in production.
    api_url: str = f"http://localhost:{constants.DefaultPorts.BACKEND_PORT}"

    # The url the frontend will be hosted on.
    deploy_url: str | None = f"http://localhost:{constants.DefaultPorts.FRONTEND_PORT}"

    # The url the backend will be hosted on.
    backend_host: str = "0.0.0.0"

    # The database url used by rx.Model.
    db_url: str | None = "sqlite:///reflex.db"

    # The async database url used by rx.Model.
    async_db_url: str | None = None

    # The redis url
    redis_url: str | None = None

    # Telemetry opt-in.
    telemetry_enabled: bool = True

    # The bun path
    bun_path: ExistingPath = constants.Bun.DEFAULT_PATH

    # Timeout to do a production build of a frontend page.
    static_page_generation_timeout: int = 60

    # List of origins that are allowed to connect to the backend API.
    cors_allowed_origins: list[str] = ["*"]

    # Tailwind config.
    tailwind: dict[str, Any] | None = {"plugins": ["@tailwindcss/typography"]}

    # DEPRECATED. Timeout when launching the gunicorn server.
    timeout: int | None = None

    # Whether to use React strict mode.
    react_strict_mode: bool = True

    # Additional frontend packages to install.
    frontend_packages: list[str] = []

    # DEPRECATED. The worker class used in production mode
    gunicorn_worker_class: str = "uvicorn.workers.UvicornH11Worker"

    # DEPRECATED. Number of gunicorn workers from user
    gunicorn_workers: int | None = None

    # DEPRECATED. Number of requests before a worker is restarted; set to 0 to disable
    gunicorn_max_requests: int | None = None

    # DEPRECATED. Variance limit for max requests; gunicorn only
    gunicorn_max_requests_jitter: int | None = None

    # Indicate which type of state manager to use
    state_manager_mode: constants.StateManagerMode = constants.StateManagerMode.DISK

    # Maximum expiration lock time for redis state manager
    redis_lock_expiration: int = constants.Expiration.LOCK

    # Maximum lock time before warning for redis state manager.
    redis_lock_warning_threshold: int = constants.Expiration.LOCK_WARNING_THRESHOLD

    # Token expiration time for redis state manager
    redis_token_expiration: int = constants.Expiration.TOKEN

    # Attributes that were explicitly set by the user.
    _non_default_attributes: set[str] = pydantic.PrivateAttr(set())

    # Path to file containing key-values pairs to override in the environment; Dotenv format.
    env_file: str | None = None

    # Whether to automatically create setters for state base vars
    state_auto_setters: bool = True

    # Whether to display the sticky "Built with Reflex" badge on all pages.
    show_built_with_reflex: bool | None = None

    # Whether the app is running in the reflex cloud environment.
    is_reflex_cloud: bool = False

    # Extra overlay function to run after the app is built. Formatted such that `from path_0.path_1... import path[-1]`, and calling it with no arguments would work. For example, "reflex.components.moment.moment".
    extra_overlay_function: str | None = None

    # List of plugins to use in the app.
    plugins: list[Plugin] = []

    _prefixes: ClassVar[list[str]] = ["REFLEX_"]

    def __init__(self, *args, **kwargs):
        """Initialize the config values.

        Args:
            *args: The args to pass to the Pydantic init method.
            **kwargs: The kwargs to pass to the Pydantic init method.

        Raises:
            ConfigError: If some values in the config are invalid.
        """
        super().__init__(*args, **kwargs)

        # Clean up this code when we remove plain envvar in 0.8.0
        show_deprecation = False
        env_loglevel = os.environ.get("REFLEX_LOGLEVEL")
        if not env_loglevel:
            env_loglevel = os.environ.get("LOGLEVEL")
            if env_loglevel:
                show_deprecation = True
        if env_loglevel is not None:
            env_loglevel = LogLevel(env_loglevel.lower())
        if env_loglevel or self.loglevel != LogLevel.DEFAULT:
            console.set_log_level(env_loglevel or self.loglevel)

        if show_deprecation:
            console.deprecate(
                "Usage of deprecated LOGLEVEL env var detected.",
                reason="Prefer `REFLEX_` prefix when setting env vars.",
                deprecation_version="0.7.13",
                removal_version="0.8.0",
            )

        # Update the config from environment variables.
        env_kwargs = self.update_from_env()
        for key, env_value in env_kwargs.items():
            setattr(self, key, env_value)

        #   Update default URLs if ports were set
        kwargs.update(env_kwargs)
        self._non_default_attributes.update(kwargs)
        self._replace_defaults(**kwargs)

        if self.tailwind is not None and not any(
            isinstance(plugin, (TailwindV3Plugin, TailwindV4Plugin))
            for plugin in self.plugins
        ):
            console.deprecate(
                "Inferring tailwind usage",
                reason="""

If you are using tailwind, add `rx.plugins.TailwindV3Plugin()` to the `plugins=[]` in rxconfig.py.

If you are not using tailwind, set `tailwind` to `None` in rxconfig.py.""",
                deprecation_version="0.7.13",
                removal_version="0.8.0",
                dedupe=True,
            )
            self.plugins.append(TailwindV3Plugin())

        if (
            self.state_manager_mode == constants.StateManagerMode.REDIS
            and not self.redis_url
        ):
            msg = f"{self._prefixes[0]}REDIS_URL is required when using the redis state manager."
            raise ConfigError(msg)

    @property
    def app_module(self) -> ModuleType | None:
        """Return the app module if `app_module_import` is set.

        Returns:
            The app module.
        """
        return (
            importlib.import_module(self.app_module_import)
            if self.app_module_import
            else None
        )

    @property
    def module(self) -> str:
        """Get the module name of the app.

        Returns:
            The module name.
        """
        if self.app_module_import is not None:
            return self.app_module_import
        return self.app_name + "." + self.app_name

    def update_from_env(self) -> dict[str, Any]:
        """Update the config values based on set environment variables.
        If there is a set env_file, it is loaded first.

        Returns:
            The updated config values.
        """
        if self.env_file:
            _load_dotenv_from_str(self.env_file)

        updated_values = {}
        # Iterate over the fields.
        for key, field in self.__fields__.items():
            # The env var name is the key in uppercase.
            for prefix in self._prefixes:
                if environment_variable := os.environ.get(f"{prefix}{key.upper()}"):
                    break
            else:
                # Default to non-prefixed env var if other are not found.
                if environment_variable := os.environ.get(key.upper()):
                    console.deprecate(
                        f"Usage of deprecated {key.upper()} env var detected.",
                        reason=f"Prefer `{self._prefixes[0]}` prefix when setting env vars.",
                        deprecation_version="0.7.13",
                        removal_version="0.8.0",
                    )

            # If the env var is set, override the config value.
            if environment_variable and environment_variable.strip():
                # Interpret the value.
                value = interpret_env_var_value(
                    environment_variable,
                    true_type_for_pydantic_field(field),
                    field.name,
                )

                # Set the value.
                updated_values[key] = value

                if key.upper() in _sensitive_env_vars:
                    environment_variable = "***"

                if value != getattr(self, key):
                    console.debug(
                        f"Overriding config value {key} with env var {key.upper()}={environment_variable}",
                        dedupe=True,
                    )
        return updated_values

    def get_event_namespace(self) -> str:
        """Get the path that the backend Websocket server lists on.

        Returns:
            The namespace for websocket.
        """
        event_url = constants.Endpoint.EVENT.get_url()
        return urllib.parse.urlsplit(event_url).path

    def _replace_defaults(self, **kwargs):
        """Replace formatted defaults when the caller provides updates.

        Args:
            **kwargs: The kwargs passed to the config or from the env.
        """
        if "api_url" not in self._non_default_attributes and "backend_port" in kwargs:
            self.api_url = f"http://localhost:{kwargs['backend_port']}"

        if (
            "deploy_url" not in self._non_default_attributes
            and "frontend_port" in kwargs
        ):
            self.deploy_url = f"http://localhost:{kwargs['frontend_port']}"

        if "api_url" not in self._non_default_attributes:
            # If running in Github Codespaces, override API_URL
            codespace_name = os.getenv("CODESPACE_NAME")
            github_codespaces_port_forwarding_domain = os.getenv(
                "GITHUB_CODESPACES_PORT_FORWARDING_DOMAIN"
            )
            # If running on Replit.com interactively, override API_URL to ensure we maintain the backend_port
            replit_dev_domain = os.getenv("REPLIT_DEV_DOMAIN")
            backend_port = kwargs.get("backend_port", self.backend_port)
            if codespace_name and github_codespaces_port_forwarding_domain:
                self.api_url = (
                    f"https://{codespace_name}-{kwargs.get('backend_port', self.backend_port)}"
                    f".{github_codespaces_port_forwarding_domain}"
                )
            elif replit_dev_domain and backend_port:
                self.api_url = f"https://{replit_dev_domain}:{backend_port}"

    def _set_persistent(self, **kwargs):
        """Set values in this config and in the environment so they persist into subprocess.

        Args:
            **kwargs: The kwargs passed to the config.
        """
        for key, value in kwargs.items():
            if value is not None:
                os.environ[self._prefixes[0] + key.upper()] = str(value)
            setattr(self, key, value)
        self._non_default_attributes.update(kwargs)
        self._replace_defaults(**kwargs)


def _get_config() -> Config:
    """Get the app config.

    Returns:
        The app config.
    """
    # only import the module if it exists. If a module spec exists then
    # the module exists.
    spec = find_spec(constants.Config.MODULE)
    if not spec:
        # we need this condition to ensure that a ModuleNotFound error is not thrown when
        # running unit/integration tests or during `reflex init`.
        return Config(app_name="")
    rxconfig = importlib.import_module(constants.Config.MODULE)
    return rxconfig.config


# Protect sys.path from concurrent modification
_config_lock = threading.RLock()


def get_config(reload: bool = False) -> Config:
    """Get the app config.

    Args:
        reload: Re-import the rxconfig module from disk

    Returns:
        The app config.
    """
    cached_rxconfig = sys.modules.get(constants.Config.MODULE, None)
    if cached_rxconfig is not None:
        if reload:
            # Remove any cached module when `reload` is requested.
            del sys.modules[constants.Config.MODULE]
        else:
            return cached_rxconfig.config

    with _config_lock:
        orig_sys_path = sys.path.copy()
        sys.path.clear()
        sys.path.append(str(Path.cwd()))
        try:
            # Try to import the module with only the current directory in the path.
            return _get_config()
        except Exception:
            # If the module import fails, try to import with the original sys.path.
            sys.path.extend(orig_sys_path)
            return _get_config()
        finally:
            # Find any entries added to sys.path by rxconfig.py itself.
            extra_paths = [
                p for p in sys.path if p not in orig_sys_path and p != str(Path.cwd())
            ]
            # Restore the original sys.path.
            sys.path.clear()
            sys.path.extend(extra_paths)
            sys.path.extend(orig_sys_path)<|MERGE_RESOLUTION|>--- conflicted
+++ resolved
@@ -182,581 +182,6 @@
         return f"{self.engine}://{path}/{self.database}"
 
 
-<<<<<<< HEAD
-def get_default_value_for_field(field: dataclasses.Field) -> Any:
-    """Get the default value for a field.
-
-    Args:
-        field: The field.
-
-    Returns:
-        The default value.
-
-    Raises:
-        ValueError: If no default value is found.
-    """
-    if field.default != dataclasses.MISSING:
-        return field.default
-    elif field.default_factory != dataclasses.MISSING:
-        return field.default_factory()
-    else:
-        raise ValueError(
-            f"Missing value for environment variable {field.name} and no default value found"
-        )
-
-
-# TODO: Change all interpret_.* signatures to value: str, field: dataclasses.Field once we migrate rx.Config to dataclasses
-def interpret_boolean_env(value: str, field_name: str) -> bool:
-    """Interpret a boolean environment variable value.
-
-    Args:
-        value: The environment variable value.
-        field_name: The field name.
-
-    Returns:
-        The interpreted value.
-
-    Raises:
-        EnvironmentVarValueError: If the value is invalid.
-    """
-    true_values = ["true", "1", "yes", "y"]
-    false_values = ["false", "0", "no", "n"]
-
-    if value.lower() in true_values:
-        return True
-    elif value.lower() in false_values:
-        return False
-    raise EnvironmentVarValueError(f"Invalid boolean value: {value} for {field_name}")
-
-
-def interpret_int_env(value: str, field_name: str) -> int:
-    """Interpret an integer environment variable value.
-
-    Args:
-        value: The environment variable value.
-        field_name: The field name.
-
-    Returns:
-        The interpreted value.
-
-    Raises:
-        EnvironmentVarValueError: If the value is invalid.
-    """
-    try:
-        return int(value)
-    except ValueError as ve:
-        raise EnvironmentVarValueError(
-            f"Invalid integer value: {value} for {field_name}"
-        ) from ve
-
-
-def interpret_existing_path_env(value: str, field_name: str) -> ExistingPath:
-    """Interpret a path environment variable value as an existing path.
-
-    Args:
-        value: The environment variable value.
-        field_name: The field name.
-
-    Returns:
-        The interpreted value.
-
-    Raises:
-        EnvironmentVarValueError: If the path does not exist.
-    """
-    path = Path(value)
-    if not path.exists():
-        raise EnvironmentVarValueError(f"Path does not exist: {path} for {field_name}")
-    return path
-
-
-def interpret_path_env(value: str, field_name: str) -> Path:
-    """Interpret a path environment variable value.
-
-    Args:
-        value: The environment variable value.
-        field_name: The field name.
-
-    Returns:
-        The interpreted value.
-    """
-    return Path(value)
-
-
-def interpret_enum_env(value: str, field_type: GenericType, field_name: str) -> Any:
-    """Interpret an enum environment variable value.
-
-    Args:
-        value: The environment variable value.
-        field_type: The field type.
-        field_name: The field name.
-
-    Returns:
-        The interpreted value.
-
-    Raises:
-        EnvironmentVarValueError: If the value is invalid.
-    """
-    try:
-        return field_type(value)
-    except ValueError as ve:
-        raise EnvironmentVarValueError(
-            f"Invalid enum value: {value} for {field_name}"
-        ) from ve
-
-
-def interpret_env_var_value(
-    value: str, field_type: GenericType, field_name: str
-) -> Any:
-    """Interpret an environment variable value based on the field type.
-
-    Args:
-        value: The environment variable value.
-        field_type: The field type.
-        field_name: The field name.
-
-    Returns:
-        The interpreted value.
-
-    Raises:
-        ValueError: If the value is invalid.
-    """
-    field_type = value_inside_optional(field_type)
-
-    if is_union(field_type):
-        raise ValueError(
-            f"Union types are not supported for environment variables: {field_name}."
-        )
-
-    if field_type is bool:
-        return interpret_boolean_env(value, field_name)
-    elif field_type is str:
-        return value
-    elif field_type is int:
-        return interpret_int_env(value, field_name)
-    elif field_type is Path:
-        return interpret_path_env(value, field_name)
-    elif field_type is ExistingPath:
-        return interpret_existing_path_env(value, field_name)
-    elif get_origin(field_type) is list:
-        return [
-            interpret_env_var_value(
-                v,
-                get_args(field_type)[0],
-                f"{field_name}[{i}]",
-            )
-            for i, v in enumerate(value.split(":"))
-        ]
-    elif inspect.isclass(field_type) and issubclass(field_type, enum.Enum):
-        return interpret_enum_env(value, field_type, field_name)
-
-    else:
-        raise ValueError(
-            f"Invalid type for environment variable {field_name}: {field_type}. This is probably an issue in Reflex."
-        )
-
-
-T = TypeVar("T")
-
-
-class EnvVar(Generic[T]):
-    """Environment variable."""
-
-    name: str
-    default: Any
-    type_: T
-
-    def __init__(self, name: str, default: Any, type_: T) -> None:
-        """Initialize the environment variable.
-
-        Args:
-            name: The environment variable name.
-            default: The default value.
-            type_: The type of the value.
-        """
-        self.name = name
-        self.default = default
-        self.type_ = type_
-
-    def interpret(self, value: str) -> T:
-        """Interpret the environment variable value.
-
-        Args:
-            value: The environment variable value.
-
-        Returns:
-            The interpreted value.
-        """
-        return interpret_env_var_value(value, self.type_, self.name)
-
-    def getenv(self) -> T | None:
-        """Get the interpreted environment variable value.
-
-        Returns:
-            The environment variable value.
-        """
-        env_value = os.getenv(self.name, None)
-        if env_value and env_value.strip():
-            return self.interpret(env_value)
-        return None
-
-    def is_set(self) -> bool:
-        """Check if the environment variable is set.
-
-        Returns:
-            True if the environment variable is set.
-        """
-        return bool(os.getenv(self.name, "").strip())
-
-    def get(self) -> T:
-        """Get the interpreted environment variable value or the default value if not set.
-
-        Returns:
-            The interpreted value.
-        """
-        env_value = self.getenv()
-        if env_value is not None:
-            return env_value
-        return self.default
-
-    def set(self, value: T | None) -> None:
-        """Set the environment variable. None unsets the variable.
-
-        Args:
-            value: The value to set.
-        """
-        if value is None:
-            _ = os.environ.pop(self.name, None)
-        else:
-            if isinstance(value, enum.Enum):
-                value = value.value
-            if isinstance(value, list):
-                str_value = ":".join(str(v) for v in value)
-            else:
-                str_value = str(value)
-            os.environ[self.name] = str_value
-
-
-@lru_cache
-def get_type_hints_environment(cls: type) -> dict[str, Any]:
-    """Get the type hints for the environment variables.
-
-    Args:
-        cls: The class.
-
-    Returns:
-        The type hints.
-    """
-    return get_type_hints(cls)
-
-
-class env_var:  # noqa: N801 # pyright: ignore [reportRedeclaration]
-    """Descriptor for environment variables."""
-
-    name: str
-    default: Any
-    internal: bool = False
-
-    def __init__(self, default: Any, internal: bool = False) -> None:
-        """Initialize the descriptor.
-
-        Args:
-            default: The default value.
-            internal: Whether the environment variable is reflex internal.
-        """
-        self.default = default
-        self.internal = internal
-
-    def __set_name__(self, owner: Any, name: str):
-        """Set the name of the descriptor.
-
-        Args:
-            owner: The owner class.
-            name: The name of the descriptor.
-        """
-        self.name = name
-
-    def __get__(
-        self, instance: EnvironmentVariables, owner: type[EnvironmentVariables]
-    ):
-        """Get the EnvVar instance.
-
-        Args:
-            instance: The instance.
-            owner: The owner class.
-
-        Returns:
-            The EnvVar instance.
-        """
-        type_ = get_args(get_type_hints_environment(owner)[self.name])[0]
-        env_name = self.name
-        if self.internal:
-            env_name = f"__{env_name}"
-        return EnvVar(name=env_name, default=self.default, type_=type_)
-
-
-if TYPE_CHECKING:
-
-    def env_var(default: Any, internal: bool = False) -> EnvVar:
-        """Typing helper for the env_var descriptor.
-
-        Args:
-            default: The default value.
-            internal: Whether the environment variable is reflex internal.
-
-        Returns:
-            The EnvVar instance.
-        """
-        return default
-
-
-class PathExistsFlag:
-    """Flag to indicate that a path must exist."""
-
-
-ExistingPath = Annotated[Path, PathExistsFlag]
-
-
-class PerformanceMode(enum.Enum):
-    """Performance mode for the app."""
-
-    WARN = "warn"
-    RAISE = "raise"
-    OFF = "off"
-
-
-class ExecutorType(enum.Enum):
-    """Executor for compiling the frontend."""
-
-    THREAD = "thread"
-    PROCESS = "process"
-    MAIN_THREAD = "main_thread"
-
-    @classmethod
-    def get_executor_from_environment(cls):
-        """Get the executor based on the environment variables.
-
-        Returns:
-            The executor.
-        """
-        executor_type = environment.REFLEX_COMPILE_EXECUTOR.get()
-
-        reflex_compile_processes = environment.REFLEX_COMPILE_PROCESSES.get()
-        reflex_compile_threads = environment.REFLEX_COMPILE_THREADS.get()
-        # By default, use the main thread. Unless the user has specified a different executor.
-        # Using a process pool is much faster, but not supported on all platforms. It's gated behind a flag.
-        if executor_type is None:
-            if (
-                platform.system() not in ("Linux", "Darwin")
-                and reflex_compile_processes is not None
-            ):
-                console.warn("Multiprocessing is only supported on Linux and MacOS.")
-
-            if (
-                platform.system() in ("Linux", "Darwin")
-                and reflex_compile_processes is not None
-            ):
-                if reflex_compile_processes == 0:
-                    console.warn(
-                        "Number of processes must be greater than 0. If you want to use the default number of processes, set REFLEX_COMPILE_EXECUTOR to 'process'. Defaulting to None."
-                    )
-                    reflex_compile_processes = None
-                elif reflex_compile_processes < 0:
-                    console.warn(
-                        "Number of processes must be greater than 0. Defaulting to None."
-                    )
-                    reflex_compile_processes = None
-                executor_type = ExecutorType.PROCESS
-            elif reflex_compile_threads is not None:
-                if reflex_compile_threads == 0:
-                    console.warn(
-                        "Number of threads must be greater than 0. If you want to use the default number of threads, set REFLEX_COMPILE_EXECUTOR to 'thread'. Defaulting to None."
-                    )
-                    reflex_compile_threads = None
-                elif reflex_compile_threads < 0:
-                    console.warn(
-                        "Number of threads must be greater than 0. Defaulting to None."
-                    )
-                    reflex_compile_threads = None
-                executor_type = ExecutorType.THREAD
-            else:
-                executor_type = ExecutorType.MAIN_THREAD
-
-        match executor_type:
-            case ExecutorType.PROCESS:
-                executor = concurrent.futures.ProcessPoolExecutor(
-                    max_workers=reflex_compile_processes,
-                    mp_context=multiprocessing.get_context("fork"),
-                )
-            case ExecutorType.THREAD:
-                executor = concurrent.futures.ThreadPoolExecutor(
-                    max_workers=reflex_compile_threads
-                )
-            case ExecutorType.MAIN_THREAD:
-                FUTURE_RESULT_TYPE = TypeVar("FUTURE_RESULT_TYPE")
-
-                class MainThreadExecutor:
-                    def __enter__(self):
-                        return self
-
-                    def __exit__(self, *args):
-                        pass
-
-                    def submit(
-                        self, fn: Callable[..., FUTURE_RESULT_TYPE], *args, **kwargs
-                    ) -> concurrent.futures.Future[FUTURE_RESULT_TYPE]:
-                        future_job = concurrent.futures.Future()
-                        future_job.set_result(fn(*args, **kwargs))
-                        return future_job
-
-                executor = MainThreadExecutor()
-
-        return executor
-
-
-class EnvironmentVariables:
-    """Environment variables class to instantiate environment variables."""
-
-    # Indicate the current command that was invoked in the reflex CLI.
-    REFLEX_COMPILE_CONTEXT: EnvVar[constants.CompileContext] = env_var(
-        constants.CompileContext.UNDEFINED, internal=True
-    )
-
-    # Whether to use npm over bun to install and run the frontend.
-    REFLEX_USE_NPM: EnvVar[bool] = env_var(False)
-
-    # The npm registry to use.
-    NPM_CONFIG_REGISTRY: EnvVar[str | None] = env_var(None)
-
-    # Whether to use Granian for the backend. By default, the backend uses Uvicorn if available.
-    REFLEX_USE_GRANIAN: EnvVar[bool] = env_var(False)
-
-    # Whether to use the system installed bun. If set to false, bun will be bundled with the app.
-    REFLEX_USE_SYSTEM_BUN: EnvVar[bool] = env_var(False)
-
-    # The working directory for the frontend directory.
-    REFLEX_WEB_WORKDIR: EnvVar[Path] = env_var(Path(constants.Dirs.WEB))
-
-    # The working directory for the states directory.
-    REFLEX_STATES_WORKDIR: EnvVar[Path] = env_var(Path(constants.Dirs.STATES))
-
-    # Path to the alembic config file
-    ALEMBIC_CONFIG: EnvVar[ExistingPath] = env_var(Path(constants.ALEMBIC_CONFIG))
-
-    # Disable SSL verification for HTTPX requests.
-    SSL_NO_VERIFY: EnvVar[bool] = env_var(False)
-
-    # The directory to store uploaded files.
-    REFLEX_UPLOADED_FILES_DIR: EnvVar[Path] = env_var(
-        Path(constants.Dirs.UPLOADED_FILES)
-    )
-
-    REFLEX_COMPILE_EXECUTOR: EnvVar[ExecutorType | None] = env_var(None)
-
-    # Whether to use separate processes to compile the frontend and how many. If not set, defaults to thread executor.
-    REFLEX_COMPILE_PROCESSES: EnvVar[int | None] = env_var(None)
-
-    # Whether to use separate threads to compile the frontend and how many. Defaults to `min(32, os.cpu_count() + 4)`.
-    REFLEX_COMPILE_THREADS: EnvVar[int | None] = env_var(None)
-
-    # The directory to store reflex dependencies.
-    REFLEX_DIR: EnvVar[Path] = env_var(constants.Reflex.DIR)
-
-    # Whether to print the SQL queries if the log level is INFO or lower.
-    SQLALCHEMY_ECHO: EnvVar[bool] = env_var(False)
-
-    # Whether to check db connections before using them.
-    SQLALCHEMY_POOL_PRE_PING: EnvVar[bool] = env_var(True)
-
-    # Whether to ignore the redis config error. Some redis servers only allow out-of-band configuration.
-    REFLEX_IGNORE_REDIS_CONFIG_ERROR: EnvVar[bool] = env_var(False)
-
-    # Whether to skip purging the web directory in dev mode.
-    REFLEX_PERSIST_WEB_DIR: EnvVar[bool] = env_var(False)
-
-    # The reflex.build frontend host.
-    REFLEX_BUILD_FRONTEND: EnvVar[str] = env_var(
-        constants.Templates.REFLEX_BUILD_FRONTEND
-    )
-
-    # The reflex.build backend host.
-    REFLEX_BUILD_BACKEND: EnvVar[str] = env_var(
-        constants.Templates.REFLEX_BUILD_BACKEND
-    )
-
-    # This env var stores the execution mode of the app
-    REFLEX_ENV_MODE: EnvVar[constants.Env] = env_var(constants.Env.DEV)
-
-    # Whether to run the backend only. Exclusive with REFLEX_FRONTEND_ONLY.
-    REFLEX_BACKEND_ONLY: EnvVar[bool] = env_var(False)
-
-    # Whether to run the frontend only. Exclusive with REFLEX_BACKEND_ONLY.
-    REFLEX_FRONTEND_ONLY: EnvVar[bool] = env_var(False)
-
-    # The port to run the frontend on.
-    REFLEX_FRONTEND_PORT: EnvVar[int | None] = env_var(None)
-
-    # The port to run the backend on.
-    REFLEX_BACKEND_PORT: EnvVar[int | None] = env_var(None)
-
-    # If this env var is set to "yes", App.compile will be a no-op
-    REFLEX_SKIP_COMPILE: EnvVar[bool] = env_var(False, internal=True)
-
-    # Whether to run app harness tests in headless mode.
-    APP_HARNESS_HEADLESS: EnvVar[bool] = env_var(False)
-
-    # Which app harness driver to use.
-    APP_HARNESS_DRIVER: EnvVar[str] = env_var("Chrome")
-
-    # Arguments to pass to the app harness driver.
-    APP_HARNESS_DRIVER_ARGS: EnvVar[str] = env_var("")
-
-    # Whether to check for outdated package versions.
-    REFLEX_CHECK_LATEST_VERSION: EnvVar[bool] = env_var(True)
-
-    # In which performance mode to run the app.
-    REFLEX_PERF_MODE: EnvVar[PerformanceMode] = env_var(PerformanceMode.WARN)
-
-    # The maximum size of the reflex state in kilobytes.
-    REFLEX_STATE_SIZE_LIMIT: EnvVar[int] = env_var(1000)
-
-    # Additional paths to include in the hot reload. Separated by a colon.
-    REFLEX_HOT_RELOAD_INCLUDE_PATHS: EnvVar[list[Path]] = env_var([])
-
-    # Paths to exclude from the hot reload. Takes precedence over include paths. Separated by a colon.
-    REFLEX_HOT_RELOAD_EXCLUDE_PATHS: EnvVar[list[Path]] = env_var([])
-
-    # Enables different behavior for when the backend would do a cold start if it was inactive.
-    REFLEX_DOES_BACKEND_COLD_START: EnvVar[bool] = env_var(False)
-
-    # The timeout for the backend to do a cold start in seconds.
-    REFLEX_BACKEND_COLD_START_TIMEOUT: EnvVar[int] = env_var(10)
-
-    # Used by flexgen to enumerate the pages.
-    REFLEX_ADD_ALL_ROUTES_ENDPOINT: EnvVar[bool] = env_var(False)
-
-    # The address to bind the HTTP client to. You can set this to "::" to enable IPv6.
-    REFLEX_HTTP_CLIENT_BIND_ADDRESS: EnvVar[str | None] = env_var(None)
-
-    # Maximum size of the message in the websocket server in bytes.
-    REFLEX_SOCKET_MAX_HTTP_BUFFER_SIZE: EnvVar[int] = env_var(
-        constants.POLLING_MAX_HTTP_BUFFER_SIZE
-    )
-
-    # The interval to send a ping to the websocket server in seconds.
-    REFLEX_SOCKET_INTERVAL: EnvVar[int] = env_var(constants.Ping.INTERVAL)
-
-    # The timeout to wait for a pong from the websocket server in seconds.
-    REFLEX_SOCKET_TIMEOUT: EnvVar[int] = env_var(constants.Ping.TIMEOUT)
-
-    # Whether to run Granian in a spawn process. This enables Reflex to pick up on environment variable changes between hot reloads.
-    REFLEX_STRICT_HOT_RELOAD: EnvVar[bool] = env_var(False)
-
-
-environment = EnvironmentVariables()
-
-
-=======
->>>>>>> f6998de0
 # These vars are not logged because they may contain sensitive information.
 _sensitive_env_vars = {"DB_URL", "ASYNC_DB_URL", "REDIS_URL"}
 
