--- conflicted
+++ resolved
@@ -871,11 +871,7 @@
         """
         from reflex.route import get_router
 
-<<<<<<< HEAD
-        return get_router(list(self._pages))
-=======
         return get_router(list(self._unevaluated_pages))
->>>>>>> 33de56bd
 
     def get_load_events(self, path: str) -> list[IndividualEventType[()]]:
         """Get the load events for a route.
