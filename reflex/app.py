--- conflicted
+++ resolved
@@ -18,22 +18,7 @@
 from pathlib import Path
 from timeit import default_timer as timer
 from types import SimpleNamespace
-<<<<<<< HEAD
-from typing import (
-    TYPE_CHECKING,
-    Any,
-    AsyncIterator,
-    BinaryIO,
-    Callable,
-    Coroutine,
-    Dict,
-    Type,
-    get_args,
-    get_type_hints,
-)
-=======
 from typing import TYPE_CHECKING, Any, BinaryIO, get_args, get_type_hints
->>>>>>> d75ea9a4
 
 from rich.progress import MofNCompleteColumn, Progress, TimeElapsedColumn
 from socketio import ASGIApp as EngineIOApp
