"""The main Reflex app."""

from __future__ import annotations

import asyncio
import concurrent.futures
import contextlib
import copy
import dataclasses
import functools
import inspect
import io
import json
import multiprocessing
import platform
import sys
import traceback
from datetime import datetime
from pathlib import Path
from types import SimpleNamespace
from typing import (
    TYPE_CHECKING,
    Any,
    AsyncIterator,
    Callable,
    Coroutine,
    Dict,
    Generic,
    List,
    MutableMapping,
    Optional,
    Set,
    Type,
    Union,
    get_args,
    get_type_hints,
)

from fastapi import FastAPI, HTTPException, Request, UploadFile
from fastapi.middleware import cors
from fastapi.responses import JSONResponse, StreamingResponse
from fastapi.staticfiles import StaticFiles
from rich.progress import MofNCompleteColumn, Progress, TimeElapsedColumn
from socketio import ASGIApp, AsyncNamespace, AsyncServer
from starlette_admin.contrib.sqla.admin import Admin
from starlette_admin.contrib.sqla.view import ModelView

from reflex import constants
from reflex.admin import AdminDash
from reflex.app_mixins import AppMixin, LifespanMixin, MiddlewareMixin
from reflex.compiler import compiler
from reflex.compiler import utils as compiler_utils
from reflex.compiler.compiler import ExecutorSafeFunctions, compile_theme
from reflex.components.base.app_wrap import AppWrap
from reflex.components.base.error_boundary import ErrorBoundary
from reflex.components.base.fragment import Fragment
from reflex.components.base.strict_mode import StrictMode
from reflex.components.component import (
    Component,
    ComponentStyle,
    evaluate_style_namespaces,
)
from reflex.components.core.banner import (
    backend_disabled,
    connection_pulser,
    connection_toaster,
)
from reflex.components.core.breakpoints import set_breakpoints
from reflex.components.core.client_side_routing import (
    Default404Page,
    wait_for_client_redirect,
)
from reflex.components.core.upload import Upload, get_upload_dir
from reflex.components.radix import themes
from reflex.config import environment, get_config
from reflex.event import (
    _EVENT_FIELDS,
    BASE_STATE,
    Event,
    EventHandler,
    EventSpec,
    EventType,
    IndividualEventType,
    get_hydrate_event,
    window_alert,
)
from reflex.model import Model, get_db_status
from reflex.page import DECORATED_PAGES
from reflex.route import (
    get_route_args,
    replace_brackets_with_keywords,
    verify_route_validity,
)
from reflex.state import (
    BaseState,
    RouterData,
    State,
    StateManager,
    StateUpdate,
    _substate_key,
    code_uses_state_contexts,
)
from reflex.utils import codespaces, console, exceptions, format, prerequisites, types
from reflex.utils.exec import is_prod_mode, is_testing_env
from reflex.utils.imports import ImportVar

if TYPE_CHECKING:
    from reflex.vars import Var

# Define custom types.
ComponentCallable = Callable[[], Component]
Reducer = Callable[[Event], Coroutine[Any, Any, StateUpdate]]


def default_frontend_exception_handler(exception: Exception) -> None:
    """Default frontend exception handler function.

    Args:
        exception: The exception.

    """
    console.error(f"[Reflex Frontend Exception]\n {exception}\n")


def default_backend_exception_handler(exception: Exception) -> EventSpec:
    """Default backend exception handler function.

    Args:
        exception: The exception.

    Returns:
        EventSpec: The window alert event.

    """
    from reflex.components.sonner.toast import Toaster, toast

    error = traceback.format_exc()

    console.error(f"[Reflex Backend Exception]\n {error}\n")

    error_message = (
        ["Contact the website administrator."]
        if is_prod_mode()
        else [f"{type(exception).__name__}: {exception}.", "See logs for details."]
    )
    if Toaster.is_used:
        return toast(
            "An error occurred.",
            level="error",
            description="<br/>".join(error_message),
            position="top-center",
            id="backend_error",
            style={"width": "500px"},
        )  # pyright: ignore [reportReturnType]
    else:
        error_message.insert(0, "An error occurred.")
        return window_alert("\n".join(error_message))


def default_overlay_component() -> Component:
    """Default overlay_component attribute for App.

    Returns:
        The default overlay_component, which is a connection_modal.
    """
    config = get_config()

    return Fragment.create(
        connection_pulser(),
        connection_toaster(),
        *([backend_disabled()] if config.is_reflex_cloud else []),
        *codespaces.codespaces_auto_redirect(),
    )


def default_error_boundary(*children: Component) -> Component:
    """Default error_boundary attribute for App.

    Args:
        *children: The children to render in the error boundary.

    Returns:
        The default error_boundary, which is an ErrorBoundary.

    """
    return ErrorBoundary.create(*children)


class OverlayFragment(Fragment):
    """Alias for Fragment, used to wrap the overlay_component."""

    pass


@dataclasses.dataclass(
    frozen=True,
)
class UnevaluatedPage(Generic[BASE_STATE]):
    """An uncompiled page."""

    component: Union[Component, ComponentCallable]
    route: str
    title: Union[Var, str, None]
    description: Union[Var, str, None]
    image: str
    on_load: Union[EventType[[], BASE_STATE], None]
    meta: List[Dict[str, str]]


@dataclasses.dataclass()
class App(MiddlewareMixin, LifespanMixin):
    """The main Reflex app that encapsulates the backend and frontend.

    Every Reflex app needs an app defined in its main module.

    ```python
    # app.py
    import reflex as rx

    # Define state and pages
    ...

    app = rx.App(
        # Set global level style.
        style={...},
        # Set the top level theme.
        theme=rx.theme(accent_color="blue"),
    )
    ```
    """

    # The global [theme](https://reflex.dev/docs/styling/theming/#theme) for the entire app.
    theme: Optional[Component] = dataclasses.field(
        default_factory=lambda: themes.theme(accent_color="blue")
    )

    # The [global style](https://reflex.dev/docs/styling/overview/#global-styles}) for the app.
    style: ComponentStyle = dataclasses.field(default_factory=dict)

    # A list of URLs to [stylesheets](https://reflex.dev/docs/styling/custom-stylesheets/) to include in the app.
    stylesheets: List[str] = dataclasses.field(default_factory=list)

    # A component that is present on every page (defaults to the Connection Error banner).
    overlay_component: Optional[Union[Component, ComponentCallable]] = (
        dataclasses.field(default_factory=default_overlay_component)
    )

    # Error boundary component to wrap the app with.
    error_boundary: Optional[ComponentCallable] = default_error_boundary

    # Components to add to the head of every page.
    head_components: List[Component] = dataclasses.field(default_factory=list)

    # The Socket.IO AsyncServer instance.
    sio: Optional[AsyncServer] = None

    # The language to add to the html root tag of every page.
    html_lang: Optional[str] = None

    # Attributes to add to the html root tag of every page.
    html_custom_attrs: Optional[Dict[str, str]] = None

    # A map from a route to an unevaluated page.
    _unevaluated_pages: Dict[str, UnevaluatedPage] = dataclasses.field(
        default_factory=dict
    )

    # A map from a page route to the component to render. Users should use `add_page`.
    _pages: Dict[str, Component] = dataclasses.field(default_factory=dict)

    # The backend API object.
    _api: FastAPI | None = None

    # The state class to use for the app.
    _state: Optional[Type[BaseState]] = None

    # Class to manage many client states.
    _state_manager: Optional[StateManager] = None

    # Mapping from a route to event handlers to trigger when the page loads.
    _load_events: Dict[str, List[IndividualEventType[[], Any]]] = dataclasses.field(
        default_factory=dict
    )

    # Admin dashboard to view and manage the database.
    admin_dash: Optional[AdminDash] = None

    # The async server name space.
    _event_namespace: Optional[EventNamespace] = None

    # Background tasks that are currently running.
    _background_tasks: Set[asyncio.Task] = dataclasses.field(default_factory=set)

    # Frontend Error Handler Function
    frontend_exception_handler: Callable[[Exception], None] = (
        default_frontend_exception_handler
    )

    # Backend Error Handler Function
    backend_exception_handler: Callable[
        [Exception], Union[EventSpec, List[EventSpec], None]
    ] = default_backend_exception_handler

    @property
    def api(self) -> FastAPI | None:
        """Get the backend api.

        Returns:
            The backend api.
        """
        return self._api

    @property
    def event_namespace(self) -> EventNamespace | None:
        """Get the event namespace.

        Returns:
            The event namespace.
        """
        return self._event_namespace

    def __post_init__(self):
        """Initialize the app.

        Raises:
            ValueError: If the event namespace is not provided in the config.
                        Also, if there are multiple client subclasses of rx.BaseState(Subclasses of rx.BaseState should consist
                        of the DefaultState and the client app state).
        """
        # Special case to allow test cases have multiple subclasses of rx.BaseState.
        if not is_testing_env() and BaseState.__subclasses__() != [State]:
            # Only rx.State is allowed as Base State subclass.
            raise ValueError(
                "rx.BaseState cannot be subclassed directly. Use rx.State instead"
            )

        if "breakpoints" in self.style:
            set_breakpoints(self.style.pop("breakpoints"))

        # Set up the API.
        self._api = FastAPI(lifespan=self._run_lifespan_tasks)
        self._add_cors()
        self._add_default_endpoints()

        for clz in App.__mro__:
            if clz == App:
                continue
            if issubclass(clz, AppMixin):
                clz._init_mixin(self)

        self._setup_state()

        # Set up the admin dash.
        self._setup_admin_dash()

        if sys.platform == "win32" and not is_prod_mode():
            # Hack to fix Windows hot reload issue.
            from reflex.utils.compat import windows_hot_reload_lifespan_hack

            self.register_lifespan_task(windows_hot_reload_lifespan_hack)

    def _enable_state(self) -> None:
        """Enable state for the app."""
        if not self._state:
            self._state = State
            self._setup_state()

    def _setup_state(self) -> None:
        """Set up the state for the app.

        Raises:
            RuntimeError: If the socket server is invalid.
        """
        if not self._state:
            return

        config = get_config()

        # Set up the state manager.
        self._state_manager = StateManager.create(state=self._state)

        # Set up the Socket.IO AsyncServer.
        if not self.sio:
            self.sio = AsyncServer(
                async_mode="asgi",
                cors_allowed_origins=(
                    "*"
                    if config.cors_allowed_origins == ["*"]
                    else config.cors_allowed_origins
                ),
                cors_credentials=True,
                max_http_buffer_size=constants.POLLING_MAX_HTTP_BUFFER_SIZE,
                ping_interval=constants.Ping.INTERVAL,
                ping_timeout=constants.Ping.TIMEOUT,
                json=SimpleNamespace(
                    dumps=staticmethod(format.json_dumps),
                    loads=staticmethod(json.loads),
                ),
                transports=["websocket"],
            )
        elif getattr(self.sio, "async_mode", "") != "asgi":
            raise RuntimeError(
                f"Custom `sio` must use `async_mode='asgi'`, not '{self.sio.async_mode}'."
            )

        # Create the socket app. Note event endpoint constant replaces the default 'socket.io' path.
        socket_app = ASGIApp(self.sio, socketio_path="")
        namespace = config.get_event_namespace()

        # Create the event namespace and attach the main app. Not related to any paths.
        self._event_namespace = EventNamespace(namespace, self)

        # Register the event namespace with the socket.
        self.sio.register_namespace(self.event_namespace)
        # Mount the socket app with the API.
        if self.api:

            class HeaderMiddleware:
                def __init__(self, app: ASGIApp):
                    self.app = app

                async def __call__(
                    self, scope: MutableMapping[str, Any], receive: Any, send: Callable
                ):
                    original_send = send

                    async def modified_send(message: dict):
                        if message["type"] == "websocket.accept":
                            if scope.get("subprotocols"):
                                # The following *does* say "subprotocol" instead of "subprotocols", intentionally.
                                message["subprotocol"] = scope["subprotocols"][0]

                            headers = dict(message.get("headers", []))
                            header_key = b"sec-websocket-protocol"
                            if subprotocol := headers.get(header_key):
                                message["headers"] = [
                                    *message.get("headers", []),
                                    (header_key, subprotocol),
                                ]

                        return await original_send(message)

                    return await self.app(scope, receive, modified_send)

            socket_app_with_headers = HeaderMiddleware(socket_app)
            self.api.mount(str(constants.Endpoint.EVENT), socket_app_with_headers)

        # Check the exception handlers
        self._validate_exception_handlers()

    def __repr__(self) -> str:
        """Get the string representation of the app.

        Returns:
            The string representation of the app.
        """
        return f"<App state={self._state.__name__ if self._state else None}>"

    def __call__(self) -> FastAPI:
        """Run the backend api instance.

        Raises:
            ValueError: If the app has not been initialized.

        Returns:
            The backend api.
        """
        if not self.api:
            raise ValueError("The app has not been initialized.")
        return self.api

    def _add_default_endpoints(self):
        """Add default api endpoints (ping)."""
        # To test the server.
        if not self.api:
            return

        self.api.get(str(constants.Endpoint.PING))(ping)
        self.api.get(str(constants.Endpoint.HEALTH))(health)

    def _add_optional_endpoints(self):
        """Add optional api endpoints (_upload)."""
        if not self.api:
            return

        if Upload.is_used:
            # To upload files.
            self.api.post(str(constants.Endpoint.UPLOAD))(upload(self))

            # To access uploaded files.
            self.api.mount(
                str(constants.Endpoint.UPLOAD),
                StaticFiles(directory=get_upload_dir()),
                name="uploaded_files",
            )
        if codespaces.is_running_in_codespaces():
            self.api.get(str(constants.Endpoint.AUTH_CODESPACE))(
                codespaces.auth_codespace
            )

    def _add_cors(self):
        """Add CORS middleware to the app."""
        if not self.api:
            return
        self.api.add_middleware(
            cors.CORSMiddleware,
            allow_credentials=True,
            allow_methods=["*"],
            allow_headers=["*"],
            allow_origins=get_config().cors_allowed_origins,
        )

    @property
    def state_manager(self) -> StateManager:
        """Get the state manager.

        Returns:
            The initialized state manager.

        Raises:
            ValueError: if the state has not been initialized.
        """
        if self._state_manager is None:
            raise ValueError("The state manager has not been initialized.")
        return self._state_manager

    @staticmethod
    def _generate_component(component: Component | ComponentCallable) -> Component:
        """Generate a component from a callable.

        Args:
            component: The component function to call or Component to return as-is.

        Returns:
            The generated component.
        """
        return component if isinstance(component, Component) else component()

    def add_page(
        self,
        component: Component | ComponentCallable | None = None,
        route: str | None = None,
        title: str | Var | None = None,
        description: str | Var | None = None,
        image: str = constants.DefaultPage.IMAGE,
        on_load: EventType[[], BASE_STATE] | None = None,
        meta: list[dict[str, str]] = constants.DefaultPage.META_LIST,
    ):
        """Add a page to the app.

        If the component is a callable, by default the route is the name of the
        function. Otherwise, a route must be provided.

        Args:
            component: The component to display at the page.
            route: The route to display the component at.
            title: The title of the page.
            description: The description of the page.
            image: The image to display on the page.
            on_load: The event handler(s) that will be called each time the page load.
            meta: The metadata of the page.

        Raises:
            PageValueError: When the component is not set for a non-404 page.
            RouteValueError: When the specified route name already exists.
        """
        # If the route is not set, get it from the callable.
        if route is None:
            if not isinstance(component, Callable):
                raise exceptions.RouteValueError(
                    "Route must be set if component is not a callable."
                )
            # Format the route.
            route = format.format_route(component.__name__)
        else:
            route = format.format_route(route, format_case=False)

        if route == constants.Page404.SLUG:
            if component is None:
                component = Default404Page.create()
            component = wait_for_client_redirect(self._generate_component(component))
            title = title or constants.Page404.TITLE
            description = description or constants.Page404.DESCRIPTION
            image = image or constants.Page404.IMAGE
        else:
            if component is None:
                raise exceptions.PageValueError(
                    "Component must be set for a non-404 page."
                )

        # Check if the route given is valid
        verify_route_validity(route)

        if route in self._unevaluated_pages and environment.RELOAD_CONFIG.is_set():
            # when the app is reloaded(typically for app harness tests), we should maintain
            # the latest render function of a route.This applies typically to decorated pages
            # since they are only added when app._compile is called.
            self._unevaluated_pages.pop(route)

        if route in self._unevaluated_pages:
            route_name = (
                f"`{route}` or `/`"
                if route == constants.PageNames.INDEX_ROUTE
                else f"`{route}`"
            )
            raise exceptions.RouteValueError(
                f"Duplicate page route {route_name} already exists. Make sure you do not have two"
                f" pages with the same route"
            )

        # Setup dynamic args for the route.
        # this state assignment is only required for tests using the deprecated state kwarg for App
        state = self._state if self._state else State
        state.setup_dynamic_args(get_route_args(route))

        if on_load:
            self._load_events[route] = (
                on_load if isinstance(on_load, list) else [on_load]
            )

        self._unevaluated_pages[route] = UnevaluatedPage(
            component=component,
            route=route,
            title=title,
            description=description,
            image=image,
            on_load=on_load,
            meta=meta,
        )

    def _compile_page(self, route: str, save_page: bool = True):
        """Compile a page.

        Args:
            route: The route of the page to compile.
            save_page: If True, the compiled page is saved to self._pages.
        """
        component, enable_state = compiler.compile_unevaluated_page(
            route, self._unevaluated_pages[route], self._state, self.style, self.theme
        )

        if enable_state:
            self._enable_state()

        # Add the page.
        self._check_routes_conflict(route)
        if save_page:
            self._pages[route] = component

    def get_load_events(self, route: str) -> list[IndividualEventType[[], Any]]:
        """Get the load events for a route.

        Args:
            route: The route to get the load events for.

        Returns:
            The load events for the route.
        """
        route = route.lstrip("/")
        if route == "":
            route = constants.PageNames.INDEX_ROUTE
        return self._load_events.get(route, [])

    def _check_routes_conflict(self, new_route: str):
        """Verify if there is any conflict between the new route and any existing route.

        Based on conflicts that NextJS would throw if not intercepted.

        Raises:
            RouteValueError: exception showing which conflict exist with the route to be added

        Args:
            new_route: the route being newly added.
        """
        from reflex.utils.exceptions import RouteValueError

        if "[" not in new_route:
            return

        segments = (
            constants.RouteRegex.SINGLE_SEGMENT,
            constants.RouteRegex.DOUBLE_SEGMENT,
            constants.RouteRegex.SINGLE_CATCHALL_SEGMENT,
            constants.RouteRegex.DOUBLE_CATCHALL_SEGMENT,
        )
        for route in self._pages:
            replaced_route = replace_brackets_with_keywords(route)
            for rw, r, nr in zip(
                replaced_route.split("/"),
                route.split("/"),
                new_route.split("/"),
                strict=False,
            ):
                if rw in segments and r != nr:
                    # If the slugs in the segments of both routes are not the same, then the route is invalid
                    raise RouteValueError(
                        f"You cannot use different slug names for the same dynamic path in  {route} and {new_route} ('{r}' != '{nr}')"
                    )
                elif rw not in segments and r != nr:
                    # if the section being compared in both routes is not a dynamic segment(i.e not wrapped in brackets)
                    # then we are guaranteed that the route is valid and there's no need checking the rest.
                    # eg. /posts/[id]/info/[slug1] and /posts/[id]/info1/[slug1] is always going to be valid since
                    # info1 will break away into its own tree.
                    break

    def add_custom_404_page(
        self,
        component: Component | ComponentCallable | None = None,
        title: str = constants.Page404.TITLE,
        image: str = constants.Page404.IMAGE,
        description: str = constants.Page404.DESCRIPTION,
        on_load: EventType[[], BASE_STATE] | None = None,
        meta: list[dict[str, str]] = constants.DefaultPage.META_LIST,
    ):
        """Define a custom 404 page for any url having no match.

        If there is no page defined on 'index' route, add the 404 page to it.
        If there is no global catchall defined, add the 404 page with a catchall.

        Args:
            component: The component to display at the page.
            title: The title of the page.
            image: The image to display on the page.
            description: The description of the page.
            on_load: The event handler(s) that will be called each time the page load.
            meta: The metadata of the page.
        """
        console.deprecate(
            feature_name="App.add_custom_404_page",
            reason=f"Use app.add_page(component, route='/{constants.Page404.SLUG}') instead.",
            deprecation_version="0.6.7",
            removal_version="0.8.0",
        )
        self.add_page(
            component=component,
            route=constants.Page404.SLUG,
            title=title or constants.Page404.TITLE,
            image=image or constants.Page404.IMAGE,
            description=description or constants.Page404.DESCRIPTION,
            on_load=on_load,
            meta=meta,
        )

    def _setup_admin_dash(self):
        """Setup the admin dash."""
        # Get the admin dash.
        if not self.api:
            return

        admin_dash = self.admin_dash

        if admin_dash and admin_dash.models:
            # Build the admin dashboard
            admin = (
                admin_dash.admin
                if admin_dash.admin
                else Admin(
                    engine=Model.get_db_engine(),
                    title="Reflex Admin Dashboard",
                    logo_url="https://reflex.dev/Reflex.svg",
                )
            )

            for model in admin_dash.models:
                view = admin_dash.view_overrides.get(model, ModelView)
                admin.add_view(view(model))

            admin.mount_to(self.api)

    def _get_frontend_packages(self, imports: Dict[str, set[ImportVar]]):
        """Gets the frontend packages to be installed and filters out the unnecessary ones.

        Args:
            imports: A dictionary containing the imports used in the current page.

        Example:
            >>> _get_frontend_packages({"react": "16.14.0", "react-dom": "16.14.0"})
        """
        page_imports = {
            i
            for i, tags in imports.items()
            if i not in constants.PackageJson.DEPENDENCIES
            and i not in constants.PackageJson.DEV_DEPENDENCIES
            and not any(i.startswith(prefix) for prefix in ["/", "$/", ".", "next/"])
            and i != ""
            and any(tag.install for tag in tags)
        }
        frontend_packages = get_config().frontend_packages
        _frontend_packages = []
        for package in frontend_packages:
            if package in (get_config().tailwind or {}).get("plugins", []):
                console.warn(
                    f"Tailwind packages are inferred from 'plugins', remove `{package}` from `frontend_packages`"
                )
                continue
            if package in page_imports:
                console.warn(
                    f"React packages and their dependencies are inferred from Component.library and Component.lib_dependencies, remove `{package}` from `frontend_packages`"
                )
                continue
            _frontend_packages.append(package)
        page_imports.update(_frontend_packages)
        prerequisites.install_frontend_packages(page_imports, get_config())

    def _app_root(self, app_wrappers: dict[tuple[int, str], Component]) -> Component:
        for component in tuple(app_wrappers.values()):
            app_wrappers.update(component._get_all_app_wrap_components())
        order = sorted(app_wrappers, key=lambda k: k[0], reverse=True)
        root = parent = copy.deepcopy(app_wrappers[order[0]])
        for key in order[1:]:
            child = copy.deepcopy(app_wrappers[key])
            parent.children.append(child)
            parent = child
        return root

    def _should_compile(self) -> bool:
        """Check if the app should be compiled.

        Returns:
            Whether the app should be compiled.
        """
        # Check the environment variable.
        if environment.REFLEX_SKIP_COMPILE.get():
            return False

        nocompile = prerequisites.get_web_dir() / constants.NOCOMPILE_FILE

        # Check the nocompile file.
        if nocompile.exists():
            # Delete the nocompile file
            nocompile.unlink()
            return False

        # By default, compile the app.
        return True

    def _add_overlay_to_component(self, component: Component) -> Component:
        if self.overlay_component is None:
            return component

        children = component.children
        overlay_component = self._generate_component(self.overlay_component)

        if children[0] == overlay_component:
            return component

        # recreate OverlayFragment with overlay_component as first child
        component = OverlayFragment.create(overlay_component, *children)

        return component

    def _setup_overlay_component(self):
        """If a State is not used and no overlay_component is specified, do not render the connection modal."""
        if self._state is None and self.overlay_component is default_overlay_component:
            self.overlay_component = None
        for k, component in self._pages.items():
            self._pages[k] = self._add_overlay_to_component(component)

    def _add_error_boundary_to_component(self, component: Component) -> Component:
        if self.error_boundary is None:
            return component

        component = self.error_boundary(*component.children)

        return component

    def _setup_error_boundary(self):
        """If a State is not used and no error_boundary is specified, do not render the error boundary."""
        if self._state is None and self.error_boundary is default_error_boundary:
            self.error_boundary = None

        for k, component in self._pages.items():
            # Skip the 404 page
            if k == constants.Page404.SLUG:
                continue
            self._pages[k] = self._add_error_boundary_to_component(component)

    def _apply_decorated_pages(self):
        """Add @rx.page decorated pages to the app.

        This has to be done in the MainThread for py38 and py39 compatibility, so the
        decorated pages are added to the app before the app is compiled (in a thread)
        to workaround REF-2172.

        This can move back into `compile_` when py39 support is dropped.
        """
        # Add the @rx.page decorated pages to collect on_load events.
        for render, kwargs in DECORATED_PAGES[get_config().app_name]:
            self.add_page(render, **kwargs)

    def _validate_var_dependencies(
        self, state: Optional[Type[BaseState]] = None
    ) -> None:
        """Validate the dependencies of the vars in the app.

        Args:
            state: The state to validate the dependencies for.

        Raises:
            VarDependencyError: When a computed var has an invalid dependency.
        """
        if not self._state:
            return

        if not state:
            state = self._state

        for var in state.computed_vars.values():
            if not var._cache:
                continue
            deps = var._deps(objclass=state)
            for state_name, dep_set in deps.items():
                state_cls = (
                    state.get_root_state().get_class_substate(state_name)
                    if state_name != state.get_full_name()
                    else state
                )
                for dep in dep_set:
                    if dep not in state_cls.vars and dep not in state_cls.backend_vars:
                        raise exceptions.VarDependencyError(
                            f"ComputedVar {var._js_expr} on state {state.__name__} has an invalid dependency {state_name}.{dep}"
                        )

        for substate in state.class_subclasses:
            self._validate_var_dependencies(substate)

    def _compile(self, export: bool = False):
        """Compile the app and output it to the pages folder.

        Args:
            export: Whether to compile the app for export.

        Raises:
            ReflexRuntimeError: When any page uses state, but no rx.State subclass is defined.
        """
        from reflex.utils.exceptions import ReflexRuntimeError

        self._pages = {}

        def get_compilation_time() -> str:
            return str(datetime.now().time()).split(".")[0]

        # Render a default 404 page if the user didn't supply one
        if constants.Page404.SLUG not in self._unevaluated_pages:
            self.add_page(route=constants.Page404.SLUG)

        # Fix up the style.
        self.style = evaluate_style_namespaces(self.style)

        # Add the app wrappers.
        app_wrappers: Dict[tuple[int, str], Component] = {
            # Default app wrap component renders {children}
            (0, "AppWrap"): AppWrap.create()
        }

        if self.theme is not None:
            # If a theme component was provided, wrap the app with it
            app_wrappers[(20, "Theme")] = self.theme

        # Get the env mode.
        config = get_config()

        if config.react_strict_mode:
            app_wrappers[(200, "StrictMode")] = StrictMode.create()

        should_compile = self._should_compile()

        if not should_compile:
            for route in self._unevaluated_pages:
                console.debug(f"Evaluating page: {route}")
                self._compile_page(route, save_page=should_compile)

            # Add the optional endpoints (_upload)
            self._add_optional_endpoints()

            return

        # Create a progress bar.
        progress = Progress(
            *Progress.get_default_columns()[:-1],
            MofNCompleteColumn(),
            TimeElapsedColumn(),
        )

        # try to be somewhat accurate - but still not 100%
        adhoc_steps_without_executor = 7
        fixed_pages_within_executor = 5
        progress.start()
        task = progress.add_task(
            f"[{get_compilation_time()}] Compiling:",
            total=len(self._pages)
            + (len(self._unevaluated_pages) * 2)
            + fixed_pages_within_executor
            + adhoc_steps_without_executor,
        )

<<<<<<< HEAD
=======
        for route in self._unevaluated_pages:
            console.debug(f"Evaluating page: {route}")
            self._compile_page(route, save_page=should_compile)
            progress.advance(task)

        # Add the optional endpoints (_upload)
        self._add_optional_endpoints()

        self._validate_var_dependencies()
        self._setup_overlay_component()
        self._setup_error_boundary()

        progress.advance(task)

        # Get the env mode.
        config = get_config()

>>>>>>> 3cb44431
        # Store the compile results.
        compile_results = []

        progress.advance(task)

        # Track imports and custom components found.
        all_imports = {}
        custom_components = set()

        # This has to happen before compiling stateful components as that
        # prevents recursive functions from reaching all components.
        for component in self._pages.values():
            # Add component._get_all_imports() to all_imports.
            all_imports.update(component._get_all_imports())

            # Add the app wrappers from this component.
            app_wrappers.update(component._get_all_app_wrap_components())

            # Add the custom components from the page to the set.
            custom_components |= component._get_all_custom_components()

        # Perform auto-memoization of stateful components.
        (
            stateful_components_path,
            stateful_components_code,
            page_components,
        ) = compiler.compile_stateful_components(self._pages.values())

        progress.advance(task)

        # Catch "static" apps (that do not define a rx.State subclass) which are trying to access rx.State.
        if code_uses_state_contexts(stateful_components_code) and self._state is None:
            raise ReflexRuntimeError(
                "To access rx.State in frontend components, at least one "
                "subclass of rx.State must be defined in the app."
            )
        compile_results.append((stateful_components_path, stateful_components_code))

        progress.advance(task)

        # Compile the root document before fork.
        compile_results.append(
            compiler.compile_document_root(
                self.head_components,
                html_lang=self.html_lang,
                html_custom_attrs=self.html_custom_attrs,  # pyright: ignore [reportArgumentType]
            )
        )

        progress.advance(task)

        # Use a forking process pool, if possible.  Much faster, especially for large sites.
        # Fallback to ThreadPoolExecutor as something that will always work.
        executor = None
        if (
            platform.system() in ("Linux", "Darwin")
            and (number_of_processes := environment.REFLEX_COMPILE_PROCESSES.get())
            is not None
        ):
            executor = concurrent.futures.ProcessPoolExecutor(
                max_workers=number_of_processes or None,
                mp_context=multiprocessing.get_context("fork"),
            )
        else:
            executor = concurrent.futures.ThreadPoolExecutor(
                max_workers=environment.REFLEX_COMPILE_THREADS.get() or None
            )

        for route, component in zip(self._pages, page_components, strict=True):
            ExecutorSafeFunctions.COMPONENTS[route] = component

        ExecutorSafeFunctions.STATE = self._state

        with executor:
            result_futures = []

            def _submit_work(fn: Callable, *args, **kwargs):
                f = executor.submit(fn, *args, **kwargs)
                result_futures.append(f)

            # Compile the pre-compiled pages.
            for route in self._pages:
                _submit_work(
                    ExecutorSafeFunctions.compile_page,
                    route,
                )

            # Compile the root stylesheet with base styles.
            _submit_work(compiler.compile_root_stylesheet, self.stylesheets)

            # Compile the theme.
            _submit_work(compile_theme, self.style)

            # Compile the Tailwind config.
            if config.tailwind is not None:
                config.tailwind["content"] = config.tailwind.get(
                    "content", constants.Tailwind.CONTENT
                )
                _submit_work(compiler.compile_tailwind, config.tailwind)
            else:
                _submit_work(compiler.remove_tailwind_from_postcss)

            # Wait for all compilation tasks to complete.
            for future in concurrent.futures.as_completed(result_futures):
                compile_results.append(future.result())
                progress.advance(task)

        app_root = self._app_root(app_wrappers=app_wrappers)

        # Get imports from AppWrap components.
        all_imports.update(app_root._get_all_imports())

        progress.advance(task)

        # Compile the contexts.
        compile_results.append(
            compiler.compile_contexts(self._state, self.theme),
        )
        if self.theme is not None:
            # Fix #2992 by removing the top-level appearance prop
            self.theme.appearance = None
        progress.advance(task)

        # Compile the app root.
        compile_results.append(
            compiler.compile_app(app_root),
        )
        progress.advance(task)

        # Compile custom components.
        *custom_components_result, custom_components_imports = (
            compiler.compile_components(custom_components)
        )
        compile_results.append(custom_components_result)
        all_imports.update(custom_components_imports)

        progress.advance(task)
        progress.stop()

        # Install frontend packages.
        self._get_frontend_packages(all_imports)

        # Setup the next.config.js
        transpile_packages = [
            package
            for package, import_vars in all_imports.items()
            if any(import_var.transpile for import_var in import_vars)
        ]
        prerequisites.update_next_config(
            export=export,
            transpile_packages=transpile_packages,
        )

        if is_prod_mode():
            # Empty the .web pages directory.
            compiler.purge_web_pages_dir()
        else:
            # In dev mode, delete removed pages and update existing pages.
            keep_files = [Path(output_path) for output_path, _ in compile_results]
            for p in Path(prerequisites.get_web_dir() / constants.Dirs.PAGES).rglob(
                "*"
            ):
                if p.is_file() and p not in keep_files:
                    # Remove pages that are no longer in the app.
                    p.unlink()

        for output_path, code in compile_results:
            compiler_utils.write_page(output_path, code)

    @contextlib.asynccontextmanager
    async def modify_state(self, token: str) -> AsyncIterator[BaseState]:
        """Modify the state out of band.

        Args:
            token: The token to modify the state for.

        Yields:
            The state to modify.

        Raises:
            RuntimeError: If the app has not been initialized yet.
        """
        if self.event_namespace is None:
            raise RuntimeError("App has not been initialized yet.")

        # Get exclusive access to the state.
        async with self.state_manager.modify_state(token) as state:
            # No other event handler can modify the state while in this context.
            yield state
            delta = state.get_delta()
            if delta:
                # When the state is modified reset dirty status and emit the delta to the frontend.
                state._clean()
                await self.event_namespace.emit_update(
                    update=StateUpdate(delta=delta),
                    sid=state.router.session.session_id,
                )

    def _process_background(
        self, state: BaseState, event: Event
    ) -> asyncio.Task | None:
        """Process an event in the background and emit updates as they arrive.

        Args:
            state: The state to process the event for.
            event: The event to process.

        Returns:
            Task if the event was backgroundable, otherwise None
        """
        substate, handler = state._get_event_handler(event)

        if not handler.is_background:
            return None

        async def _coro():
            """Coroutine to process the event and emit updates inside an asyncio.Task.

            Raises:
                RuntimeError: If the app has not been initialized yet.
            """
            if self.event_namespace is None:
                raise RuntimeError("App has not been initialized yet.")

            # Process the event.
            async for update in state._process_event(
                handler=handler, state=substate, payload=event.payload
            ):
                # Postprocess the event.
                update = await self._postprocess(state, event, update)

                # Send the update to the client.
                await self.event_namespace.emit_update(
                    update=update,
                    sid=state.router.session.session_id,
                )

        task = asyncio.create_task(_coro())
        self._background_tasks.add(task)
        # Clean up task from background_tasks set when complete.
        task.add_done_callback(self._background_tasks.discard)
        return task

    def _validate_exception_handlers(self):
        """Validate the custom event exception handlers for front- and backend.

        Raises:
            ValueError: If the custom exception handlers are invalid.

        """
        frontend_arg_spec = {
            "exception": Exception,
        }

        backend_arg_spec = {
            "exception": Exception,
        }

        for handler_domain, handler_fn, handler_spec in zip(
            ["frontend", "backend"],
            [self.frontend_exception_handler, self.backend_exception_handler],
            [
                frontend_arg_spec,
                backend_arg_spec,
            ],
            strict=True,
        ):
            if hasattr(handler_fn, "__name__"):
                _fn_name = handler_fn.__name__
            else:
                _fn_name = type(handler_fn).__name__

            if isinstance(handler_fn, functools.partial):
                raise ValueError(
                    f"Provided custom {handler_domain} exception handler `{_fn_name}` is a partial function. Please provide a named function instead."
                )

            if not callable(handler_fn):
                raise ValueError(
                    f"Provided custom {handler_domain} exception handler `{_fn_name}` is not a function."
                )

            # Allow named functions only as lambda functions cannot be introspected
            if _fn_name == "<lambda>":
                raise ValueError(
                    f"Provided custom {handler_domain} exception handler `{_fn_name}` is a lambda function. Please use a named function instead."
                )

            # Check if the function has the necessary annotations and types in the right order
            argspec = inspect.getfullargspec(handler_fn)
            arg_annotations = {
                k: eval(v) if isinstance(v, str) else v
                for k, v in argspec.annotations.items()
                if k not in ["args", "kwargs", "return"]
            }

            for required_arg_index, required_arg in enumerate(handler_spec):
                if required_arg not in arg_annotations:
                    raise ValueError(
                        f"Provided custom {handler_domain} exception handler `{_fn_name}` does not take the required argument `{required_arg}`"
                    )
                elif (
                    not list(arg_annotations.keys())[required_arg_index] == required_arg
                ):
                    raise ValueError(
                        f"Provided custom {handler_domain} exception handler `{_fn_name}` has the wrong argument order."
                        f"Expected `{required_arg}` as the {required_arg_index+1} argument but got `{list(arg_annotations.keys())[required_arg_index]}`"
                    )

                if not issubclass(arg_annotations[required_arg], Exception):
                    raise ValueError(
                        f"Provided custom {handler_domain} exception handler `{_fn_name}` has the wrong type for {required_arg} argument."
                        f"Expected to be `Exception` but got `{arg_annotations[required_arg]}`"
                    )

            # Check if the return type is valid for backend exception handler
            if handler_domain == "backend":
                sig = inspect.signature(self.backend_exception_handler)
                return_type = (
                    eval(sig.return_annotation)
                    if isinstance(sig.return_annotation, str)
                    else sig.return_annotation
                )

                valid = bool(
                    return_type == EventSpec
                    or return_type == Optional[EventSpec]
                    or return_type == List[EventSpec]
                    or return_type == inspect.Signature.empty
                    or return_type is None
                )

                if not valid:
                    raise ValueError(
                        f"Provided custom {handler_domain} exception handler `{_fn_name}` has the wrong return type."
                        f"Expected `Union[EventSpec, List[EventSpec], None]` but got `{return_type}`"
                    )


async def process(
    app: App, event: Event, sid: str, headers: Dict, client_ip: str
) -> AsyncIterator[StateUpdate]:
    """Process an event.

    Args:
        app: The app to process the event for.
        event: The event to process.
        sid: The Socket.IO session id.
        headers: The client headers.
        client_ip: The client_ip.

    Raises:
        Exception: If a reflex specific error occurs during processing the event.

    Yields:
        The state updates after processing the event.
    """
    from reflex.utils import telemetry

    try:
        # Add request data to the state.
        router_data = event.router_data
        router_data.update(
            {
                constants.RouteVar.QUERY: format.format_query_params(event.router_data),
                constants.RouteVar.CLIENT_TOKEN: event.token,
                constants.RouteVar.SESSION_ID: sid,
                constants.RouteVar.HEADERS: headers,
                constants.RouteVar.CLIENT_IP: client_ip,
            }
        )
        # Get the state for the session exclusively.
        async with app.state_manager.modify_state(event.substate_token) as state:
            # When this is a brand new instance of the state, signal the
            # frontend to reload before processing it.
            if (
                not state.router_data
                and event.name != get_hydrate_event(state)
                and app.event_namespace is not None
            ):
                await asyncio.create_task(
                    app.event_namespace.emit(
                        "reload",
                        data=event,
                        to=sid,
                    )
                )
                return
            # re-assign only when the value is different
            if state.router_data != router_data:
                # assignment will recurse into substates and force recalculation of
                # dependent ComputedVar (dynamic route variables)
                state.router_data = router_data
                state.router = RouterData(router_data)

            # Preprocess the event.
            update = await app._preprocess(state, event)

            # If there was an update, yield it.
            if update is not None:
                yield update

            # Only process the event if there is no update.
            else:
                if app._process_background(state, event) is not None:
                    # `final=True` allows the frontend send more events immediately.
                    yield StateUpdate(final=True)
                else:
                    # Process the event synchronously.
                    async for update in state._process(event):
                        # Postprocess the event.
                        update = await app._postprocess(state, event, update)

                        # Yield the update.
                        yield update
    except Exception as ex:
        telemetry.send_error(ex, context="backend")

        app.backend_exception_handler(ex)
        raise


async def ping() -> str:
    """Test API endpoint.

    Returns:
        The response.
    """
    return "pong"


async def health() -> JSONResponse:
    """Health check endpoint to assess the status of the database and Redis services.

    Returns:
        JSONResponse: A JSON object with the health status:
            - "status" (bool): Overall health, True if all checks pass.
            - "db" (bool or str): Database status - True, False, or "NA".
            - "redis" (bool or str): Redis status - True, False, or "NA".
    """
    health_status = {"status": True}
    status_code = 200

    tasks = []

    if prerequisites.check_db_used():
        tasks.append(get_db_status())
    if prerequisites.check_redis_used():
        tasks.append(prerequisites.get_redis_status())

    results = await asyncio.gather(*tasks)

    for result in results:
        health_status |= result

    if "redis" in health_status and health_status["redis"] is None:
        health_status["redis"] = False

    if not all(health_status.values()):
        health_status["status"] = False
        status_code = 503

    return JSONResponse(content=health_status, status_code=status_code)


def upload(app: App):
    """Upload a file.

    Args:
        app: The app to upload the file for.

    Returns:
        The upload function.
    """

    async def upload_file(request: Request, files: List[UploadFile]):
        """Upload a file.

        Args:
            request: The FastAPI request object.
            files: The file(s) to upload.

        Returns:
            StreamingResponse yielding newline-delimited JSON of StateUpdate
            emitted by the upload handler.

        Raises:
            UploadValueError: if there are no args with supported annotation.
            UploadTypeError: if a background task is used as the handler.
            HTTPException: when the request does not include token / handler headers.
        """
        from reflex.utils.exceptions import UploadTypeError, UploadValueError

        token = request.headers.get("reflex-client-token")
        handler = request.headers.get("reflex-event-handler")

        if not token or not handler:
            raise HTTPException(
                status_code=400,
                detail="Missing reflex-client-token or reflex-event-handler header.",
            )

        # Get the state for the session.
        substate_token = _substate_key(token, handler.rpartition(".")[0])
        state = await app.state_manager.get_state(substate_token)

        # get the current session ID
        # get the current state(parent state/substate)
        path = handler.split(".")[:-1]
        current_state = state.get_substate(path)
        handler_upload_param = ()

        # get handler function
        func = getattr(type(current_state), handler.split(".")[-1])

        # check if there exists any handler args with annotation, List[UploadFile]
        if isinstance(func, EventHandler):
            if func.is_background:
                raise UploadTypeError(
                    f"@rx.event(background=True) is not supported for upload handler `{handler}`.",
                )
            func = func.fn
        if isinstance(func, functools.partial):
            func = func.func
        for k, v in get_type_hints(func).items():
            if types.is_generic_alias(v) and types._issubclass(
                get_args(v)[0],
                UploadFile,
            ):
                handler_upload_param = (k, v)
                break

        if not handler_upload_param:
            raise UploadValueError(
                f"`{handler}` handler should have a parameter annotated as "
                "List[rx.UploadFile]"
            )

        # Make a copy of the files as they are closed after the request.
        # This behaviour changed from fastapi 0.103.0 to 0.103.1 as the
        # AsyncExitStack was removed from the request scope and is now
        # part of the routing function which closes this before the
        # event is handled.
        file_copies = []
        for file in files:
            content_copy = io.BytesIO()
            content_copy.write(await file.read())
            content_copy.seek(0)
            file_copies.append(
                UploadFile(
                    file=content_copy,
                    filename=file.filename,
                    size=file.size,
                    headers=file.headers,
                )
            )

        event = Event(
            token=token,
            name=handler,
            payload={handler_upload_param[0]: file_copies},
        )

        async def _ndjson_updates():
            """Process the upload event, generating ndjson updates.

            Yields:
                Each state update as JSON followed by a new line.
            """
            # Process the event.
            async with app.state_manager.modify_state(event.substate_token) as state:
                async for update in state._process(event):
                    # Postprocess the event.
                    update = await app._postprocess(state, event, update)
                    yield update.json() + "\n"

        # Stream updates to client
        return StreamingResponse(
            _ndjson_updates(),
            media_type="application/x-ndjson",
        )

    return upload_file


class EventNamespace(AsyncNamespace):
    """The event namespace."""

    # The application object.
    app: App

    # Keep a mapping between socket ID and client token.
    token_to_sid: dict[str, str]

    # Keep a mapping between client token and socket ID.
    sid_to_token: dict[str, str]

    def __init__(self, namespace: str, app: App):
        """Initialize the event namespace.

        Args:
            namespace: The namespace.
            app: The application object.
        """
        super().__init__(namespace)
        self.token_to_sid = {}
        self.sid_to_token = {}
        self.app = app

    def on_connect(self, sid: str, environ: dict):
        """Event for when the websocket is connected.

        Args:
            sid: The Socket.IO session id.
            environ: The request information, including HTTP headers.
        """
        subprotocol = environ.get("HTTP_SEC_WEBSOCKET_PROTOCOL")
        if subprotocol and subprotocol != constants.Reflex.VERSION:
            console.warn(
                f"Frontend version {subprotocol} for session {sid} does not match the backend version {constants.Reflex.VERSION}."
            )

    def on_disconnect(self, sid: str):
        """Event for when the websocket disconnects.

        Args:
            sid: The Socket.IO session id.
        """
        disconnect_token = self.sid_to_token.pop(sid, None)
        if disconnect_token:
            self.token_to_sid.pop(disconnect_token, None)

    async def emit_update(self, update: StateUpdate, sid: str) -> None:
        """Emit an update to the client.

        Args:
            update: The state update to send.
            sid: The Socket.IO session id.
        """
        # Creating a task prevents the update from being blocked behind other coroutines.
        await asyncio.create_task(
            self.emit(str(constants.SocketEvent.EVENT), update, to=sid)
        )

    async def on_event(self, sid: str, data: Any):
        """Event for receiving front-end websocket events.

        Raises:
            RuntimeError: If the Socket.IO is badly initialized.

        Args:
            sid: The Socket.IO session id.
            data: The event data.

        Raises:
            EventDeserializationError: If the event data is not a dictionary.
        """
        fields = data

        if isinstance(fields, str):
            console.warn(
                "Received event data as a string. This generally should not happen and may indicate a bug."
                f" Event data: {fields}"
            )
            try:
                fields = json.loads(fields)
            except json.JSONDecodeError as ex:
                raise exceptions.EventDeserializationError(
                    f"Failed to deserialize event data: {fields}."
                ) from ex

        if not isinstance(fields, dict):
            raise exceptions.EventDeserializationError(
                f"Event data must be a dictionary, but received {fields} of type {type(fields)}."
            )

        try:
            # Get the event.
            event = Event(**{k: v for k, v in fields.items() if k in _EVENT_FIELDS})
        except (TypeError, ValueError) as ex:
            raise exceptions.EventDeserializationError(
                f"Failed to deserialize event data: {fields}."
            ) from ex

        self.token_to_sid[event.token] = sid
        self.sid_to_token[sid] = event.token

        # Get the event environment.
        if self.app.sio is None:
            raise RuntimeError("Socket.IO is not initialized.")
        environ = self.app.sio.get_environ(sid, self.namespace)
        if environ is None:
            raise RuntimeError("Socket.IO environ is not initialized.")

        # Get the client headers.
        headers = {
            k.decode("utf-8"): v.decode("utf-8")
            for (k, v) in environ["asgi.scope"]["headers"]
        }

        # Get the client IP
        try:
            client_ip = environ["asgi.scope"]["client"][0]
        except (KeyError, IndexError):
            client_ip = environ.get("REMOTE_ADDR", "0.0.0.0")

        # Process the events.
        async for update in process(self.app, event, sid, headers, client_ip):
            # Emit the update from processing the event.
            await self.emit_update(update=update, sid=sid)

    async def on_ping(self, sid: str):
        """Event for testing the API endpoint.

        Args:
            sid: The Socket.IO session id.
        """
        # Emit the test event.
        await self.emit(str(constants.SocketEvent.PING), "pong", to=sid)<|MERGE_RESOLUTION|>--- conflicted
+++ resolved
@@ -994,8 +994,6 @@
             + adhoc_steps_without_executor,
         )
 
-<<<<<<< HEAD
-=======
         for route in self._unevaluated_pages:
             console.debug(f"Evaluating page: {route}")
             self._compile_page(route, save_page=should_compile)
@@ -1010,10 +1008,6 @@
 
         progress.advance(task)
 
-        # Get the env mode.
-        config = get_config()
-
->>>>>>> 3cb44431
         # Store the compile results.
         compile_results = []
 
