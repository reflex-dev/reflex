"""The main Reflex app."""

from __future__ import annotations

import asyncio
import concurrent.futures
import contextlib
import copy
import dataclasses
import functools
import inspect
import io
import json
import multiprocessing
import platform
import sys
import traceback
from datetime import datetime
from pathlib import Path
from types import SimpleNamespace
from typing import (
    TYPE_CHECKING,
    Any,
    AsyncIterator,
    Callable,
    Coroutine,
    Dict,
    Generic,
    List,
    MutableMapping,
    Optional,
    Set,
    Type,
    Union,
    get_args,
    get_type_hints,
)

from fastapi import FastAPI, HTTPException, Request, UploadFile
from fastapi.middleware import cors
from fastapi.responses import JSONResponse, StreamingResponse
from fastapi.staticfiles import StaticFiles
from rich.progress import MofNCompleteColumn, Progress, TimeElapsedColumn
from socketio import ASGIApp, AsyncNamespace, AsyncServer
from starlette_admin.contrib.sqla.admin import Admin
from starlette_admin.contrib.sqla.view import ModelView

from reflex import constants
from reflex.admin import AdminDash
from reflex.app_mixins import AppMixin, LifespanMixin, MiddlewareMixin
from reflex.compiler import compiler
from reflex.compiler import utils as compiler_utils
from reflex.compiler.compiler import ExecutorSafeFunctions, compile_theme
from reflex.components.base.app_wrap import AppWrap
from reflex.components.base.error_boundary import ErrorBoundary
from reflex.components.base.fragment import Fragment
from reflex.components.base.strict_mode import StrictMode
from reflex.components.component import (
    Component,
    ComponentStyle,
    evaluate_style_namespaces,
)
from reflex.components.core.banner import (
    backend_disabled,
    connection_pulser,
    connection_toaster,
)
from reflex.components.core.breakpoints import set_breakpoints
from reflex.components.core.client_side_routing import (
    Default404Page,
    wait_for_client_redirect,
)
from reflex.components.core.sticky import sticky
from reflex.components.core.upload import Upload, get_upload_dir
from reflex.components.radix import themes
from reflex.config import environment, get_config
from reflex.event import (
    _EVENT_FIELDS,
    BASE_STATE,
    Event,
    EventHandler,
    EventSpec,
    EventType,
    IndividualEventType,
    get_hydrate_event,
    window_alert,
)
from reflex.model import Model, get_db_status
from reflex.page import DECORATED_PAGES
from reflex.route import (
    get_route_args,
    replace_brackets_with_keywords,
    verify_route_validity,
)
from reflex.state import (
    BaseState,
    RouterData,
    State,
    StateManager,
    StateUpdate,
    _substate_key,
    code_uses_state_contexts,
)
from reflex.utils import codespaces, console, exceptions, format, prerequisites, types
from reflex.utils.exec import is_prod_mode, is_testing_env
from reflex.utils.imports import ImportVar

if TYPE_CHECKING:
    from reflex.vars import Var

# Define custom types.
ComponentCallable = Callable[[], Component]
Reducer = Callable[[Event], Coroutine[Any, Any, StateUpdate]]


def default_frontend_exception_handler(exception: Exception) -> None:
    """Default frontend exception handler function.

    Args:
        exception: The exception.

    """
    console.error(f"[Reflex Frontend Exception]\n {exception}\n")


def default_backend_exception_handler(exception: Exception) -> EventSpec:
    """Default backend exception handler function.

    Args:
        exception: The exception.

    Returns:
        EventSpec: The window alert event.

    """
    from reflex.components.sonner.toast import Toaster, toast

    error = traceback.format_exc()

    console.error(f"[Reflex Backend Exception]\n {error}\n")

    error_message = (
        ["Contact the website administrator."]
        if is_prod_mode()
        else [f"{type(exception).__name__}: {exception}.", "See logs for details."]
    )
    if Toaster.is_used:
        return toast(
            "An error occurred.",
            level="error",
            description="<br/>".join(error_message),
            position="top-center",
            id="backend_error",
            style={"width": "500px"},
        )
    else:
        error_message.insert(0, "An error occurred.")
        return window_alert("\n".join(error_message))


def default_overlay_component() -> Component:
    """Default overlay_component attribute for App.

    Returns:
        The default overlay_component, which is a connection_modal.
    """
    config = get_config()

    return Fragment.create(
        connection_pulser(),
        connection_toaster(),
        *([backend_disabled()] if config.is_reflex_cloud else []),
        *codespaces.codespaces_auto_redirect(),
    )


def default_error_boundary(*children: Component) -> Component:
    """Default error_boundary attribute for App.

    Args:
        *children: The children to render in the error boundary.

    Returns:
        The default error_boundary, which is an ErrorBoundary.

    """
    return ErrorBoundary.create(*children)


class OverlayFragment(Fragment):
    """Alias for Fragment, used to wrap the overlay_component."""

    pass


@dataclasses.dataclass(
    frozen=True,
)
class UnevaluatedPage(Generic[BASE_STATE]):
    """An uncompiled page."""

    component: Union[Component, ComponentCallable]
    route: str
    title: Union[Var, str, None]
    description: Union[Var, str, None]
    image: str
    on_load: Union[EventType[[], BASE_STATE], None]
    meta: List[Dict[str, str]]


@dataclasses.dataclass()
class App(MiddlewareMixin, LifespanMixin):
    """The main Reflex app that encapsulates the backend and frontend.

    Every Reflex app needs an app defined in its main module.

    ```python
    # app.py
    import reflex as rx

    # Define state and pages
    ...

    app = rx.App(
        # Set global level style.
        style={...},
        # Set the top level theme.
        theme=rx.theme(accent_color="blue"),
    )
    ```
    """

    # The global [theme](https://reflex.dev/docs/styling/theming/#theme) for the entire app.
    theme: Optional[Component] = dataclasses.field(
        default_factory=lambda: themes.theme(accent_color="blue")
    )

    # The [global style](https://reflex.dev/docs/styling/overview/#global-styles}) for the app.
    style: ComponentStyle = dataclasses.field(default_factory=dict)

    # A list of URLs to [stylesheets](https://reflex.dev/docs/styling/custom-stylesheets/) to include in the app.
    stylesheets: List[str] = dataclasses.field(default_factory=list)

    # A component that is present on every page (defaults to the Connection Error banner).
    overlay_component: Optional[Union[Component, ComponentCallable]] = (
        dataclasses.field(default_factory=default_overlay_component)
    )

    # Error boundary component to wrap the app with.
    error_boundary: Optional[ComponentCallable] = default_error_boundary

    # Components to add to the head of every page.
    head_components: List[Component] = dataclasses.field(default_factory=list)

    # The Socket.IO AsyncServer instance.
    sio: Optional[AsyncServer] = None

    # The language to add to the html root tag of every page.
    html_lang: Optional[str] = None

    # Attributes to add to the html root tag of every page.
    html_custom_attrs: Optional[Dict[str, str]] = None

    # A map from a route to an unevaluated page.
    _unevaluated_pages: Dict[str, UnevaluatedPage] = dataclasses.field(
        default_factory=dict
    )

    # A map from a page route to the component to render. Users should use `add_page`.
    _pages: Dict[str, Component] = dataclasses.field(default_factory=dict)

    # The backend API object.
    _api: FastAPI | None = None

    # The state class to use for the app.
    _state: Optional[Type[BaseState]] = None

    # Class to manage many client states.
    _state_manager: Optional[StateManager] = None

    # Mapping from a route to event handlers to trigger when the page loads.
    _load_events: Dict[str, List[IndividualEventType[[], Any]]] = dataclasses.field(
        default_factory=dict
    )

    # Admin dashboard to view and manage the database.
    admin_dash: Optional[AdminDash] = None

    # The async server name space.
    _event_namespace: Optional[EventNamespace] = None

    # Background tasks that are currently running.
    _background_tasks: Set[asyncio.Task] = dataclasses.field(default_factory=set)

    # Frontend Error Handler Function
    frontend_exception_handler: Callable[[Exception], None] = (
        default_frontend_exception_handler
    )

    # Backend Error Handler Function
    backend_exception_handler: Callable[
        [Exception], Union[EventSpec, List[EventSpec], None]
    ] = default_backend_exception_handler

    @property
    def api(self) -> FastAPI | None:
        """Get the backend api.

        Returns:
            The backend api.
        """
        return self._api

    @property
    def event_namespace(self) -> EventNamespace | None:
        """Get the event namespace.

        Returns:
            The event namespace.
        """
        return self._event_namespace

    def __post_init__(self):
        """Initialize the app.

        Raises:
            ValueError: If the event namespace is not provided in the config.
                        Also, if there are multiple client subclasses of rx.BaseState(Subclasses of rx.BaseState should consist
                        of the DefaultState and the client app state).
        """
        # Special case to allow test cases have multiple subclasses of rx.BaseState.
        if not is_testing_env() and BaseState.__subclasses__() != [State]:
            # Only rx.State is allowed as Base State subclass.
            raise ValueError(
                "rx.BaseState cannot be subclassed directly. Use rx.State instead"
            )

        if "breakpoints" in self.style:
            set_breakpoints(self.style.pop("breakpoints"))

        # Set up the API.
        self._api = FastAPI(lifespan=self._run_lifespan_tasks)
        self._add_cors()
        self._add_default_endpoints()

        for clz in App.__mro__:
            if clz == App:
                continue
            if issubclass(clz, AppMixin):
                clz._init_mixin(self)

        self._setup_state()

        # Set up the admin dash.
        self._setup_admin_dash()

        if sys.platform == "win32" and not is_prod_mode():
            # Hack to fix Windows hot reload issue.
            from reflex.utils.compat import windows_hot_reload_lifespan_hack

            self.register_lifespan_task(windows_hot_reload_lifespan_hack)

    def _enable_state(self) -> None:
        """Enable state for the app."""
        if not self._state:
            self._state = State
            self._setup_state()

    def _setup_state(self) -> None:
        """Set up the state for the app.

        Raises:
            RuntimeError: If the socket server is invalid.
        """
        if not self._state:
            return

        config = get_config()

        # Set up the state manager.
        self._state_manager = StateManager.create(state=self._state)

        # Set up the Socket.IO AsyncServer.
        if not self.sio:
            self.sio = AsyncServer(
                async_mode="asgi",
                cors_allowed_origins=(
                    "*"
                    if config.cors_allowed_origins == ["*"]
                    else config.cors_allowed_origins
                ),
                cors_credentials=True,
                max_http_buffer_size=constants.POLLING_MAX_HTTP_BUFFER_SIZE,
                ping_interval=constants.Ping.INTERVAL,
                ping_timeout=constants.Ping.TIMEOUT,
                json=SimpleNamespace(
                    dumps=staticmethod(format.json_dumps),
                    loads=staticmethod(json.loads),
                ),
                transports=["websocket"],
            )
        elif getattr(self.sio, "async_mode", "") != "asgi":
            raise RuntimeError(
                f"Custom `sio` must use `async_mode='asgi'`, not '{self.sio.async_mode}'."
            )

        # Create the socket app. Note event endpoint constant replaces the default 'socket.io' path.
        socket_app = ASGIApp(self.sio, socketio_path="")
        namespace = config.get_event_namespace()

        # Create the event namespace and attach the main app. Not related to any paths.
        self._event_namespace = EventNamespace(namespace, self)

        # Register the event namespace with the socket.
        self.sio.register_namespace(self.event_namespace)
        # Mount the socket app with the API.
        if self.api:

            class HeaderMiddleware:
                def __init__(self, app: ASGIApp):
                    self.app = app

                async def __call__(
                    self, scope: MutableMapping[str, Any], receive: Any, send: Callable
                ):
                    original_send = send

                    async def modified_send(message: dict):
                        if message["type"] == "websocket.accept":
                            if scope.get("subprotocols"):
                                # The following *does* say "subprotocol" instead of "subprotocols", intentionally.
                                message["subprotocol"] = scope["subprotocols"][0]

                            headers = dict(message.get("headers", []))
                            header_key = b"sec-websocket-protocol"
                            if subprotocol := headers.get(header_key):
                                message["headers"] = [
                                    *message.get("headers", []),
                                    (header_key, subprotocol),
                                ]

                        return await original_send(message)

                    return await self.app(scope, receive, modified_send)

            socket_app_with_headers = HeaderMiddleware(socket_app)
            self.api.mount(str(constants.Endpoint.EVENT), socket_app_with_headers)

        # Check the exception handlers
        self._validate_exception_handlers()

    def __repr__(self) -> str:
        """Get the string representation of the app.

        Returns:
            The string representation of the app.
        """
        return f"<App state={self._state.__name__ if self._state else None}>"

    def __call__(self) -> FastAPI:
        """Run the backend api instance.

        Raises:
            ValueError: If the app has not been initialized.

        Returns:
            The backend api.
        """
        if not self.api:
            raise ValueError("The app has not been initialized.")
        return self.api

    def _add_default_endpoints(self):
        """Add default api endpoints (ping)."""
        # To test the server.
        if not self.api:
            return

        self.api.get(str(constants.Endpoint.PING))(ping)
        self.api.get(str(constants.Endpoint.HEALTH))(health)

    def _add_optional_endpoints(self):
        """Add optional api endpoints (_upload)."""
        if not self.api:
            return

        if Upload.is_used:
            # To upload files.
            self.api.post(str(constants.Endpoint.UPLOAD))(upload(self))

            # To access uploaded files.
            self.api.mount(
                str(constants.Endpoint.UPLOAD),
                StaticFiles(directory=get_upload_dir()),
                name="uploaded_files",
            )
        if codespaces.is_running_in_codespaces():
            self.api.get(str(constants.Endpoint.AUTH_CODESPACE))(
                codespaces.auth_codespace
            )

    def _add_cors(self):
        """Add CORS middleware to the app."""
        if not self.api:
            return
        self.api.add_middleware(
            cors.CORSMiddleware,
            allow_credentials=True,
            allow_methods=["*"],
            allow_headers=["*"],
            allow_origins=get_config().cors_allowed_origins,
        )

    @property
    def state_manager(self) -> StateManager:
        """Get the state manager.

        Returns:
            The initialized state manager.

        Raises:
            ValueError: if the state has not been initialized.
        """
        if self._state_manager is None:
            raise ValueError("The state manager has not been initialized.")
        return self._state_manager

    @staticmethod
    def _generate_component(component: Component | ComponentCallable) -> Component:
        """Generate a component from a callable.

        Args:
            component: The component function to call or Component to return as-is.

        Returns:
            The generated component.
        """
        return component if isinstance(component, Component) else component()

    def add_page(
        self,
        component: Component | ComponentCallable | None = None,
        route: str | None = None,
        title: str | Var | None = None,
        description: str | Var | None = None,
        image: str = constants.DefaultPage.IMAGE,
        on_load: EventType[[], BASE_STATE] | None = None,
        meta: list[dict[str, str]] = constants.DefaultPage.META_LIST,
    ):
        """Add a page to the app.

        If the component is a callable, by default the route is the name of the
        function. Otherwise, a route must be provided.

        Args:
            component: The component to display at the page.
            route: The route to display the component at.
            title: The title of the page.
            description: The description of the page.
            image: The image to display on the page.
            on_load: The event handler(s) that will be called each time the page load.
            meta: The metadata of the page.

        Raises:
            PageValueError: When the component is not set for a non-404 page.
            RouteValueError: When the specified route name already exists.
        """
        # If the route is not set, get it from the callable.
        if route is None:
            if not isinstance(component, Callable):
                raise exceptions.RouteValueError(
                    "Route must be set if component is not a callable."
                )
            # Format the route.
            route = format.format_route(component.__name__)
        else:
            route = format.format_route(route, format_case=False)

        if route == constants.Page404.SLUG:
            if component is None:
                component = Default404Page.create()
            component = wait_for_client_redirect(self._generate_component(component))
            title = title or constants.Page404.TITLE
            description = description or constants.Page404.DESCRIPTION
            image = image or constants.Page404.IMAGE
        else:
            if component is None:
                raise exceptions.PageValueError(
                    "Component must be set for a non-404 page."
                )

        # Check if the route given is valid
        verify_route_validity(route)

        if route in self._unevaluated_pages and environment.RELOAD_CONFIG.is_set():
            # when the app is reloaded(typically for app harness tests), we should maintain
            # the latest render function of a route.This applies typically to decorated pages
            # since they are only added when app._compile is called.
            self._unevaluated_pages.pop(route)

        if route in self._unevaluated_pages:
            route_name = (
                f"`{route}` or `/`"
                if route == constants.PageNames.INDEX_ROUTE
                else f"`{route}`"
            )
            raise exceptions.RouteValueError(
                f"Duplicate page route {route_name} already exists. Make sure you do not have two"
                f" pages with the same route"
            )

        # Setup dynamic args for the route.
        # this state assignment is only required for tests using the deprecated state kwarg for App
        state = self._state if self._state else State
        state.setup_dynamic_args(get_route_args(route))

        if on_load:
            self._load_events[route] = (
                on_load if isinstance(on_load, list) else [on_load]
            )

        self._unevaluated_pages[route] = UnevaluatedPage(
            component=component,
            route=route,
            title=title,
            description=description,
            image=image,
            on_load=on_load,
            meta=meta,
        )

    def _compile_page(self, route: str, save_page: bool = True):
        """Compile a page.

        Args:
            route: The route of the page to compile.
            save_page: If True, the compiled page is saved to self._pages.
        """
        component, enable_state = compiler.compile_unevaluated_page(
            route, self._unevaluated_pages[route], self._state, self.style, self.theme
        )

        if enable_state:
            self._enable_state()

        # Add the page.
        self._check_routes_conflict(route)
        if save_page:
            self._pages[route] = component

    def get_load_events(self, route: str) -> list[IndividualEventType[[], Any]]:
        """Get the load events for a route.

        Args:
            route: The route to get the load events for.

        Returns:
            The load events for the route.
        """
        route = route.lstrip("/")
        if route == "":
            route = constants.PageNames.INDEX_ROUTE
        return self._load_events.get(route, [])

    def _check_routes_conflict(self, new_route: str):
        """Verify if there is any conflict between the new route and any existing route.

        Based on conflicts that NextJS would throw if not intercepted.

        Raises:
            RouteValueError: exception showing which conflict exist with the route to be added

        Args:
            new_route: the route being newly added.
        """
        from reflex.utils.exceptions import RouteValueError

        if "[" not in new_route:
            return

        segments = (
            constants.RouteRegex.SINGLE_SEGMENT,
            constants.RouteRegex.DOUBLE_SEGMENT,
            constants.RouteRegex.SINGLE_CATCHALL_SEGMENT,
            constants.RouteRegex.DOUBLE_CATCHALL_SEGMENT,
        )
        for route in self._pages:
            replaced_route = replace_brackets_with_keywords(route)
            for rw, r, nr in zip(
                replaced_route.split("/"),
                route.split("/"),
                new_route.split("/"),
                strict=False,
            ):
                if rw in segments and r != nr:
                    # If the slugs in the segments of both routes are not the same, then the route is invalid
                    raise RouteValueError(
                        f"You cannot use different slug names for the same dynamic path in  {route} and {new_route} ('{r}' != '{nr}')"
                    )
                elif rw not in segments and r != nr:
                    # if the section being compared in both routes is not a dynamic segment(i.e not wrapped in brackets)
                    # then we are guaranteed that the route is valid and there's no need checking the rest.
                    # eg. /posts/[id]/info/[slug1] and /posts/[id]/info1/[slug1] is always going to be valid since
                    # info1 will break away into its own tree.
                    break

    def add_custom_404_page(
        self,
        component: Component | ComponentCallable | None = None,
        title: str = constants.Page404.TITLE,
        image: str = constants.Page404.IMAGE,
        description: str = constants.Page404.DESCRIPTION,
        on_load: EventType[[], BASE_STATE] | None = None,
        meta: list[dict[str, str]] = constants.DefaultPage.META_LIST,
    ):
        """Define a custom 404 page for any url having no match.

        If there is no page defined on 'index' route, add the 404 page to it.
        If there is no global catchall defined, add the 404 page with a catchall.

        Args:
            component: The component to display at the page.
            title: The title of the page.
            image: The image to display on the page.
            description: The description of the page.
            on_load: The event handler(s) that will be called each time the page load.
            meta: The metadata of the page.
        """
        console.deprecate(
            feature_name="App.add_custom_404_page",
            reason=f"Use app.add_page(component, route='/{constants.Page404.SLUG}') instead.",
            deprecation_version="0.6.7",
            removal_version="0.8.0",
        )
        self.add_page(
            component=component,
            route=constants.Page404.SLUG,
            title=title or constants.Page404.TITLE,
            image=image or constants.Page404.IMAGE,
            description=description or constants.Page404.DESCRIPTION,
            on_load=on_load,
            meta=meta,
        )

    def _setup_admin_dash(self):
        """Setup the admin dash."""
        # Get the admin dash.
        if not self.api:
            return

        admin_dash = self.admin_dash

        if admin_dash and admin_dash.models:
            # Build the admin dashboard
            admin = (
                admin_dash.admin
                if admin_dash.admin
                else Admin(
                    engine=Model.get_db_engine(),
                    title="Reflex Admin Dashboard",
                    logo_url="https://reflex.dev/Reflex.svg",
                )
            )

            for model in admin_dash.models:
                view = admin_dash.view_overrides.get(model, ModelView)
                admin.add_view(view(model))

            admin.mount_to(self.api)

    def _get_frontend_packages(self, imports: Dict[str, set[ImportVar]]):
        """Gets the frontend packages to be installed and filters out the unnecessary ones.

        Args:
            imports: A dictionary containing the imports used in the current page.

        Example:
            >>> _get_frontend_packages({"react": "16.14.0", "react-dom": "16.14.0"})
        """
        page_imports = {
            i
            for i, tags in imports.items()
            if i not in constants.PackageJson.DEPENDENCIES
            and i not in constants.PackageJson.DEV_DEPENDENCIES
            and not any(i.startswith(prefix) for prefix in ["/", "$/", ".", "next/"])
            and i != ""
            and any(tag.install for tag in tags)
        }
        frontend_packages = get_config().frontend_packages
        _frontend_packages = []
        for package in frontend_packages:
            if package in (get_config().tailwind or {}).get("plugins", []):
                console.warn(
                    f"Tailwind packages are inferred from 'plugins', remove `{package}` from `frontend_packages`"
                )
                continue
            if package in page_imports:
                console.warn(
                    f"React packages and their dependencies are inferred from Component.library and Component.lib_dependencies, remove `{package}` from `frontend_packages`"
                )
                continue
            _frontend_packages.append(package)
        page_imports.update(_frontend_packages)
        prerequisites.install_frontend_packages(page_imports, get_config())

    def _app_root(self, app_wrappers: dict[tuple[int, str], Component]) -> Component:
        for component in tuple(app_wrappers.values()):
            app_wrappers.update(component._get_all_app_wrap_components())
        order = sorted(app_wrappers, key=lambda k: k[0], reverse=True)
        root = parent = copy.deepcopy(app_wrappers[order[0]])
        for key in order[1:]:
            child = copy.deepcopy(app_wrappers[key])
            parent.children.append(child)
            parent = child
        return root

    def _should_compile(self) -> bool:
        """Check if the app should be compiled.

        Returns:
            Whether the app should be compiled.
        """
        # Check the environment variable.
        if environment.REFLEX_SKIP_COMPILE.get():
            return False

        nocompile = prerequisites.get_web_dir() / constants.NOCOMPILE_FILE

        # Check the nocompile file.
        if nocompile.exists():
            # Delete the nocompile file
            nocompile.unlink()
            return False

        # By default, compile the app.
        return True

    def _add_overlay_to_component(self, component: Component) -> Component:
        if self.overlay_component is None:
            return component

        children = component.children
        overlay_component = self._generate_component(self.overlay_component)

        if children[0] == overlay_component:
            return component

        # recreate OverlayFragment with overlay_component as first child
        component = OverlayFragment.create(overlay_component, *children)

        return component

    def _setup_overlay_component(self):
        """If a State is not used and no overlay_component is specified, do not render the connection modal."""
        if self._state is None and self.overlay_component is default_overlay_component:
            self.overlay_component = None
        for k, component in self._pages.items():
            self._pages[k] = self._add_overlay_to_component(component)

    def _add_error_boundary_to_component(self, component: Component) -> Component:
        if self.error_boundary is None:
            return component

        component = self.error_boundary(*component.children)

        return component

    def _setup_error_boundary(self):
        """If a State is not used and no error_boundary is specified, do not render the error boundary."""
        if self._state is None and self.error_boundary is default_error_boundary:
            self.error_boundary = None

        for k, component in self._pages.items():
            # Skip the 404 page
            if k == constants.Page404.SLUG:
                continue
            self._pages[k] = self._add_error_boundary_to_component(component)

    def _setup_sticky_badge(self):
        """Add the sticky badge to the app."""
        for k, component in self._pages.items():
            # Would be nice to share single sticky_badge across all pages, but
            # it bungles the StatefulComponent compile step.
            sticky_badge = sticky()
            sticky_badge._add_style_recursive({})
            self._pages[k] = Fragment.create(sticky_badge, component)

    def _apply_decorated_pages(self):
        """Add @rx.page decorated pages to the app.

        This has to be done in the MainThread for py38 and py39 compatibility, so the
        decorated pages are added to the app before the app is compiled (in a thread)
        to workaround REF-2172.

        This can move back into `compile_` when py39 support is dropped.
        """
        # Add the @rx.page decorated pages to collect on_load events.
        for render, kwargs in DECORATED_PAGES[get_config().app_name]:
            self.add_page(render, **kwargs)

    def _validate_var_dependencies(
        self, state: Optional[Type[BaseState]] = None
    ) -> None:
        """Validate the dependencies of the vars in the app.

        Args:
            state: The state to validate the dependencies for.

        Raises:
            VarDependencyError: When a computed var has an invalid dependency.
        """
        if not self._state:
            return

        if not state:
            state = self._state

        for var in state.computed_vars.values():
            if not var._cache:
                continue
            deps = var._deps(objclass=state)
            for state_name, dep_set in deps.items():
                state_cls = (
                    state.get_root_state().get_class_substate(state_name)
                    if state_name != state.get_full_name()
                    else state
                )
                for dep in dep_set:
                    if dep not in state_cls.vars and dep not in state_cls.backend_vars:
                        raise exceptions.VarDependencyError(
                            f"ComputedVar {var._js_expr} on state {state.__name__} has an invalid dependency {state_name}.{dep}"
                        )

        for substate in state.class_subclasses:
            self._validate_var_dependencies(substate)

    def _compile(self, export: bool = False):
        """Compile the app and output it to the pages folder.

        Args:
            export: Whether to compile the app for export.

        Raises:
            ReflexRuntimeError: When any page uses state, but no rx.State subclass is defined.
        """
        from reflex.utils.exceptions import ReflexRuntimeError

        self._pages = {}

        def get_compilation_time() -> str:
            return str(datetime.now().time()).split(".")[0]

        # Render a default 404 page if the user didn't supply one
        if constants.Page404.SLUG not in self._unevaluated_pages:
            self.add_page(route=constants.Page404.SLUG)

        # Fix up the style.
        self.style = evaluate_style_namespaces(self.style)

        # Add the app wrappers.
        app_wrappers: Dict[tuple[int, str], Component] = {
            # Default app wrap component renders {children}
            (0, "AppWrap"): AppWrap.create()
        }

        if self.theme is not None:
            # If a theme component was provided, wrap the app with it
            app_wrappers[(20, "Theme")] = self.theme

        # Get the env mode.
        config = get_config()

        if config.react_strict_mode:
            app_wrappers[(200, "StrictMode")] = StrictMode.create()

        should_compile = self._should_compile()

        if not should_compile:
            for route in self._unevaluated_pages:
                console.debug(f"Evaluating page: {route}")
                self._compile_page(route, save_page=should_compile)

<<<<<<< HEAD
        # Get the env mode.
        config = get_config()

        self._validate_var_dependencies()
        self._setup_overlay_component()
        self._setup_error_boundary()
=======
            # Add the optional endpoints (_upload)
            self._add_optional_endpoints()

            return
>>>>>>> d6e08e90

        if config.show_built_with_reflex:
            self._setup_sticky_badge()

        # Create a progress bar.
        progress = Progress(
            *Progress.get_default_columns()[:-1],
            MofNCompleteColumn(),
            TimeElapsedColumn(),
        )

        # try to be somewhat accurate - but still not 100%
        adhoc_steps_without_executor = 7
        fixed_pages_within_executor = 5
        progress.start()
        task = progress.add_task(
            f"[{get_compilation_time()}] Compiling:",
            total=len(self._pages)
            + (len(self._unevaluated_pages) * 2)
            + fixed_pages_within_executor
            + adhoc_steps_without_executor,
        )

<<<<<<< HEAD
=======
        for route in self._unevaluated_pages:
            console.debug(f"Evaluating page: {route}")
            self._compile_page(route, save_page=should_compile)
            progress.advance(task)

        # Add the optional endpoints (_upload)
        self._add_optional_endpoints()

        self._validate_var_dependencies()
        self._setup_overlay_component()
        self._setup_error_boundary()

        progress.advance(task)

>>>>>>> d6e08e90
        # Store the compile results.
        compile_results = []

        progress.advance(task)

        # Track imports and custom components found.
        all_imports = {}
        custom_components = set()

        # This has to happen before compiling stateful components as that
        # prevents recursive functions from reaching all components.
        for component in self._pages.values():
            # Add component._get_all_imports() to all_imports.
            all_imports.update(component._get_all_imports())

            # Add the app wrappers from this component.
            app_wrappers.update(component._get_all_app_wrap_components())

            # Add the custom components from the page to the set.
            custom_components |= component._get_all_custom_components()

        # Perform auto-memoization of stateful components.
        (
            stateful_components_path,
            stateful_components_code,
            page_components,
        ) = compiler.compile_stateful_components(self._pages.values())

        progress.advance(task)

        # Catch "static" apps (that do not define a rx.State subclass) which are trying to access rx.State.
        if code_uses_state_contexts(stateful_components_code) and self._state is None:
            raise ReflexRuntimeError(
                "To access rx.State in frontend components, at least one "
                "subclass of rx.State must be defined in the app."
            )
        compile_results.append((stateful_components_path, stateful_components_code))

        progress.advance(task)

        # Compile the root document before fork.
        compile_results.append(
            compiler.compile_document_root(
                self.head_components,
                html_lang=self.html_lang,
                html_custom_attrs=self.html_custom_attrs,  # pyright: ignore [reportArgumentType]
            )
        )

        progress.advance(task)

        # Use a forking process pool, if possible.  Much faster, especially for large sites.
        # Fallback to ThreadPoolExecutor as something that will always work.
        executor = None
        if (
            platform.system() in ("Linux", "Darwin")
            and (number_of_processes := environment.REFLEX_COMPILE_PROCESSES.get())
            is not None
        ):
            executor = concurrent.futures.ProcessPoolExecutor(
                max_workers=number_of_processes or None,
                mp_context=multiprocessing.get_context("fork"),
            )
        else:
            executor = concurrent.futures.ThreadPoolExecutor(
                max_workers=environment.REFLEX_COMPILE_THREADS.get() or None
            )

        for route, component in zip(self._pages, page_components, strict=True):
            ExecutorSafeFunctions.COMPONENTS[route] = component

        ExecutorSafeFunctions.STATE = self._state

        with executor:
            result_futures = []

            def _submit_work(fn: Callable, *args, **kwargs):
                f = executor.submit(fn, *args, **kwargs)
                result_futures.append(f)

            # Compile the pre-compiled pages.
            for route in self._pages:
                _submit_work(
                    ExecutorSafeFunctions.compile_page,
                    route,
                )

            # Compile the root stylesheet with base styles.
            _submit_work(compiler.compile_root_stylesheet, self.stylesheets)

            # Compile the theme.
            _submit_work(compile_theme, self.style)

            # Compile the Tailwind config.
            if config.tailwind is not None:
                config.tailwind["content"] = config.tailwind.get(
                    "content", constants.Tailwind.CONTENT
                )
                _submit_work(compiler.compile_tailwind, config.tailwind)
            else:
                _submit_work(compiler.remove_tailwind_from_postcss)

            # Wait for all compilation tasks to complete.
            for future in concurrent.futures.as_completed(result_futures):
                compile_results.append(future.result())
                progress.advance(task)

        app_root = self._app_root(app_wrappers=app_wrappers)

        # Get imports from AppWrap components.
        all_imports.update(app_root._get_all_imports())

        progress.advance(task)

        # Compile the contexts.
        compile_results.append(
            compiler.compile_contexts(self._state, self.theme),
        )
        if self.theme is not None:
            # Fix #2992 by removing the top-level appearance prop
            self.theme.appearance = None
        progress.advance(task)

        # Compile the app root.
        compile_results.append(
            compiler.compile_app(app_root),
        )
        progress.advance(task)

        # Compile custom components.
        *custom_components_result, custom_components_imports = (
            compiler.compile_components(custom_components)
        )
        compile_results.append(custom_components_result)
        all_imports.update(custom_components_imports)

        progress.advance(task)
        progress.stop()

        # Install frontend packages.
        self._get_frontend_packages(all_imports)

        # Setup the next.config.js
        transpile_packages = [
            package
            for package, import_vars in all_imports.items()
            if any(import_var.transpile for import_var in import_vars)
        ]
        prerequisites.update_next_config(
            export=export,
            transpile_packages=transpile_packages,
        )

        if is_prod_mode():
            # Empty the .web pages directory.
            compiler.purge_web_pages_dir()
        else:
            # In dev mode, delete removed pages and update existing pages.
            keep_files = [Path(output_path) for output_path, _ in compile_results]
            for p in Path(prerequisites.get_web_dir() / constants.Dirs.PAGES).rglob(
                "*"
            ):
                if p.is_file() and p not in keep_files:
                    # Remove pages that are no longer in the app.
                    p.unlink()

        for output_path, code in compile_results:
            compiler_utils.write_page(output_path, code)

    @contextlib.asynccontextmanager
    async def modify_state(self, token: str) -> AsyncIterator[BaseState]:
        """Modify the state out of band.

        Args:
            token: The token to modify the state for.

        Yields:
            The state to modify.

        Raises:
            RuntimeError: If the app has not been initialized yet.
        """
        if self.event_namespace is None:
            raise RuntimeError("App has not been initialized yet.")

        # Get exclusive access to the state.
        async with self.state_manager.modify_state(token) as state:
            # No other event handler can modify the state while in this context.
            yield state
            delta = state.get_delta()
            if delta:
                # When the state is modified reset dirty status and emit the delta to the frontend.
                state._clean()
                await self.event_namespace.emit_update(
                    update=StateUpdate(delta=delta),
                    sid=state.router.session.session_id,
                )

    def _process_background(
        self, state: BaseState, event: Event
    ) -> asyncio.Task | None:
        """Process an event in the background and emit updates as they arrive.

        Args:
            state: The state to process the event for.
            event: The event to process.

        Returns:
            Task if the event was backgroundable, otherwise None
        """
        substate, handler = state._get_event_handler(event)

        if not handler.is_background:
            return None

        async def _coro():
            """Coroutine to process the event and emit updates inside an asyncio.Task.

            Raises:
                RuntimeError: If the app has not been initialized yet.
            """
            if self.event_namespace is None:
                raise RuntimeError("App has not been initialized yet.")

            # Process the event.
            async for update in state._process_event(
                handler=handler, state=substate, payload=event.payload
            ):
                # Postprocess the event.
                update = await self._postprocess(state, event, update)

                # Send the update to the client.
                await self.event_namespace.emit_update(
                    update=update,
                    sid=state.router.session.session_id,
                )

        task = asyncio.create_task(_coro())
        self._background_tasks.add(task)
        # Clean up task from background_tasks set when complete.
        task.add_done_callback(self._background_tasks.discard)
        return task

    def _validate_exception_handlers(self):
        """Validate the custom event exception handlers for front- and backend.

        Raises:
            ValueError: If the custom exception handlers are invalid.

        """
        frontend_arg_spec = {
            "exception": Exception,
        }

        backend_arg_spec = {
            "exception": Exception,
        }

        for handler_domain, handler_fn, handler_spec in zip(
            ["frontend", "backend"],
            [self.frontend_exception_handler, self.backend_exception_handler],
            [
                frontend_arg_spec,
                backend_arg_spec,
            ],
            strict=True,
        ):
            if hasattr(handler_fn, "__name__"):
                _fn_name = handler_fn.__name__
            else:
                _fn_name = type(handler_fn).__name__

            if isinstance(handler_fn, functools.partial):
                raise ValueError(
                    f"Provided custom {handler_domain} exception handler `{_fn_name}` is a partial function. Please provide a named function instead."
                )

            if not callable(handler_fn):
                raise ValueError(
                    f"Provided custom {handler_domain} exception handler `{_fn_name}` is not a function."
                )

            # Allow named functions only as lambda functions cannot be introspected
            if _fn_name == "<lambda>":
                raise ValueError(
                    f"Provided custom {handler_domain} exception handler `{_fn_name}` is a lambda function. Please use a named function instead."
                )

            # Check if the function has the necessary annotations and types in the right order
            argspec = inspect.getfullargspec(handler_fn)
            arg_annotations = {
                k: eval(v) if isinstance(v, str) else v
                for k, v in argspec.annotations.items()
                if k not in ["args", "kwargs", "return"]
            }

            for required_arg_index, required_arg in enumerate(handler_spec):
                if required_arg not in arg_annotations:
                    raise ValueError(
                        f"Provided custom {handler_domain} exception handler `{_fn_name}` does not take the required argument `{required_arg}`"
                    )
                elif (
                    not list(arg_annotations.keys())[required_arg_index] == required_arg
                ):
                    raise ValueError(
                        f"Provided custom {handler_domain} exception handler `{_fn_name}` has the wrong argument order."
                        f"Expected `{required_arg}` as the {required_arg_index + 1} argument but got `{list(arg_annotations.keys())[required_arg_index]}`"
                    )

                if not issubclass(arg_annotations[required_arg], Exception):
                    raise ValueError(
                        f"Provided custom {handler_domain} exception handler `{_fn_name}` has the wrong type for {required_arg} argument."
                        f"Expected to be `Exception` but got `{arg_annotations[required_arg]}`"
                    )

            # Check if the return type is valid for backend exception handler
            if handler_domain == "backend":
                sig = inspect.signature(self.backend_exception_handler)
                return_type = (
                    eval(sig.return_annotation)
                    if isinstance(sig.return_annotation, str)
                    else sig.return_annotation
                )

                valid = bool(
                    return_type == EventSpec
                    or return_type == Optional[EventSpec]
                    or return_type == List[EventSpec]
                    or return_type == inspect.Signature.empty
                    or return_type is None
                )

                if not valid:
                    raise ValueError(
                        f"Provided custom {handler_domain} exception handler `{_fn_name}` has the wrong return type."
                        f"Expected `Union[EventSpec, List[EventSpec], None]` but got `{return_type}`"
                    )


async def process(
    app: App, event: Event, sid: str, headers: Dict, client_ip: str
) -> AsyncIterator[StateUpdate]:
    """Process an event.

    Args:
        app: The app to process the event for.
        event: The event to process.
        sid: The Socket.IO session id.
        headers: The client headers.
        client_ip: The client_ip.

    Raises:
        Exception: If a reflex specific error occurs during processing the event.

    Yields:
        The state updates after processing the event.
    """
    from reflex.utils import telemetry

    try:
        # Add request data to the state.
        router_data = event.router_data
        router_data.update(
            {
                constants.RouteVar.QUERY: format.format_query_params(event.router_data),
                constants.RouteVar.CLIENT_TOKEN: event.token,
                constants.RouteVar.SESSION_ID: sid,
                constants.RouteVar.HEADERS: headers,
                constants.RouteVar.CLIENT_IP: client_ip,
            }
        )
        # Get the state for the session exclusively.
        async with app.state_manager.modify_state(event.substate_token) as state:
            # When this is a brand new instance of the state, signal the
            # frontend to reload before processing it.
            if (
                not state.router_data
                and event.name != get_hydrate_event(state)
                and app.event_namespace is not None
            ):
                await asyncio.create_task(
                    app.event_namespace.emit(
                        "reload",
                        data=event,
                        to=sid,
                    )
                )
                return
            # re-assign only when the value is different
            if state.router_data != router_data:
                # assignment will recurse into substates and force recalculation of
                # dependent ComputedVar (dynamic route variables)
                state.router_data = router_data
                state.router = RouterData(router_data)

            # Preprocess the event.
            update = await app._preprocess(state, event)

            # If there was an update, yield it.
            if update is not None:
                yield update

            # Only process the event if there is no update.
            else:
                if app._process_background(state, event) is not None:
                    # `final=True` allows the frontend send more events immediately.
                    yield StateUpdate(final=True)
                else:
                    # Process the event synchronously.
                    async for update in state._process(event):
                        # Postprocess the event.
                        update = await app._postprocess(state, event, update)

                        # Yield the update.
                        yield update
    except Exception as ex:
        telemetry.send_error(ex, context="backend")

        app.backend_exception_handler(ex)
        raise


async def ping() -> str:
    """Test API endpoint.

    Returns:
        The response.
    """
    return "pong"


async def health() -> JSONResponse:
    """Health check endpoint to assess the status of the database and Redis services.

    Returns:
        JSONResponse: A JSON object with the health status:
            - "status" (bool): Overall health, True if all checks pass.
            - "db" (bool or str): Database status - True, False, or "NA".
            - "redis" (bool or str): Redis status - True, False, or "NA".
    """
    health_status = {"status": True}
    status_code = 200

    tasks = []

    if prerequisites.check_db_used():
        tasks.append(get_db_status())
    if prerequisites.check_redis_used():
        tasks.append(prerequisites.get_redis_status())

    results = await asyncio.gather(*tasks)

    for result in results:
        health_status |= result

    if "redis" in health_status and health_status["redis"] is None:
        health_status["redis"] = False

    if not all(health_status.values()):
        health_status["status"] = False
        status_code = 503

    return JSONResponse(content=health_status, status_code=status_code)


def upload(app: App):
    """Upload a file.

    Args:
        app: The app to upload the file for.

    Returns:
        The upload function.
    """

    async def upload_file(request: Request, files: List[UploadFile]):
        """Upload a file.

        Args:
            request: The FastAPI request object.
            files: The file(s) to upload.

        Returns:
            StreamingResponse yielding newline-delimited JSON of StateUpdate
            emitted by the upload handler.

        Raises:
            UploadValueError: if there are no args with supported annotation.
            UploadTypeError: if a background task is used as the handler.
            HTTPException: when the request does not include token / handler headers.
        """
        from reflex.utils.exceptions import UploadTypeError, UploadValueError

        token = request.headers.get("reflex-client-token")
        handler = request.headers.get("reflex-event-handler")

        if not token or not handler:
            raise HTTPException(
                status_code=400,
                detail="Missing reflex-client-token or reflex-event-handler header.",
            )

        # Get the state for the session.
        substate_token = _substate_key(token, handler.rpartition(".")[0])
        state = await app.state_manager.get_state(substate_token)

        # get the current session ID
        # get the current state(parent state/substate)
        path = handler.split(".")[:-1]
        current_state = state.get_substate(path)
        handler_upload_param = ()

        # get handler function
        func = getattr(type(current_state), handler.split(".")[-1])

        # check if there exists any handler args with annotation, List[UploadFile]
        if isinstance(func, EventHandler):
            if func.is_background:
                raise UploadTypeError(
                    f"@rx.event(background=True) is not supported for upload handler `{handler}`.",
                )
            func = func.fn
        if isinstance(func, functools.partial):
            func = func.func
        for k, v in get_type_hints(func).items():
            if types.is_generic_alias(v) and types._issubclass(
                get_args(v)[0],
                UploadFile,
            ):
                handler_upload_param = (k, v)
                break

        if not handler_upload_param:
            raise UploadValueError(
                f"`{handler}` handler should have a parameter annotated as "
                "List[rx.UploadFile]"
            )

        # Make a copy of the files as they are closed after the request.
        # This behaviour changed from fastapi 0.103.0 to 0.103.1 as the
        # AsyncExitStack was removed from the request scope and is now
        # part of the routing function which closes this before the
        # event is handled.
        file_copies = []
        for file in files:
            content_copy = io.BytesIO()
            content_copy.write(await file.read())
            content_copy.seek(0)
            file_copies.append(
                UploadFile(
                    file=content_copy,
                    filename=file.filename,
                    size=file.size,
                    headers=file.headers,
                )
            )

        event = Event(
            token=token,
            name=handler,
            payload={handler_upload_param[0]: file_copies},
        )

        async def _ndjson_updates():
            """Process the upload event, generating ndjson updates.

            Yields:
                Each state update as JSON followed by a new line.
            """
            # Process the event.
            async with app.state_manager.modify_state(event.substate_token) as state:
                async for update in state._process(event):
                    # Postprocess the event.
                    update = await app._postprocess(state, event, update)
                    yield update.json() + "\n"

        # Stream updates to client
        return StreamingResponse(
            _ndjson_updates(),
            media_type="application/x-ndjson",
        )

    return upload_file


class EventNamespace(AsyncNamespace):
    """The event namespace."""

    # The application object.
    app: App

    # Keep a mapping between socket ID and client token.
    token_to_sid: dict[str, str]

    # Keep a mapping between client token and socket ID.
    sid_to_token: dict[str, str]

    def __init__(self, namespace: str, app: App):
        """Initialize the event namespace.

        Args:
            namespace: The namespace.
            app: The application object.
        """
        super().__init__(namespace)
        self.token_to_sid = {}
        self.sid_to_token = {}
        self.app = app

    def on_connect(self, sid: str, environ: dict):
        """Event for when the websocket is connected.

        Args:
            sid: The Socket.IO session id.
            environ: The request information, including HTTP headers.
        """
        subprotocol = environ.get("HTTP_SEC_WEBSOCKET_PROTOCOL")
        if subprotocol and subprotocol != constants.Reflex.VERSION:
            console.warn(
                f"Frontend version {subprotocol} for session {sid} does not match the backend version {constants.Reflex.VERSION}."
            )

    def on_disconnect(self, sid: str):
        """Event for when the websocket disconnects.

        Args:
            sid: The Socket.IO session id.
        """
        disconnect_token = self.sid_to_token.pop(sid, None)
        if disconnect_token:
            self.token_to_sid.pop(disconnect_token, None)

    async def emit_update(self, update: StateUpdate, sid: str) -> None:
        """Emit an update to the client.

        Args:
            update: The state update to send.
            sid: The Socket.IO session id.
        """
        # Creating a task prevents the update from being blocked behind other coroutines.
        await asyncio.create_task(
            self.emit(str(constants.SocketEvent.EVENT), update, to=sid)
        )

    async def on_event(self, sid: str, data: Any):
        """Event for receiving front-end websocket events.

        Raises:
            RuntimeError: If the Socket.IO is badly initialized.

        Args:
            sid: The Socket.IO session id.
            data: The event data.

        Raises:
            EventDeserializationError: If the event data is not a dictionary.
        """
        fields = data

        if isinstance(fields, str):
            console.warn(
                "Received event data as a string. This generally should not happen and may indicate a bug."
                f" Event data: {fields}"
            )
            try:
                fields = json.loads(fields)
            except json.JSONDecodeError as ex:
                raise exceptions.EventDeserializationError(
                    f"Failed to deserialize event data: {fields}."
                ) from ex

        if not isinstance(fields, dict):
            raise exceptions.EventDeserializationError(
                f"Event data must be a dictionary, but received {fields} of type {type(fields)}."
            )

        try:
            # Get the event.
            event = Event(**{k: v for k, v in fields.items() if k in _EVENT_FIELDS})
        except (TypeError, ValueError) as ex:
            raise exceptions.EventDeserializationError(
                f"Failed to deserialize event data: {fields}."
            ) from ex

        self.token_to_sid[event.token] = sid
        self.sid_to_token[sid] = event.token

        # Get the event environment.
        if self.app.sio is None:
            raise RuntimeError("Socket.IO is not initialized.")
        environ = self.app.sio.get_environ(sid, self.namespace)
        if environ is None:
            raise RuntimeError("Socket.IO environ is not initialized.")

        # Get the client headers.
        headers = {
            k.decode("utf-8"): v.decode("utf-8")
            for (k, v) in environ["asgi.scope"]["headers"]
        }

        # Get the client IP
        try:
            client_ip = environ["asgi.scope"]["client"][0]
        except (KeyError, IndexError):
            client_ip = environ.get("REMOTE_ADDR", "0.0.0.0")

        # Process the events.
        async for update in process(self.app, event, sid, headers, client_ip):
            # Emit the update from processing the event.
            await self.emit_update(update=update, sid=sid)

    async def on_ping(self, sid: str):
        """Event for testing the API endpoint.

        Args:
            sid: The Socket.IO session id.
        """
        # Emit the test event.
        await self.emit(str(constants.SocketEvent.PING), "pong", to=sid)<|MERGE_RESOLUTION|>--- conflicted
+++ resolved
@@ -980,22 +980,10 @@
                 console.debug(f"Evaluating page: {route}")
                 self._compile_page(route, save_page=should_compile)
 
-<<<<<<< HEAD
-        # Get the env mode.
-        config = get_config()
-
-        self._validate_var_dependencies()
-        self._setup_overlay_component()
-        self._setup_error_boundary()
-=======
             # Add the optional endpoints (_upload)
             self._add_optional_endpoints()
 
             return
->>>>>>> d6e08e90
-
-        if config.show_built_with_reflex:
-            self._setup_sticky_badge()
 
         # Create a progress bar.
         progress = Progress(
@@ -1016,8 +1004,6 @@
             + adhoc_steps_without_executor,
         )
 
-<<<<<<< HEAD
-=======
         for route in self._unevaluated_pages:
             console.debug(f"Evaluating page: {route}")
             self._compile_page(route, save_page=should_compile)
@@ -1029,10 +1015,11 @@
         self._validate_var_dependencies()
         self._setup_overlay_component()
         self._setup_error_boundary()
+        if config.show_built_with_reflex:
+            self._setup_sticky_badge()
 
         progress.advance(task)
 
->>>>>>> d6e08e90
         # Store the compile results.
         compile_results = []
 
