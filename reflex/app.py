"""The main Reflex app."""

from __future__ import annotations

import asyncio
import concurrent.futures
import contextlib
import copy
import functools
import multiprocessing
import os
import platform
from typing import (
    Any,
    AsyncIterator,
    Callable,
    Coroutine,
    Dict,
    List,
    Optional,
    Set,
    Type,
    Union,
    get_args,
    get_type_hints,
)

from fastapi import FastAPI, HTTPException, Request, UploadFile
from fastapi.middleware import cors
from fastapi.responses import StreamingResponse
from fastapi.staticfiles import StaticFiles
from rich.progress import MofNCompleteColumn, Progress, TimeElapsedColumn
from socketio import ASGIApp, AsyncNamespace, AsyncServer
from starlette_admin.contrib.sqla.admin import Admin
from starlette_admin.contrib.sqla.view import ModelView

from reflex import constants
from reflex.admin import AdminDash
from reflex.base import Base
from reflex.compiler import compiler
from reflex.compiler import utils as compiler_utils
from reflex.compiler.compiler import ExecutorSafeFunctions
from reflex.components import connection_modal, connection_pulser
from reflex.components.base.app_wrap import AppWrap
from reflex.components.base.fragment import Fragment
from reflex.components.component import (
    Component,
    ComponentStyle,
    evaluate_style_namespaces,
)
from reflex.components.core.client_side_routing import (
    Default404Page,
    wait_for_client_redirect,
)
from reflex.components.core.upload import Upload, get_upload_dir
from reflex.components.radix import themes
from reflex.config import get_config
from reflex.event import Event, EventHandler, EventSpec
from reflex.middleware import HydrateMiddleware, Middleware
from reflex.model import Model
from reflex.page import (
    DECORATED_PAGES,
)
from reflex.route import (
    catchall_in_route,
    catchall_prefix,
    get_route_args,
    verify_route_validity,
)
from reflex.state import (
    BaseState,
    RouterData,
    State,
    StateManager,
    StateUpdate,
    _substate_key,
    code_uses_state_contexts,
)
from reflex.utils import console, exceptions, format, prerequisites, types
from reflex.utils.exec import is_testing_env
from reflex.utils.imports import ImportVar

# Define custom types.
ComponentCallable = Callable[[], Component]
Reducer = Callable[[Event], Coroutine[Any, Any, StateUpdate]]


def default_overlay_component() -> Component:
    """Default overlay_component attribute for App.

    Returns:
        The default overlay_component, which is a connection_modal.
    """
    return Fragment.create(connection_pulser(), connection_modal())


class OverlayFragment(Fragment):
    """Alias for Fragment, used to wrap the overlay_component."""

    pass


class App(Base):
    """A Reflex application."""

    # A map from a page route to the component to render.
    pages: Dict[str, Component] = {}

    # A list of URLs to stylesheets to include in the app.
    stylesheets: List[str] = []

    # The backend API object.
    api: FastAPI = None  # type: ignore

    # The Socket.IO AsyncServer.
    sio: Optional[AsyncServer] = None

    # The socket app.
    socket_app: Optional[ASGIApp] = None

    # The state class to use for the app.
    state: Optional[Type[BaseState]] = None

    # Class to manage many client states.
    _state_manager: Optional[StateManager] = None

    # The styling to apply to each component.
    style: ComponentStyle = {}

    # Middleware to add to the app.
    middleware: List[Middleware] = []

    # List of event handlers to trigger when a page loads.
    load_events: Dict[str, List[Union[EventHandler, EventSpec]]] = {}

    # Admin dashboard
    admin_dash: Optional[AdminDash] = None

    # The async server name space
    event_namespace: Optional[EventNamespace] = None

    # Components to add to the head of every page.
    head_components: List[Component] = []

    # The language to add to the html root tag of every page.
    html_lang: Optional[str] = None

    # Attributes to add to the html root tag of every page.
    html_custom_attrs: Optional[Dict[str, str]] = None

    # A component that is present on every page.
    overlay_component: Optional[
        Union[Component, ComponentCallable]
    ] = default_overlay_component

    # Background tasks that are currently running
    background_tasks: Set[asyncio.Task] = set()

    # The radix theme for the entire app
    theme: Optional[Component] = themes.theme(accent_color="blue")

    def __init__(self, *args, **kwargs):
        """Initialize the app.

        Args:
            *args: Args to initialize the app with.
            **kwargs: Kwargs to initialize the app with.

        Raises:
            ValueError: If the event namespace is not provided in the config.
                        Also, if there are multiple client subclasses of rx.BaseState(Subclasses of rx.BaseState should consist
                        of the DefaultState and the client app state).
        """
        if "connect_error_component" in kwargs:
            raise ValueError(
                "`connect_error_component` is deprecated, use `overlay_component` instead"
            )
        super().__init__(*args, **kwargs)
        base_state_subclasses = BaseState.__subclasses__()

        # Special case to allow test cases have multiple subclasses of rx.BaseState.
        if not is_testing_env():
            # Only one Base State class is allowed.
            if len(base_state_subclasses) > 1:
                raise ValueError(
                    "rx.BaseState cannot be subclassed multiple times. use rx.State instead"
                )

            if "state" in kwargs:
                console.deprecate(
                    feature_name="`state` argument for App()",
                    reason="due to all `rx.State` subclasses being inferred.",
                    deprecation_version="0.3.5",
                    removal_version="0.5.0",
                )
        # Add middleware.
        self.middleware.append(HydrateMiddleware())

        # Set up the API.
        self.api = FastAPI()
        self.add_cors()
        self.add_default_endpoints()

        self.setup_state()

        # Set up the admin dash.
        self.setup_admin_dash()

    def enable_state(self) -> None:
        """Enable state for the app."""
        if not self.state:
            self.state = State
            self.setup_state()

    def setup_state(self) -> None:
        """Set up the state for the app.

        Raises:
            ValueError: If the event namespace is not provided in the config.
                        If the state has not been enabled.
        """
        if not self.state:
            return

        config = get_config()

        # Set up the state manager.
        self._state_manager = StateManager.create(state=self.state)

        # Set up the Socket.IO AsyncServer.
        self.sio = AsyncServer(
            async_mode="asgi",
            cors_allowed_origins=(
                "*"
                if config.cors_allowed_origins == ["*"]
                else config.cors_allowed_origins
            ),
            cors_credentials=True,
            max_http_buffer_size=constants.POLLING_MAX_HTTP_BUFFER_SIZE,
            ping_interval=constants.Ping.INTERVAL,
            ping_timeout=constants.Ping.TIMEOUT,
        )

        # Create the socket app. Note event endpoint constant replaces the default 'socket.io' path.
        self.socket_app = ASGIApp(self.sio, socketio_path="")
        namespace = config.get_event_namespace()

        if not namespace:
            raise ValueError("event namespace must be provided in the config.")

        # Create the event namespace and attach the main app. Not related to any paths.
        self.event_namespace = EventNamespace(namespace, self)

        # Register the event namespace with the socket.
        self.sio.register_namespace(self.event_namespace)
        # Mount the socket app with the API.
        self.api.mount(str(constants.Endpoint.EVENT), self.socket_app)

    def __repr__(self) -> str:
        """Get the string representation of the app.

        Returns:
            The string representation of the app.
        """
        return f"<App state={self.state.__name__ if self.state else None}>"

    def __call__(self) -> FastAPI:
        """Run the backend api instance.

        Returns:
            The backend api.
        """
        return self.api

    def add_default_endpoints(self):
        """Add default api endpoints (ping)."""
        # To test the server.
        self.api.get(str(constants.Endpoint.PING))(ping)

    def add_optional_endpoints(self):
        """Add optional api endpoints (_upload)."""
        # To upload files.
        if Upload.is_used:
            self.api.post(str(constants.Endpoint.UPLOAD))(upload(self))

            # To access uploaded files.
            self.api.mount(
                str(constants.Endpoint.UPLOAD),
                StaticFiles(directory=get_upload_dir()),
                name="uploaded_files",
            )

    def add_cors(self):
        """Add CORS middleware to the app."""
        self.api.add_middleware(
            cors.CORSMiddleware,
            allow_credentials=True,
            allow_methods=["*"],
            allow_headers=["*"],
            allow_origins=["*"],
        )

    @property
    def state_manager(self) -> StateManager:
        """Get the state manager.

        Returns:
            The initialized state manager.

        Raises:
            ValueError: if the state has not been initialized.
        """
        if self._state_manager is None:
            raise ValueError("The state manager has not been initialized.")
        return self._state_manager

    async def preprocess(self, state: BaseState, event: Event) -> StateUpdate | None:
        """Preprocess the event.

        This is where middleware can modify the event before it is processed.
        Each middleware is called in the order it was added to the app.

        If a middleware returns an update, the event is not processed and the
        update is returned.

        Args:
            state: The state to preprocess.
            event: The event to preprocess.

        Returns:
            An optional state to return.
        """
        for middleware in self.middleware:
            if asyncio.iscoroutinefunction(middleware.preprocess):
                out = await middleware.preprocess(app=self, state=state, event=event)  # type: ignore
            else:
                out = middleware.preprocess(app=self, state=state, event=event)  # type: ignore
            if out is not None:
                return out  # type: ignore

    async def postprocess(
        self, state: BaseState, event: Event, update: StateUpdate
    ) -> StateUpdate:
        """Postprocess the event.

        This is where middleware can modify the delta after it is processed.
        Each middleware is called in the order it was added to the app.

        Args:
            state: The state to postprocess.
            event: The event to postprocess.
            update: The current state update.

        Returns:
            The state update to return.
        """
        for middleware in self.middleware:
            if asyncio.iscoroutinefunction(middleware.postprocess):
                out = await middleware.postprocess(
                    app=self, state=state, event=event, update=update  # type: ignore
                )
            else:
                out = middleware.postprocess(
                    app=self, state=state, event=event, update=update  # type: ignore
                )
            if out is not None:
                return out  # type: ignore
        return update

    def add_middleware(self, middleware: Middleware, index: int | None = None):
        """Add middleware to the app.

        Args:
            middleware: The middleware to add.
            index: The index to add the middleware at.
        """
        if index is None:
            self.middleware.append(middleware)
        else:
            self.middleware.insert(index, middleware)

    @staticmethod
    def _generate_component(component: Component | ComponentCallable) -> Component:
        """Generate a component from a callable.

        Args:
            component: The component function to call or Component to return as-is.

        Returns:
            The generated component.

        Raises:
            TypeError: When an invalid component function is passed.
            exceptions.MatchTypeError: If the return types of match cases in rx.match are different.
        """
        try:
            return component if isinstance(component, Component) else component()
        except exceptions.MatchTypeError:
            raise
        except TypeError as e:
            message = str(e)
            if "BaseVar" in message or "ComputedVar" in message:
                raise TypeError(
                    "You may be trying to use an invalid Python function on a state var. "
                    "When referencing a var inside your render code, only limited var operations are supported. "
                    "See the var operation docs here: https://reflex.dev/docs/vars/var-operations/"
                ) from e
            raise e

    def add_page(
        self,
        component: Component | ComponentCallable,
        route: str | None = None,
        title: str | None = None,
        description: str | None = None,
        image: str = constants.DefaultPage.IMAGE,
        on_load: (
            EventHandler | EventSpec | list[EventHandler | EventSpec] | None
        ) = None,
        meta: list[dict[str, str]] = constants.DefaultPage.META_LIST,
        script_tags: list[Component] | None = None,
    ):
        """Add a page to the app.

        If the component is a callable, by default the route is the name of the
        function. Otherwise, a route must be provided.

        Args:
            component: The component to display at the page.
            route: The route to display the component at.
            title: The title of the page.
            description: The description of the page.
            image: The image to display on the page.
            on_load: The event handler(s) that will be called each time the page load.
            meta: The metadata of the page.
            script_tags: List of script tags to be added to component
        """
        # If the route is not set, get it from the callable.
        if route is None:
            assert isinstance(
                component, Callable
            ), "Route must be set if component is not a callable."
            # Format the route.
            route = format.format_route(component.__name__)
        else:
            route = format.format_route(route, format_case=False)

        # Check if the route given is valid
        verify_route_validity(route)

        # Setup dynamic args for the route.
        # this state assignment is only required for tests using the deprecated state kwarg for App
        state = self.state if self.state else State
        state.setup_dynamic_args(get_route_args(route))

        # Generate the component if it is a callable.
        component = self._generate_component(component)

        # Ensure state is enabled if this page uses state.
        if self.state is None:
            if on_load or component._has_event_triggers():
                self.enable_state()
            else:
                for var in component._get_vars(include_children=True):
                    if not var._var_data:
                        continue
                    if not var._var_data.state:
                        continue
                    self.enable_state()
                    break

        component = OverlayFragment.create(component)

        meta_args = {
            "title": (
                title
                if title is not None
                else format.make_default_page_title(get_config().app_name, route)
            ),
            "image": image,
            "meta": meta,
        }

        if description is not None:
            meta_args["description"] = description

        # Add meta information to the component.
        compiler_utils.add_meta(
            component,
            **meta_args,
        )

        # Add script tags if given
        if script_tags:
            console.deprecate(
                feature_name="Passing script tags to add_page",
                reason="Add script components as children to the page component instead",
                deprecation_version="0.2.9",
                removal_version="0.5.0",
            )
            component.children.extend(script_tags)

        # Add the page.
        self._check_routes_conflict(route)
        self.pages[route] = component

        # Add the load events.
        if on_load:
            if not isinstance(on_load, list):
                on_load = [on_load]
            self.load_events[route] = on_load

    def get_load_events(self, route: str) -> list[EventHandler | EventSpec]:
        """Get the load events for a route.

        Args:
            route: The route to get the load events for.

        Returns:
            The load events for the route.
        """
        route = route.lstrip("/")
        if route == "":
            route = constants.PageNames.INDEX_ROUTE
        return self.load_events.get(route, [])

    def _check_routes_conflict(self, new_route: str):
        """Verify if there is any conflict between the new route and any existing route.

        Based on conflicts that NextJS would throw if not intercepted.

        Raises:
            ValueError: exception showing which conflict exist with the route to be added

        Args:
            new_route: the route being newly added.
        """
        newroute_catchall = catchall_in_route(new_route)
        if not newroute_catchall:
            return

        for route in self.pages:
            route = "" if route == "index" else route

            if new_route.startswith(f"{route}/[[..."):
                raise ValueError(
                    f"You cannot define a route with the same specificity as a optional catch-all route ('{route}' and '{new_route}')"
                )

            route_catchall = catchall_in_route(route)
            if (
                route_catchall
                and newroute_catchall
                and catchall_prefix(route) == catchall_prefix(new_route)
            ):
                raise ValueError(
                    f"You cannot use multiple catchall for the same dynamic route ({route} !== {new_route})"
                )

    def add_custom_404_page(
        self,
        component: Component | ComponentCallable | None = None,
        title: str = constants.Page404.TITLE,
        image: str = constants.Page404.IMAGE,
        description: str = constants.Page404.DESCRIPTION,
        on_load: (
            EventHandler | EventSpec | list[EventHandler | EventSpec] | None
        ) = None,
        meta: list[dict[str, str]] = constants.DefaultPage.META_LIST,
    ):
        """Define a custom 404 page for any url having no match.

        If there is no page defined on 'index' route, add the 404 page to it.
        If there is no global catchall defined, add the 404 page with a catchall

        Args:
            component: The component to display at the page.
            title: The title of the page.
            description: The description of the page.
            image: The image to display on the page.
            on_load: The event handler(s) that will be called each time the page load.
            meta: The metadata of the page.
        """
        if component is None:
            component = Default404Page.create()
        self.add_page(
            component=wait_for_client_redirect(self._generate_component(component)),
            route=constants.Page404.SLUG,
            title=title or constants.Page404.TITLE,
            image=image or constants.Page404.IMAGE,
            description=description or constants.Page404.DESCRIPTION,
            on_load=on_load,
            meta=meta,
        )

    def setup_admin_dash(self):
        """Setup the admin dash."""
        # Get the admin dash.
        admin_dash = self.admin_dash

        if admin_dash and admin_dash.models:
            # Build the admin dashboard
            admin = (
                admin_dash.admin
                if admin_dash.admin
                else Admin(
                    engine=Model.get_db_engine(),
                    title="Reflex Admin Dashboard",
                    logo_url="https://reflex.dev/Reflex.svg",
                )
            )

            for model in admin_dash.models:
                view = admin_dash.view_overrides.get(model, ModelView)
                admin.add_view(view(model))

            admin.mount_to(self.api)

    def get_frontend_packages(self, imports: Dict[str, set[ImportVar]]):
        """Gets the frontend packages to be installed and filters out the unnecessary ones.

        Args:
            imports: A dictionary containing the imports used in the current page.

        Example:
            >>> get_frontend_packages({"react": "16.14.0", "react-dom": "16.14.0"})
        """
        page_imports = {
            i
            for i, tags in imports.items()
            if i
            not in [
                *constants.PackageJson.DEPENDENCIES.keys(),
                *constants.PackageJson.DEV_DEPENDENCIES.keys(),
            ]
            and not any(i.startswith(prefix) for prefix in ["/", ".", "next/"])
            and i != ""
            and any(tag.install for tag in tags)
        }
        frontend_packages = get_config().frontend_packages
        _frontend_packages = []
        for package in frontend_packages:
            if package in (get_config().tailwind or {}).get("plugins", []):  # type: ignore
                console.warn(
                    f"Tailwind packages are inferred from 'plugins', remove `{package}` from `frontend_packages`"
                )
                continue
            if package in page_imports:
                console.warn(
                    f"React packages and their dependencies are inferred from Component.library and Component.lib_dependencies, remove `{package}` from `frontend_packages`"
                )
                continue
            _frontend_packages.append(package)
        page_imports.update(_frontend_packages)
        prerequisites.install_frontend_packages(page_imports, get_config())

    def _app_root(self, app_wrappers: dict[tuple[int, str], Component]) -> Component:
        for component in tuple(app_wrappers.values()):
            app_wrappers.update(component.get_app_wrap_components())
        order = sorted(app_wrappers, key=lambda k: k[0], reverse=True)
        root = parent = copy.deepcopy(app_wrappers[order[0]])
        for key in order[1:]:
            child = copy.deepcopy(app_wrappers[key])
            parent.children.append(child)
            parent = child
        return root

    def _should_compile(self) -> bool:
        """Check if the app should be compiled.

        Returns:
            Whether the app should be compiled.
        """
        # Check the environment variable.
        if os.environ.get(constants.SKIP_COMPILE_ENV_VAR) == "yes":
            return False

        # Check the nocompile file.
        if os.path.exists(constants.NOCOMPILE_FILE):
            # Delete the nocompile file
            os.remove(constants.NOCOMPILE_FILE)
            return False

        # By default, compile the app.
        return True

    def _add_overlay_to_component(self, component: Component) -> Component:
        if self.overlay_component is None:
            return component

        children = component.children
        overlay_component = self._generate_component(self.overlay_component)

        if children[0] == overlay_component:
            return component

        # recreate OverlayFragment with overlay_component as first child
        component = OverlayFragment.create(overlay_component, *children)

        return component

    def _setup_overlay_component(self):
        """If a State is not used and no overlay_component is specified, do not render the connection modal."""
        if self.state is None and self.overlay_component is default_overlay_component:
            self.overlay_component = None
        for k, component in self.pages.items():
            self.pages[k] = self._add_overlay_to_component(component)

    def compile(self):
        """compile_() is the new function for performing compilation.
        Reflex framework will call it automatically as needed.
        """
        console.deprecate(
            feature_name="app.compile()",
            reason="Explicit calls to app.compile() are not needed."
            " Method will be removed in 0.4.0",
            deprecation_version="0.3.8",
            removal_version="0.5.0",
        )
        return

    def _apply_decorated_pages(self):
        """Add @rx.page decorated pages to the app.

        This has to be done in the MainThread for py38 and py39 compatibility, so the
        decorated pages are added to the app before the app is compiled (in a thread)
        to workaround REF-2172.

        This can move back into `compile_` when py39 support is dropped.
        """
        # Add the @rx.page decorated pages to collect on_load events.
        for render, kwargs in DECORATED_PAGES:
            self.add_page(render, **kwargs)

    def compile_(self):
        """Compile the app and output it to the pages folder.

        Raises:
            RuntimeError: When any page uses state, but no rx.State subclass is defined.
        """
        # Render a default 404 page if the user didn't supply one
        if constants.Page404.SLUG not in self.pages:
            self.add_custom_404_page()

        # Add the optional endpoints (_upload)
        self.add_optional_endpoints()

        if not self._should_compile():
            return

        self._setup_overlay_component()

        # Create a progress bar.
        progress = Progress(
            *Progress.get_default_columns()[:-1],
            MofNCompleteColumn(),
            TimeElapsedColumn(),
        )

        # try to be somewhat accurate - but still not 100%
        adhoc_steps_without_executor = 6
        fixed_pages_within_executor = 5
        progress.start()
        task = progress.add_task(
            "Compiling:",
            total=len(self.pages)
            + fixed_pages_within_executor
            + adhoc_steps_without_executor,
        )

        # Get the env mode.
        config = get_config()

        # Store the compile results.
        compile_results = []

        # Add the app wrappers.
        app_wrappers: Dict[tuple[int, str], Component] = {
            # Default app wrap component renders {children}
            (0, "AppWrap"): AppWrap.create()
        }
        if self.theme is not None:
            # If a theme component was provided, wrap the app with it
            app_wrappers[(20, "Theme")] = self.theme

        progress.advance(task)

        # Fix up the style.
        self.style = evaluate_style_namespaces(self.style)

        # Track imports and custom components found.
        all_imports = {}
        custom_components = set()

        for _route, component in self.pages.items():
            # Merge the component style with the app style.
            component.add_style(self.style)

            component.apply_theme(self.theme)

            # Add component.get_imports() to all_imports.
            all_imports.update(component.get_imports())

            # Add the app wrappers from this component.
            app_wrappers.update(component.get_app_wrap_components())

            # Add the custom components from the page to the set.
            custom_components |= component.get_custom_components()

        progress.advance(task)

        # Perform auto-memoization of stateful components.
        (
            stateful_components_path,
            stateful_components_code,
            page_components,
        ) = compiler.compile_stateful_components(self.pages.values())

        progress.advance(task)

        # Catch "static" apps (that do not define a rx.State subclass) which are trying to access rx.State.
        if code_uses_state_contexts(stateful_components_code) and self.state is None:
            raise RuntimeError(
                "To access rx.State in frontend components, at least one "
                "subclass of rx.State must be defined in the app."
            )
        compile_results.append((stateful_components_path, stateful_components_code))

<<<<<<< HEAD
        # Compile the root document before fork.
        compile_results.append(
            compiler.compile_document_root(
                self.head_components,
                html_lang=self.html_lang,
                html_custom_attrs=self.html_custom_attrs,  # type: ignore
            )
        )

        # Compile the contexts before fork.
        compile_results.append(
            compiler.compile_contexts(self.state, self.theme),
        )

        app_root = self._app_root(app_wrappers=app_wrappers)

        progress.advance(task)

        # Prepopulate the global ExecutorSafeFunctions class with input data required by the compile functions.
        # This is required for multiprocessing to work, in presence of non-picklable inputs.
        for route, component in zip(self.pages, page_components):
            ExecutorSafeFunctions.COMPILE_PAGE_ARGS_BY_ROUTE[route] = (
                route,
                component,
                self.state,
            )

        ExecutorSafeFunctions.COMPILE_APP_APP_ROOT = app_root
        ExecutorSafeFunctions.CUSTOM_COMPONENTS = custom_components
        ExecutorSafeFunctions.STYLE = self.style

        # Use a forking process pool, if possible.  Much faster, especially for large sites.
        # Fallback to ThreadPoolExecutor as something that will always work.
        executor = None
        if (
            platform.system() in ("Linux", "Darwin")
            and os.environ.get("REFLEX_COMPILE_PROCESSES") is not None
        ):
            executor = concurrent.futures.ProcessPoolExecutor(
                max_workers=int(os.environ.get("REFLEX_COMPILE_PROCESSES", 0)) or None,
                mp_context=multiprocessing.get_context("fork"),
            )
        else:
            executor = concurrent.futures.ThreadPoolExecutor(
                max_workers=int(os.environ.get("REFLEX_COMPILE_THREADS", 0)) or None,
            )
=======
            result_futures = []
            custom_components_future = None
>>>>>>> e13ff71c

        with executor:
            result_futures = []

            def _mark_complete(_=None):
                progress.advance(task)

            def _submit_work(fn, *args, **kwargs):
                f = executor.submit(fn, *args, **kwargs)
                f.add_done_callback(_mark_complete)
                result_futures.append(f)

            # Compile all page components.
            for route in self.pages:
                _submit_work(ExecutorSafeFunctions.compile_page, route)

            # Compile the app wrapper.
            _submit_work(ExecutorSafeFunctions.compile_app)

            # Compile the custom components.
<<<<<<< HEAD
            _submit_work(ExecutorSafeFunctions.compile_custom_components)
=======
            custom_components_future = thread_pool.submit(
                compiler.compile_components, custom_components
            )
            custom_components_future.add_done_callback(mark_complete)
>>>>>>> e13ff71c

            # Compile the root stylesheet with base styles.
            _submit_work(compiler.compile_root_stylesheet, self.stylesheets)

            # Compile the theme.
            _submit_work(ExecutorSafeFunctions.compile_theme)

            # Compile the Tailwind config.
            if config.tailwind is not None:
                config.tailwind["content"] = config.tailwind.get(
                    "content", constants.Tailwind.CONTENT
                )
                _submit_work(compiler.compile_tailwind, config.tailwind)
            else:
<<<<<<< HEAD
                _submit_work(compiler.remove_tailwind_from_postcss)
=======
                submit_work(compiler.remove_tailwind_from_postcss)

            # Get imports from AppWrap components.
            all_imports.update(app_root.get_imports())
>>>>>>> e13ff71c

            # Wait for all compilation tasks to complete.
            for future in concurrent.futures.as_completed(result_futures):
                compile_results.append(future.result())

<<<<<<< HEAD
        # Get imports from AppWrap components.
        all_imports.update(app_root.get_imports())
=======
            # Iterate through all the custom components and add their imports to the all_imports.
            custom_components_result = custom_components_future.result()
            compile_results.append(custom_components_result[:2])
            all_imports.update(custom_components_result[2])

            # Empty the .web pages directory.
            compiler.purge_web_pages_dir()
>>>>>>> e13ff71c

        # Iterate through all the custom components and add their imports to the all_imports.
        for component in custom_components:
            all_imports.update(component.get_imports())

        progress.advance(task)

        # Empty the .web pages directory.
        compiler.purge_web_pages_dir()

        progress.advance(task)
        progress.stop()

        # Install frontend packages.
        self.get_frontend_packages(all_imports)

        for output_path, code in compile_results:
            compiler_utils.write_page(output_path, code)

    @contextlib.asynccontextmanager
    async def modify_state(self, token: str) -> AsyncIterator[BaseState]:
        """Modify the state out of band.

        Args:
            token: The token to modify the state for.

        Yields:
            The state to modify.

        Raises:
            RuntimeError: If the app has not been initialized yet.
        """
        if self.event_namespace is None:
            raise RuntimeError("App has not been initialized yet.")

        # Get exclusive access to the state.
        async with self.state_manager.modify_state(token) as state:
            # No other event handler can modify the state while in this context.
            yield state
            delta = state.get_delta()
            if delta:
                # When the state is modified reset dirty status and emit the delta to the frontend.
                state._clean()
                await self.event_namespace.emit_update(
                    update=StateUpdate(delta=delta),
                    sid=state.router.session.session_id,
                )

    def _process_background(
        self, state: BaseState, event: Event
    ) -> asyncio.Task | None:
        """Process an event in the background and emit updates as they arrive.

        Args:
            state: The state to process the event for.
            event: The event to process.

        Returns:
            Task if the event was backgroundable, otherwise None
        """
        substate, handler = state._get_event_handler(event)
        if not handler.is_background:
            return None

        async def _coro():
            """Coroutine to process the event and emit updates inside an asyncio.Task.

            Raises:
                RuntimeError: If the app has not been initialized yet.
            """
            if self.event_namespace is None:
                raise RuntimeError("App has not been initialized yet.")

            # Process the event.
            async for update in state._process_event(
                handler=handler, state=substate, payload=event.payload
            ):
                # Postprocess the event.
                update = await self.postprocess(state, event, update)

                # Send the update to the client.
                await self.event_namespace.emit_update(
                    update=update,
                    sid=state.router.session.session_id,
                )

        task = asyncio.create_task(_coro())
        self.background_tasks.add(task)
        # Clean up task from background_tasks set when complete.
        task.add_done_callback(self.background_tasks.discard)
        return task


async def process(
    app: App, event: Event, sid: str, headers: Dict, client_ip: str
) -> AsyncIterator[StateUpdate]:
    """Process an event.

    Args:
        app: The app to process the event for.
        event: The event to process.
        sid: The Socket.IO session id.
        headers: The client headers.
        client_ip: The client_ip.

    Yields:
        The state updates after processing the event.
    """
    # Add request data to the state.
    router_data = event.router_data
    router_data.update(
        {
            constants.RouteVar.QUERY: format.format_query_params(event.router_data),
            constants.RouteVar.CLIENT_TOKEN: event.token,
            constants.RouteVar.SESSION_ID: sid,
            constants.RouteVar.HEADERS: headers,
            constants.RouteVar.CLIENT_IP: client_ip,
        }
    )
    # Get the state for the session exclusively.
    async with app.state_manager.modify_state(event.substate_token) as state:
        # re-assign only when the value is different
        if state.router_data != router_data:
            # assignment will recurse into substates and force recalculation of
            # dependent ComputedVar (dynamic route variables)
            state.router_data = router_data
            state.router = RouterData(router_data)

        # Preprocess the event.
        update = await app.preprocess(state, event)

        # If there was an update, yield it.
        if update is not None:
            yield update

        # Only process the event if there is no update.
        else:
            if app._process_background(state, event) is not None:
                # `final=True` allows the frontend send more events immediately.
                yield StateUpdate(final=True)
                return

            # Process the event synchronously.
            async for update in state._process(event):
                # Postprocess the event.
                update = await app.postprocess(state, event, update)

                # Yield the update.
                yield update


async def ping() -> str:
    """Test API endpoint.

    Returns:
        The response.
    """
    return "pong"


def upload(app: App):
    """Upload a file.

    Args:
        app: The app to upload the file for.

    Returns:
        The upload function.
    """

    async def upload_file(request: Request, files: List[UploadFile]):
        """Upload a file.

        Args:
            request: The FastAPI request object.
            files: The file(s) to upload.

        Returns:
            StreamingResponse yielding newline-delimited JSON of StateUpdate
            emitted by the upload handler.

        Raises:
            ValueError: if there are no args with supported annotation.
            TypeError: if a background task is used as the handler.
            HTTPException: when the request does not include token / handler headers.
        """
        token = request.headers.get("reflex-client-token")
        handler = request.headers.get("reflex-event-handler")

        if not token or not handler:
            raise HTTPException(
                status_code=400,
                detail="Missing reflex-client-token or reflex-event-handler header.",
            )

        # Get the state for the session.
        substate_token = _substate_key(token, handler.rpartition(".")[0])
        state = await app.state_manager.get_state(substate_token)

        # get the current session ID
        # get the current state(parent state/substate)
        path = handler.split(".")[:-1]
        current_state = state.get_substate(path)
        handler_upload_param = ()

        # get handler function
        func = getattr(type(current_state), handler.split(".")[-1])

        # check if there exists any handler args with annotation, List[UploadFile]
        if isinstance(func, EventHandler):
            if func.is_background:
                raise TypeError(
                    f"@rx.background is not supported for upload handler `{handler}`.",
                )
            func = func.fn
        if isinstance(func, functools.partial):
            func = func.func
        for k, v in get_type_hints(func).items():
            if types.is_generic_alias(v) and types._issubclass(
                get_args(v)[0],
                UploadFile,
            ):
                handler_upload_param = (k, v)
                break

        if not handler_upload_param:
            raise ValueError(
                f"`{handler}` handler should have a parameter annotated as "
                "List[rx.UploadFile]"
            )

        event = Event(
            token=token,
            name=handler,
            payload={handler_upload_param[0]: files},
        )

        async def _ndjson_updates():
            """Process the upload event, generating ndjson updates.

            Yields:
                Each state update as JSON followed by a new line.
            """
            # Process the event.
            async with app.state_manager.modify_state(event.substate_token) as state:
                async for update in state._process(event):
                    # Postprocess the event.
                    update = await app.postprocess(state, event, update)
                    yield update.json() + "\n"

        # Stream updates to client
        return StreamingResponse(
            _ndjson_updates(),
            media_type="application/x-ndjson",
        )

    return upload_file


class EventNamespace(AsyncNamespace):
    """The event namespace."""

    # The application object.
    app: App

    def __init__(self, namespace: str, app: App):
        """Initialize the event namespace.

        Args:
            namespace: The namespace.
            app: The application object.
        """
        super().__init__(namespace)
        self.app = app

    def on_connect(self, sid, environ):
        """Event for when the websocket is connected.

        Args:
            sid: The Socket.IO session id.
            environ: The request information, including HTTP headers.
        """
        pass

    def on_disconnect(self, sid):
        """Event for when the websocket disconnects.

        Args:
            sid: The Socket.IO session id.
        """
        pass

    async def emit_update(self, update: StateUpdate, sid: str) -> None:
        """Emit an update to the client.

        Args:
            update: The state update to send.
            sid: The Socket.IO session id.
        """
        # Creating a task prevents the update from being blocked behind other coroutines.
        await asyncio.create_task(
            self.emit(str(constants.SocketEvent.EVENT), update.json(), to=sid)
        )

    async def on_event(self, sid, data):
        """Event for receiving front-end websocket events.

        Args:
            sid: The Socket.IO session id.
            data: The event data.
        """
        # Get the event.
        event = Event.parse_raw(data)

        # Get the event environment.
        assert self.app.sio is not None
        environ = self.app.sio.get_environ(sid, self.namespace)
        assert environ is not None

        # Get the client headers.
        headers = {
            k.decode("utf-8"): v.decode("utf-8")
            for (k, v) in environ["asgi.scope"]["headers"]
        }

        # Get the client IP
        try:
            client_ip = environ["asgi.scope"]["client"][0]
        except (KeyError, IndexError):
            client_ip = environ.get("REMOTE_ADDR", "0.0.0.0")

        # Process the events.
        async for update in process(self.app, event, sid, headers, client_ip):
            # Emit the update from processing the event.
            await self.emit_update(update=update, sid=sid)

    async def on_ping(self, sid):
        """Event for testing the API endpoint.

        Args:
            sid: The Socket.IO session id.
        """
        # Emit the test event.
        await self.emit(str(constants.SocketEvent.PING), "pong", to=sid)<|MERGE_RESOLUTION|>--- conflicted
+++ resolved
@@ -826,7 +826,6 @@
             )
         compile_results.append((stateful_components_path, stateful_components_code))
 
-<<<<<<< HEAD
         # Compile the root document before fork.
         compile_results.append(
             compiler.compile_document_root(
@@ -873,13 +872,10 @@
             executor = concurrent.futures.ThreadPoolExecutor(
                 max_workers=int(os.environ.get("REFLEX_COMPILE_THREADS", 0)) or None,
             )
-=======
+
+        with executor:
             result_futures = []
             custom_components_future = None
->>>>>>> e13ff71c
-
-        with executor:
-            result_futures = []
 
             def _mark_complete(_=None):
                 progress.advance(task)
@@ -897,14 +893,10 @@
             _submit_work(ExecutorSafeFunctions.compile_app)
 
             # Compile the custom components.
-<<<<<<< HEAD
-            _submit_work(ExecutorSafeFunctions.compile_custom_components)
-=======
-            custom_components_future = thread_pool.submit(
-                compiler.compile_components, custom_components
+            custom_components_future = executor.submit(
+                ExecutorSafeFunctions.compile_custom_components,
             )
-            custom_components_future.add_done_callback(mark_complete)
->>>>>>> e13ff71c
+            custom_components_future.add_done_callback(_mark_complete)
 
             # Compile the root stylesheet with base styles.
             _submit_work(compiler.compile_root_stylesheet, self.stylesheets)
@@ -919,35 +911,17 @@
                 )
                 _submit_work(compiler.compile_tailwind, config.tailwind)
             else:
-<<<<<<< HEAD
                 _submit_work(compiler.remove_tailwind_from_postcss)
-=======
-                submit_work(compiler.remove_tailwind_from_postcss)
-
-            # Get imports from AppWrap components.
-            all_imports.update(app_root.get_imports())
->>>>>>> e13ff71c
 
             # Wait for all compilation tasks to complete.
             for future in concurrent.futures.as_completed(result_futures):
                 compile_results.append(future.result())
 
-<<<<<<< HEAD
-        # Get imports from AppWrap components.
-        all_imports.update(app_root.get_imports())
-=======
-            # Iterate through all the custom components and add their imports to the all_imports.
-            custom_components_result = custom_components_future.result()
-            compile_results.append(custom_components_result[:2])
-            all_imports.update(custom_components_result[2])
-
-            # Empty the .web pages directory.
-            compiler.purge_web_pages_dir()
->>>>>>> e13ff71c
-
-        # Iterate through all the custom components and add their imports to the all_imports.
-        for component in custom_components:
-            all_imports.update(component.get_imports())
+            # Special case for custom_components, since we need the compiled imports
+            # to install proper frontend packages.
+            *custom_components_result, custom_components_imports = custom_components_future.result()
+            compile_results.append(custom_components_result)
+            all_imports.update(custom_components_imports)
 
         progress.advance(task)
 
