--- conflicted
+++ resolved
@@ -153,14 +153,9 @@
     yield AppHarness.create(
         root=root,
         app_source=functools.partial(
-<<<<<<< HEAD
             AppWithComponents,
-            render_component=render_component,  # type: ignore
-            components=10,  # pyright: ignore [reportGeneralTypeIssues]
-=======
-            AppWithTenComponentsOnePage,
             render_component=render_component,  # pyright: ignore [reportCallIssue]
->>>>>>> 42e6dfa4
+            components=10,  # pyright: ignore [reportCallIssue]
         ),
     )
 
@@ -182,14 +177,9 @@
     yield AppHarness.create(
         root=root,
         app_source=functools.partial(
-<<<<<<< HEAD
             AppWithComponents,
-            render_component=render_component,  # type: ignore
-            components=100,  # pyright: ignore [reportGeneralTypeIssues]
-=======
-            AppWithHundredComponentOnePage,
             render_component=render_component,  # pyright: ignore [reportCallIssue]
->>>>>>> 42e6dfa4
+            components=100,  # pyright: ignore [reportCallIssue]
         ),
     )
 
@@ -211,14 +201,9 @@
     yield AppHarness.create(
         root=root,
         app_source=functools.partial(
-<<<<<<< HEAD
             AppWithComponents,
-            render_component=render_component,  # type: ignore
-            components=1000,  # pyright: ignore [reportGeneralTypeIssues]
-=======
-            AppWithThousandComponentsOnePage,
             render_component=render_component,  # pyright: ignore [reportCallIssue]
->>>>>>> 42e6dfa4
+            components=1000,  # pyright: ignore [reportCallIssue]
         ),
     )
 
