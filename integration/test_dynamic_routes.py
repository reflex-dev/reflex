"""Integration tests for dynamic route page behavior."""

from __future__ import annotations

from typing import Callable, Coroutine, Generator, Type
from urllib.parse import urlsplit

import pytest
from selenium.webdriver.common.by import By

from reflex.testing import AppHarness, AppHarnessProd, WebDriver

from .utils import poll_for_navigation


def DynamicRoute():
    """App for testing dynamic routes."""
    from typing import List

    import reflex_chakra as rc

    import reflex as rx

    class DynamicState(rx.State):
        order: List[str] = []
<<<<<<< HEAD
        input_page_id: str = ""
=======
>>>>>>> 0810bd84

        def on_load(self):
            self.input_page_id = self.page_id  # type: ignore
            self.order.append(
                f"{self.router.page.path}-{self.input_page_id or 'no page id'}"
            )

        def on_load_redir(self):
            query_params = self.router.page.params
            self.order.append(f"on_load_redir-{query_params}")
            return rx.redirect(f"/page/{query_params['page_id']}")

        @rx.var
        def next_page(self) -> str:
            try:
                return str(int(self.input_page_id) + 1)
            except ValueError:
                return "0"

    def index():
        return rx.fragment(
            rc.input(
                value=DynamicState.router.session.client_token,
                is_read_only=True,
                id="token",
            ),
<<<<<<< HEAD
            rc.input(value=DynamicState.input_page_id, is_read_only=True, id="page_id"),
=======
            rc.input(value=rx.State.page_id, is_read_only=True, id="page_id"),  # type: ignore
>>>>>>> 0810bd84
            rc.input(
                value=DynamicState.router.page.raw_path,
                is_read_only=True,
                id="raw_path",
            ),
            rx.link("index", href="/", id="link_index"),
            rx.link("page_X", href="/static/x", id="link_page_x"),
            rx.link(
                "next",
                href="/page/" + DynamicState.next_page,
                id="link_page_next",  # type: ignore
            ),
            rx.link("missing", href="/missing", id="link_missing"),
            rc.list(
                rx.foreach(
                    DynamicState.order,  # type: ignore
                    lambda i: rc.list_item(rx.text(i)),
                ),
            ),
        )

    @rx.page(route="/redirect-page/[page_id]", on_load=DynamicState.on_load_redir)  # type: ignore
    def redirect_page():
        return rx.fragment(rx.text("redirecting..."))

    app = rx.App(state=rx.State)
    app.add_page(index, route="/page/[page_id]", on_load=DynamicState.on_load)  # type: ignore
    app.add_page(index, route="/static/x", on_load=DynamicState.on_load)  # type: ignore
    app.add_page(index)
    app.add_custom_404_page(on_load=DynamicState.on_load)  # type: ignore


@pytest.fixture(scope="module")
def dynamic_route(
    app_harness_env: Type[AppHarness], tmp_path_factory
) -> Generator[AppHarness, None, None]:
    """Start DynamicRoute app at tmp_path via AppHarness.

    Args:
        app_harness_env: either AppHarness (dev) or AppHarnessProd (prod)
        tmp_path_factory: pytest tmp_path_factory fixture

    Yields:
        running AppHarness instance
    """
    with app_harness_env.create(
        root=tmp_path_factory.mktemp(f"dynamic_route"),
        app_name=f"dynamicroute_{app_harness_env.__name__.lower()}",
        app_source=DynamicRoute,  # type: ignore
    ) as harness:
        yield harness


@pytest.fixture
def driver(dynamic_route: AppHarness) -> Generator[WebDriver, None, None]:
    """Get an instance of the browser open to the dynamic_route app.

    Args:
        dynamic_route: harness for DynamicRoute app

    Yields:
        WebDriver instance.
    """
    assert dynamic_route.app_instance is not None, "app is not running"
    driver = dynamic_route.frontend()
    try:
        yield driver
    finally:
        driver.quit()


@pytest.fixture()
def token(dynamic_route: AppHarness, driver: WebDriver) -> str:
    """Get the token associated with backend state.

    Args:
        dynamic_route: harness for DynamicRoute app.
        driver: WebDriver instance.

    Returns:
        The token visible in the driver browser.
    """
    assert dynamic_route.app_instance is not None
    token_input = driver.find_element(By.ID, "token")
    assert token_input

    # wait for the backend connection to send the token
    token = dynamic_route.poll_for_value(token_input)
    assert token is not None

    return token


@pytest.fixture()
def poll_for_order(
    dynamic_route: AppHarness, token: str
) -> Callable[[list[str]], Coroutine[None, None, None]]:
    """Poll for the order list to match the expected order.

    Args:
        dynamic_route: harness for DynamicRoute app.
        token: The token visible in the driver browser.

    Returns:
        An async function that polls for the order list to match the expected order.
    """
    dynamic_state_name = dynamic_route.get_state_name("_dynamic_state")
    dynamic_state_full_name = dynamic_route.get_full_state_name(["_dynamic_state"])

    async def _poll_for_order(exp_order: list[str]):
        async def _backend_state():
            return await dynamic_route.get_state(f"{token}_{dynamic_state_full_name}")

        async def _check():
            return (await _backend_state()).substates[
                dynamic_state_name
            ].order == exp_order

        await AppHarness._poll_for_async(_check)
        assert (await _backend_state()).substates[dynamic_state_name].order == exp_order

    return _poll_for_order


@pytest.mark.asyncio
async def test_on_load_navigate(
    dynamic_route: AppHarness,
    driver: WebDriver,
    token: str,
    poll_for_order: Callable[[list[str]], Coroutine[None, None, None]],
):
    """Click links to navigate between dynamic pages with on_load event.

    Args:
        dynamic_route: harness for DynamicRoute app.
        driver: WebDriver instance.
        token: The token visible in the driver browser.
        poll_for_order: function that polls for the order list to match the expected order.
    """
    dynamic_state_full_name = dynamic_route.get_full_state_name(["_dynamic_state"])
    assert dynamic_route.app_instance is not None
    is_prod = isinstance(dynamic_route, AppHarnessProd)
    link = driver.find_element(By.ID, "link_page_next")
    assert link

    exp_order = [f"/page/[page_id]-{ix}" for ix in range(10)]
    # click the link a few times
    for ix in range(10):
        # wait for navigation, then assert on url
        with poll_for_navigation(driver):
            link.click()
        assert urlsplit(driver.current_url).path == f"/page/{ix}/"

        link = driver.find_element(By.ID, "link_page_next")
        page_id_input = driver.find_element(By.ID, "page_id")
        raw_path_input = driver.find_element(By.ID, "raw_path")

        assert link
        assert page_id_input

        assert dynamic_route.poll_for_value(
            page_id_input, exp_not_equal=str(ix - 1)
        ) == str(ix)
        assert dynamic_route.poll_for_value(raw_path_input) == f"/page/{ix}/"
    await poll_for_order(exp_order)

    # manually load the next page to trigger client side routing in prod mode
    if is_prod:
        exp_order += ["/404-no page id"]
    exp_order += ["/page/[page_id]-10"]
    with poll_for_navigation(driver):
        driver.get(f"{dynamic_route.frontend_url}/page/10/")
    await poll_for_order(exp_order)

    # make sure internal nav still hydrates after redirect
    exp_order += ["/page/[page_id]-11"]
    link = driver.find_element(By.ID, "link_page_next")
    with poll_for_navigation(driver):
        link.click()
    await poll_for_order(exp_order)

    # load same page with a query param and make sure it passes through
    if is_prod:
        exp_order += ["/404-no page id"]
    exp_order += ["/page/[page_id]-11"]
    with poll_for_navigation(driver):
        driver.get(f"{driver.current_url}?foo=bar")
    await poll_for_order(exp_order)
    assert (
        await dynamic_route.get_state(f"{token}_{dynamic_state_full_name}")
    ).router.page.params["foo"] == "bar"

    # hit a 404 and ensure we still hydrate
    exp_order += ["/404-no page id"]
    with poll_for_navigation(driver):
        driver.get(f"{dynamic_route.frontend_url}/missing")
    await poll_for_order(exp_order)

    # browser nav should still trigger hydration
    if is_prod:
        exp_order += ["/404-no page id"]
    exp_order += ["/page/[page_id]-11"]
    with poll_for_navigation(driver):
        driver.back()
    await poll_for_order(exp_order)

    # next/link to a 404 and ensure we still hydrate
    exp_order += ["/404-no page id"]
    link = driver.find_element(By.ID, "link_missing")
    with poll_for_navigation(driver):
        link.click()
    await poll_for_order(exp_order)

    # hit a page that redirects back to dynamic page
    if is_prod:
        exp_order += ["/404-no page id"]
    exp_order += ["on_load_redir-{'foo': 'bar', 'page_id': '0'}", "/page/[page_id]-0"]
    with poll_for_navigation(driver):
        driver.get(f"{dynamic_route.frontend_url}/redirect-page/0/?foo=bar")
    await poll_for_order(exp_order)
    # should have redirected back to page 0
    assert urlsplit(driver.current_url).path == "/page/0/"


@pytest.mark.asyncio
async def test_on_load_navigate_non_dynamic(
    dynamic_route: AppHarness,
    driver: WebDriver,
    poll_for_order: Callable[[list[str]], Coroutine[None, None, None]],
):
    """Click links to navigate between static pages with on_load event.

    Args:
        dynamic_route: harness for DynamicRoute app.
        driver: WebDriver instance.
        poll_for_order: function that polls for the order list to match the expected order.
    """
    assert dynamic_route.app_instance is not None
    link = driver.find_element(By.ID, "link_page_x")
    assert link

    with poll_for_navigation(driver):
        link.click()
    assert urlsplit(driver.current_url).path == "/static/x/"
    await poll_for_order(["/static/x-no page id"])

    # go back to the index and navigate back to the static route
    link = driver.find_element(By.ID, "link_index")
    with poll_for_navigation(driver):
        link.click()
    assert urlsplit(driver.current_url).path == "/"

    link = driver.find_element(By.ID, "link_page_x")
    with poll_for_navigation(driver):
        link.click()
    assert urlsplit(driver.current_url).path == "/static/x/"
    await poll_for_order(["/static/x-no page id", "/static/x-no page id"])<|MERGE_RESOLUTION|>--- conflicted
+++ resolved
@@ -23,16 +23,9 @@
 
     class DynamicState(rx.State):
         order: List[str] = []
-<<<<<<< HEAD
-        input_page_id: str = ""
-=======
->>>>>>> 0810bd84
 
         def on_load(self):
-            self.input_page_id = self.page_id  # type: ignore
-            self.order.append(
-                f"{self.router.page.path}-{self.input_page_id or 'no page id'}"
-            )
+            self.order.append(f"{self.router.page.path}-{self.page_id or 'no page id'}")
 
         def on_load_redir(self):
             query_params = self.router.page.params
@@ -42,7 +35,7 @@
         @rx.var
         def next_page(self) -> str:
             try:
-                return str(int(self.input_page_id) + 1)
+                return str(int(self.page_id) + 1)
             except ValueError:
                 return "0"
 
@@ -53,11 +46,7 @@
                 is_read_only=True,
                 id="token",
             ),
-<<<<<<< HEAD
-            rc.input(value=DynamicState.input_page_id, is_read_only=True, id="page_id"),
-=======
             rc.input(value=rx.State.page_id, is_read_only=True, id="page_id"),  # type: ignore
->>>>>>> 0810bd84
             rc.input(
                 value=DynamicState.router.page.raw_path,
                 is_read_only=True,
