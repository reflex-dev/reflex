--- conflicted
+++ resolved
@@ -1768,12 +1768,7 @@
     { name = "alembic", specifier = ">=1.15.2,<2.0" },
     { name = "click", specifier = ">=8.2" },
     { name = "granian", extras = ["reload"], specifier = ">=2.4.0" },
-<<<<<<< HEAD
-    { name = "httpx", specifier = ">=0.28.0,<1.0" },
-=======
     { name = "httpx", specifier = ">=0.23.3,<1.0" },
-    { name = "jinja2", specifier = ">=3.1.2,<4.0" },
->>>>>>> bc99f358
     { name = "packaging", specifier = ">=24.2,<26" },
     { name = "platformdirs", specifier = ">=4.3.7,<5.0" },
     { name = "psutil", marker = "sys_platform == 'win32'", specifier = ">=7.0.0,<8.0" },
