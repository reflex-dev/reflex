--- conflicted
+++ resolved
@@ -628,7 +628,7 @@
 version = "8.6.1"
 source = { registry = "https://pypi.org/simple" }
 dependencies = [
-    { name = "zipp", marker = "python_full_version < '3.12'" },
+    { name = "zipp" },
 ]
 sdist = { url = "https://files.pythonhosted.org/packages/33/08/c1395a292bb23fd03bdf572a1357c5a733d3eecbab877641ceacab23db6e/importlib_metadata-8.6.1.tar.gz", hash = "sha256:310b41d755445d74569f993ccfc22838295d9fe005425094fad953d7f15c8580", size = 55767 }
 wheels = [
@@ -1815,12 +1815,8 @@
     { name = "pytest-playwright", specifier = ">=0.5.1" },
     { name = "pytest-retry", specifier = ">=1.7.0,<2.0" },
     { name = "pytest-split", specifier = ">=0.10.0,<1.0" },
-<<<<<<< HEAD
     { name = "python-dotenv", specifier = ">=1,<2" },
-    { name = "ruff", specifier = "==0.9.10" },
-=======
     { name = "ruff", specifier = "==0.11.0" },
->>>>>>> 346ccf74
     { name = "selenium", specifier = ">=4.11.0,<5.0" },
     { name = "toml", specifier = ">=0.10.2,<1.0" },
     { name = "uvicorn", specifier = ">=0.20.0" },
