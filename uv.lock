version = 1
revision = 2
requires-python = ">=3.10, <4.0"
resolution-markers = [
    "python_full_version >= '3.12'",
    "python_full_version == '3.11.*'",
    "python_full_version < '3.11'",
]

[[package]]
name = "alembic"
version = "1.16.1"
source = { registry = "https://pypi.org/simple" }
dependencies = [
    { name = "mako" },
    { name = "sqlalchemy" },
    { name = "tomli", marker = "python_full_version < '3.11'" },
    { name = "typing-extensions" },
]
sdist = { url = "https://files.pythonhosted.org/packages/20/89/bfb4fe86e3fc3972d35431af7bedbc60fa606e8b17196704a1747f7aa4c3/alembic-1.16.1.tar.gz", hash = "sha256:43d37ba24b3d17bc1eb1024fe0f51cd1dc95aeb5464594a02c6bb9ca9864bfa4", size = 1955006, upload-time = "2025-05-21T23:11:05.991Z" }
wheels = [
    { url = "https://files.pythonhosted.org/packages/31/59/565286efff3692c5716c212202af61466480f6357c4ae3089d4453bff1f3/alembic-1.16.1-py3-none-any.whl", hash = "sha256:0cdd48acada30d93aa1035767d67dff25702f8de74d7c3919f2e8492c8db2e67", size = 242488, upload-time = "2025-05-21T23:11:07.783Z" },
]

[[package]]
name = "annotated-types"
version = "0.7.0"
source = { registry = "https://pypi.org/simple" }
sdist = { url = "https://files.pythonhosted.org/packages/ee/67/531ea369ba64dcff5ec9c3402f9f51bf748cec26dde048a2f973a4eea7f5/annotated_types-0.7.0.tar.gz", hash = "sha256:aff07c09a53a08bc8cfccb9c85b05f1aa9a2a6f23728d790723543408344ce89", size = 16081, upload-time = "2024-05-20T21:33:25.928Z" }
wheels = [
    { url = "https://files.pythonhosted.org/packages/78/b6/6307fbef88d9b5ee7421e68d78a9f162e0da4900bc5f5793f6d3d0e34fb8/annotated_types-0.7.0-py3-none-any.whl", hash = "sha256:1f02e8b43a8fbbc3f3e0d4f0f4bfc8131bcb4eebe8849b8e5c773f3a1c582a53", size = 13643, upload-time = "2024-05-20T21:33:24.1Z" },
]

[[package]]
name = "anyio"
version = "4.9.0"
source = { registry = "https://pypi.org/simple" }
dependencies = [
    { name = "exceptiongroup", marker = "python_full_version < '3.11'" },
    { name = "idna" },
    { name = "sniffio" },
    { name = "typing-extensions", marker = "python_full_version < '3.13'" },
]
sdist = { url = "https://files.pythonhosted.org/packages/95/7d/4c1bd541d4dffa1b52bd83fb8527089e097a106fc90b467a7313b105f840/anyio-4.9.0.tar.gz", hash = "sha256:673c0c244e15788651a4ff38710fea9675823028a6f08a5eda409e0c9840a028", size = 190949, upload-time = "2025-03-17T00:02:54.77Z" }
wheels = [
    { url = "https://files.pythonhosted.org/packages/a1/ee/48ca1a7c89ffec8b6a0c5d02b89c305671d5ffd8d3c94acf8b8c408575bb/anyio-4.9.0-py3-none-any.whl", hash = "sha256:9f76d541cad6e36af7beb62e978876f3b41e3e04f2c1fbf0884604c0a9c4d93c", size = 100916, upload-time = "2025-03-17T00:02:52.713Z" },
]

[[package]]
name = "async-timeout"
version = "5.0.1"
source = { registry = "https://pypi.org/simple" }
sdist = { url = "https://files.pythonhosted.org/packages/a5/ae/136395dfbfe00dfc94da3f3e136d0b13f394cba8f4841120e34226265780/async_timeout-5.0.1.tar.gz", hash = "sha256:d9321a7a3d5a6a5e187e824d2fa0793ce379a202935782d555d6e9d2735677d3", size = 9274, upload-time = "2024-11-06T16:41:39.6Z" }
wheels = [
    { url = "https://files.pythonhosted.org/packages/fe/ba/e2081de779ca30d473f21f5b30e0e737c438205440784c7dfc81efc2b029/async_timeout-5.0.1-py3-none-any.whl", hash = "sha256:39e3809566ff85354557ec2398b55e096c8364bacac9405a7a1fa429e77fe76c", size = 6233, upload-time = "2024-11-06T16:41:37.9Z" },
]

[[package]]
name = "asynctest"
version = "0.13.0"
source = { registry = "https://pypi.org/simple" }
sdist = { url = "https://files.pythonhosted.org/packages/0c/0f/6056f4435923d2f8c89ac9ef2d18506a569348d8f9cc827b0dd7a4c8acc4/asynctest-0.13.0.tar.gz", hash = "sha256:c27862842d15d83e6a34eb0b2866c323880eb3a75e4485b079ea11748fd77fac", size = 42301, upload-time = "2019-05-14T16:42:24.242Z" }
wheels = [
    { url = "https://files.pythonhosted.org/packages/e8/b6/8d17e169d577ca7678b11cd0d3ceebb0a6089a7f4a2de4b945fe4b1c86db/asynctest-0.13.0-py3-none-any.whl", hash = "sha256:5da6118a7e6d6b54d83a8f7197769d046922a44d2a99c21382f0a6e4fadae676", size = 26427, upload-time = "2019-05-14T16:42:22.894Z" },
]

[[package]]
name = "attrs"
version = "25.3.0"
source = { registry = "https://pypi.org/simple" }
sdist = { url = "https://files.pythonhosted.org/packages/5a/b0/1367933a8532ee6ff8d63537de4f1177af4bff9f3e829baf7331f595bb24/attrs-25.3.0.tar.gz", hash = "sha256:75d7cefc7fb576747b2c81b4442d4d4a1ce0900973527c011d1030fd3bf4af1b", size = 812032, upload-time = "2025-03-13T11:10:22.779Z" }
wheels = [
    { url = "https://files.pythonhosted.org/packages/77/06/bb80f5f86020c4551da315d78b3ab75e8228f89f0162f2c3a819e407941a/attrs-25.3.0-py3-none-any.whl", hash = "sha256:427318ce031701fea540783410126f03899a97ffc6f61596ad581ac2e40e3bc3", size = 63815, upload-time = "2025-03-13T11:10:21.14Z" },
]

[[package]]
name = "bidict"
version = "0.23.1"
source = { registry = "https://pypi.org/simple" }
sdist = { url = "https://files.pythonhosted.org/packages/9a/6e/026678aa5a830e07cd9498a05d3e7e650a4f56a42f267a53d22bcda1bdc9/bidict-0.23.1.tar.gz", hash = "sha256:03069d763bc387bbd20e7d49914e75fc4132a41937fa3405417e1a5a2d006d71", size = 29093, upload-time = "2024-02-18T19:09:05.748Z" }
wheels = [
    { url = "https://files.pythonhosted.org/packages/99/37/e8730c3587a65eb5645d4aba2d27aae48e8003614d6aaf15dda67f702f1f/bidict-0.23.1-py3-none-any.whl", hash = "sha256:5dae8d4d79b552a71cbabc7deb25dfe8ce710b17ff41711e13010ead2abfc3e5", size = 32764, upload-time = "2024-02-18T19:09:04.156Z" },
]

[[package]]
name = "certifi"
version = "2025.4.26"
source = { registry = "https://pypi.org/simple" }
sdist = { url = "https://files.pythonhosted.org/packages/e8/9e/c05b3920a3b7d20d3d3310465f50348e5b3694f4f88c6daf736eef3024c4/certifi-2025.4.26.tar.gz", hash = "sha256:0a816057ea3cdefcef70270d2c515e4506bbc954f417fa5ade2021213bb8f0c6", size = 160705, upload-time = "2025-04-26T02:12:29.51Z" }
wheels = [
    { url = "https://files.pythonhosted.org/packages/4a/7e/3db2bd1b1f9e95f7cddca6d6e75e2f2bd9f51b1246e546d88addca0106bd/certifi-2025.4.26-py3-none-any.whl", hash = "sha256:30350364dfe371162649852c63336a15c70c6510c2ad5015b21c2345311805f3", size = 159618, upload-time = "2025-04-26T02:12:27.662Z" },
]

[[package]]
name = "cffi"
version = "1.17.1"
source = { registry = "https://pypi.org/simple" }
dependencies = [
    { name = "pycparser" },
]
sdist = { url = "https://files.pythonhosted.org/packages/fc/97/c783634659c2920c3fc70419e3af40972dbaf758daa229a7d6ea6135c90d/cffi-1.17.1.tar.gz", hash = "sha256:1c39c6016c32bc48dd54561950ebd6836e1670f2ae46128f67cf49e789c52824", size = 516621, upload-time = "2024-09-04T20:45:21.852Z" }
wheels = [
    { url = "https://files.pythonhosted.org/packages/90/07/f44ca684db4e4f08a3fdc6eeb9a0d15dc6883efc7b8c90357fdbf74e186c/cffi-1.17.1-cp310-cp310-macosx_10_9_x86_64.whl", hash = "sha256:df8b1c11f177bc2313ec4b2d46baec87a5f3e71fc8b45dab2ee7cae86d9aba14", size = 182191, upload-time = "2024-09-04T20:43:30.027Z" },
    { url = "https://files.pythonhosted.org/packages/08/fd/cc2fedbd887223f9f5d170c96e57cbf655df9831a6546c1727ae13fa977a/cffi-1.17.1-cp310-cp310-macosx_11_0_arm64.whl", hash = "sha256:8f2cdc858323644ab277e9bb925ad72ae0e67f69e804f4898c070998d50b1a67", size = 178592, upload-time = "2024-09-04T20:43:32.108Z" },
    { url = "https://files.pythonhosted.org/packages/de/cc/4635c320081c78d6ffc2cab0a76025b691a91204f4aa317d568ff9280a2d/cffi-1.17.1-cp310-cp310-manylinux_2_12_i686.manylinux2010_i686.manylinux_2_17_i686.manylinux2014_i686.whl", hash = "sha256:edae79245293e15384b51f88b00613ba9f7198016a5948b5dddf4917d4d26382", size = 426024, upload-time = "2024-09-04T20:43:34.186Z" },
    { url = "https://files.pythonhosted.org/packages/b6/7b/3b2b250f3aab91abe5f8a51ada1b717935fdaec53f790ad4100fe2ec64d1/cffi-1.17.1-cp310-cp310-manylinux_2_17_aarch64.manylinux2014_aarch64.whl", hash = "sha256:45398b671ac6d70e67da8e4224a065cec6a93541bb7aebe1b198a61b58c7b702", size = 448188, upload-time = "2024-09-04T20:43:36.286Z" },
    { url = "https://files.pythonhosted.org/packages/d3/48/1b9283ebbf0ec065148d8de05d647a986c5f22586b18120020452fff8f5d/cffi-1.17.1-cp310-cp310-manylinux_2_17_ppc64le.manylinux2014_ppc64le.whl", hash = "sha256:ad9413ccdeda48c5afdae7e4fa2192157e991ff761e7ab8fdd8926f40b160cc3", size = 455571, upload-time = "2024-09-04T20:43:38.586Z" },
    { url = "https://files.pythonhosted.org/packages/40/87/3b8452525437b40f39ca7ff70276679772ee7e8b394934ff60e63b7b090c/cffi-1.17.1-cp310-cp310-manylinux_2_17_s390x.manylinux2014_s390x.whl", hash = "sha256:5da5719280082ac6bd9aa7becb3938dc9f9cbd57fac7d2871717b1feb0902ab6", size = 436687, upload-time = "2024-09-04T20:43:40.084Z" },
    { url = "https://files.pythonhosted.org/packages/8d/fb/4da72871d177d63649ac449aec2e8a29efe0274035880c7af59101ca2232/cffi-1.17.1-cp310-cp310-manylinux_2_17_x86_64.manylinux2014_x86_64.whl", hash = "sha256:2bb1a08b8008b281856e5971307cc386a8e9c5b625ac297e853d36da6efe9c17", size = 446211, upload-time = "2024-09-04T20:43:41.526Z" },
    { url = "https://files.pythonhosted.org/packages/ab/a0/62f00bcb411332106c02b663b26f3545a9ef136f80d5df746c05878f8c4b/cffi-1.17.1-cp310-cp310-musllinux_1_1_aarch64.whl", hash = "sha256:045d61c734659cc045141be4bae381a41d89b741f795af1dd018bfb532fd0df8", size = 461325, upload-time = "2024-09-04T20:43:43.117Z" },
    { url = "https://files.pythonhosted.org/packages/36/83/76127035ed2e7e27b0787604d99da630ac3123bfb02d8e80c633f218a11d/cffi-1.17.1-cp310-cp310-musllinux_1_1_i686.whl", hash = "sha256:6883e737d7d9e4899a8a695e00ec36bd4e5e4f18fabe0aca0efe0a4b44cdb13e", size = 438784, upload-time = "2024-09-04T20:43:45.256Z" },
    { url = "https://files.pythonhosted.org/packages/21/81/a6cd025db2f08ac88b901b745c163d884641909641f9b826e8cb87645942/cffi-1.17.1-cp310-cp310-musllinux_1_1_x86_64.whl", hash = "sha256:6b8b4a92e1c65048ff98cfe1f735ef8f1ceb72e3d5f0c25fdb12087a23da22be", size = 461564, upload-time = "2024-09-04T20:43:46.779Z" },
    { url = "https://files.pythonhosted.org/packages/f8/fe/4d41c2f200c4a457933dbd98d3cf4e911870877bd94d9656cc0fcb390681/cffi-1.17.1-cp310-cp310-win32.whl", hash = "sha256:c9c3d058ebabb74db66e431095118094d06abf53284d9c81f27300d0e0d8bc7c", size = 171804, upload-time = "2024-09-04T20:43:48.186Z" },
    { url = "https://files.pythonhosted.org/packages/d1/b6/0b0f5ab93b0df4acc49cae758c81fe4e5ef26c3ae2e10cc69249dfd8b3ab/cffi-1.17.1-cp310-cp310-win_amd64.whl", hash = "sha256:0f048dcf80db46f0098ccac01132761580d28e28bc0f78ae0d58048063317e15", size = 181299, upload-time = "2024-09-04T20:43:49.812Z" },
    { url = "https://files.pythonhosted.org/packages/6b/f4/927e3a8899e52a27fa57a48607ff7dc91a9ebe97399b357b85a0c7892e00/cffi-1.17.1-cp311-cp311-macosx_10_9_x86_64.whl", hash = "sha256:a45e3c6913c5b87b3ff120dcdc03f6131fa0065027d0ed7ee6190736a74cd401", size = 182264, upload-time = "2024-09-04T20:43:51.124Z" },
    { url = "https://files.pythonhosted.org/packages/6c/f5/6c3a8efe5f503175aaddcbea6ad0d2c96dad6f5abb205750d1b3df44ef29/cffi-1.17.1-cp311-cp311-macosx_11_0_arm64.whl", hash = "sha256:30c5e0cb5ae493c04c8b42916e52ca38079f1b235c2f8ae5f4527b963c401caf", size = 178651, upload-time = "2024-09-04T20:43:52.872Z" },
    { url = "https://files.pythonhosted.org/packages/94/dd/a3f0118e688d1b1a57553da23b16bdade96d2f9bcda4d32e7d2838047ff7/cffi-1.17.1-cp311-cp311-manylinux_2_12_i686.manylinux2010_i686.manylinux_2_17_i686.manylinux2014_i686.whl", hash = "sha256:f75c7ab1f9e4aca5414ed4d8e5c0e303a34f4421f8a0d47a4d019ceff0ab6af4", size = 445259, upload-time = "2024-09-04T20:43:56.123Z" },
    { url = "https://files.pythonhosted.org/packages/2e/ea/70ce63780f096e16ce8588efe039d3c4f91deb1dc01e9c73a287939c79a6/cffi-1.17.1-cp311-cp311-manylinux_2_17_aarch64.manylinux2014_aarch64.whl", hash = "sha256:a1ed2dd2972641495a3ec98445e09766f077aee98a1c896dcb4ad0d303628e41", size = 469200, upload-time = "2024-09-04T20:43:57.891Z" },
    { url = "https://files.pythonhosted.org/packages/1c/a0/a4fa9f4f781bda074c3ddd57a572b060fa0df7655d2a4247bbe277200146/cffi-1.17.1-cp311-cp311-manylinux_2_17_ppc64le.manylinux2014_ppc64le.whl", hash = "sha256:46bf43160c1a35f7ec506d254e5c890f3c03648a4dbac12d624e4490a7046cd1", size = 477235, upload-time = "2024-09-04T20:44:00.18Z" },
    { url = "https://files.pythonhosted.org/packages/62/12/ce8710b5b8affbcdd5c6e367217c242524ad17a02fe5beec3ee339f69f85/cffi-1.17.1-cp311-cp311-manylinux_2_17_s390x.manylinux2014_s390x.whl", hash = "sha256:a24ed04c8ffd54b0729c07cee15a81d964e6fee0e3d4d342a27b020d22959dc6", size = 459721, upload-time = "2024-09-04T20:44:01.585Z" },
    { url = "https://files.pythonhosted.org/packages/ff/6b/d45873c5e0242196f042d555526f92aa9e0c32355a1be1ff8c27f077fd37/cffi-1.17.1-cp311-cp311-manylinux_2_17_x86_64.manylinux2014_x86_64.whl", hash = "sha256:610faea79c43e44c71e1ec53a554553fa22321b65fae24889706c0a84d4ad86d", size = 467242, upload-time = "2024-09-04T20:44:03.467Z" },
    { url = "https://files.pythonhosted.org/packages/1a/52/d9a0e523a572fbccf2955f5abe883cfa8bcc570d7faeee06336fbd50c9fc/cffi-1.17.1-cp311-cp311-musllinux_1_1_aarch64.whl", hash = "sha256:a9b15d491f3ad5d692e11f6b71f7857e7835eb677955c00cc0aefcd0669adaf6", size = 477999, upload-time = "2024-09-04T20:44:05.023Z" },
    { url = "https://files.pythonhosted.org/packages/44/74/f2a2460684a1a2d00ca799ad880d54652841a780c4c97b87754f660c7603/cffi-1.17.1-cp311-cp311-musllinux_1_1_i686.whl", hash = "sha256:de2ea4b5833625383e464549fec1bc395c1bdeeb5f25c4a3a82b5a8c756ec22f", size = 454242, upload-time = "2024-09-04T20:44:06.444Z" },
    { url = "https://files.pythonhosted.org/packages/f8/4a/34599cac7dfcd888ff54e801afe06a19c17787dfd94495ab0c8d35fe99fb/cffi-1.17.1-cp311-cp311-musllinux_1_1_x86_64.whl", hash = "sha256:fc48c783f9c87e60831201f2cce7f3b2e4846bf4d8728eabe54d60700b318a0b", size = 478604, upload-time = "2024-09-04T20:44:08.206Z" },
    { url = "https://files.pythonhosted.org/packages/34/33/e1b8a1ba29025adbdcda5fb3a36f94c03d771c1b7b12f726ff7fef2ebe36/cffi-1.17.1-cp311-cp311-win32.whl", hash = "sha256:85a950a4ac9c359340d5963966e3e0a94a676bd6245a4b55bc43949eee26a655", size = 171727, upload-time = "2024-09-04T20:44:09.481Z" },
    { url = "https://files.pythonhosted.org/packages/3d/97/50228be003bb2802627d28ec0627837ac0bf35c90cf769812056f235b2d1/cffi-1.17.1-cp311-cp311-win_amd64.whl", hash = "sha256:caaf0640ef5f5517f49bc275eca1406b0ffa6aa184892812030f04c2abf589a0", size = 181400, upload-time = "2024-09-04T20:44:10.873Z" },
    { url = "https://files.pythonhosted.org/packages/5a/84/e94227139ee5fb4d600a7a4927f322e1d4aea6fdc50bd3fca8493caba23f/cffi-1.17.1-cp312-cp312-macosx_10_9_x86_64.whl", hash = "sha256:805b4371bf7197c329fcb3ead37e710d1bca9da5d583f5073b799d5c5bd1eee4", size = 183178, upload-time = "2024-09-04T20:44:12.232Z" },
    { url = "https://files.pythonhosted.org/packages/da/ee/fb72c2b48656111c4ef27f0f91da355e130a923473bf5ee75c5643d00cca/cffi-1.17.1-cp312-cp312-macosx_11_0_arm64.whl", hash = "sha256:733e99bc2df47476e3848417c5a4540522f234dfd4ef3ab7fafdf555b082ec0c", size = 178840, upload-time = "2024-09-04T20:44:13.739Z" },
    { url = "https://files.pythonhosted.org/packages/cc/b6/db007700f67d151abadf508cbfd6a1884f57eab90b1bb985c4c8c02b0f28/cffi-1.17.1-cp312-cp312-manylinux_2_12_i686.manylinux2010_i686.manylinux_2_17_i686.manylinux2014_i686.whl", hash = "sha256:1257bdabf294dceb59f5e70c64a3e2f462c30c7ad68092d01bbbfb1c16b1ba36", size = 454803, upload-time = "2024-09-04T20:44:15.231Z" },
    { url = "https://files.pythonhosted.org/packages/1a/df/f8d151540d8c200eb1c6fba8cd0dfd40904f1b0682ea705c36e6c2e97ab3/cffi-1.17.1-cp312-cp312-manylinux_2_17_aarch64.manylinux2014_aarch64.whl", hash = "sha256:da95af8214998d77a98cc14e3a3bd00aa191526343078b530ceb0bd710fb48a5", size = 478850, upload-time = "2024-09-04T20:44:17.188Z" },
    { url = "https://files.pythonhosted.org/packages/28/c0/b31116332a547fd2677ae5b78a2ef662dfc8023d67f41b2a83f7c2aa78b1/cffi-1.17.1-cp312-cp312-manylinux_2_17_ppc64le.manylinux2014_ppc64le.whl", hash = "sha256:d63afe322132c194cf832bfec0dc69a99fb9bb6bbd550f161a49e9e855cc78ff", size = 485729, upload-time = "2024-09-04T20:44:18.688Z" },
    { url = "https://files.pythonhosted.org/packages/91/2b/9a1ddfa5c7f13cab007a2c9cc295b70fbbda7cb10a286aa6810338e60ea1/cffi-1.17.1-cp312-cp312-manylinux_2_17_s390x.manylinux2014_s390x.whl", hash = "sha256:f79fc4fc25f1c8698ff97788206bb3c2598949bfe0fef03d299eb1b5356ada99", size = 471256, upload-time = "2024-09-04T20:44:20.248Z" },
    { url = "https://files.pythonhosted.org/packages/b2/d5/da47df7004cb17e4955df6a43d14b3b4ae77737dff8bf7f8f333196717bf/cffi-1.17.1-cp312-cp312-manylinux_2_17_x86_64.manylinux2014_x86_64.whl", hash = "sha256:b62ce867176a75d03a665bad002af8e6d54644fad99a3c70905c543130e39d93", size = 479424, upload-time = "2024-09-04T20:44:21.673Z" },
    { url = "https://files.pythonhosted.org/packages/0b/ac/2a28bcf513e93a219c8a4e8e125534f4f6db03e3179ba1c45e949b76212c/cffi-1.17.1-cp312-cp312-musllinux_1_1_aarch64.whl", hash = "sha256:386c8bf53c502fff58903061338ce4f4950cbdcb23e2902d86c0f722b786bbe3", size = 484568, upload-time = "2024-09-04T20:44:23.245Z" },
    { url = "https://files.pythonhosted.org/packages/d4/38/ca8a4f639065f14ae0f1d9751e70447a261f1a30fa7547a828ae08142465/cffi-1.17.1-cp312-cp312-musllinux_1_1_x86_64.whl", hash = "sha256:4ceb10419a9adf4460ea14cfd6bc43d08701f0835e979bf821052f1805850fe8", size = 488736, upload-time = "2024-09-04T20:44:24.757Z" },
    { url = "https://files.pythonhosted.org/packages/86/c5/28b2d6f799ec0bdecf44dced2ec5ed43e0eb63097b0f58c293583b406582/cffi-1.17.1-cp312-cp312-win32.whl", hash = "sha256:a08d7e755f8ed21095a310a693525137cfe756ce62d066e53f502a83dc550f65", size = 172448, upload-time = "2024-09-04T20:44:26.208Z" },
    { url = "https://files.pythonhosted.org/packages/50/b9/db34c4755a7bd1cb2d1603ac3863f22bcecbd1ba29e5ee841a4bc510b294/cffi-1.17.1-cp312-cp312-win_amd64.whl", hash = "sha256:51392eae71afec0d0c8fb1a53b204dbb3bcabcb3c9b807eedf3e1e6ccf2de903", size = 181976, upload-time = "2024-09-04T20:44:27.578Z" },
    { url = "https://files.pythonhosted.org/packages/8d/f8/dd6c246b148639254dad4d6803eb6a54e8c85c6e11ec9df2cffa87571dbe/cffi-1.17.1-cp313-cp313-macosx_10_13_x86_64.whl", hash = "sha256:f3a2b4222ce6b60e2e8b337bb9596923045681d71e5a082783484d845390938e", size = 182989, upload-time = "2024-09-04T20:44:28.956Z" },
    { url = "https://files.pythonhosted.org/packages/8b/f1/672d303ddf17c24fc83afd712316fda78dc6fce1cd53011b839483e1ecc8/cffi-1.17.1-cp313-cp313-macosx_11_0_arm64.whl", hash = "sha256:0984a4925a435b1da406122d4d7968dd861c1385afe3b45ba82b750f229811e2", size = 178802, upload-time = "2024-09-04T20:44:30.289Z" },
    { url = "https://files.pythonhosted.org/packages/0e/2d/eab2e858a91fdff70533cab61dcff4a1f55ec60425832ddfdc9cd36bc8af/cffi-1.17.1-cp313-cp313-manylinux_2_12_i686.manylinux2010_i686.manylinux_2_17_i686.manylinux2014_i686.whl", hash = "sha256:d01b12eeeb4427d3110de311e1774046ad344f5b1a7403101878976ecd7a10f3", size = 454792, upload-time = "2024-09-04T20:44:32.01Z" },
    { url = "https://files.pythonhosted.org/packages/75/b2/fbaec7c4455c604e29388d55599b99ebcc250a60050610fadde58932b7ee/cffi-1.17.1-cp313-cp313-manylinux_2_17_aarch64.manylinux2014_aarch64.whl", hash = "sha256:706510fe141c86a69c8ddc029c7910003a17353970cff3b904ff0686a5927683", size = 478893, upload-time = "2024-09-04T20:44:33.606Z" },
    { url = "https://files.pythonhosted.org/packages/4f/b7/6e4a2162178bf1935c336d4da8a9352cccab4d3a5d7914065490f08c0690/cffi-1.17.1-cp313-cp313-manylinux_2_17_ppc64le.manylinux2014_ppc64le.whl", hash = "sha256:de55b766c7aa2e2a3092c51e0483d700341182f08e67c63630d5b6f200bb28e5", size = 485810, upload-time = "2024-09-04T20:44:35.191Z" },
    { url = "https://files.pythonhosted.org/packages/c7/8a/1d0e4a9c26e54746dc08c2c6c037889124d4f59dffd853a659fa545f1b40/cffi-1.17.1-cp313-cp313-manylinux_2_17_s390x.manylinux2014_s390x.whl", hash = "sha256:c59d6e989d07460165cc5ad3c61f9fd8f1b4796eacbd81cee78957842b834af4", size = 471200, upload-time = "2024-09-04T20:44:36.743Z" },
    { url = "https://files.pythonhosted.org/packages/26/9f/1aab65a6c0db35f43c4d1b4f580e8df53914310afc10ae0397d29d697af4/cffi-1.17.1-cp313-cp313-manylinux_2_17_x86_64.manylinux2014_x86_64.whl", hash = "sha256:dd398dbc6773384a17fe0d3e7eeb8d1a21c2200473ee6806bb5e6a8e62bb73dd", size = 479447, upload-time = "2024-09-04T20:44:38.492Z" },
    { url = "https://files.pythonhosted.org/packages/5f/e4/fb8b3dd8dc0e98edf1135ff067ae070bb32ef9d509d6cb0f538cd6f7483f/cffi-1.17.1-cp313-cp313-musllinux_1_1_aarch64.whl", hash = "sha256:3edc8d958eb099c634dace3c7e16560ae474aa3803a5df240542b305d14e14ed", size = 484358, upload-time = "2024-09-04T20:44:40.046Z" },
    { url = "https://files.pythonhosted.org/packages/f1/47/d7145bf2dc04684935d57d67dff9d6d795b2ba2796806bb109864be3a151/cffi-1.17.1-cp313-cp313-musllinux_1_1_x86_64.whl", hash = "sha256:72e72408cad3d5419375fc87d289076ee319835bdfa2caad331e377589aebba9", size = 488469, upload-time = "2024-09-04T20:44:41.616Z" },
    { url = "https://files.pythonhosted.org/packages/bf/ee/f94057fa6426481d663b88637a9a10e859e492c73d0384514a17d78ee205/cffi-1.17.1-cp313-cp313-win32.whl", hash = "sha256:e03eab0a8677fa80d646b5ddece1cbeaf556c313dcfac435ba11f107ba117b5d", size = 172475, upload-time = "2024-09-04T20:44:43.733Z" },
    { url = "https://files.pythonhosted.org/packages/7c/fc/6a8cb64e5f0324877d503c854da15d76c1e50eb722e320b15345c4d0c6de/cffi-1.17.1-cp313-cp313-win_amd64.whl", hash = "sha256:f6a16c31041f09ead72d69f583767292f750d24913dadacf5756b966aacb3f1a", size = 182009, upload-time = "2024-09-04T20:44:45.309Z" },
]

[[package]]
name = "cfgv"
version = "3.4.0"
source = { registry = "https://pypi.org/simple" }
sdist = { url = "https://files.pythonhosted.org/packages/11/74/539e56497d9bd1d484fd863dd69cbbfa653cd2aa27abfe35653494d85e94/cfgv-3.4.0.tar.gz", hash = "sha256:e52591d4c5f5dead8e0f673fb16db7949d2cfb3f7da4582893288f0ded8fe560", size = 7114, upload-time = "2023-08-12T20:38:17.776Z" }
wheels = [
    { url = "https://files.pythonhosted.org/packages/c5/55/51844dd50c4fc7a33b653bfaba4c2456f06955289ca770a5dbd5fd267374/cfgv-3.4.0-py2.py3-none-any.whl", hash = "sha256:b7265b1f29fd3316bfcd2b330d63d024f2bfd8bcb8b0272f8e19a504856c48f9", size = 7249, upload-time = "2023-08-12T20:38:16.269Z" },
]

[[package]]
name = "charset-normalizer"
version = "3.4.2"
source = { registry = "https://pypi.org/simple" }
sdist = { url = "https://files.pythonhosted.org/packages/e4/33/89c2ced2b67d1c2a61c19c6751aa8902d46ce3dacb23600a283619f5a12d/charset_normalizer-3.4.2.tar.gz", hash = "sha256:5baececa9ecba31eff645232d59845c07aa030f0c81ee70184a90d35099a0e63", size = 126367, upload-time = "2025-05-02T08:34:42.01Z" }
wheels = [
    { url = "https://files.pythonhosted.org/packages/95/28/9901804da60055b406e1a1c5ba7aac1276fb77f1dde635aabfc7fd84b8ab/charset_normalizer-3.4.2-cp310-cp310-macosx_10_9_universal2.whl", hash = "sha256:7c48ed483eb946e6c04ccbe02c6b4d1d48e51944b6db70f697e089c193404941", size = 201818, upload-time = "2025-05-02T08:31:46.725Z" },
    { url = "https://files.pythonhosted.org/packages/d9/9b/892a8c8af9110935e5adcbb06d9c6fe741b6bb02608c6513983048ba1a18/charset_normalizer-3.4.2-cp310-cp310-manylinux_2_17_aarch64.manylinux2014_aarch64.whl", hash = "sha256:b2d318c11350e10662026ad0eb71bb51c7812fc8590825304ae0bdd4ac283acd", size = 144649, upload-time = "2025-05-02T08:31:48.889Z" },
    { url = "https://files.pythonhosted.org/packages/7b/a5/4179abd063ff6414223575e008593861d62abfc22455b5d1a44995b7c101/charset_normalizer-3.4.2-cp310-cp310-manylinux_2_17_ppc64le.manylinux2014_ppc64le.whl", hash = "sha256:9cbfacf36cb0ec2897ce0ebc5d08ca44213af24265bd56eca54bee7923c48fd6", size = 155045, upload-time = "2025-05-02T08:31:50.757Z" },
    { url = "https://files.pythonhosted.org/packages/3b/95/bc08c7dfeddd26b4be8c8287b9bb055716f31077c8b0ea1cd09553794665/charset_normalizer-3.4.2-cp310-cp310-manylinux_2_17_s390x.manylinux2014_s390x.whl", hash = "sha256:18dd2e350387c87dabe711b86f83c9c78af772c748904d372ade190b5c7c9d4d", size = 147356, upload-time = "2025-05-02T08:31:52.634Z" },
    { url = "https://files.pythonhosted.org/packages/a8/2d/7a5b635aa65284bf3eab7653e8b4151ab420ecbae918d3e359d1947b4d61/charset_normalizer-3.4.2-cp310-cp310-manylinux_2_17_x86_64.manylinux2014_x86_64.whl", hash = "sha256:8075c35cd58273fee266c58c0c9b670947c19df5fb98e7b66710e04ad4e9ff86", size = 149471, upload-time = "2025-05-02T08:31:56.207Z" },
    { url = "https://files.pythonhosted.org/packages/ae/38/51fc6ac74251fd331a8cfdb7ec57beba8c23fd5493f1050f71c87ef77ed0/charset_normalizer-3.4.2-cp310-cp310-manylinux_2_5_i686.manylinux1_i686.manylinux_2_17_i686.manylinux2014_i686.whl", hash = "sha256:5bf4545e3b962767e5c06fe1738f951f77d27967cb2caa64c28be7c4563e162c", size = 151317, upload-time = "2025-05-02T08:31:57.613Z" },
    { url = "https://files.pythonhosted.org/packages/b7/17/edee1e32215ee6e9e46c3e482645b46575a44a2d72c7dfd49e49f60ce6bf/charset_normalizer-3.4.2-cp310-cp310-musllinux_1_2_aarch64.whl", hash = "sha256:7a6ab32f7210554a96cd9e33abe3ddd86732beeafc7a28e9955cdf22ffadbab0", size = 146368, upload-time = "2025-05-02T08:31:59.468Z" },
    { url = "https://files.pythonhosted.org/packages/26/2c/ea3e66f2b5f21fd00b2825c94cafb8c326ea6240cd80a91eb09e4a285830/charset_normalizer-3.4.2-cp310-cp310-musllinux_1_2_i686.whl", hash = "sha256:b33de11b92e9f75a2b545d6e9b6f37e398d86c3e9e9653c4864eb7e89c5773ef", size = 154491, upload-time = "2025-05-02T08:32:01.219Z" },
    { url = "https://files.pythonhosted.org/packages/52/47/7be7fa972422ad062e909fd62460d45c3ef4c141805b7078dbab15904ff7/charset_normalizer-3.4.2-cp310-cp310-musllinux_1_2_ppc64le.whl", hash = "sha256:8755483f3c00d6c9a77f490c17e6ab0c8729e39e6390328e42521ef175380ae6", size = 157695, upload-time = "2025-05-02T08:32:03.045Z" },
    { url = "https://files.pythonhosted.org/packages/2f/42/9f02c194da282b2b340f28e5fb60762de1151387a36842a92b533685c61e/charset_normalizer-3.4.2-cp310-cp310-musllinux_1_2_s390x.whl", hash = "sha256:68a328e5f55ec37c57f19ebb1fdc56a248db2e3e9ad769919a58672958e8f366", size = 154849, upload-time = "2025-05-02T08:32:04.651Z" },
    { url = "https://files.pythonhosted.org/packages/67/44/89cacd6628f31fb0b63201a618049be4be2a7435a31b55b5eb1c3674547a/charset_normalizer-3.4.2-cp310-cp310-musllinux_1_2_x86_64.whl", hash = "sha256:21b2899062867b0e1fde9b724f8aecb1af14f2778d69aacd1a5a1853a597a5db", size = 150091, upload-time = "2025-05-02T08:32:06.719Z" },
    { url = "https://files.pythonhosted.org/packages/1f/79/4b8da9f712bc079c0f16b6d67b099b0b8d808c2292c937f267d816ec5ecc/charset_normalizer-3.4.2-cp310-cp310-win32.whl", hash = "sha256:e8082b26888e2f8b36a042a58307d5b917ef2b1cacab921ad3323ef91901c71a", size = 98445, upload-time = "2025-05-02T08:32:08.66Z" },
    { url = "https://files.pythonhosted.org/packages/7d/d7/96970afb4fb66497a40761cdf7bd4f6fca0fc7bafde3a84f836c1f57a926/charset_normalizer-3.4.2-cp310-cp310-win_amd64.whl", hash = "sha256:f69a27e45c43520f5487f27627059b64aaf160415589230992cec34c5e18a509", size = 105782, upload-time = "2025-05-02T08:32:10.46Z" },
    { url = "https://files.pythonhosted.org/packages/05/85/4c40d00dcc6284a1c1ad5de5e0996b06f39d8232f1031cd23c2f5c07ee86/charset_normalizer-3.4.2-cp311-cp311-macosx_10_9_universal2.whl", hash = "sha256:be1e352acbe3c78727a16a455126d9ff83ea2dfdcbc83148d2982305a04714c2", size = 198794, upload-time = "2025-05-02T08:32:11.945Z" },
    { url = "https://files.pythonhosted.org/packages/41/d9/7a6c0b9db952598e97e93cbdfcb91bacd89b9b88c7c983250a77c008703c/charset_normalizer-3.4.2-cp311-cp311-manylinux_2_17_aarch64.manylinux2014_aarch64.whl", hash = "sha256:aa88ca0b1932e93f2d961bf3addbb2db902198dca337d88c89e1559e066e7645", size = 142846, upload-time = "2025-05-02T08:32:13.946Z" },
    { url = "https://files.pythonhosted.org/packages/66/82/a37989cda2ace7e37f36c1a8ed16c58cf48965a79c2142713244bf945c89/charset_normalizer-3.4.2-cp311-cp311-manylinux_2_17_ppc64le.manylinux2014_ppc64le.whl", hash = "sha256:d524ba3f1581b35c03cb42beebab4a13e6cdad7b36246bd22541fa585a56cccd", size = 153350, upload-time = "2025-05-02T08:32:15.873Z" },
    { url = "https://files.pythonhosted.org/packages/df/68/a576b31b694d07b53807269d05ec3f6f1093e9545e8607121995ba7a8313/charset_normalizer-3.4.2-cp311-cp311-manylinux_2_17_s390x.manylinux2014_s390x.whl", hash = "sha256:28a1005facc94196e1fb3e82a3d442a9d9110b8434fc1ded7a24a2983c9888d8", size = 145657, upload-time = "2025-05-02T08:32:17.283Z" },
    { url = "https://files.pythonhosted.org/packages/92/9b/ad67f03d74554bed3aefd56fe836e1623a50780f7c998d00ca128924a499/charset_normalizer-3.4.2-cp311-cp311-manylinux_2_17_x86_64.manylinux2014_x86_64.whl", hash = "sha256:fdb20a30fe1175ecabed17cbf7812f7b804b8a315a25f24678bcdf120a90077f", size = 147260, upload-time = "2025-05-02T08:32:18.807Z" },
    { url = "https://files.pythonhosted.org/packages/a6/e6/8aebae25e328160b20e31a7e9929b1578bbdc7f42e66f46595a432f8539e/charset_normalizer-3.4.2-cp311-cp311-manylinux_2_5_i686.manylinux1_i686.manylinux_2_17_i686.manylinux2014_i686.whl", hash = "sha256:0f5d9ed7f254402c9e7d35d2f5972c9bbea9040e99cd2861bd77dc68263277c7", size = 149164, upload-time = "2025-05-02T08:32:20.333Z" },
    { url = "https://files.pythonhosted.org/packages/8b/f2/b3c2f07dbcc248805f10e67a0262c93308cfa149a4cd3d1fe01f593e5fd2/charset_normalizer-3.4.2-cp311-cp311-musllinux_1_2_aarch64.whl", hash = "sha256:efd387a49825780ff861998cd959767800d54f8308936b21025326de4b5a42b9", size = 144571, upload-time = "2025-05-02T08:32:21.86Z" },
    { url = "https://files.pythonhosted.org/packages/60/5b/c3f3a94bc345bc211622ea59b4bed9ae63c00920e2e8f11824aa5708e8b7/charset_normalizer-3.4.2-cp311-cp311-musllinux_1_2_i686.whl", hash = "sha256:f0aa37f3c979cf2546b73e8222bbfa3dc07a641585340179d768068e3455e544", size = 151952, upload-time = "2025-05-02T08:32:23.434Z" },
    { url = "https://files.pythonhosted.org/packages/e2/4d/ff460c8b474122334c2fa394a3f99a04cf11c646da895f81402ae54f5c42/charset_normalizer-3.4.2-cp311-cp311-musllinux_1_2_ppc64le.whl", hash = "sha256:e70e990b2137b29dc5564715de1e12701815dacc1d056308e2b17e9095372a82", size = 155959, upload-time = "2025-05-02T08:32:24.993Z" },
    { url = "https://files.pythonhosted.org/packages/a2/2b/b964c6a2fda88611a1fe3d4c400d39c66a42d6c169c924818c848f922415/charset_normalizer-3.4.2-cp311-cp311-musllinux_1_2_s390x.whl", hash = "sha256:0c8c57f84ccfc871a48a47321cfa49ae1df56cd1d965a09abe84066f6853b9c0", size = 153030, upload-time = "2025-05-02T08:32:26.435Z" },
    { url = "https://files.pythonhosted.org/packages/59/2e/d3b9811db26a5ebf444bc0fa4f4be5aa6d76fc6e1c0fd537b16c14e849b6/charset_normalizer-3.4.2-cp311-cp311-musllinux_1_2_x86_64.whl", hash = "sha256:6b66f92b17849b85cad91259efc341dce9c1af48e2173bf38a85c6329f1033e5", size = 148015, upload-time = "2025-05-02T08:32:28.376Z" },
    { url = "https://files.pythonhosted.org/packages/90/07/c5fd7c11eafd561bb51220d600a788f1c8d77c5eef37ee49454cc5c35575/charset_normalizer-3.4.2-cp311-cp311-win32.whl", hash = "sha256:daac4765328a919a805fa5e2720f3e94767abd632ae410a9062dff5412bae65a", size = 98106, upload-time = "2025-05-02T08:32:30.281Z" },
    { url = "https://files.pythonhosted.org/packages/a8/05/5e33dbef7e2f773d672b6d79f10ec633d4a71cd96db6673625838a4fd532/charset_normalizer-3.4.2-cp311-cp311-win_amd64.whl", hash = "sha256:e53efc7c7cee4c1e70661e2e112ca46a575f90ed9ae3fef200f2a25e954f4b28", size = 105402, upload-time = "2025-05-02T08:32:32.191Z" },
    { url = "https://files.pythonhosted.org/packages/d7/a4/37f4d6035c89cac7930395a35cc0f1b872e652eaafb76a6075943754f095/charset_normalizer-3.4.2-cp312-cp312-macosx_10_13_universal2.whl", hash = "sha256:0c29de6a1a95f24b9a1aa7aefd27d2487263f00dfd55a77719b530788f75cff7", size = 199936, upload-time = "2025-05-02T08:32:33.712Z" },
    { url = "https://files.pythonhosted.org/packages/ee/8a/1a5e33b73e0d9287274f899d967907cd0bf9c343e651755d9307e0dbf2b3/charset_normalizer-3.4.2-cp312-cp312-manylinux_2_17_aarch64.manylinux2014_aarch64.whl", hash = "sha256:cddf7bd982eaa998934a91f69d182aec997c6c468898efe6679af88283b498d3", size = 143790, upload-time = "2025-05-02T08:32:35.768Z" },
    { url = "https://files.pythonhosted.org/packages/66/52/59521f1d8e6ab1482164fa21409c5ef44da3e9f653c13ba71becdd98dec3/charset_normalizer-3.4.2-cp312-cp312-manylinux_2_17_ppc64le.manylinux2014_ppc64le.whl", hash = "sha256:fcbe676a55d7445b22c10967bceaaf0ee69407fbe0ece4d032b6eb8d4565982a", size = 153924, upload-time = "2025-05-02T08:32:37.284Z" },
    { url = "https://files.pythonhosted.org/packages/86/2d/fb55fdf41964ec782febbf33cb64be480a6b8f16ded2dbe8db27a405c09f/charset_normalizer-3.4.2-cp312-cp312-manylinux_2_17_s390x.manylinux2014_s390x.whl", hash = "sha256:d41c4d287cfc69060fa91cae9683eacffad989f1a10811995fa309df656ec214", size = 146626, upload-time = "2025-05-02T08:32:38.803Z" },
    { url = "https://files.pythonhosted.org/packages/8c/73/6ede2ec59bce19b3edf4209d70004253ec5f4e319f9a2e3f2f15601ed5f7/charset_normalizer-3.4.2-cp312-cp312-manylinux_2_17_x86_64.manylinux2014_x86_64.whl", hash = "sha256:4e594135de17ab3866138f496755f302b72157d115086d100c3f19370839dd3a", size = 148567, upload-time = "2025-05-02T08:32:40.251Z" },
    { url = "https://files.pythonhosted.org/packages/09/14/957d03c6dc343c04904530b6bef4e5efae5ec7d7990a7cbb868e4595ee30/charset_normalizer-3.4.2-cp312-cp312-manylinux_2_5_i686.manylinux1_i686.manylinux_2_17_i686.manylinux2014_i686.whl", hash = "sha256:cf713fe9a71ef6fd5adf7a79670135081cd4431c2943864757f0fa3a65b1fafd", size = 150957, upload-time = "2025-05-02T08:32:41.705Z" },
    { url = "https://files.pythonhosted.org/packages/0d/c8/8174d0e5c10ccebdcb1b53cc959591c4c722a3ad92461a273e86b9f5a302/charset_normalizer-3.4.2-cp312-cp312-musllinux_1_2_aarch64.whl", hash = "sha256:a370b3e078e418187da8c3674eddb9d983ec09445c99a3a263c2011993522981", size = 145408, upload-time = "2025-05-02T08:32:43.709Z" },
    { url = "https://files.pythonhosted.org/packages/58/aa/8904b84bc8084ac19dc52feb4f5952c6df03ffb460a887b42615ee1382e8/charset_normalizer-3.4.2-cp312-cp312-musllinux_1_2_i686.whl", hash = "sha256:a955b438e62efdf7e0b7b52a64dc5c3396e2634baa62471768a64bc2adb73d5c", size = 153399, upload-time = "2025-05-02T08:32:46.197Z" },
    { url = "https://files.pythonhosted.org/packages/c2/26/89ee1f0e264d201cb65cf054aca6038c03b1a0c6b4ae998070392a3ce605/charset_normalizer-3.4.2-cp312-cp312-musllinux_1_2_ppc64le.whl", hash = "sha256:7222ffd5e4de8e57e03ce2cef95a4c43c98fcb72ad86909abdfc2c17d227fc1b", size = 156815, upload-time = "2025-05-02T08:32:48.105Z" },
    { url = "https://files.pythonhosted.org/packages/fd/07/68e95b4b345bad3dbbd3a8681737b4338ff2c9df29856a6d6d23ac4c73cb/charset_normalizer-3.4.2-cp312-cp312-musllinux_1_2_s390x.whl", hash = "sha256:bee093bf902e1d8fc0ac143c88902c3dfc8941f7ea1d6a8dd2bcb786d33db03d", size = 154537, upload-time = "2025-05-02T08:32:49.719Z" },
    { url = "https://files.pythonhosted.org/packages/77/1a/5eefc0ce04affb98af07bc05f3bac9094513c0e23b0562d64af46a06aae4/charset_normalizer-3.4.2-cp312-cp312-musllinux_1_2_x86_64.whl", hash = "sha256:dedb8adb91d11846ee08bec4c8236c8549ac721c245678282dcb06b221aab59f", size = 149565, upload-time = "2025-05-02T08:32:51.404Z" },
    { url = "https://files.pythonhosted.org/packages/37/a0/2410e5e6032a174c95e0806b1a6585eb21e12f445ebe239fac441995226a/charset_normalizer-3.4.2-cp312-cp312-win32.whl", hash = "sha256:db4c7bf0e07fc3b7d89ac2a5880a6a8062056801b83ff56d8464b70f65482b6c", size = 98357, upload-time = "2025-05-02T08:32:53.079Z" },
    { url = "https://files.pythonhosted.org/packages/6c/4f/c02d5c493967af3eda9c771ad4d2bbc8df6f99ddbeb37ceea6e8716a32bc/charset_normalizer-3.4.2-cp312-cp312-win_amd64.whl", hash = "sha256:5a9979887252a82fefd3d3ed2a8e3b937a7a809f65dcb1e068b090e165bbe99e", size = 105776, upload-time = "2025-05-02T08:32:54.573Z" },
    { url = "https://files.pythonhosted.org/packages/ea/12/a93df3366ed32db1d907d7593a94f1fe6293903e3e92967bebd6950ed12c/charset_normalizer-3.4.2-cp313-cp313-macosx_10_13_universal2.whl", hash = "sha256:926ca93accd5d36ccdabd803392ddc3e03e6d4cd1cf17deff3b989ab8e9dbcf0", size = 199622, upload-time = "2025-05-02T08:32:56.363Z" },
    { url = "https://files.pythonhosted.org/packages/04/93/bf204e6f344c39d9937d3c13c8cd5bbfc266472e51fc8c07cb7f64fcd2de/charset_normalizer-3.4.2-cp313-cp313-manylinux_2_17_aarch64.manylinux2014_aarch64.whl", hash = "sha256:eba9904b0f38a143592d9fc0e19e2df0fa2e41c3c3745554761c5f6447eedabf", size = 143435, upload-time = "2025-05-02T08:32:58.551Z" },
    { url = "https://files.pythonhosted.org/packages/22/2a/ea8a2095b0bafa6c5b5a55ffdc2f924455233ee7b91c69b7edfcc9e02284/charset_normalizer-3.4.2-cp313-cp313-manylinux_2_17_ppc64le.manylinux2014_ppc64le.whl", hash = "sha256:3fddb7e2c84ac87ac3a947cb4e66d143ca5863ef48e4a5ecb83bd48619e4634e", size = 153653, upload-time = "2025-05-02T08:33:00.342Z" },
    { url = "https://files.pythonhosted.org/packages/b6/57/1b090ff183d13cef485dfbe272e2fe57622a76694061353c59da52c9a659/charset_normalizer-3.4.2-cp313-cp313-manylinux_2_17_s390x.manylinux2014_s390x.whl", hash = "sha256:98f862da73774290f251b9df8d11161b6cf25b599a66baf087c1ffe340e9bfd1", size = 146231, upload-time = "2025-05-02T08:33:02.081Z" },
    { url = "https://files.pythonhosted.org/packages/e2/28/ffc026b26f441fc67bd21ab7f03b313ab3fe46714a14b516f931abe1a2d8/charset_normalizer-3.4.2-cp313-cp313-manylinux_2_17_x86_64.manylinux2014_x86_64.whl", hash = "sha256:6c9379d65defcab82d07b2a9dfbfc2e95bc8fe0ebb1b176a3190230a3ef0e07c", size = 148243, upload-time = "2025-05-02T08:33:04.063Z" },
    { url = "https://files.pythonhosted.org/packages/c0/0f/9abe9bd191629c33e69e47c6ef45ef99773320e9ad8e9cb08b8ab4a8d4cb/charset_normalizer-3.4.2-cp313-cp313-manylinux_2_5_i686.manylinux1_i686.manylinux_2_17_i686.manylinux2014_i686.whl", hash = "sha256:e635b87f01ebc977342e2697d05b56632f5f879a4f15955dfe8cef2448b51691", size = 150442, upload-time = "2025-05-02T08:33:06.418Z" },
    { url = "https://files.pythonhosted.org/packages/67/7c/a123bbcedca91d5916c056407f89a7f5e8fdfce12ba825d7d6b9954a1a3c/charset_normalizer-3.4.2-cp313-cp313-musllinux_1_2_aarch64.whl", hash = "sha256:1c95a1e2902a8b722868587c0e1184ad5c55631de5afc0eb96bc4b0d738092c0", size = 145147, upload-time = "2025-05-02T08:33:08.183Z" },
    { url = "https://files.pythonhosted.org/packages/ec/fe/1ac556fa4899d967b83e9893788e86b6af4d83e4726511eaaad035e36595/charset_normalizer-3.4.2-cp313-cp313-musllinux_1_2_i686.whl", hash = "sha256:ef8de666d6179b009dce7bcb2ad4c4a779f113f12caf8dc77f0162c29d20490b", size = 153057, upload-time = "2025-05-02T08:33:09.986Z" },
    { url = "https://files.pythonhosted.org/packages/2b/ff/acfc0b0a70b19e3e54febdd5301a98b72fa07635e56f24f60502e954c461/charset_normalizer-3.4.2-cp313-cp313-musllinux_1_2_ppc64le.whl", hash = "sha256:32fc0341d72e0f73f80acb0a2c94216bd704f4f0bce10aedea38f30502b271ff", size = 156454, upload-time = "2025-05-02T08:33:11.814Z" },
    { url = "https://files.pythonhosted.org/packages/92/08/95b458ce9c740d0645feb0e96cea1f5ec946ea9c580a94adfe0b617f3573/charset_normalizer-3.4.2-cp313-cp313-musllinux_1_2_s390x.whl", hash = "sha256:289200a18fa698949d2b39c671c2cc7a24d44096784e76614899a7ccf2574b7b", size = 154174, upload-time = "2025-05-02T08:33:13.707Z" },
    { url = "https://files.pythonhosted.org/packages/78/be/8392efc43487ac051eee6c36d5fbd63032d78f7728cb37aebcc98191f1ff/charset_normalizer-3.4.2-cp313-cp313-musllinux_1_2_x86_64.whl", hash = "sha256:4a476b06fbcf359ad25d34a057b7219281286ae2477cc5ff5e3f70a246971148", size = 149166, upload-time = "2025-05-02T08:33:15.458Z" },
    { url = "https://files.pythonhosted.org/packages/44/96/392abd49b094d30b91d9fbda6a69519e95802250b777841cf3bda8fe136c/charset_normalizer-3.4.2-cp313-cp313-win32.whl", hash = "sha256:aaeeb6a479c7667fbe1099af9617c83aaca22182d6cf8c53966491a0f1b7ffb7", size = 98064, upload-time = "2025-05-02T08:33:17.06Z" },
    { url = "https://files.pythonhosted.org/packages/e9/b0/0200da600134e001d91851ddc797809e2fe0ea72de90e09bec5a2fbdaccb/charset_normalizer-3.4.2-cp313-cp313-win_amd64.whl", hash = "sha256:aa6af9e7d59f9c12b33ae4e9450619cf2488e2bbe9b44030905877f0b2324980", size = 105641, upload-time = "2025-05-02T08:33:18.753Z" },
    { url = "https://files.pythonhosted.org/packages/20/94/c5790835a017658cbfabd07f3bfb549140c3ac458cfc196323996b10095a/charset_normalizer-3.4.2-py3-none-any.whl", hash = "sha256:7f56930ab0abd1c45cd15be65cc741c28b1c9a34876ce8c17a2fa107810c0af0", size = 52626, upload-time = "2025-05-02T08:34:40.053Z" },
]

[[package]]
name = "click"
version = "8.2.1"
source = { registry = "https://pypi.org/simple" }
dependencies = [
    { name = "colorama", marker = "sys_platform == 'win32'" },
]
sdist = { url = "https://files.pythonhosted.org/packages/60/6c/8ca2efa64cf75a977a0d7fac081354553ebe483345c734fb6b6515d96bbc/click-8.2.1.tar.gz", hash = "sha256:27c491cc05d968d271d5a1db13e3b5a184636d9d930f148c50b038f0d0646202", size = 286342, upload-time = "2025-05-20T23:19:49.832Z" }
wheels = [
    { url = "https://files.pythonhosted.org/packages/85/32/10bb5764d90a8eee674e9dc6f4db6a0ab47c8c4d0d83c27f7c39ac415a4d/click-8.2.1-py3-none-any.whl", hash = "sha256:61a3265b914e850b85317d0b3109c7f8cd35a670f963866005d6ef1d5175a12b", size = 102215, upload-time = "2025-05-20T23:19:47.796Z" },
]

[[package]]
name = "colorama"
version = "0.4.6"
source = { registry = "https://pypi.org/simple" }
sdist = { url = "https://files.pythonhosted.org/packages/d8/53/6f443c9a4a8358a93a6792e2acffb9d9d5cb0a5cfd8802644b7b1c9a02e4/colorama-0.4.6.tar.gz", hash = "sha256:08695f5cb7ed6e0531a20572697297273c47b8cae5a63ffc6d6ed5c201be6e44", size = 27697, upload-time = "2022-10-25T02:36:22.414Z" }
wheels = [
    { url = "https://files.pythonhosted.org/packages/d1/d6/3965ed04c63042e047cb6a3e6ed1a63a35087b6a609aa3a15ed8ac56c221/colorama-0.4.6-py2.py3-none-any.whl", hash = "sha256:4f1d9991f5acc0ca119f9d443620b77f9d6b33703e51011c16baf57afb285fc6", size = 25335, upload-time = "2022-10-25T02:36:20.889Z" },
]

[[package]]
name = "coverage"
version = "7.9.1"
source = { registry = "https://pypi.org/simple" }
sdist = { url = "https://files.pythonhosted.org/packages/e7/e0/98670a80884f64578f0c22cd70c5e81a6e07b08167721c7487b4d70a7ca0/coverage-7.9.1.tar.gz", hash = "sha256:6cf43c78c4282708a28e466316935ec7489a9c487518a77fa68f716c67909cec", size = 813650, upload-time = "2025-06-13T13:02:28.627Z" }
wheels = [
    { url = "https://files.pythonhosted.org/packages/c1/78/1c1c5ec58f16817c09cbacb39783c3655d54a221b6552f47ff5ac9297603/coverage-7.9.1-cp310-cp310-macosx_10_9_x86_64.whl", hash = "sha256:cc94d7c5e8423920787c33d811c0be67b7be83c705f001f7180c7b186dcf10ca", size = 212028, upload-time = "2025-06-13T13:00:29.293Z" },
    { url = "https://files.pythonhosted.org/packages/98/db/e91b9076f3a888e3b4ad7972ea3842297a52cc52e73fd1e529856e473510/coverage-7.9.1-cp310-cp310-macosx_11_0_arm64.whl", hash = "sha256:16aa0830d0c08a2c40c264cef801db8bc4fc0e1892782e45bcacbd5889270509", size = 212420, upload-time = "2025-06-13T13:00:34.027Z" },
    { url = "https://files.pythonhosted.org/packages/0e/d0/2b3733412954576b0aea0a16c3b6b8fbe95eb975d8bfa10b07359ead4252/coverage-7.9.1-cp310-cp310-manylinux_2_17_aarch64.manylinux2014_aarch64.whl", hash = "sha256:cf95981b126f23db63e9dbe4cf65bd71f9a6305696fa5e2262693bc4e2183f5b", size = 241529, upload-time = "2025-06-13T13:00:35.786Z" },
    { url = "https://files.pythonhosted.org/packages/b3/00/5e2e5ae2e750a872226a68e984d4d3f3563cb01d1afb449a17aa819bc2c4/coverage-7.9.1-cp310-cp310-manylinux_2_5_i686.manylinux1_i686.manylinux_2_17_i686.manylinux2014_i686.whl", hash = "sha256:f05031cf21699785cd47cb7485f67df619e7bcdae38e0fde40d23d3d0210d3c3", size = 239403, upload-time = "2025-06-13T13:00:37.399Z" },
    { url = "https://files.pythonhosted.org/packages/37/3b/a2c27736035156b0a7c20683afe7df498480c0dfdf503b8c878a21b6d7fb/coverage-7.9.1-cp310-cp310-manylinux_2_5_x86_64.manylinux1_x86_64.manylinux_2_17_x86_64.manylinux2014_x86_64.whl", hash = "sha256:bb4fbcab8764dc072cb651a4bcda4d11fb5658a1d8d68842a862a6610bd8cfa3", size = 240548, upload-time = "2025-06-13T13:00:39.647Z" },
    { url = "https://files.pythonhosted.org/packages/98/f5/13d5fc074c3c0e0dc80422d9535814abf190f1254d7c3451590dc4f8b18c/coverage-7.9.1-cp310-cp310-musllinux_1_2_aarch64.whl", hash = "sha256:0f16649a7330ec307942ed27d06ee7e7a38417144620bb3d6e9a18ded8a2d3e5", size = 240459, upload-time = "2025-06-13T13:00:40.934Z" },
    { url = "https://files.pythonhosted.org/packages/36/24/24b9676ea06102df824c4a56ffd13dc9da7904478db519efa877d16527d5/coverage-7.9.1-cp310-cp310-musllinux_1_2_i686.whl", hash = "sha256:cea0a27a89e6432705fffc178064503508e3c0184b4f061700e771a09de58187", size = 239128, upload-time = "2025-06-13T13:00:42.343Z" },
    { url = "https://files.pythonhosted.org/packages/be/05/242b7a7d491b369ac5fee7908a6e5ba42b3030450f3ad62c645b40c23e0e/coverage-7.9.1-cp310-cp310-musllinux_1_2_x86_64.whl", hash = "sha256:e980b53a959fa53b6f05343afbd1e6f44a23ed6c23c4b4c56c6662bbb40c82ce", size = 239402, upload-time = "2025-06-13T13:00:43.634Z" },
    { url = "https://files.pythonhosted.org/packages/73/e0/4de7f87192fa65c9c8fbaeb75507e124f82396b71de1797da5602898be32/coverage-7.9.1-cp310-cp310-win32.whl", hash = "sha256:70760b4c5560be6ca70d11f8988ee6542b003f982b32f83d5ac0b72476607b70", size = 214518, upload-time = "2025-06-13T13:00:45.622Z" },
    { url = "https://files.pythonhosted.org/packages/d5/ab/5e4e2fe458907d2a65fab62c773671cfc5ac704f1e7a9ddd91996f66e3c2/coverage-7.9.1-cp310-cp310-win_amd64.whl", hash = "sha256:a66e8f628b71f78c0e0342003d53b53101ba4e00ea8dabb799d9dba0abbbcebe", size = 215436, upload-time = "2025-06-13T13:00:47.245Z" },
    { url = "https://files.pythonhosted.org/packages/60/34/fa69372a07d0903a78ac103422ad34db72281c9fc625eba94ac1185da66f/coverage-7.9.1-cp311-cp311-macosx_10_9_x86_64.whl", hash = "sha256:95c765060e65c692da2d2f51a9499c5e9f5cf5453aeaf1420e3fc847cc060582", size = 212146, upload-time = "2025-06-13T13:00:48.496Z" },
    { url = "https://files.pythonhosted.org/packages/27/f0/da1894915d2767f093f081c42afeba18e760f12fdd7a2f4acbe00564d767/coverage-7.9.1-cp311-cp311-macosx_11_0_arm64.whl", hash = "sha256:ba383dc6afd5ec5b7a0d0c23d38895db0e15bcba7fb0fa8901f245267ac30d86", size = 212536, upload-time = "2025-06-13T13:00:51.535Z" },
    { url = "https://files.pythonhosted.org/packages/10/d5/3fc33b06e41e390f88eef111226a24e4504d216ab8e5d1a7089aa5a3c87a/coverage-7.9.1-cp311-cp311-manylinux_2_17_aarch64.manylinux2014_aarch64.whl", hash = "sha256:37ae0383f13cbdcf1e5e7014489b0d71cc0106458878ccde52e8a12ced4298ed", size = 245092, upload-time = "2025-06-13T13:00:52.883Z" },
    { url = "https://files.pythonhosted.org/packages/0a/39/7aa901c14977aba637b78e95800edf77f29f5a380d29768c5b66f258305b/coverage-7.9.1-cp311-cp311-manylinux_2_5_i686.manylinux1_i686.manylinux_2_17_i686.manylinux2014_i686.whl", hash = "sha256:69aa417a030bf11ec46149636314c24c8d60fadb12fc0ee8f10fda0d918c879d", size = 242806, upload-time = "2025-06-13T13:00:54.571Z" },
    { url = "https://files.pythonhosted.org/packages/43/fc/30e5cfeaf560b1fc1989227adedc11019ce4bb7cce59d65db34fe0c2d963/coverage-7.9.1-cp311-cp311-manylinux_2_5_x86_64.manylinux1_x86_64.manylinux_2_17_x86_64.manylinux2014_x86_64.whl", hash = "sha256:0a4be2a28656afe279b34d4f91c3e26eccf2f85500d4a4ff0b1f8b54bf807338", size = 244610, upload-time = "2025-06-13T13:00:56.932Z" },
    { url = "https://files.pythonhosted.org/packages/bf/15/cca62b13f39650bc87b2b92bb03bce7f0e79dd0bf2c7529e9fc7393e4d60/coverage-7.9.1-cp311-cp311-musllinux_1_2_aarch64.whl", hash = "sha256:382e7ddd5289f140259b610e5f5c58f713d025cb2f66d0eb17e68d0a94278875", size = 244257, upload-time = "2025-06-13T13:00:58.545Z" },
    { url = "https://files.pythonhosted.org/packages/cd/1a/c0f2abe92c29e1464dbd0ff9d56cb6c88ae2b9e21becdb38bea31fcb2f6c/coverage-7.9.1-cp311-cp311-musllinux_1_2_i686.whl", hash = "sha256:e5532482344186c543c37bfad0ee6069e8ae4fc38d073b8bc836fc8f03c9e250", size = 242309, upload-time = "2025-06-13T13:00:59.836Z" },
    { url = "https://files.pythonhosted.org/packages/57/8d/c6fd70848bd9bf88fa90df2af5636589a8126d2170f3aade21ed53f2b67a/coverage-7.9.1-cp311-cp311-musllinux_1_2_x86_64.whl", hash = "sha256:a39d18b3f50cc121d0ce3838d32d58bd1d15dab89c910358ebefc3665712256c", size = 242898, upload-time = "2025-06-13T13:01:02.506Z" },
    { url = "https://files.pythonhosted.org/packages/c2/9e/6ca46c7bff4675f09a66fe2797cd1ad6a24f14c9c7c3b3ebe0470a6e30b8/coverage-7.9.1-cp311-cp311-win32.whl", hash = "sha256:dd24bd8d77c98557880def750782df77ab2b6885a18483dc8588792247174b32", size = 214561, upload-time = "2025-06-13T13:01:04.012Z" },
    { url = "https://files.pythonhosted.org/packages/a1/30/166978c6302010742dabcdc425fa0f938fa5a800908e39aff37a7a876a13/coverage-7.9.1-cp311-cp311-win_amd64.whl", hash = "sha256:6b55ad10a35a21b8015eabddc9ba31eb590f54adc9cd39bcf09ff5349fd52125", size = 215493, upload-time = "2025-06-13T13:01:05.702Z" },
    { url = "https://files.pythonhosted.org/packages/60/07/a6d2342cd80a5be9f0eeab115bc5ebb3917b4a64c2953534273cf9bc7ae6/coverage-7.9.1-cp311-cp311-win_arm64.whl", hash = "sha256:6ad935f0016be24c0e97fc8c40c465f9c4b85cbbe6eac48934c0dc4d2568321e", size = 213869, upload-time = "2025-06-13T13:01:09.345Z" },
    { url = "https://files.pythonhosted.org/packages/68/d9/7f66eb0a8f2fce222de7bdc2046ec41cb31fe33fb55a330037833fb88afc/coverage-7.9.1-cp312-cp312-macosx_10_13_x86_64.whl", hash = "sha256:a8de12b4b87c20de895f10567639c0797b621b22897b0af3ce4b4e204a743626", size = 212336, upload-time = "2025-06-13T13:01:10.909Z" },
    { url = "https://files.pythonhosted.org/packages/20/20/e07cb920ef3addf20f052ee3d54906e57407b6aeee3227a9c91eea38a665/coverage-7.9.1-cp312-cp312-macosx_11_0_arm64.whl", hash = "sha256:5add197315a054e92cee1b5f686a2bcba60c4c3e66ee3de77ace6c867bdee7cb", size = 212571, upload-time = "2025-06-13T13:01:12.518Z" },
    { url = "https://files.pythonhosted.org/packages/78/f8/96f155de7e9e248ca9c8ff1a40a521d944ba48bec65352da9be2463745bf/coverage-7.9.1-cp312-cp312-manylinux_2_17_aarch64.manylinux2014_aarch64.whl", hash = "sha256:600a1d4106fe66f41e5d0136dfbc68fe7200a5cbe85610ddf094f8f22e1b0300", size = 246377, upload-time = "2025-06-13T13:01:14.87Z" },
    { url = "https://files.pythonhosted.org/packages/3e/cf/1d783bd05b7bca5c10ded5f946068909372e94615a4416afadfe3f63492d/coverage-7.9.1-cp312-cp312-manylinux_2_5_i686.manylinux1_i686.manylinux_2_17_i686.manylinux2014_i686.whl", hash = "sha256:2a876e4c3e5a2a1715a6608906aa5a2e0475b9c0f68343c2ada98110512ab1d8", size = 243394, upload-time = "2025-06-13T13:01:16.23Z" },
    { url = "https://files.pythonhosted.org/packages/02/dd/e7b20afd35b0a1abea09fb3998e1abc9f9bd953bee548f235aebd2b11401/coverage-7.9.1-cp312-cp312-manylinux_2_5_x86_64.manylinux1_x86_64.manylinux_2_17_x86_64.manylinux2014_x86_64.whl", hash = "sha256:81f34346dd63010453922c8e628a52ea2d2ccd73cb2487f7700ac531b247c8a5", size = 245586, upload-time = "2025-06-13T13:01:17.532Z" },
    { url = "https://files.pythonhosted.org/packages/4e/38/b30b0006fea9d617d1cb8e43b1bc9a96af11eff42b87eb8c716cf4d37469/coverage-7.9.1-cp312-cp312-musllinux_1_2_aarch64.whl", hash = "sha256:888f8eee13f2377ce86d44f338968eedec3291876b0b8a7289247ba52cb984cd", size = 245396, upload-time = "2025-06-13T13:01:19.164Z" },
    { url = "https://files.pythonhosted.org/packages/31/e4/4d8ec1dc826e16791f3daf1b50943e8e7e1eb70e8efa7abb03936ff48418/coverage-7.9.1-cp312-cp312-musllinux_1_2_i686.whl", hash = "sha256:9969ef1e69b8c8e1e70d591f91bbc37fc9a3621e447525d1602801a24ceda898", size = 243577, upload-time = "2025-06-13T13:01:22.433Z" },
    { url = "https://files.pythonhosted.org/packages/25/f4/b0e96c5c38e6e40ef465c4bc7f138863e2909c00e54a331da335faf0d81a/coverage-7.9.1-cp312-cp312-musllinux_1_2_x86_64.whl", hash = "sha256:60c458224331ee3f1a5b472773e4a085cc27a86a0b48205409d364272d67140d", size = 244809, upload-time = "2025-06-13T13:01:24.143Z" },
    { url = "https://files.pythonhosted.org/packages/8a/65/27e0a1fa5e2e5079bdca4521be2f5dabf516f94e29a0defed35ac2382eb2/coverage-7.9.1-cp312-cp312-win32.whl", hash = "sha256:5f646a99a8c2b3ff4c6a6e081f78fad0dde275cd59f8f49dc4eab2e394332e74", size = 214724, upload-time = "2025-06-13T13:01:25.435Z" },
    { url = "https://files.pythonhosted.org/packages/9b/a8/d5b128633fd1a5e0401a4160d02fa15986209a9e47717174f99dc2f7166d/coverage-7.9.1-cp312-cp312-win_amd64.whl", hash = "sha256:30f445f85c353090b83e552dcbbdad3ec84c7967e108c3ae54556ca69955563e", size = 215535, upload-time = "2025-06-13T13:01:27.861Z" },
    { url = "https://files.pythonhosted.org/packages/a3/37/84bba9d2afabc3611f3e4325ee2c6a47cd449b580d4a606b240ce5a6f9bf/coverage-7.9.1-cp312-cp312-win_arm64.whl", hash = "sha256:af41da5dca398d3474129c58cb2b106a5d93bbb196be0d307ac82311ca234342", size = 213904, upload-time = "2025-06-13T13:01:29.202Z" },
    { url = "https://files.pythonhosted.org/packages/d0/a7/a027970c991ca90f24e968999f7d509332daf6b8c3533d68633930aaebac/coverage-7.9.1-cp313-cp313-macosx_10_13_x86_64.whl", hash = "sha256:31324f18d5969feef7344a932c32428a2d1a3e50b15a6404e97cba1cc9b2c631", size = 212358, upload-time = "2025-06-13T13:01:30.909Z" },
    { url = "https://files.pythonhosted.org/packages/f2/48/6aaed3651ae83b231556750280682528fea8ac7f1232834573472d83e459/coverage-7.9.1-cp313-cp313-macosx_11_0_arm64.whl", hash = "sha256:0c804506d624e8a20fb3108764c52e0eef664e29d21692afa375e0dd98dc384f", size = 212620, upload-time = "2025-06-13T13:01:32.256Z" },
    { url = "https://files.pythonhosted.org/packages/6c/2a/f4b613f3b44d8b9f144847c89151992b2b6b79cbc506dee89ad0c35f209d/coverage-7.9.1-cp313-cp313-manylinux_2_17_aarch64.manylinux2014_aarch64.whl", hash = "sha256:ef64c27bc40189f36fcc50c3fb8f16ccda73b6a0b80d9bd6e6ce4cffcd810bbd", size = 245788, upload-time = "2025-06-13T13:01:33.948Z" },
    { url = "https://files.pythonhosted.org/packages/04/d2/de4fdc03af5e4e035ef420ed26a703c6ad3d7a07aff2e959eb84e3b19ca8/coverage-7.9.1-cp313-cp313-manylinux_2_5_i686.manylinux1_i686.manylinux_2_17_i686.manylinux2014_i686.whl", hash = "sha256:d4fe2348cc6ec372e25adec0219ee2334a68d2f5222e0cba9c0d613394e12d86", size = 243001, upload-time = "2025-06-13T13:01:35.285Z" },
    { url = "https://files.pythonhosted.org/packages/f5/e8/eed18aa5583b0423ab7f04e34659e51101135c41cd1dcb33ac1d7013a6d6/coverage-7.9.1-cp313-cp313-manylinux_2_5_x86_64.manylinux1_x86_64.manylinux_2_17_x86_64.manylinux2014_x86_64.whl", hash = "sha256:34ed2186fe52fcc24d4561041979a0dec69adae7bce2ae8d1c49eace13e55c43", size = 244985, upload-time = "2025-06-13T13:01:36.712Z" },
    { url = "https://files.pythonhosted.org/packages/17/f8/ae9e5cce8885728c934eaa58ebfa8281d488ef2afa81c3dbc8ee9e6d80db/coverage-7.9.1-cp313-cp313-musllinux_1_2_aarch64.whl", hash = "sha256:25308bd3d00d5eedd5ae7d4357161f4df743e3c0240fa773ee1b0f75e6c7c0f1", size = 245152, upload-time = "2025-06-13T13:01:39.303Z" },
    { url = "https://files.pythonhosted.org/packages/5a/c8/272c01ae792bb3af9b30fac14d71d63371db227980682836ec388e2c57c0/coverage-7.9.1-cp313-cp313-musllinux_1_2_i686.whl", hash = "sha256:73e9439310f65d55a5a1e0564b48e34f5369bee943d72c88378f2d576f5a5751", size = 243123, upload-time = "2025-06-13T13:01:40.727Z" },
    { url = "https://files.pythonhosted.org/packages/8c/d0/2819a1e3086143c094ab446e3bdf07138527a7b88cb235c488e78150ba7a/coverage-7.9.1-cp313-cp313-musllinux_1_2_x86_64.whl", hash = "sha256:37ab6be0859141b53aa89412a82454b482c81cf750de4f29223d52268a86de67", size = 244506, upload-time = "2025-06-13T13:01:42.184Z" },
    { url = "https://files.pythonhosted.org/packages/8b/4e/9f6117b89152df7b6112f65c7a4ed1f2f5ec8e60c4be8f351d91e7acc848/coverage-7.9.1-cp313-cp313-win32.whl", hash = "sha256:64bdd969456e2d02a8b08aa047a92d269c7ac1f47e0c977675d550c9a0863643", size = 214766, upload-time = "2025-06-13T13:01:44.482Z" },
    { url = "https://files.pythonhosted.org/packages/27/0f/4b59f7c93b52c2c4ce7387c5a4e135e49891bb3b7408dcc98fe44033bbe0/coverage-7.9.1-cp313-cp313-win_amd64.whl", hash = "sha256:be9e3f68ca9edb897c2184ad0eee815c635565dbe7a0e7e814dc1f7cbab92c0a", size = 215568, upload-time = "2025-06-13T13:01:45.772Z" },
    { url = "https://files.pythonhosted.org/packages/09/1e/9679826336f8c67b9c39a359352882b24a8a7aee48d4c9cad08d38d7510f/coverage-7.9.1-cp313-cp313-win_arm64.whl", hash = "sha256:1c503289ffef1d5105d91bbb4d62cbe4b14bec4d13ca225f9c73cde9bb46207d", size = 213939, upload-time = "2025-06-13T13:01:47.087Z" },
    { url = "https://files.pythonhosted.org/packages/bb/5b/5c6b4e7a407359a2e3b27bf9c8a7b658127975def62077d441b93a30dbe8/coverage-7.9.1-cp313-cp313t-macosx_10_13_x86_64.whl", hash = "sha256:0b3496922cb5f4215bf5caaef4cf12364a26b0be82e9ed6d050f3352cf2d7ef0", size = 213079, upload-time = "2025-06-13T13:01:48.554Z" },
    { url = "https://files.pythonhosted.org/packages/a2/22/1e2e07279fd2fd97ae26c01cc2186e2258850e9ec125ae87184225662e89/coverage-7.9.1-cp313-cp313t-macosx_11_0_arm64.whl", hash = "sha256:9565c3ab1c93310569ec0d86b017f128f027cab0b622b7af288696d7ed43a16d", size = 213299, upload-time = "2025-06-13T13:01:49.997Z" },
    { url = "https://files.pythonhosted.org/packages/14/c0/4c5125a4b69d66b8c85986d3321520f628756cf524af810baab0790c7647/coverage-7.9.1-cp313-cp313t-manylinux_2_17_aarch64.manylinux2014_aarch64.whl", hash = "sha256:2241ad5dbf79ae1d9c08fe52b36d03ca122fb9ac6bca0f34439e99f8327ac89f", size = 256535, upload-time = "2025-06-13T13:01:51.314Z" },
    { url = "https://files.pythonhosted.org/packages/81/8b/e36a04889dda9960be4263e95e777e7b46f1bb4fc32202612c130a20c4da/coverage-7.9.1-cp313-cp313t-manylinux_2_5_i686.manylinux1_i686.manylinux_2_17_i686.manylinux2014_i686.whl", hash = "sha256:3bb5838701ca68b10ebc0937dbd0eb81974bac54447c55cd58dea5bca8451029", size = 252756, upload-time = "2025-06-13T13:01:54.403Z" },
    { url = "https://files.pythonhosted.org/packages/98/82/be04eff8083a09a4622ecd0e1f31a2c563dbea3ed848069e7b0445043a70/coverage-7.9.1-cp313-cp313t-manylinux_2_5_x86_64.manylinux1_x86_64.manylinux_2_17_x86_64.manylinux2014_x86_64.whl", hash = "sha256:b30a25f814591a8c0c5372c11ac8967f669b97444c47fd794926e175c4047ece", size = 254912, upload-time = "2025-06-13T13:01:56.769Z" },
    { url = "https://files.pythonhosted.org/packages/0f/25/c26610a2c7f018508a5ab958e5b3202d900422cf7cdca7670b6b8ca4e8df/coverage-7.9.1-cp313-cp313t-musllinux_1_2_aarch64.whl", hash = "sha256:2d04b16a6062516df97969f1ae7efd0de9c31eb6ebdceaa0d213b21c0ca1a683", size = 256144, upload-time = "2025-06-13T13:01:58.19Z" },
    { url = "https://files.pythonhosted.org/packages/c5/8b/fb9425c4684066c79e863f1e6e7ecebb49e3a64d9f7f7860ef1688c56f4a/coverage-7.9.1-cp313-cp313t-musllinux_1_2_i686.whl", hash = "sha256:7931b9e249edefb07cd6ae10c702788546341d5fe44db5b6108a25da4dca513f", size = 254257, upload-time = "2025-06-13T13:01:59.645Z" },
    { url = "https://files.pythonhosted.org/packages/93/df/27b882f54157fc1131e0e215b0da3b8d608d9b8ef79a045280118a8f98fe/coverage-7.9.1-cp313-cp313t-musllinux_1_2_x86_64.whl", hash = "sha256:52e92b01041151bf607ee858e5a56c62d4b70f4dac85b8c8cb7fb8a351ab2c10", size = 255094, upload-time = "2025-06-13T13:02:01.37Z" },
    { url = "https://files.pythonhosted.org/packages/41/5f/cad1c3dbed8b3ee9e16fa832afe365b4e3eeab1fb6edb65ebbf745eabc92/coverage-7.9.1-cp313-cp313t-win32.whl", hash = "sha256:684e2110ed84fd1ca5f40e89aa44adf1729dc85444004111aa01866507adf363", size = 215437, upload-time = "2025-06-13T13:02:02.905Z" },
    { url = "https://files.pythonhosted.org/packages/99/4d/fad293bf081c0e43331ca745ff63673badc20afea2104b431cdd8c278b4c/coverage-7.9.1-cp313-cp313t-win_amd64.whl", hash = "sha256:437c576979e4db840539674e68c84b3cda82bc824dd138d56bead1435f1cb5d7", size = 216605, upload-time = "2025-06-13T13:02:05.638Z" },
    { url = "https://files.pythonhosted.org/packages/1f/56/4ee027d5965fc7fc126d7ec1187529cc30cc7d740846e1ecb5e92d31b224/coverage-7.9.1-cp313-cp313t-win_arm64.whl", hash = "sha256:18a0912944d70aaf5f399e350445738a1a20b50fbea788f640751c2ed9208b6c", size = 214392, upload-time = "2025-06-13T13:02:07.642Z" },
    { url = "https://files.pythonhosted.org/packages/3e/e5/c723545c3fd3204ebde3b4cc4b927dce709d3b6dc577754bb57f63ca4a4a/coverage-7.9.1-pp39.pp310.pp311-none-any.whl", hash = "sha256:db0f04118d1db74db6c9e1cb1898532c7dcc220f1d2718f058601f7c3f499514", size = 204009, upload-time = "2025-06-13T13:02:25.787Z" },
    { url = "https://files.pythonhosted.org/packages/08/b8/7ddd1e8ba9701dea08ce22029917140e6f66a859427406579fd8d0ca7274/coverage-7.9.1-py3-none-any.whl", hash = "sha256:66b974b145aa189516b6bf2d8423e888b742517d37872f6ee4c5be0073bd9a3c", size = 204000, upload-time = "2025-06-13T13:02:27.173Z" },
]

[package.optional-dependencies]
toml = [
    { name = "tomli", marker = "python_full_version <= '3.11'" },
]

[[package]]
name = "darglint"
version = "1.8.1"
source = { registry = "https://pypi.org/simple" }
sdist = { url = "https://files.pythonhosted.org/packages/d4/2c/86e8549e349388c18ca8a4ff8661bb5347da550f598656d32a98eaaf91cc/darglint-1.8.1.tar.gz", hash = "sha256:080d5106df149b199822e7ee7deb9c012b49891538f14a11be681044f0bb20da", size = 74435, upload-time = "2021-10-18T03:40:37.283Z" }
wheels = [
    { url = "https://files.pythonhosted.org/packages/69/28/85d1e0396d64422c5218d68e5cdcc53153aa8a2c83c7dbc3ee1502adf3a1/darglint-1.8.1-py3-none-any.whl", hash = "sha256:5ae11c259c17b0701618a20c3da343a3eb98b3bc4b5a83d31cdd94f5ebdced8d", size = 120767, upload-time = "2021-10-18T03:40:35.034Z" },
]

[[package]]
name = "dill"
version = "0.4.0"
source = { registry = "https://pypi.org/simple" }
sdist = { url = "https://files.pythonhosted.org/packages/12/80/630b4b88364e9a8c8c5797f4602d0f76ef820909ee32f0bacb9f90654042/dill-0.4.0.tar.gz", hash = "sha256:0633f1d2df477324f53a895b02c901fb961bdbf65a17122586ea7019292cbcf0", size = 186976, upload-time = "2025-04-16T00:41:48.867Z" }
wheels = [
    { url = "https://files.pythonhosted.org/packages/50/3d/9373ad9c56321fdab5b41197068e1d8c25883b3fea29dd361f9b55116869/dill-0.4.0-py3-none-any.whl", hash = "sha256:44f54bf6412c2c8464c14e8243eb163690a9800dbe2c367330883b19c7561049", size = 119668, upload-time = "2025-04-16T00:41:47.671Z" },
]

[[package]]
name = "distlib"
version = "0.3.9"
source = { registry = "https://pypi.org/simple" }
sdist = { url = "https://files.pythonhosted.org/packages/0d/dd/1bec4c5ddb504ca60fc29472f3d27e8d4da1257a854e1d96742f15c1d02d/distlib-0.3.9.tar.gz", hash = "sha256:a60f20dea646b8a33f3e7772f74dc0b2d0772d2837ee1342a00645c81edf9403", size = 613923, upload-time = "2024-10-09T18:35:47.551Z" }
wheels = [
    { url = "https://files.pythonhosted.org/packages/91/a1/cf2472db20f7ce4a6be1253a81cfdf85ad9c7885ffbed7047fb72c24cf87/distlib-0.3.9-py2.py3-none-any.whl", hash = "sha256:47f8c22fd27c27e25a65601af709b38e4f0a45ea4fc2e710f65755fa8caaaf87", size = 468973, upload-time = "2024-10-09T18:35:44.272Z" },
]

[[package]]
name = "exceptiongroup"
version = "1.3.0"
source = { registry = "https://pypi.org/simple" }
dependencies = [
    { name = "typing-extensions", marker = "python_full_version < '3.11'" },
]
sdist = { url = "https://files.pythonhosted.org/packages/0b/9f/a65090624ecf468cdca03533906e7c69ed7588582240cfe7cc9e770b50eb/exceptiongroup-1.3.0.tar.gz", hash = "sha256:b241f5885f560bc56a59ee63ca4c6a8bfa46ae4ad651af316d4e81817bb9fd88", size = 29749, upload-time = "2025-05-10T17:42:51.123Z" }
wheels = [
    { url = "https://files.pythonhosted.org/packages/36/f4/c6e662dade71f56cd2f3735141b265c3c79293c109549c1e6933b0651ffc/exceptiongroup-1.3.0-py3-none-any.whl", hash = "sha256:4d111e6e0c13d0644cad6ddaa7ed0261a0b36971f6d23e7ec9b4b9097da78a10", size = 16674, upload-time = "2025-05-10T17:42:49.33Z" },
]

[[package]]
name = "fastapi"
version = "0.115.12"
source = { registry = "https://pypi.org/simple" }
dependencies = [
    { name = "pydantic" },
    { name = "starlette" },
    { name = "typing-extensions" },
]
sdist = { url = "https://files.pythonhosted.org/packages/f4/55/ae499352d82338331ca1e28c7f4a63bfd09479b16395dce38cf50a39e2c2/fastapi-0.115.12.tar.gz", hash = "sha256:1e2c2a2646905f9e83d32f04a3f86aff4a286669c6c950ca95b5fd68c2602681", size = 295236, upload-time = "2025-03-23T22:55:43.822Z" }
wheels = [
    { url = "https://files.pythonhosted.org/packages/50/b3/b51f09c2ba432a576fe63758bddc81f78f0c6309d9e5c10d194313bf021e/fastapi-0.115.12-py3-none-any.whl", hash = "sha256:e94613d6c05e27be7ffebdd6ea5f388112e5e430c8f7d6494a9d1d88d43e814d", size = 95164, upload-time = "2025-03-23T22:55:42.101Z" },
]

[[package]]
name = "filelock"
version = "3.18.0"
source = { registry = "https://pypi.org/simple" }
sdist = { url = "https://files.pythonhosted.org/packages/0a/10/c23352565a6544bdc5353e0b15fc1c563352101f30e24bf500207a54df9a/filelock-3.18.0.tar.gz", hash = "sha256:adbc88eabb99d2fec8c9c1b229b171f18afa655400173ddc653d5d01501fb9f2", size = 18075, upload-time = "2025-03-14T07:11:40.47Z" }
wheels = [
    { url = "https://files.pythonhosted.org/packages/4d/36/2a115987e2d8c300a974597416d9de88f2444426de9571f4b59b2cca3acc/filelock-3.18.0-py3-none-any.whl", hash = "sha256:c401f4f8377c4464e6db25fff06205fd89bdd83b65eb0488ed1b160f780e21de", size = 16215, upload-time = "2025-03-14T07:11:39.145Z" },
]

[[package]]
name = "granian"
version = "2.3.3"
source = { registry = "https://pypi.org/simple" }
dependencies = [
    { name = "click" },
]
sdist = { url = "https://files.pythonhosted.org/packages/1b/2e/595f2ede0bb7929de813aabd4f0532bec1bdc4b688f8dc3bf21261c2ee20/granian-2.3.3.tar.gz", hash = "sha256:d7fe22dbcb86f116238a346c26d01adfa3575c0abc74246cf1b9c1ce0f06e39e", size = 100874, upload-time = "2025-06-08T15:29:22.055Z" }
wheels = [
    { url = "https://files.pythonhosted.org/packages/75/df/b55eb187b5bf90e95f0f1df6aaff1c2861b33d9627bd68527a7b51df396b/granian-2.3.3-cp310-cp310-macosx_10_12_x86_64.whl", hash = "sha256:ec28e82bc31f6f87a28c4e74ba4206ab6acb0a2341e086652ccf59affc3cb4c4", size = 3055081, upload-time = "2025-06-08T15:15:46.119Z" },
    { url = "https://files.pythonhosted.org/packages/20/dd/32c1d939bd0a6be80b4aa12ac3b0ca0882e498e718c5b9894f7e23fd422a/granian-2.3.3-cp310-cp310-macosx_11_0_arm64.whl", hash = "sha256:8ffef192202575ede6fb9e0a09b54d23aca47984f16285549cbaa13b8c7a4cd5", size = 2751888, upload-time = "2025-06-08T15:15:47.726Z" },
    { url = "https://files.pythonhosted.org/packages/2a/bb/e87dd6f217d89cad949e089cda1e79e1d66886536c40473f4cd010fdbafd/granian-2.3.3-cp310-cp310-manylinux_2_17_armv7l.manylinux2014_armv7l.whl", hash = "sha256:1a5976d2f242f9b1018c5b06d403731e6d342117e3bddf6242e8fa0eb7727736", size = 3345354, upload-time = "2025-06-08T15:15:49.354Z" },
    { url = "https://files.pythonhosted.org/packages/59/42/ebc4d5ea1b04093966ea88dc162e706c888041fc9e504b205a72199ae4c3/granian-2.3.3-cp310-cp310-manylinux_2_17_i686.manylinux2014_i686.whl", hash = "sha256:7fac25a0161b6d956f4a19a2f1a93c6461b17f0ab6a370d0c71b065a1b9adf3b", size = 3032848, upload-time = "2025-06-08T15:15:51.151Z" },
    { url = "https://files.pythonhosted.org/packages/86/6d/e0eab91f66d5090727a2f674fe1362d46692b2173e1bc8fde57e2fb5788e/granian-2.3.3-cp310-cp310-manylinux_2_17_x86_64.manylinux2014_x86_64.whl", hash = "sha256:8aa83108d4f95ef2a4a87de6ccb8f66aeca158e837098e46e9ae5cc6796bc2dd", size = 3234365, upload-time = "2025-06-08T15:15:52.928Z" },
    { url = "https://files.pythonhosted.org/packages/b8/ad/6947a9cfd93d10694fa5b5640f394d1b082ae120dce4a3bd100318623c59/granian-2.3.3-cp310-cp310-manylinux_2_28_aarch64.whl", hash = "sha256:d2572cb359bb17475fef14ec2ab5fdc36567b9f873c1a47abbddec498ef898ac", size = 3160323, upload-time = "2025-06-08T15:15:54.49Z" },
    { url = "https://files.pythonhosted.org/packages/20/b6/34835aac206c49b4767d7b1e8c8f08aa1ca4be88da715da3b018bd365e9e/granian-2.3.3-cp310-cp310-musllinux_1_1_aarch64.whl", hash = "sha256:390052d3ff2e4e909d917f1761aeeaa7e381a3d7b157c072c39e95112dfefe1e", size = 3141560, upload-time = "2025-06-08T15:15:56.366Z" },
    { url = "https://files.pythonhosted.org/packages/7c/da/9ebbf3ce13a307ba8394f791e7c2265fa45a315427d9a267180ae83b6c82/granian-2.3.3-cp310-cp310-musllinux_1_1_armv7l.whl", hash = "sha256:538b5e2ce2b2746e6577057ca4b73a61378f51b42edbfb73f253ef52b0026fa4", size = 3482437, upload-time = "2025-06-08T15:15:58.075Z" },
    { url = "https://files.pythonhosted.org/packages/2d/89/cd26889e32587319adc93e9c73cf5b6ffd108813d70f015a58a0543ea39f/granian-2.3.3-cp310-cp310-musllinux_1_1_x86_64.whl", hash = "sha256:3c2741cd1a91ca6bd3609445e710ac786e6003425d65c8487e388d1a65196263", size = 3265725, upload-time = "2025-06-08T15:15:59.444Z" },
    { url = "https://files.pythonhosted.org/packages/31/73/25323f8dd5336431f0acb42201cf1fbea95bf875e8b7ad5778d3ab9e7d0b/granian-2.3.3-cp310-cp310-win_amd64.whl", hash = "sha256:697959e510f8678d189ba2df1483025dabcdb4fb010c48981bbad772f68a8657", size = 2780816, upload-time = "2025-06-08T15:16:01.135Z" },
    { url = "https://files.pythonhosted.org/packages/7e/a8/e3635cbb5a2eb4ed7404019ff5263638f7dff6401bc5f9fd47324000f9dd/granian-2.3.3-cp311-cp311-macosx_10_12_x86_64.whl", hash = "sha256:78f23f4f62bf911d2151134fee69cda2da0f4c89f5d9c84e33c35322b165ee3a", size = 3055173, upload-time = "2025-06-08T15:16:02.689Z" },
    { url = "https://files.pythonhosted.org/packages/4c/5d/fb9dfedc5caedb789480eecf5602585b16c966c6ba170f217dfe3a43874f/granian-2.3.3-cp311-cp311-macosx_11_0_arm64.whl", hash = "sha256:6e0854314c9e9be52b3ca8e7e7a282c922316e0ee0cb90cafe09d9485e990e79", size = 2752165, upload-time = "2025-06-08T15:16:04.466Z" },
    { url = "https://files.pythonhosted.org/packages/69/0d/af00e76fcb65ef2652f1939a62dc5634e6e7ab40f5664451cb56b2c55eaf/granian-2.3.3-cp311-cp311-manylinux_2_17_armv7l.manylinux2014_armv7l.whl", hash = "sha256:a6fdb6a52c7e2a0c3e31f1fc1019e402409802cf50dbf9602db89dca89966b3e", size = 3345741, upload-time = "2025-06-08T15:16:06.321Z" },
    { url = "https://files.pythonhosted.org/packages/c9/aa/695592b0c66eb34933d8880ce74f366aebaa292df2cfd34c908bb480fcf5/granian-2.3.3-cp311-cp311-manylinux_2_17_i686.manylinux2014_i686.whl", hash = "sha256:97fac098f395061302941a7f159b99e3317c59e3b0b99b6bc26e20d1ddf48cd8", size = 3033005, upload-time = "2025-06-08T15:16:08.079Z" },
    { url = "https://files.pythonhosted.org/packages/15/dc/04f7e41d58addaa07b96ba7335962bd2e44596225c3cfe53bc2b6ba389ba/granian-2.3.3-cp311-cp311-manylinux_2_17_x86_64.manylinux2014_x86_64.whl", hash = "sha256:99b1da4a72bcae3f7f331f6b50efd6ca19a628caa3b7d771095a1a9957d032ab", size = 3234566, upload-time = "2025-06-08T15:16:09.889Z" },
    { url = "https://files.pythonhosted.org/packages/a1/e0/e8f88a18d67932570631c3ec106c200b740da942fdcfbe5bc91cc1144308/granian-2.3.3-cp311-cp311-manylinux_2_28_aarch64.whl", hash = "sha256:9e262737b19df3bd2cb21080b7723116cec1a278fa283d1f260d4839cc705c3e", size = 3160363, upload-time = "2025-06-08T15:16:11.471Z" },
    { url = "https://files.pythonhosted.org/packages/24/5e/13447e8e85d842ae0d65f1308f219d72fc1ee125436a3e581e30b244deb4/granian-2.3.3-cp311-cp311-musllinux_1_1_aarch64.whl", hash = "sha256:684db9f2da51b021bbb3515c136f9a6e47d750b38082ed4ceb1385d58ac1bbed", size = 3141264, upload-time = "2025-06-08T15:16:12.872Z" },
    { url = "https://files.pythonhosted.org/packages/66/9b/810187489548b26b94a2d3b1f6d37e67edf892e8bee54311290bd8ba36d6/granian-2.3.3-cp311-cp311-musllinux_1_1_armv7l.whl", hash = "sha256:f892e7995b7baabbff1ee6fc047f00c90679d1041687b2512e2fa9f4ab0166e9", size = 3482885, upload-time = "2025-06-08T15:24:25.626Z" },
    { url = "https://files.pythonhosted.org/packages/16/f4/c20a32b9d6050344c2a1d7704e4310b1e12a04417212e4dfbc307cbe3970/granian-2.3.3-cp311-cp311-musllinux_1_1_x86_64.whl", hash = "sha256:7c833f609e51eb4c52332405862fcaa03a68162e4a0f6b5ce444d64c27aa6840", size = 3265849, upload-time = "2025-06-08T15:24:27.22Z" },
    { url = "https://files.pythonhosted.org/packages/0f/a2/74ed17e8a141d38a56b42f054195b998bae6055bcc22bae379cf0a91bb1e/granian-2.3.3-cp311-cp311-win_amd64.whl", hash = "sha256:1ffddf09b66a08632b21ba308a9a257fa4926ba9e1d760ad1c7ac0356af6bdee", size = 2780971, upload-time = "2025-06-08T15:24:28.575Z" },
    { url = "https://files.pythonhosted.org/packages/34/03/fea469f82d2f7ca920e89a6bc98ee07cb87e291b1a7f024bb712285cd75c/granian-2.3.3-cp312-cp312-macosx_10_12_x86_64.whl", hash = "sha256:36b0a10236c1740ae8df8e83ad7d60b335fa7bb3d6cd04b2b71efb2a7706bc63", size = 3048307, upload-time = "2025-06-08T15:24:31.5Z" },
    { url = "https://files.pythonhosted.org/packages/f7/70/dae8d8e5403af60fe9338ce9c249273b1a445e0ad4a9219137d8d67e544c/granian-2.3.3-cp312-cp312-macosx_11_0_arm64.whl", hash = "sha256:d49532027470aea1b4bd54420f98013d2ef2f2bf3670195856db1d6bfb6892ab", size = 2740680, upload-time = "2025-06-08T15:24:33.501Z" },
    { url = "https://files.pythonhosted.org/packages/34/6b/aadd9b1641cecc7246d78d6c1431800670e176bacff3699ce1ec81bcb5d7/granian-2.3.3-cp312-cp312-manylinux_2_17_armv7l.manylinux2014_armv7l.whl", hash = "sha256:4764db493788fc05f8beb1bc721497e2ad974a94e7d3fe25790799710f0adaa3", size = 3339715, upload-time = "2025-06-08T15:24:34.813Z" },
    { url = "https://files.pythonhosted.org/packages/41/41/e79ab08f67cb3937251550e5885b834f1874ec2a36e5681df5b64c8320f2/granian-2.3.3-cp312-cp312-manylinux_2_17_i686.manylinux2014_i686.whl", hash = "sha256:e7555453b4b36526f8aa6b739b6340515f5b8c4bb0d604977244011700c88127", size = 3023389, upload-time = "2025-06-08T15:24:36.416Z" },
    { url = "https://files.pythonhosted.org/packages/4b/6c/36358ce1a73fc3931237e7cd03f114fc232520cb11be9bc88e29b61daab1/granian-2.3.3-cp312-cp312-manylinux_2_17_x86_64.manylinux2014_x86_64.whl", hash = "sha256:d3c2eaa63cb63b7f738a8ed277134724cc1eb053abe4123dc5fff9fcf83d9d32", size = 3229078, upload-time = "2025-06-08T15:24:38.322Z" },
    { url = "https://files.pythonhosted.org/packages/de/97/49e57f043cd5695b10d9a80a223db1db491bd8101e07c992efbf74930c7b/granian-2.3.3-cp312-cp312-manylinux_2_28_aarch64.whl", hash = "sha256:cff401a9ade869fc5ab2163c9e5b8ecc7ed740bbe55239a374c7595696b25958", size = 3154732, upload-time = "2025-06-08T15:24:39.671Z" },
    { url = "https://files.pythonhosted.org/packages/d5/e2/dd1f2c29ed83031061c27ff63513c92d90f232afc4c53a93a4ddb7f7aba9/granian-2.3.3-cp312-cp312-musllinux_1_1_aarch64.whl", hash = "sha256:e933d9ed3767ec5a3ee80aa3d14c93d6f1634adc3ad09a46305f69908129b6ce", size = 3134288, upload-time = "2025-06-08T15:24:41.057Z" },
    { url = "https://files.pythonhosted.org/packages/90/28/daecbbaee56671a67c730a80a7dd9d7bec8ff9452eb8ee1ea15f798e1953/granian-2.3.3-cp312-cp312-musllinux_1_1_armv7l.whl", hash = "sha256:701bdd8b442dacdb046064a59a536adfde8ccefbf78f2a2868dd6468b227c320", size = 3460150, upload-time = "2025-06-08T15:24:42.805Z" },
    { url = "https://files.pythonhosted.org/packages/c7/29/65547e80e7037b3fb839677ffc0caa9b1a64b6d2145ac277769b5091f93e/granian-2.3.3-cp312-cp312-musllinux_1_1_x86_64.whl", hash = "sha256:0f59d04ce2ca416dd50696dbfeff93390c09d364d435ec603cbbe754a8a0383e", size = 3258730, upload-time = "2025-06-08T15:24:44.168Z" },
    { url = "https://files.pythonhosted.org/packages/3a/61/f772364be3c05669cf3798fd2dde0f5975e34603fb6658a51774f68ab519/granian-2.3.3-cp312-cp312-win_amd64.whl", hash = "sha256:ba9da8153775970e4169cb0b897da67060a62f55ac7115e96e2e1335fea141f6", size = 2783799, upload-time = "2025-06-08T15:24:45.447Z" },
    { url = "https://files.pythonhosted.org/packages/62/4f/d158aff403f295c3757a6a533f2c412bb1ad708e39504b561a6da8a69be7/granian-2.3.3-cp313-cp313-macosx_10_12_x86_64.whl", hash = "sha256:9b401824c2a0400956f592f9f41929cb2084688f63bab3ff3e1634ce2d06260d", size = 3047846, upload-time = "2025-06-08T15:24:48.031Z" },
    { url = "https://files.pythonhosted.org/packages/ea/f1/a0e8f53f9c1db53354eef59a7f33f042e8a7864effaa40e306f61700b3c5/granian-2.3.3-cp313-cp313-macosx_11_0_arm64.whl", hash = "sha256:cb8004018f42b4fca20481c0e1cf8ee9601d856aaa27da73408cc2fc6f568671", size = 2739655, upload-time = "2025-06-08T15:24:49.364Z" },
    { url = "https://files.pythonhosted.org/packages/a9/47/d18bb5c47a9d5933f8c2554c9a4fcf271188f63a48bb2b3907eb5a56bddf/granian-2.3.3-cp313-cp313-manylinux_2_17_armv7l.manylinux2014_armv7l.whl", hash = "sha256:4fd66e4d25b7815137266b6d8ca732b3162ccf20de0fa154d4054bcc7348cd44", size = 3339235, upload-time = "2025-06-08T15:24:51.165Z" },
    { url = "https://files.pythonhosted.org/packages/84/85/872346eaf3fed4e8a7c92085fc82c905df77a2948e0cac56d2b02bba8c63/granian-2.3.3-cp313-cp313-manylinux_2_17_i686.manylinux2014_i686.whl", hash = "sha256:c7774c6c1a201fefd0d25fdd254a3bde50ec509d501c4606f4ffeab7a0f4f5f3", size = 3023294, upload-time = "2025-06-08T15:24:53.02Z" },
    { url = "https://files.pythonhosted.org/packages/ae/a2/a583c54a86ac24f848e367f0c19c422101db7b470b3846e4b0409e4192ed/granian-2.3.3-cp313-cp313-manylinux_2_17_x86_64.manylinux2014_x86_64.whl", hash = "sha256:c4ac21520fd99065a0378ebfc676cc99f47bc3be0b283325f081732097926571", size = 3228529, upload-time = "2025-06-08T15:24:54.435Z" },
    { url = "https://files.pythonhosted.org/packages/49/d3/fdf688fa1641e44c082ab768d9bd897d44f96d347ddee919c9a05e2f49e5/granian-2.3.3-cp313-cp313-manylinux_2_28_aarch64.whl", hash = "sha256:2abce6337855d430c62a303e74430435524594d971b3dcffa4cc28a684144cdb", size = 3154563, upload-time = "2025-06-08T15:24:55.736Z" },
    { url = "https://files.pythonhosted.org/packages/56/a4/e603ea73eba1b821b102123d190c06b72a696cf202f287854cde4edb4fb8/granian-2.3.3-cp313-cp313-musllinux_1_1_aarch64.whl", hash = "sha256:8d8454b3906ecba4e4a3b71de1735df5cb2cdf039a1e77b33dc198637e8245bf", size = 3133562, upload-time = "2025-06-08T15:24:57.547Z" },
    { url = "https://files.pythonhosted.org/packages/91/f2/0cff10843dd11a210704e55e4239cec1812cb854c1978eb16bee8342d15a/granian-2.3.3-cp313-cp313-musllinux_1_1_armv7l.whl", hash = "sha256:b0e2360f218eb485a71f495e23654cf8b2e3f19385c073d08c7b800fc4ee4d5f", size = 3459672, upload-time = "2025-06-08T15:24:58.964Z" },
    { url = "https://files.pythonhosted.org/packages/bc/aa/7624e84de00559ac892cbf8eac82438206ad86ccf638c8a66e047253ada6/granian-2.3.3-cp313-cp313-musllinux_1_1_x86_64.whl", hash = "sha256:fa5d15cfea6a1c657b77867edba55b945c5e97949e0ba7e3fd2a29bdfebc9a7b", size = 3258693, upload-time = "2025-06-08T15:25:00.299Z" },
    { url = "https://files.pythonhosted.org/packages/c8/27/ec42315f1cff9a7dd0a39080fb595e88703127de6f184563ecc7fa257aa8/granian-2.3.3-cp313-cp313-win_amd64.whl", hash = "sha256:0dfd8391e95cc360321feac2dbec8f9b2f1d3351416c2807de7c430a952c951b", size = 2783622, upload-time = "2025-06-08T15:25:01.736Z" },
    { url = "https://files.pythonhosted.org/packages/8f/a8/cef5a8f258057118c5afadbec52cb1247364d71f06717f8a4e543d1e072b/granian-2.3.3-cp313-cp313t-macosx_10_12_x86_64.whl", hash = "sha256:1f9d1b9c0661a7e17c82c7805a8064230ba6bdb3353802762eb2d911cb7af847", size = 2977358, upload-time = "2025-06-08T15:25:03.965Z" },
    { url = "https://files.pythonhosted.org/packages/ce/62/f8d78bc13d1f3b7785023aa70215fb292703deca69e559232bd87de9e732/granian-2.3.3-cp313-cp313t-macosx_11_0_arm64.whl", hash = "sha256:5b840a0ce9deda6bff58839f6ae1a49baaf429bd3960f32a5031246a4ca5a087", size = 2663580, upload-time = "2025-06-08T15:25:05.358Z" },
    { url = "https://files.pythonhosted.org/packages/92/ec/42716eed92c7d86f0bd529f557c65a3ece6275528540bea8aba8680c81f2/granian-2.3.3-cp313-cp313t-manylinux_2_17_x86_64.manylinux2014_x86_64.whl", hash = "sha256:ed6568cc1314d1932af57733f8fad47af9f036cf997bcf33be67db279ad1b9e0", size = 3083876, upload-time = "2025-06-08T15:25:06.835Z" },
    { url = "https://files.pythonhosted.org/packages/2e/ed/f8629d98d32c372f291a192eac76efc7d91fabb08e1fd5aa604fd5afd22c/granian-2.3.3-cp313-cp313t-manylinux_2_28_aarch64.whl", hash = "sha256:7f458c03093a0abfd00e5f481f7f957519e863d6bd4abb982bce0ebdddf3f664", size = 3014151, upload-time = "2025-06-08T15:25:08.254Z" },
    { url = "https://files.pythonhosted.org/packages/17/b5/407bc9d9b5dbf6e7e1101f1c47c61a8c5116d6db834da19155e10ce342bc/granian-2.3.3-cp313-cp313t-musllinux_1_1_aarch64.whl", hash = "sha256:fc26e5762894a7b628801a7ae59272d2a063e23cf111d875a2f84eddac0f3cdc", size = 3121740, upload-time = "2025-06-08T15:25:10.166Z" },
    { url = "https://files.pythonhosted.org/packages/62/2c/e69d611a8272704745fae8b8c7accef221583a5cdfecff8d77f822e703ed/granian-2.3.3-cp313-cp313t-musllinux_1_1_armv7l.whl", hash = "sha256:cd4d19158187ecf3eec70476094fa48757c3b6147f75b8985f09d52a5de1f088", size = 3452867, upload-time = "2025-06-08T15:25:11.541Z" },
    { url = "https://files.pythonhosted.org/packages/6f/73/e322113ddbe993f880d1edf74baea55a857e011381128522d14ef939ad83/granian-2.3.3-cp313-cp313t-musllinux_1_1_x86_64.whl", hash = "sha256:9d3f187bc1a4c1b115de214c1ca8f30084ab2e6106ecd3dd048bc877d38a4cb0", size = 3253486, upload-time = "2025-06-08T15:25:13.563Z" },
    { url = "https://files.pythonhosted.org/packages/7b/d3/043d00a434da6b4f5d4aa3858d6a1ec462899dd98fef934f90ac2b53646c/granian-2.3.3-cp313-cp313t-win_amd64.whl", hash = "sha256:8be3946bda845b28d763d11a7911b589f4267f4a4d1fa8681aaba7c733fca1c0", size = 2817228, upload-time = "2025-06-08T15:25:14.942Z" },
    { url = "https://files.pythonhosted.org/packages/28/39/f4223472ba38d078d0c4e5d622f59e35b2706a89f792cced5e1d6cc7ded2/granian-2.3.3-pp310-pypy310_pp73-macosx_10_12_x86_64.whl", hash = "sha256:509ab80c3cf5235cc4b8c99776d4fe332f188434de7af731e538817d7cd68c66", size = 3055535, upload-time = "2025-06-08T15:25:32.418Z" },
    { url = "https://files.pythonhosted.org/packages/48/0f/07ff0a4baa3a018b5e4dfddb975d85fff3eb426179a7ebe428c0dd5b0ea4/granian-2.3.3-pp310-pypy310_pp73-macosx_11_0_arm64.whl", hash = "sha256:00e29e85ca40dbacf3d480dff95353a21c660c5fa929e0bf188f007051645544", size = 2752209, upload-time = "2025-06-08T15:25:33.864Z" },
    { url = "https://files.pythonhosted.org/packages/0f/6d/3614ab8ed8cbffe08406fc166b655bae8a2eab47efdbf6635bef7602856c/granian-2.3.3-pp310-pypy310_pp73-manylinux_2_17_x86_64.manylinux2014_x86_64.whl", hash = "sha256:ee2a52a50cd6fb03dc5d24edaed9be9a91747dc30ba728eb5ff620861f71f0e9", size = 3234521, upload-time = "2025-06-08T15:25:35.255Z" },
    { url = "https://files.pythonhosted.org/packages/27/1a/d2bf36b922835cc3ff0d63be5cfa15d420ed7080a3d870034ec1727f9541/granian-2.3.3-pp310-pypy310_pp73-manylinux_2_28_aarch64.whl", hash = "sha256:b5df68618cd459ec744e4e0df98e073a880747cb91ad1d26d8f90d492d52bae1", size = 3160173, upload-time = "2025-06-08T15:25:36.793Z" },
    { url = "https://files.pythonhosted.org/packages/7e/11/cf1b0038faad1886d207bc88720aa1a6acd092ebf7b6e4bccde257fa7be1/granian-2.3.3-pp310-pypy310_pp73-musllinux_1_1_aarch64.whl", hash = "sha256:f9592265001cc13f514decae6492775ba16d26a72ad78ee48273049f10aab99f", size = 3141528, upload-time = "2025-06-08T15:25:38.709Z" },
    { url = "https://files.pythonhosted.org/packages/4c/6a/bf374def2a45bcd1cc54fbeabf43ed839f1189b74adf4b0fd8ec98d6adba/granian-2.3.3-pp310-pypy310_pp73-musllinux_1_1_armv7l.whl", hash = "sha256:f1fbc6a328f760ead64c5b3ba11edb5b8483b0e711eb4fda2dd1292518aeb897", size = 3502449, upload-time = "2025-06-08T15:25:40.846Z" },
    { url = "https://files.pythonhosted.org/packages/14/48/ef5c23aca1a82f6cd9e994eccae426d38e48cbd20cec25e880a5f7e2eaf6/granian-2.3.3-pp310-pypy310_pp73-musllinux_1_1_x86_64.whl", hash = "sha256:bbb5a28d65532ab20d6f40a78d4edb336cb40c53d8bbd4507adfd9f58f4e7c04", size = 3262820, upload-time = "2025-06-08T15:25:42.272Z" },
    { url = "https://files.pythonhosted.org/packages/ac/1f/47cc14d7ea4abc9a72c72edf867aa2d6270875d2d0ecadcad810586ba054/granian-2.3.3-pp310-pypy310_pp73-win_amd64.whl", hash = "sha256:3551fca64a9dff13ff745f7f3e9e7bea00fe291874b782d9f0516098b2a0d063", size = 2780261, upload-time = "2025-06-08T15:25:43.822Z" },
    { url = "https://files.pythonhosted.org/packages/cf/ca/ab4e616ea06f15570de51b9f168ececcecd984b2fadd4da709fe8fb3359c/granian-2.3.3-pp311-pypy311_pp73-macosx_10_12_x86_64.whl", hash = "sha256:a0e53aa25fe2d28e7104de76b7084a472ddd2b8a375b183dca713c886b0498ca", size = 3055483, upload-time = "2025-06-08T15:25:45.703Z" },
    { url = "https://files.pythonhosted.org/packages/a2/00/a79827f321545177ffd723359541cd0843a21d43fae9eeef89adbd590465/granian-2.3.3-pp311-pypy311_pp73-macosx_11_0_arm64.whl", hash = "sha256:3343206ff1e35b56f43007d00854fa299dfcf26e14b5a3fca5cb0988afc37e69", size = 2752248, upload-time = "2025-06-08T15:25:47.6Z" },
    { url = "https://files.pythonhosted.org/packages/f0/b6/eccbaa0515bea4abeadc0a5cd6ab4d3f611106d748c319c518c7362b80ac/granian-2.3.3-pp311-pypy311_pp73-manylinux_2_17_x86_64.manylinux2014_x86_64.whl", hash = "sha256:5e35f911c7660c87489b787806e783ec42e60784a0e05441fcc9eaaea0ec83cb", size = 3234392, upload-time = "2025-06-08T15:25:49.702Z" },
    { url = "https://files.pythonhosted.org/packages/4b/74/6c3078da8a2708e3e453922a8b27f69b12441c2d089ba54e3b1ca048b3d2/granian-2.3.3-pp311-pypy311_pp73-manylinux_2_28_aarch64.whl", hash = "sha256:23edd62906bd295151f1e6d912215fdc710c269e5851475525306d3c07d6024c", size = 3160341, upload-time = "2025-06-08T15:28:56.365Z" },
    { url = "https://files.pythonhosted.org/packages/e7/02/f9b6f99c9306deec919ad15323786223be8d920fc12908ea4550cf27f901/granian-2.3.3-pp311-pypy311_pp73-musllinux_1_1_aarch64.whl", hash = "sha256:a2174c2f514e04133dfc584b9f4edb7082c09d3923caf12b99fa76eae0763685", size = 3141310, upload-time = "2025-06-08T15:28:58.505Z" },
    { url = "https://files.pythonhosted.org/packages/3a/8d/44c63e44501a40b5ef8aa9e9e5ead3e9ac0e95ae97dafacc8d82df8bba81/granian-2.3.3-pp311-pypy311_pp73-musllinux_1_1_armv7l.whl", hash = "sha256:4dc275ad93251907d941d64580c57f30368a2249c158d5e4a10bb8add5d7e9ad", size = 3502532, upload-time = "2025-06-08T15:29:00.202Z" },
    { url = "https://files.pythonhosted.org/packages/d3/f3/54a9157a0988ef32db0d49263c74934bade3d21173ce7d55a4ea2bea3c68/granian-2.3.3-pp311-pypy311_pp73-musllinux_1_1_x86_64.whl", hash = "sha256:153fee5ad882001d92d7faec18ddbda2a2125b01318983fd4890ca8b4d128017", size = 3262674, upload-time = "2025-06-08T15:29:01.983Z" },
    { url = "https://files.pythonhosted.org/packages/e9/dd/85e8da0ad98d7f1efeaad69f7bd2db4795dc8622b31b1f52acea4d198655/granian-2.3.3-pp311-pypy311_pp73-win_amd64.whl", hash = "sha256:7e34696ea046b6149107e162e489fedc1bbb22425df3c7fee1ff827b6f73ae20", size = 2780467, upload-time = "2025-06-08T15:29:04.064Z" },
]

[package.optional-dependencies]
reload = [
    { name = "watchfiles" },
]

[[package]]
name = "greenlet"
version = "3.2.3"
source = { registry = "https://pypi.org/simple" }
sdist = { url = "https://files.pythonhosted.org/packages/c9/92/bb85bd6e80148a4d2e0c59f7c0c2891029f8fd510183afc7d8d2feeed9b6/greenlet-3.2.3.tar.gz", hash = "sha256:8b0dd8ae4c0d6f5e54ee55ba935eeb3d735a9b58a8a1e5b5cbab64e01a39f365", size = 185752, upload-time = "2025-06-05T16:16:09.955Z" }
wheels = [
    { url = "https://files.pythonhosted.org/packages/92/db/b4c12cff13ebac2786f4f217f06588bccd8b53d260453404ef22b121fc3a/greenlet-3.2.3-cp310-cp310-macosx_11_0_universal2.whl", hash = "sha256:1afd685acd5597349ee6d7a88a8bec83ce13c106ac78c196ee9dde7c04fe87be", size = 268977, upload-time = "2025-06-05T16:10:24.001Z" },
    { url = "https://files.pythonhosted.org/packages/52/61/75b4abd8147f13f70986df2801bf93735c1bd87ea780d70e3b3ecda8c165/greenlet-3.2.3-cp310-cp310-manylinux2014_aarch64.manylinux_2_17_aarch64.whl", hash = "sha256:761917cac215c61e9dc7324b2606107b3b292a8349bdebb31503ab4de3f559ac", size = 627351, upload-time = "2025-06-05T16:38:50.685Z" },
    { url = "https://files.pythonhosted.org/packages/35/aa/6894ae299d059d26254779a5088632874b80ee8cf89a88bca00b0709d22f/greenlet-3.2.3-cp310-cp310-manylinux2014_ppc64le.manylinux_2_17_ppc64le.whl", hash = "sha256:a433dbc54e4a37e4fff90ef34f25a8c00aed99b06856f0119dcf09fbafa16392", size = 638599, upload-time = "2025-06-05T16:41:34.057Z" },
    { url = "https://files.pythonhosted.org/packages/30/64/e01a8261d13c47f3c082519a5e9dbf9e143cc0498ed20c911d04e54d526c/greenlet-3.2.3-cp310-cp310-manylinux2014_s390x.manylinux_2_17_s390x.whl", hash = "sha256:72e77ed69312bab0434d7292316d5afd6896192ac4327d44f3d613ecb85b037c", size = 634482, upload-time = "2025-06-05T16:48:16.26Z" },
    { url = "https://files.pythonhosted.org/packages/47/48/ff9ca8ba9772d083a4f5221f7b4f0ebe8978131a9ae0909cf202f94cd879/greenlet-3.2.3-cp310-cp310-manylinux2014_x86_64.manylinux_2_17_x86_64.whl", hash = "sha256:68671180e3849b963649254a882cd544a3c75bfcd2c527346ad8bb53494444db", size = 633284, upload-time = "2025-06-05T16:13:01.599Z" },
    { url = "https://files.pythonhosted.org/packages/e9/45/626e974948713bc15775b696adb3eb0bd708bec267d6d2d5c47bb47a6119/greenlet-3.2.3-cp310-cp310-manylinux_2_24_x86_64.manylinux_2_28_x86_64.whl", hash = "sha256:49c8cfb18fb419b3d08e011228ef8a25882397f3a859b9fe1436946140b6756b", size = 582206, upload-time = "2025-06-05T16:12:48.51Z" },
    { url = "https://files.pythonhosted.org/packages/b1/8e/8b6f42c67d5df7db35b8c55c9a850ea045219741bb14416255616808c690/greenlet-3.2.3-cp310-cp310-musllinux_1_1_aarch64.whl", hash = "sha256:efc6dc8a792243c31f2f5674b670b3a95d46fa1c6a912b8e310d6f542e7b0712", size = 1111412, upload-time = "2025-06-05T16:36:45.479Z" },
    { url = "https://files.pythonhosted.org/packages/05/46/ab58828217349500a7ebb81159d52ca357da747ff1797c29c6023d79d798/greenlet-3.2.3-cp310-cp310-musllinux_1_1_x86_64.whl", hash = "sha256:731e154aba8e757aedd0781d4b240f1225b075b4409f1bb83b05ff410582cf00", size = 1135054, upload-time = "2025-06-05T16:12:36.478Z" },
    { url = "https://files.pythonhosted.org/packages/68/7f/d1b537be5080721c0f0089a8447d4ef72839039cdb743bdd8ffd23046e9a/greenlet-3.2.3-cp310-cp310-win_amd64.whl", hash = "sha256:96c20252c2f792defe9a115d3287e14811036d51e78b3aaddbee23b69b216302", size = 296573, upload-time = "2025-06-05T16:34:26.521Z" },
    { url = "https://files.pythonhosted.org/packages/fc/2e/d4fcb2978f826358b673f779f78fa8a32ee37df11920dc2bb5589cbeecef/greenlet-3.2.3-cp311-cp311-macosx_11_0_universal2.whl", hash = "sha256:784ae58bba89fa1fa5733d170d42486580cab9decda3484779f4759345b29822", size = 270219, upload-time = "2025-06-05T16:10:10.414Z" },
    { url = "https://files.pythonhosted.org/packages/16/24/929f853e0202130e4fe163bc1d05a671ce8dcd604f790e14896adac43a52/greenlet-3.2.3-cp311-cp311-manylinux2014_aarch64.manylinux_2_17_aarch64.whl", hash = "sha256:0921ac4ea42a5315d3446120ad48f90c3a6b9bb93dd9b3cf4e4d84a66e42de83", size = 630383, upload-time = "2025-06-05T16:38:51.785Z" },
    { url = "https://files.pythonhosted.org/packages/d1/b2/0320715eb61ae70c25ceca2f1d5ae620477d246692d9cc284c13242ec31c/greenlet-3.2.3-cp311-cp311-manylinux2014_ppc64le.manylinux_2_17_ppc64le.whl", hash = "sha256:d2971d93bb99e05f8c2c0c2f4aa9484a18d98c4c3bd3c62b65b7e6ae33dfcfaf", size = 642422, upload-time = "2025-06-05T16:41:35.259Z" },
    { url = "https://files.pythonhosted.org/packages/bd/49/445fd1a210f4747fedf77615d941444349c6a3a4a1135bba9701337cd966/greenlet-3.2.3-cp311-cp311-manylinux2014_s390x.manylinux_2_17_s390x.whl", hash = "sha256:c667c0bf9d406b77a15c924ef3285e1e05250948001220368e039b6aa5b5034b", size = 638375, upload-time = "2025-06-05T16:48:18.235Z" },
    { url = "https://files.pythonhosted.org/packages/7e/c8/ca19760cf6eae75fa8dc32b487e963d863b3ee04a7637da77b616703bc37/greenlet-3.2.3-cp311-cp311-manylinux2014_x86_64.manylinux_2_17_x86_64.whl", hash = "sha256:592c12fb1165be74592f5de0d70f82bc5ba552ac44800d632214b76089945147", size = 637627, upload-time = "2025-06-05T16:13:02.858Z" },
    { url = "https://files.pythonhosted.org/packages/65/89/77acf9e3da38e9bcfca881e43b02ed467c1dedc387021fc4d9bd9928afb8/greenlet-3.2.3-cp311-cp311-manylinux_2_24_x86_64.manylinux_2_28_x86_64.whl", hash = "sha256:29e184536ba333003540790ba29829ac14bb645514fbd7e32af331e8202a62a5", size = 585502, upload-time = "2025-06-05T16:12:49.642Z" },
    { url = "https://files.pythonhosted.org/packages/97/c6/ae244d7c95b23b7130136e07a9cc5aadd60d59b5951180dc7dc7e8edaba7/greenlet-3.2.3-cp311-cp311-musllinux_1_1_aarch64.whl", hash = "sha256:93c0bb79844a367782ec4f429d07589417052e621aa39a5ac1fb99c5aa308edc", size = 1114498, upload-time = "2025-06-05T16:36:46.598Z" },
    { url = "https://files.pythonhosted.org/packages/89/5f/b16dec0cbfd3070658e0d744487919740c6d45eb90946f6787689a7efbce/greenlet-3.2.3-cp311-cp311-musllinux_1_1_x86_64.whl", hash = "sha256:751261fc5ad7b6705f5f76726567375bb2104a059454e0226e1eef6c756748ba", size = 1139977, upload-time = "2025-06-05T16:12:38.262Z" },
    { url = "https://files.pythonhosted.org/packages/66/77/d48fb441b5a71125bcac042fc5b1494c806ccb9a1432ecaa421e72157f77/greenlet-3.2.3-cp311-cp311-win_amd64.whl", hash = "sha256:83a8761c75312361aa2b5b903b79da97f13f556164a7dd2d5448655425bd4c34", size = 297017, upload-time = "2025-06-05T16:25:05.225Z" },
    { url = "https://files.pythonhosted.org/packages/f3/94/ad0d435f7c48debe960c53b8f60fb41c2026b1d0fa4a99a1cb17c3461e09/greenlet-3.2.3-cp312-cp312-macosx_11_0_universal2.whl", hash = "sha256:25ad29caed5783d4bd7a85c9251c651696164622494c00802a139c00d639242d", size = 271992, upload-time = "2025-06-05T16:11:23.467Z" },
    { url = "https://files.pythonhosted.org/packages/93/5d/7c27cf4d003d6e77749d299c7c8f5fd50b4f251647b5c2e97e1f20da0ab5/greenlet-3.2.3-cp312-cp312-manylinux2014_aarch64.manylinux_2_17_aarch64.whl", hash = "sha256:88cd97bf37fe24a6710ec6a3a7799f3f81d9cd33317dcf565ff9950c83f55e0b", size = 638820, upload-time = "2025-06-05T16:38:52.882Z" },
    { url = "https://files.pythonhosted.org/packages/c6/7e/807e1e9be07a125bb4c169144937910bf59b9d2f6d931578e57f0bce0ae2/greenlet-3.2.3-cp312-cp312-manylinux2014_ppc64le.manylinux_2_17_ppc64le.whl", hash = "sha256:baeedccca94880d2f5666b4fa16fc20ef50ba1ee353ee2d7092b383a243b0b0d", size = 653046, upload-time = "2025-06-05T16:41:36.343Z" },
    { url = "https://files.pythonhosted.org/packages/9d/ab/158c1a4ea1068bdbc78dba5a3de57e4c7aeb4e7fa034320ea94c688bfb61/greenlet-3.2.3-cp312-cp312-manylinux2014_s390x.manylinux_2_17_s390x.whl", hash = "sha256:be52af4b6292baecfa0f397f3edb3c6092ce071b499dd6fe292c9ac9f2c8f264", size = 647701, upload-time = "2025-06-05T16:48:19.604Z" },
    { url = "https://files.pythonhosted.org/packages/cc/0d/93729068259b550d6a0288da4ff72b86ed05626eaf1eb7c0d3466a2571de/greenlet-3.2.3-cp312-cp312-manylinux2014_x86_64.manylinux_2_17_x86_64.whl", hash = "sha256:0cc73378150b8b78b0c9fe2ce56e166695e67478550769536a6742dca3651688", size = 649747, upload-time = "2025-06-05T16:13:04.628Z" },
    { url = "https://files.pythonhosted.org/packages/f6/f6/c82ac1851c60851302d8581680573245c8fc300253fc1ff741ae74a6c24d/greenlet-3.2.3-cp312-cp312-manylinux_2_24_x86_64.manylinux_2_28_x86_64.whl", hash = "sha256:706d016a03e78df129f68c4c9b4c4f963f7d73534e48a24f5f5a7101ed13dbbb", size = 605461, upload-time = "2025-06-05T16:12:50.792Z" },
    { url = "https://files.pythonhosted.org/packages/98/82/d022cf25ca39cf1200650fc58c52af32c90f80479c25d1cbf57980ec3065/greenlet-3.2.3-cp312-cp312-musllinux_1_1_aarch64.whl", hash = "sha256:419e60f80709510c343c57b4bb5a339d8767bf9aef9b8ce43f4f143240f88b7c", size = 1121190, upload-time = "2025-06-05T16:36:48.59Z" },
    { url = "https://files.pythonhosted.org/packages/f5/e1/25297f70717abe8104c20ecf7af0a5b82d2f5a980eb1ac79f65654799f9f/greenlet-3.2.3-cp312-cp312-musllinux_1_1_x86_64.whl", hash = "sha256:93d48533fade144203816783373f27a97e4193177ebaaf0fc396db19e5d61163", size = 1149055, upload-time = "2025-06-05T16:12:40.457Z" },
    { url = "https://files.pythonhosted.org/packages/1f/8f/8f9e56c5e82eb2c26e8cde787962e66494312dc8cb261c460e1f3a9c88bc/greenlet-3.2.3-cp312-cp312-win_amd64.whl", hash = "sha256:7454d37c740bb27bdeddfc3f358f26956a07d5220818ceb467a483197d84f849", size = 297817, upload-time = "2025-06-05T16:29:49.244Z" },
    { url = "https://files.pythonhosted.org/packages/b1/cf/f5c0b23309070ae93de75c90d29300751a5aacefc0a3ed1b1d8edb28f08b/greenlet-3.2.3-cp313-cp313-macosx_11_0_universal2.whl", hash = "sha256:500b8689aa9dd1ab26872a34084503aeddefcb438e2e7317b89b11eaea1901ad", size = 270732, upload-time = "2025-06-05T16:10:08.26Z" },
    { url = "https://files.pythonhosted.org/packages/48/ae/91a957ba60482d3fecf9be49bc3948f341d706b52ddb9d83a70d42abd498/greenlet-3.2.3-cp313-cp313-manylinux2014_aarch64.manylinux_2_17_aarch64.whl", hash = "sha256:a07d3472c2a93117af3b0136f246b2833fdc0b542d4a9799ae5f41c28323faef", size = 639033, upload-time = "2025-06-05T16:38:53.983Z" },
    { url = "https://files.pythonhosted.org/packages/6f/df/20ffa66dd5a7a7beffa6451bdb7400d66251374ab40b99981478c69a67a8/greenlet-3.2.3-cp313-cp313-manylinux2014_ppc64le.manylinux_2_17_ppc64le.whl", hash = "sha256:8704b3768d2f51150626962f4b9a9e4a17d2e37c8a8d9867bbd9fa4eb938d3b3", size = 652999, upload-time = "2025-06-05T16:41:37.89Z" },
    { url = "https://files.pythonhosted.org/packages/51/b4/ebb2c8cb41e521f1d72bf0465f2f9a2fd803f674a88db228887e6847077e/greenlet-3.2.3-cp313-cp313-manylinux2014_s390x.manylinux_2_17_s390x.whl", hash = "sha256:5035d77a27b7c62db6cf41cf786cfe2242644a7a337a0e155c80960598baab95", size = 647368, upload-time = "2025-06-05T16:48:21.467Z" },
    { url = "https://files.pythonhosted.org/packages/8e/6a/1e1b5aa10dced4ae876a322155705257748108b7fd2e4fae3f2a091fe81a/greenlet-3.2.3-cp313-cp313-manylinux2014_x86_64.manylinux_2_17_x86_64.whl", hash = "sha256:2d8aa5423cd4a396792f6d4580f88bdc6efcb9205891c9d40d20f6e670992efb", size = 650037, upload-time = "2025-06-05T16:13:06.402Z" },
    { url = "https://files.pythonhosted.org/packages/26/f2/ad51331a157c7015c675702e2d5230c243695c788f8f75feba1af32b3617/greenlet-3.2.3-cp313-cp313-manylinux_2_24_x86_64.manylinux_2_28_x86_64.whl", hash = "sha256:2c724620a101f8170065d7dded3f962a2aea7a7dae133a009cada42847e04a7b", size = 608402, upload-time = "2025-06-05T16:12:51.91Z" },
    { url = "https://files.pythonhosted.org/packages/26/bc/862bd2083e6b3aff23300900a956f4ea9a4059de337f5c8734346b9b34fc/greenlet-3.2.3-cp313-cp313-musllinux_1_1_aarch64.whl", hash = "sha256:873abe55f134c48e1f2a6f53f7d1419192a3d1a4e873bace00499a4e45ea6af0", size = 1119577, upload-time = "2025-06-05T16:36:49.787Z" },
    { url = "https://files.pythonhosted.org/packages/86/94/1fc0cc068cfde885170e01de40a619b00eaa8f2916bf3541744730ffb4c3/greenlet-3.2.3-cp313-cp313-musllinux_1_1_x86_64.whl", hash = "sha256:024571bbce5f2c1cfff08bf3fbaa43bbc7444f580ae13b0099e95d0e6e67ed36", size = 1147121, upload-time = "2025-06-05T16:12:42.527Z" },
    { url = "https://files.pythonhosted.org/packages/27/1a/199f9587e8cb08a0658f9c30f3799244307614148ffe8b1e3aa22f324dea/greenlet-3.2.3-cp313-cp313-win_amd64.whl", hash = "sha256:5195fb1e75e592dd04ce79881c8a22becdfa3e6f500e7feb059b1e6fdd54d3e3", size = 297603, upload-time = "2025-06-05T16:20:12.651Z" },
    { url = "https://files.pythonhosted.org/packages/d8/ca/accd7aa5280eb92b70ed9e8f7fd79dc50a2c21d8c73b9a0856f5b564e222/greenlet-3.2.3-cp314-cp314-macosx_11_0_universal2.whl", hash = "sha256:3d04332dddb10b4a211b68111dabaee2e1a073663d117dc10247b5b1642bac86", size = 271479, upload-time = "2025-06-05T16:10:47.525Z" },
    { url = "https://files.pythonhosted.org/packages/55/71/01ed9895d9eb49223280ecc98a557585edfa56b3d0e965b9fa9f7f06b6d9/greenlet-3.2.3-cp314-cp314-manylinux2014_aarch64.manylinux_2_17_aarch64.whl", hash = "sha256:8186162dffde068a465deab08fc72c767196895c39db26ab1c17c0b77a6d8b97", size = 683952, upload-time = "2025-06-05T16:38:55.125Z" },
    { url = "https://files.pythonhosted.org/packages/ea/61/638c4bdf460c3c678a0a1ef4c200f347dff80719597e53b5edb2fb27ab54/greenlet-3.2.3-cp314-cp314-manylinux2014_ppc64le.manylinux_2_17_ppc64le.whl", hash = "sha256:f4bfbaa6096b1b7a200024784217defedf46a07c2eee1a498e94a1b5f8ec5728", size = 696917, upload-time = "2025-06-05T16:41:38.959Z" },
    { url = "https://files.pythonhosted.org/packages/22/cc/0bd1a7eb759d1f3e3cc2d1bc0f0b487ad3cc9f34d74da4b80f226fde4ec3/greenlet-3.2.3-cp314-cp314-manylinux2014_s390x.manylinux_2_17_s390x.whl", hash = "sha256:ed6cfa9200484d234d8394c70f5492f144b20d4533f69262d530a1a082f6ee9a", size = 692443, upload-time = "2025-06-05T16:48:23.113Z" },
    { url = "https://files.pythonhosted.org/packages/67/10/b2a4b63d3f08362662e89c103f7fe28894a51ae0bc890fabf37d1d780e52/greenlet-3.2.3-cp314-cp314-manylinux2014_x86_64.manylinux_2_17_x86_64.whl", hash = "sha256:02b0df6f63cd15012bed5401b47829cfd2e97052dc89da3cfaf2c779124eb892", size = 692995, upload-time = "2025-06-05T16:13:07.972Z" },
    { url = "https://files.pythonhosted.org/packages/5a/c6/ad82f148a4e3ce9564056453a71529732baf5448ad53fc323e37efe34f66/greenlet-3.2.3-cp314-cp314-manylinux_2_24_x86_64.manylinux_2_28_x86_64.whl", hash = "sha256:86c2d68e87107c1792e2e8d5399acec2487a4e993ab76c792408e59394d52141", size = 655320, upload-time = "2025-06-05T16:12:53.453Z" },
    { url = "https://files.pythonhosted.org/packages/5c/4f/aab73ecaa6b3086a4c89863d94cf26fa84cbff63f52ce9bc4342b3087a06/greenlet-3.2.3-cp314-cp314-win_amd64.whl", hash = "sha256:8c47aae8fbbfcf82cc13327ae802ba13c9c36753b67e760023fd116bc124a62a", size = 301236, upload-time = "2025-06-05T16:15:20.111Z" },
]

[[package]]
name = "h11"
version = "0.16.0"
source = { registry = "https://pypi.org/simple" }
sdist = { url = "https://files.pythonhosted.org/packages/01/ee/02a2c011bdab74c6fb3c75474d40b3052059d95df7e73351460c8588d963/h11-0.16.0.tar.gz", hash = "sha256:4e35b956cf45792e4caa5885e69fba00bdbc6ffafbfa020300e549b208ee5ff1", size = 101250, upload-time = "2025-04-24T03:35:25.427Z" }
wheels = [
    { url = "https://files.pythonhosted.org/packages/04/4b/29cac41a4d98d144bf5f6d33995617b185d14b22401f75ca86f384e87ff1/h11-0.16.0-py3-none-any.whl", hash = "sha256:63cf8bbe7522de3bf65932fda1d9c2772064ffb3dae62d55932da54b31cb6c86", size = 37515, upload-time = "2025-04-24T03:35:24.344Z" },
]

[[package]]
name = "hatchling"
version = "1.27.0"
source = { registry = "https://pypi.org/simple" }
dependencies = [
    { name = "packaging" },
    { name = "pathspec" },
    { name = "pluggy" },
    { name = "tomli", marker = "python_full_version < '3.11'" },
    { name = "trove-classifiers" },
]
sdist = { url = "https://files.pythonhosted.org/packages/8f/8a/cc1debe3514da292094f1c3a700e4ca25442489731ef7c0814358816bb03/hatchling-1.27.0.tar.gz", hash = "sha256:971c296d9819abb3811112fc52c7a9751c8d381898f36533bb16f9791e941fd6", size = 54983, upload-time = "2024-12-15T17:08:11.894Z" }
wheels = [
    { url = "https://files.pythonhosted.org/packages/08/e7/ae38d7a6dfba0533684e0b2136817d667588ae3ec984c1a4e5df5eb88482/hatchling-1.27.0-py3-none-any.whl", hash = "sha256:d3a2f3567c4f926ea39849cdf924c7e99e6686c9c8e288ae1037c8fa2a5d937b", size = 75794, upload-time = "2024-12-15T17:08:10.364Z" },
]

[[package]]
name = "httpcore"
version = "1.0.9"
source = { registry = "https://pypi.org/simple" }
dependencies = [
    { name = "certifi" },
    { name = "h11" },
]
sdist = { url = "https://files.pythonhosted.org/packages/06/94/82699a10bca87a5556c9c59b5963f2d039dbd239f25bc2a63907a05a14cb/httpcore-1.0.9.tar.gz", hash = "sha256:6e34463af53fd2ab5d807f399a9b45ea31c3dfa2276f15a2c3f00afff6e176e8", size = 85484, upload-time = "2025-04-24T22:06:22.219Z" }
wheels = [
    { url = "https://files.pythonhosted.org/packages/7e/f5/f66802a942d491edb555dd61e3a9961140fd64c90bce1eafd741609d334d/httpcore-1.0.9-py3-none-any.whl", hash = "sha256:2d400746a40668fc9dec9810239072b40b4484b640a8c38fd654a024c7a1bf55", size = 78784, upload-time = "2025-04-24T22:06:20.566Z" },
]

[[package]]
name = "httpx"
version = "0.28.1"
source = { registry = "https://pypi.org/simple" }
dependencies = [
    { name = "anyio" },
    { name = "certifi" },
    { name = "httpcore" },
    { name = "idna" },
]
sdist = { url = "https://files.pythonhosted.org/packages/b1/df/48c586a5fe32a0f01324ee087459e112ebb7224f646c0b5023f5e79e9956/httpx-0.28.1.tar.gz", hash = "sha256:75e98c5f16b0f35b567856f597f06ff2270a374470a5c2392242528e3e3e42fc", size = 141406, upload-time = "2024-12-06T15:37:23.222Z" }
wheels = [
    { url = "https://files.pythonhosted.org/packages/2a/39/e50c7c3a983047577ee07d2a9e53faf5a69493943ec3f6a384bdc792deb2/httpx-0.28.1-py3-none-any.whl", hash = "sha256:d909fcccc110f8c7faf814ca82a9a4d816bc5a6dbfea25d6591d6985b8ba59ad", size = 73517, upload-time = "2024-12-06T15:37:21.509Z" },
]

[[package]]
name = "identify"
version = "2.6.12"
source = { registry = "https://pypi.org/simple" }
sdist = { url = "https://files.pythonhosted.org/packages/a2/88/d193a27416618628a5eea64e3223acd800b40749a96ffb322a9b55a49ed1/identify-2.6.12.tar.gz", hash = "sha256:d8de45749f1efb108badef65ee8386f0f7bb19a7f26185f74de6367bffbaf0e6", size = 99254, upload-time = "2025-05-23T20:37:53.3Z" }
wheels = [
    { url = "https://files.pythonhosted.org/packages/7a/cd/18f8da995b658420625f7ef13f037be53ae04ec5ad33f9b718240dcfd48c/identify-2.6.12-py2.py3-none-any.whl", hash = "sha256:ad9672d5a72e0d2ff7c5c8809b62dfa60458626352fb0eb7b55e69bdc45334a2", size = 99145, upload-time = "2025-05-23T20:37:51.495Z" },
]

[[package]]
name = "idna"
version = "3.10"
source = { registry = "https://pypi.org/simple" }
sdist = { url = "https://files.pythonhosted.org/packages/f1/70/7703c29685631f5a7590aa73f1f1d3fa9a380e654b86af429e0934a32f7d/idna-3.10.tar.gz", hash = "sha256:12f65c9b470abda6dc35cf8e63cc574b1c52b11df2c86030af0ac09b01b13ea9", size = 190490, upload-time = "2024-09-15T18:07:39.745Z" }
wheels = [
    { url = "https://files.pythonhosted.org/packages/76/c6/c88e154df9c4e1a2a66ccf0005a88dfb2650c1dffb6f5ce603dfbd452ce3/idna-3.10-py3-none-any.whl", hash = "sha256:946d195a0d259cbba61165e88e65941f16e9b36ea6ddb97f00452bae8b1287d3", size = 70442, upload-time = "2024-09-15T18:07:37.964Z" },
]

[[package]]
name = "iniconfig"
version = "2.1.0"
source = { registry = "https://pypi.org/simple" }
sdist = { url = "https://files.pythonhosted.org/packages/f2/97/ebf4da567aa6827c909642694d71c9fcf53e5b504f2d96afea02718862f3/iniconfig-2.1.0.tar.gz", hash = "sha256:3abbd2e30b36733fee78f9c7f7308f2d0050e88f0087fd25c2645f63c773e1c7", size = 4793, upload-time = "2025-03-19T20:09:59.721Z" }
wheels = [
    { url = "https://files.pythonhosted.org/packages/2c/e1/e6716421ea10d38022b952c159d5161ca1193197fb744506875fbb87ea7b/iniconfig-2.1.0-py3-none-any.whl", hash = "sha256:9deba5723312380e77435581c6bf4935c94cbfab9b1ed33ef8d238ea168eb760", size = 6050, upload-time = "2025-03-19T20:10:01.071Z" },
]

[[package]]
name = "jinja2"
version = "3.1.6"
source = { registry = "https://pypi.org/simple" }
dependencies = [
    { name = "markupsafe" },
]
sdist = { url = "https://files.pythonhosted.org/packages/df/bf/f7da0350254c0ed7c72f3e33cef02e048281fec7ecec5f032d4aac52226b/jinja2-3.1.6.tar.gz", hash = "sha256:0137fb05990d35f1275a587e9aee6d56da821fc83491a0fb838183be43f66d6d", size = 245115, upload-time = "2025-03-05T20:05:02.478Z" }
wheels = [
    { url = "https://files.pythonhosted.org/packages/62/a1/3d680cbfd5f4b8f15abc1d571870c5fc3e594bb582bc3b64ea099db13e56/jinja2-3.1.6-py3-none-any.whl", hash = "sha256:85ece4451f492d0c13c5dd7c13a64681a86afae63a5f347908daf103ce6d2f67", size = 134899, upload-time = "2025-03-05T20:05:00.369Z" },
]

[[package]]
name = "libsass"
version = "0.23.0"
source = { registry = "https://pypi.org/simple" }
sdist = { url = "https://files.pythonhosted.org/packages/79/b4/ab091585eaa77299558e3289ca206846aefc123fb320b5656ab2542c20ad/libsass-0.23.0.tar.gz", hash = "sha256:6f209955ede26684e76912caf329f4ccb57e4a043fd77fe0e7348dd9574f1880", size = 316068, upload-time = "2024-01-06T18:53:05.404Z" }
wheels = [
    { url = "https://files.pythonhosted.org/packages/e5/13/fc1bea1de880ca935137183727c7d4dd921c4128fc08b8ddc3698ba5a8a3/libsass-0.23.0-cp38-abi3-macosx_11_0_x86_64.whl", hash = "sha256:34cae047cbbfc4ffa832a61cbb110f3c95f5471c6170c842d3fed161e40814dc", size = 1086783, upload-time = "2024-01-06T19:02:38.903Z" },
    { url = "https://files.pythonhosted.org/packages/55/2f/6af938651ff3aec0a0b00742209df1172bc297fa73531f292801693b7315/libsass-0.23.0-cp38-abi3-macosx_14_0_arm64.whl", hash = "sha256:ea97d1b45cdc2fc3590cb9d7b60f1d8915d3ce17a98c1f2d4dd47ee0d9c68ce6", size = 982759, upload-time = "2024-01-06T19:02:41.331Z" },
    { url = "https://files.pythonhosted.org/packages/fd/5a/eb5b62641df0459a3291fc206cf5bd669c0feed7814dded8edef4ade8512/libsass-0.23.0-cp38-abi3-manylinux_2_5_x86_64.manylinux1_x86_64.whl", hash = "sha256:4a218406d605f325d234e4678bd57126a66a88841cb95bee2caeafdc6f138306", size = 9444543, upload-time = "2024-01-06T19:02:43.191Z" },
    { url = "https://files.pythonhosted.org/packages/e5/fc/275783f5120970d859ae37d04b6a60c13bdec2aa4294b9dfa8a37b5c2513/libsass-0.23.0-cp38-abi3-win32.whl", hash = "sha256:31e86d92a5c7a551df844b72d83fc2b5e50abc6fbbb31e296f7bebd6489ed1b4", size = 775481, upload-time = "2024-01-06T19:02:46.05Z" },
    { url = "https://files.pythonhosted.org/packages/ef/20/caf3c7cf2432d85263119798c45221ddf67bdd7dae8f626d14ff8db04040/libsass-0.23.0-cp38-abi3-win_amd64.whl", hash = "sha256:a2ec85d819f353cbe807432d7275d653710d12b08ec7ef61c124a580a8352f3c", size = 872914, upload-time = "2024-01-06T19:02:47.61Z" },
]

[[package]]
name = "mako"
version = "1.3.10"
source = { registry = "https://pypi.org/simple" }
dependencies = [
    { name = "markupsafe" },
]
sdist = { url = "https://files.pythonhosted.org/packages/9e/38/bd5b78a920a64d708fe6bc8e0a2c075e1389d53bef8413725c63ba041535/mako-1.3.10.tar.gz", hash = "sha256:99579a6f39583fa7e5630a28c3c1f440e4e97a414b80372649c0ce338da2ea28", size = 392474, upload-time = "2025-04-10T12:44:31.16Z" }
wheels = [
    { url = "https://files.pythonhosted.org/packages/87/fb/99f81ac72ae23375f22b7afdb7642aba97c00a713c217124420147681a2f/mako-1.3.10-py3-none-any.whl", hash = "sha256:baef24a52fc4fc514a0887ac600f9f1cff3d82c61d4d700a1fa84d597b88db59", size = 78509, upload-time = "2025-04-10T12:50:53.297Z" },
]

[[package]]
name = "markdown-it-py"
version = "3.0.0"
source = { registry = "https://pypi.org/simple" }
dependencies = [
    { name = "mdurl" },
]
sdist = { url = "https://files.pythonhosted.org/packages/38/71/3b932df36c1a044d397a1f92d1cf91ee0a503d91e470cbd670aa66b07ed0/markdown-it-py-3.0.0.tar.gz", hash = "sha256:e3f60a94fa066dc52ec76661e37c851cb232d92f9886b15cb560aaada2df8feb", size = 74596, upload-time = "2023-06-03T06:41:14.443Z" }
wheels = [
    { url = "https://files.pythonhosted.org/packages/42/d7/1ec15b46af6af88f19b8e5ffea08fa375d433c998b8a7639e76935c14f1f/markdown_it_py-3.0.0-py3-none-any.whl", hash = "sha256:355216845c60bd96232cd8d8c40e8f9765cc86f46880e43a8fd22dc1a1a8cab1", size = 87528, upload-time = "2023-06-03T06:41:11.019Z" },
]

[[package]]
name = "markupsafe"
version = "3.0.2"
source = { registry = "https://pypi.org/simple" }
sdist = { url = "https://files.pythonhosted.org/packages/b2/97/5d42485e71dfc078108a86d6de8fa46db44a1a9295e89c5d6d4a06e23a62/markupsafe-3.0.2.tar.gz", hash = "sha256:ee55d3edf80167e48ea11a923c7386f4669df67d7994554387f84e7d8b0a2bf0", size = 20537, upload-time = "2024-10-18T15:21:54.129Z" }
wheels = [
    { url = "https://files.pythonhosted.org/packages/04/90/d08277ce111dd22f77149fd1a5d4653eeb3b3eaacbdfcbae5afb2600eebd/MarkupSafe-3.0.2-cp310-cp310-macosx_10_9_universal2.whl", hash = "sha256:7e94c425039cde14257288fd61dcfb01963e658efbc0ff54f5306b06054700f8", size = 14357, upload-time = "2024-10-18T15:20:51.44Z" },
    { url = "https://files.pythonhosted.org/packages/04/e1/6e2194baeae0bca1fae6629dc0cbbb968d4d941469cbab11a3872edff374/MarkupSafe-3.0.2-cp310-cp310-macosx_11_0_arm64.whl", hash = "sha256:9e2d922824181480953426608b81967de705c3cef4d1af983af849d7bd619158", size = 12393, upload-time = "2024-10-18T15:20:52.426Z" },
    { url = "https://files.pythonhosted.org/packages/1d/69/35fa85a8ece0a437493dc61ce0bb6d459dcba482c34197e3efc829aa357f/MarkupSafe-3.0.2-cp310-cp310-manylinux_2_17_aarch64.manylinux2014_aarch64.whl", hash = "sha256:38a9ef736c01fccdd6600705b09dc574584b89bea478200c5fbf112a6b0d5579", size = 21732, upload-time = "2024-10-18T15:20:53.578Z" },
    { url = "https://files.pythonhosted.org/packages/22/35/137da042dfb4720b638d2937c38a9c2df83fe32d20e8c8f3185dbfef05f7/MarkupSafe-3.0.2-cp310-cp310-manylinux_2_17_x86_64.manylinux2014_x86_64.whl", hash = "sha256:bbcb445fa71794da8f178f0f6d66789a28d7319071af7a496d4d507ed566270d", size = 20866, upload-time = "2024-10-18T15:20:55.06Z" },
    { url = "https://files.pythonhosted.org/packages/29/28/6d029a903727a1b62edb51863232152fd335d602def598dade38996887f0/MarkupSafe-3.0.2-cp310-cp310-manylinux_2_5_i686.manylinux1_i686.manylinux_2_17_i686.manylinux2014_i686.whl", hash = "sha256:57cb5a3cf367aeb1d316576250f65edec5bb3be939e9247ae594b4bcbc317dfb", size = 20964, upload-time = "2024-10-18T15:20:55.906Z" },
    { url = "https://files.pythonhosted.org/packages/cc/cd/07438f95f83e8bc028279909d9c9bd39e24149b0d60053a97b2bc4f8aa51/MarkupSafe-3.0.2-cp310-cp310-musllinux_1_2_aarch64.whl", hash = "sha256:3809ede931876f5b2ec92eef964286840ed3540dadf803dd570c3b7e13141a3b", size = 21977, upload-time = "2024-10-18T15:20:57.189Z" },
    { url = "https://files.pythonhosted.org/packages/29/01/84b57395b4cc062f9c4c55ce0df7d3108ca32397299d9df00fedd9117d3d/MarkupSafe-3.0.2-cp310-cp310-musllinux_1_2_i686.whl", hash = "sha256:e07c3764494e3776c602c1e78e298937c3315ccc9043ead7e685b7f2b8d47b3c", size = 21366, upload-time = "2024-10-18T15:20:58.235Z" },
    { url = "https://files.pythonhosted.org/packages/bd/6e/61ebf08d8940553afff20d1fb1ba7294b6f8d279df9fd0c0db911b4bbcfd/MarkupSafe-3.0.2-cp310-cp310-musllinux_1_2_x86_64.whl", hash = "sha256:b424c77b206d63d500bcb69fa55ed8d0e6a3774056bdc4839fc9298a7edca171", size = 21091, upload-time = "2024-10-18T15:20:59.235Z" },
    { url = "https://files.pythonhosted.org/packages/11/23/ffbf53694e8c94ebd1e7e491de185124277964344733c45481f32ede2499/MarkupSafe-3.0.2-cp310-cp310-win32.whl", hash = "sha256:fcabf5ff6eea076f859677f5f0b6b5c1a51e70a376b0579e0eadef8db48c6b50", size = 15065, upload-time = "2024-10-18T15:21:00.307Z" },
    { url = "https://files.pythonhosted.org/packages/44/06/e7175d06dd6e9172d4a69a72592cb3f7a996a9c396eee29082826449bbc3/MarkupSafe-3.0.2-cp310-cp310-win_amd64.whl", hash = "sha256:6af100e168aa82a50e186c82875a5893c5597a0c1ccdb0d8b40240b1f28b969a", size = 15514, upload-time = "2024-10-18T15:21:01.122Z" },
    { url = "https://files.pythonhosted.org/packages/6b/28/bbf83e3f76936960b850435576dd5e67034e200469571be53f69174a2dfd/MarkupSafe-3.0.2-cp311-cp311-macosx_10_9_universal2.whl", hash = "sha256:9025b4018f3a1314059769c7bf15441064b2207cb3f065e6ea1e7359cb46db9d", size = 14353, upload-time = "2024-10-18T15:21:02.187Z" },
    { url = "https://files.pythonhosted.org/packages/6c/30/316d194b093cde57d448a4c3209f22e3046c5bb2fb0820b118292b334be7/MarkupSafe-3.0.2-cp311-cp311-macosx_11_0_arm64.whl", hash = "sha256:93335ca3812df2f366e80509ae119189886b0f3c2b81325d39efdb84a1e2ae93", size = 12392, upload-time = "2024-10-18T15:21:02.941Z" },
    { url = "https://files.pythonhosted.org/packages/f2/96/9cdafba8445d3a53cae530aaf83c38ec64c4d5427d975c974084af5bc5d2/MarkupSafe-3.0.2-cp311-cp311-manylinux_2_17_aarch64.manylinux2014_aarch64.whl", hash = "sha256:2cb8438c3cbb25e220c2ab33bb226559e7afb3baec11c4f218ffa7308603c832", size = 23984, upload-time = "2024-10-18T15:21:03.953Z" },
    { url = "https://files.pythonhosted.org/packages/f1/a4/aefb044a2cd8d7334c8a47d3fb2c9f328ac48cb349468cc31c20b539305f/MarkupSafe-3.0.2-cp311-cp311-manylinux_2_17_x86_64.manylinux2014_x86_64.whl", hash = "sha256:a123e330ef0853c6e822384873bef7507557d8e4a082961e1defa947aa59ba84", size = 23120, upload-time = "2024-10-18T15:21:06.495Z" },
    { url = "https://files.pythonhosted.org/packages/8d/21/5e4851379f88f3fad1de30361db501300d4f07bcad047d3cb0449fc51f8c/MarkupSafe-3.0.2-cp311-cp311-manylinux_2_5_i686.manylinux1_i686.manylinux_2_17_i686.manylinux2014_i686.whl", hash = "sha256:1e084f686b92e5b83186b07e8a17fc09e38fff551f3602b249881fec658d3eca", size = 23032, upload-time = "2024-10-18T15:21:07.295Z" },
    { url = "https://files.pythonhosted.org/packages/00/7b/e92c64e079b2d0d7ddf69899c98842f3f9a60a1ae72657c89ce2655c999d/MarkupSafe-3.0.2-cp311-cp311-musllinux_1_2_aarch64.whl", hash = "sha256:d8213e09c917a951de9d09ecee036d5c7d36cb6cb7dbaece4c71a60d79fb9798", size = 24057, upload-time = "2024-10-18T15:21:08.073Z" },
    { url = "https://files.pythonhosted.org/packages/f9/ac/46f960ca323037caa0a10662ef97d0a4728e890334fc156b9f9e52bcc4ca/MarkupSafe-3.0.2-cp311-cp311-musllinux_1_2_i686.whl", hash = "sha256:5b02fb34468b6aaa40dfc198d813a641e3a63b98c2b05a16b9f80b7ec314185e", size = 23359, upload-time = "2024-10-18T15:21:09.318Z" },
    { url = "https://files.pythonhosted.org/packages/69/84/83439e16197337b8b14b6a5b9c2105fff81d42c2a7c5b58ac7b62ee2c3b1/MarkupSafe-3.0.2-cp311-cp311-musllinux_1_2_x86_64.whl", hash = "sha256:0bff5e0ae4ef2e1ae4fdf2dfd5b76c75e5c2fa4132d05fc1b0dabcd20c7e28c4", size = 23306, upload-time = "2024-10-18T15:21:10.185Z" },
    { url = "https://files.pythonhosted.org/packages/9a/34/a15aa69f01e2181ed8d2b685c0d2f6655d5cca2c4db0ddea775e631918cd/MarkupSafe-3.0.2-cp311-cp311-win32.whl", hash = "sha256:6c89876f41da747c8d3677a2b540fb32ef5715f97b66eeb0c6b66f5e3ef6f59d", size = 15094, upload-time = "2024-10-18T15:21:11.005Z" },
    { url = "https://files.pythonhosted.org/packages/da/b8/3a3bd761922d416f3dc5d00bfbed11f66b1ab89a0c2b6e887240a30b0f6b/MarkupSafe-3.0.2-cp311-cp311-win_amd64.whl", hash = "sha256:70a87b411535ccad5ef2f1df5136506a10775d267e197e4cf531ced10537bd6b", size = 15521, upload-time = "2024-10-18T15:21:12.911Z" },
    { url = "https://files.pythonhosted.org/packages/22/09/d1f21434c97fc42f09d290cbb6350d44eb12f09cc62c9476effdb33a18aa/MarkupSafe-3.0.2-cp312-cp312-macosx_10_13_universal2.whl", hash = "sha256:9778bd8ab0a994ebf6f84c2b949e65736d5575320a17ae8984a77fab08db94cf", size = 14274, upload-time = "2024-10-18T15:21:13.777Z" },
    { url = "https://files.pythonhosted.org/packages/6b/b0/18f76bba336fa5aecf79d45dcd6c806c280ec44538b3c13671d49099fdd0/MarkupSafe-3.0.2-cp312-cp312-macosx_11_0_arm64.whl", hash = "sha256:846ade7b71e3536c4e56b386c2a47adf5741d2d8b94ec9dc3e92e5e1ee1e2225", size = 12348, upload-time = "2024-10-18T15:21:14.822Z" },
    { url = "https://files.pythonhosted.org/packages/e0/25/dd5c0f6ac1311e9b40f4af06c78efde0f3b5cbf02502f8ef9501294c425b/MarkupSafe-3.0.2-cp312-cp312-manylinux_2_17_aarch64.manylinux2014_aarch64.whl", hash = "sha256:1c99d261bd2d5f6b59325c92c73df481e05e57f19837bdca8413b9eac4bd8028", size = 24149, upload-time = "2024-10-18T15:21:15.642Z" },
    { url = "https://files.pythonhosted.org/packages/f3/f0/89e7aadfb3749d0f52234a0c8c7867877876e0a20b60e2188e9850794c17/MarkupSafe-3.0.2-cp312-cp312-manylinux_2_17_x86_64.manylinux2014_x86_64.whl", hash = "sha256:e17c96c14e19278594aa4841ec148115f9c7615a47382ecb6b82bd8fea3ab0c8", size = 23118, upload-time = "2024-10-18T15:21:17.133Z" },
    { url = "https://files.pythonhosted.org/packages/d5/da/f2eeb64c723f5e3777bc081da884b414671982008c47dcc1873d81f625b6/MarkupSafe-3.0.2-cp312-cp312-manylinux_2_5_i686.manylinux1_i686.manylinux_2_17_i686.manylinux2014_i686.whl", hash = "sha256:88416bd1e65dcea10bc7569faacb2c20ce071dd1f87539ca2ab364bf6231393c", size = 22993, upload-time = "2024-10-18T15:21:18.064Z" },
    { url = "https://files.pythonhosted.org/packages/da/0e/1f32af846df486dce7c227fe0f2398dc7e2e51d4a370508281f3c1c5cddc/MarkupSafe-3.0.2-cp312-cp312-musllinux_1_2_aarch64.whl", hash = "sha256:2181e67807fc2fa785d0592dc2d6206c019b9502410671cc905d132a92866557", size = 24178, upload-time = "2024-10-18T15:21:18.859Z" },
    { url = "https://files.pythonhosted.org/packages/c4/f6/bb3ca0532de8086cbff5f06d137064c8410d10779c4c127e0e47d17c0b71/MarkupSafe-3.0.2-cp312-cp312-musllinux_1_2_i686.whl", hash = "sha256:52305740fe773d09cffb16f8ed0427942901f00adedac82ec8b67752f58a1b22", size = 23319, upload-time = "2024-10-18T15:21:19.671Z" },
    { url = "https://files.pythonhosted.org/packages/a2/82/8be4c96ffee03c5b4a034e60a31294daf481e12c7c43ab8e34a1453ee48b/MarkupSafe-3.0.2-cp312-cp312-musllinux_1_2_x86_64.whl", hash = "sha256:ad10d3ded218f1039f11a75f8091880239651b52e9bb592ca27de44eed242a48", size = 23352, upload-time = "2024-10-18T15:21:20.971Z" },
    { url = "https://files.pythonhosted.org/packages/51/ae/97827349d3fcffee7e184bdf7f41cd6b88d9919c80f0263ba7acd1bbcb18/MarkupSafe-3.0.2-cp312-cp312-win32.whl", hash = "sha256:0f4ca02bea9a23221c0182836703cbf8930c5e9454bacce27e767509fa286a30", size = 15097, upload-time = "2024-10-18T15:21:22.646Z" },
    { url = "https://files.pythonhosted.org/packages/c1/80/a61f99dc3a936413c3ee4e1eecac96c0da5ed07ad56fd975f1a9da5bc630/MarkupSafe-3.0.2-cp312-cp312-win_amd64.whl", hash = "sha256:8e06879fc22a25ca47312fbe7c8264eb0b662f6db27cb2d3bbbc74b1df4b9b87", size = 15601, upload-time = "2024-10-18T15:21:23.499Z" },
    { url = "https://files.pythonhosted.org/packages/83/0e/67eb10a7ecc77a0c2bbe2b0235765b98d164d81600746914bebada795e97/MarkupSafe-3.0.2-cp313-cp313-macosx_10_13_universal2.whl", hash = "sha256:ba9527cdd4c926ed0760bc301f6728ef34d841f405abf9d4f959c478421e4efd", size = 14274, upload-time = "2024-10-18T15:21:24.577Z" },
    { url = "https://files.pythonhosted.org/packages/2b/6d/9409f3684d3335375d04e5f05744dfe7e9f120062c9857df4ab490a1031a/MarkupSafe-3.0.2-cp313-cp313-macosx_11_0_arm64.whl", hash = "sha256:f8b3d067f2e40fe93e1ccdd6b2e1d16c43140e76f02fb1319a05cf2b79d99430", size = 12352, upload-time = "2024-10-18T15:21:25.382Z" },
    { url = "https://files.pythonhosted.org/packages/d2/f5/6eadfcd3885ea85fe2a7c128315cc1bb7241e1987443d78c8fe712d03091/MarkupSafe-3.0.2-cp313-cp313-manylinux_2_17_aarch64.manylinux2014_aarch64.whl", hash = "sha256:569511d3b58c8791ab4c2e1285575265991e6d8f8700c7be0e88f86cb0672094", size = 24122, upload-time = "2024-10-18T15:21:26.199Z" },
    { url = "https://files.pythonhosted.org/packages/0c/91/96cf928db8236f1bfab6ce15ad070dfdd02ed88261c2afafd4b43575e9e9/MarkupSafe-3.0.2-cp313-cp313-manylinux_2_17_x86_64.manylinux2014_x86_64.whl", hash = "sha256:15ab75ef81add55874e7ab7055e9c397312385bd9ced94920f2802310c930396", size = 23085, upload-time = "2024-10-18T15:21:27.029Z" },
    { url = "https://files.pythonhosted.org/packages/c2/cf/c9d56af24d56ea04daae7ac0940232d31d5a8354f2b457c6d856b2057d69/MarkupSafe-3.0.2-cp313-cp313-manylinux_2_5_i686.manylinux1_i686.manylinux_2_17_i686.manylinux2014_i686.whl", hash = "sha256:f3818cb119498c0678015754eba762e0d61e5b52d34c8b13d770f0719f7b1d79", size = 22978, upload-time = "2024-10-18T15:21:27.846Z" },
    { url = "https://files.pythonhosted.org/packages/2a/9f/8619835cd6a711d6272d62abb78c033bda638fdc54c4e7f4272cf1c0962b/MarkupSafe-3.0.2-cp313-cp313-musllinux_1_2_aarch64.whl", hash = "sha256:cdb82a876c47801bb54a690c5ae105a46b392ac6099881cdfb9f6e95e4014c6a", size = 24208, upload-time = "2024-10-18T15:21:28.744Z" },
    { url = "https://files.pythonhosted.org/packages/f9/bf/176950a1792b2cd2102b8ffeb5133e1ed984547b75db47c25a67d3359f77/MarkupSafe-3.0.2-cp313-cp313-musllinux_1_2_i686.whl", hash = "sha256:cabc348d87e913db6ab4aa100f01b08f481097838bdddf7c7a84b7575b7309ca", size = 23357, upload-time = "2024-10-18T15:21:29.545Z" },
    { url = "https://files.pythonhosted.org/packages/ce/4f/9a02c1d335caabe5c4efb90e1b6e8ee944aa245c1aaaab8e8a618987d816/MarkupSafe-3.0.2-cp313-cp313-musllinux_1_2_x86_64.whl", hash = "sha256:444dcda765c8a838eaae23112db52f1efaf750daddb2d9ca300bcae1039adc5c", size = 23344, upload-time = "2024-10-18T15:21:30.366Z" },
    { url = "https://files.pythonhosted.org/packages/ee/55/c271b57db36f748f0e04a759ace9f8f759ccf22b4960c270c78a394f58be/MarkupSafe-3.0.2-cp313-cp313-win32.whl", hash = "sha256:bcf3e58998965654fdaff38e58584d8937aa3096ab5354d493c77d1fdd66d7a1", size = 15101, upload-time = "2024-10-18T15:21:31.207Z" },
    { url = "https://files.pythonhosted.org/packages/29/88/07df22d2dd4df40aba9f3e402e6dc1b8ee86297dddbad4872bd5e7b0094f/MarkupSafe-3.0.2-cp313-cp313-win_amd64.whl", hash = "sha256:e6a2a455bd412959b57a172ce6328d2dd1f01cb2135efda2e4576e8a23fa3b0f", size = 15603, upload-time = "2024-10-18T15:21:32.032Z" },
    { url = "https://files.pythonhosted.org/packages/62/6a/8b89d24db2d32d433dffcd6a8779159da109842434f1dd2f6e71f32f738c/MarkupSafe-3.0.2-cp313-cp313t-macosx_10_13_universal2.whl", hash = "sha256:b5a6b3ada725cea8a5e634536b1b01c30bcdcd7f9c6fff4151548d5bf6b3a36c", size = 14510, upload-time = "2024-10-18T15:21:33.625Z" },
    { url = "https://files.pythonhosted.org/packages/7a/06/a10f955f70a2e5a9bf78d11a161029d278eeacbd35ef806c3fd17b13060d/MarkupSafe-3.0.2-cp313-cp313t-macosx_11_0_arm64.whl", hash = "sha256:a904af0a6162c73e3edcb969eeeb53a63ceeb5d8cf642fade7d39e7963a22ddb", size = 12486, upload-time = "2024-10-18T15:21:34.611Z" },
    { url = "https://files.pythonhosted.org/packages/34/cf/65d4a571869a1a9078198ca28f39fba5fbb910f952f9dbc5220afff9f5e6/MarkupSafe-3.0.2-cp313-cp313t-manylinux_2_17_aarch64.manylinux2014_aarch64.whl", hash = "sha256:4aa4e5faecf353ed117801a068ebab7b7e09ffb6e1d5e412dc852e0da018126c", size = 25480, upload-time = "2024-10-18T15:21:35.398Z" },
    { url = "https://files.pythonhosted.org/packages/0c/e3/90e9651924c430b885468b56b3d597cabf6d72be4b24a0acd1fa0e12af67/MarkupSafe-3.0.2-cp313-cp313t-manylinux_2_17_x86_64.manylinux2014_x86_64.whl", hash = "sha256:c0ef13eaeee5b615fb07c9a7dadb38eac06a0608b41570d8ade51c56539e509d", size = 23914, upload-time = "2024-10-18T15:21:36.231Z" },
    { url = "https://files.pythonhosted.org/packages/66/8c/6c7cf61f95d63bb866db39085150df1f2a5bd3335298f14a66b48e92659c/MarkupSafe-3.0.2-cp313-cp313t-manylinux_2_5_i686.manylinux1_i686.manylinux_2_17_i686.manylinux2014_i686.whl", hash = "sha256:d16a81a06776313e817c951135cf7340a3e91e8c1ff2fac444cfd75fffa04afe", size = 23796, upload-time = "2024-10-18T15:21:37.073Z" },
    { url = "https://files.pythonhosted.org/packages/bb/35/cbe9238ec3f47ac9a7c8b3df7a808e7cb50fe149dc7039f5f454b3fba218/MarkupSafe-3.0.2-cp313-cp313t-musllinux_1_2_aarch64.whl", hash = "sha256:6381026f158fdb7c72a168278597a5e3a5222e83ea18f543112b2662a9b699c5", size = 25473, upload-time = "2024-10-18T15:21:37.932Z" },
    { url = "https://files.pythonhosted.org/packages/e6/32/7621a4382488aa283cc05e8984a9c219abad3bca087be9ec77e89939ded9/MarkupSafe-3.0.2-cp313-cp313t-musllinux_1_2_i686.whl", hash = "sha256:3d79d162e7be8f996986c064d1c7c817f6df3a77fe3d6859f6f9e7be4b8c213a", size = 24114, upload-time = "2024-10-18T15:21:39.799Z" },
    { url = "https://files.pythonhosted.org/packages/0d/80/0985960e4b89922cb5a0bac0ed39c5b96cbc1a536a99f30e8c220a996ed9/MarkupSafe-3.0.2-cp313-cp313t-musllinux_1_2_x86_64.whl", hash = "sha256:131a3c7689c85f5ad20f9f6fb1b866f402c445b220c19fe4308c0b147ccd2ad9", size = 24098, upload-time = "2024-10-18T15:21:40.813Z" },
    { url = "https://files.pythonhosted.org/packages/82/78/fedb03c7d5380df2427038ec8d973587e90561b2d90cd472ce9254cf348b/MarkupSafe-3.0.2-cp313-cp313t-win32.whl", hash = "sha256:ba8062ed2cf21c07a9e295d5b8a2a5ce678b913b45fdf68c32d95d6c1291e0b6", size = 15208, upload-time = "2024-10-18T15:21:41.814Z" },
    { url = "https://files.pythonhosted.org/packages/4f/65/6079a46068dfceaeabb5dcad6d674f5f5c61a6fa5673746f42a9f4c233b3/MarkupSafe-3.0.2-cp313-cp313t-win_amd64.whl", hash = "sha256:e444a31f8db13eb18ada366ab3cf45fd4b31e4db1236a4448f68778c1d1a5a2f", size = 15739, upload-time = "2024-10-18T15:21:42.784Z" },
]

[[package]]
name = "mdurl"
version = "0.1.2"
source = { registry = "https://pypi.org/simple" }
sdist = { url = "https://files.pythonhosted.org/packages/d6/54/cfe61301667036ec958cb99bd3efefba235e65cdeb9c84d24a8293ba1d90/mdurl-0.1.2.tar.gz", hash = "sha256:bb413d29f5eea38f31dd4754dd7377d4465116fb207585f97bf925588687c1ba", size = 8729, upload-time = "2022-08-14T12:40:10.846Z" }
wheels = [
    { url = "https://files.pythonhosted.org/packages/b3/38/89ba8ad64ae25be8de66a6d463314cf1eb366222074cfda9ee839c56a4b4/mdurl-0.1.2-py3-none-any.whl", hash = "sha256:84008a41e51615a49fc9966191ff91509e3c40b939176e643fd50a5c2196b8f8", size = 9979, upload-time = "2022-08-14T12:40:09.779Z" },
]

[[package]]
name = "narwhals"
version = "1.42.1"
source = { registry = "https://pypi.org/simple" }
sdist = { url = "https://files.pythonhosted.org/packages/df/d6/168a787b7800d6c89846b791e4f5ee6b94998a80c8c2838a019d3d71984d/narwhals-1.42.1.tar.gz", hash = "sha256:50a5635b11aeda98cf9c37e839fd34b0a24159f59a4dfae930290ad698320494", size = 492865, upload-time = "2025-06-12T15:15:13.222Z" }
wheels = [
    { url = "https://files.pythonhosted.org/packages/79/3f/8d450588206b437dd239a6d44230c63095e71135bd95d5a74347d07adbd5/narwhals-1.42.1-py3-none-any.whl", hash = "sha256:7a270d44b94ccdb277a799ae890c42e8504c537c1849f195eb14717c6184977a", size = 359888, upload-time = "2025-06-12T15:15:11.643Z" },
]

[[package]]
name = "nodeenv"
version = "1.9.1"
source = { registry = "https://pypi.org/simple" }
sdist = { url = "https://files.pythonhosted.org/packages/43/16/fc88b08840de0e0a72a2f9d8c6bae36be573e475a6326ae854bcc549fc45/nodeenv-1.9.1.tar.gz", hash = "sha256:6ec12890a2dab7946721edbfbcd91f3319c6ccc9aec47be7c7e6b7011ee6645f", size = 47437, upload-time = "2024-06-04T18:44:11.171Z" }
wheels = [
    { url = "https://files.pythonhosted.org/packages/d2/1d/1b658dbd2b9fa9c4c9f32accbfc0205d532c8c6194dc0f2a4c0428e7128a/nodeenv-1.9.1-py2.py3-none-any.whl", hash = "sha256:ba11c9782d29c27c70ffbdda2d7415098754709be8a7056d79a737cd901155c9", size = 22314, upload-time = "2024-06-04T18:44:08.352Z" },
]

[[package]]
name = "numpy"
version = "2.2.6"
source = { registry = "https://pypi.org/simple" }
resolution-markers = [
    "python_full_version < '3.11'",
]
sdist = { url = "https://files.pythonhosted.org/packages/76/21/7d2a95e4bba9dc13d043ee156a356c0a8f0c6309dff6b21b4d71a073b8a8/numpy-2.2.6.tar.gz", hash = "sha256:e29554e2bef54a90aa5cc07da6ce955accb83f21ab5de01a62c8478897b264fd", size = 20276440, upload-time = "2025-05-17T22:38:04.611Z" }
wheels = [
    { url = "https://files.pythonhosted.org/packages/9a/3e/ed6db5be21ce87955c0cbd3009f2803f59fa08df21b5df06862e2d8e2bdd/numpy-2.2.6-cp310-cp310-macosx_10_9_x86_64.whl", hash = "sha256:b412caa66f72040e6d268491a59f2c43bf03eb6c96dd8f0307829feb7fa2b6fb", size = 21165245, upload-time = "2025-05-17T21:27:58.555Z" },
    { url = "https://files.pythonhosted.org/packages/22/c2/4b9221495b2a132cc9d2eb862e21d42a009f5a60e45fc44b00118c174bff/numpy-2.2.6-cp310-cp310-macosx_11_0_arm64.whl", hash = "sha256:8e41fd67c52b86603a91c1a505ebaef50b3314de0213461c7a6e99c9a3beff90", size = 14360048, upload-time = "2025-05-17T21:28:21.406Z" },
    { url = "https://files.pythonhosted.org/packages/fd/77/dc2fcfc66943c6410e2bf598062f5959372735ffda175b39906d54f02349/numpy-2.2.6-cp310-cp310-macosx_14_0_arm64.whl", hash = "sha256:37e990a01ae6ec7fe7fa1c26c55ecb672dd98b19c3d0e1d1f326fa13cb38d163", size = 5340542, upload-time = "2025-05-17T21:28:30.931Z" },
    { url = "https://files.pythonhosted.org/packages/7a/4f/1cb5fdc353a5f5cc7feb692db9b8ec2c3d6405453f982435efc52561df58/numpy-2.2.6-cp310-cp310-macosx_14_0_x86_64.whl", hash = "sha256:5a6429d4be8ca66d889b7cf70f536a397dc45ba6faeb5f8c5427935d9592e9cf", size = 6878301, upload-time = "2025-05-17T21:28:41.613Z" },
    { url = "https://files.pythonhosted.org/packages/eb/17/96a3acd228cec142fcb8723bd3cc39c2a474f7dcf0a5d16731980bcafa95/numpy-2.2.6-cp310-cp310-manylinux_2_17_aarch64.manylinux2014_aarch64.whl", hash = "sha256:efd28d4e9cd7d7a8d39074a4d44c63eda73401580c5c76acda2ce969e0a38e83", size = 14297320, upload-time = "2025-05-17T21:29:02.78Z" },
    { url = "https://files.pythonhosted.org/packages/b4/63/3de6a34ad7ad6646ac7d2f55ebc6ad439dbbf9c4370017c50cf403fb19b5/numpy-2.2.6-cp310-cp310-manylinux_2_17_x86_64.manylinux2014_x86_64.whl", hash = "sha256:fc7b73d02efb0e18c000e9ad8b83480dfcd5dfd11065997ed4c6747470ae8915", size = 16801050, upload-time = "2025-05-17T21:29:27.675Z" },
    { url = "https://files.pythonhosted.org/packages/07/b6/89d837eddef52b3d0cec5c6ba0456c1bf1b9ef6a6672fc2b7873c3ec4e2e/numpy-2.2.6-cp310-cp310-musllinux_1_2_aarch64.whl", hash = "sha256:74d4531beb257d2c3f4b261bfb0fc09e0f9ebb8842d82a7b4209415896adc680", size = 15807034, upload-time = "2025-05-17T21:29:51.102Z" },
    { url = "https://files.pythonhosted.org/packages/01/c8/dc6ae86e3c61cfec1f178e5c9f7858584049b6093f843bca541f94120920/numpy-2.2.6-cp310-cp310-musllinux_1_2_x86_64.whl", hash = "sha256:8fc377d995680230e83241d8a96def29f204b5782f371c532579b4f20607a289", size = 18614185, upload-time = "2025-05-17T21:30:18.703Z" },
    { url = "https://files.pythonhosted.org/packages/5b/c5/0064b1b7e7c89137b471ccec1fd2282fceaae0ab3a9550f2568782d80357/numpy-2.2.6-cp310-cp310-win32.whl", hash = "sha256:b093dd74e50a8cba3e873868d9e93a85b78e0daf2e98c6797566ad8044e8363d", size = 6527149, upload-time = "2025-05-17T21:30:29.788Z" },
    { url = "https://files.pythonhosted.org/packages/a3/dd/4b822569d6b96c39d1215dbae0582fd99954dcbcf0c1a13c61783feaca3f/numpy-2.2.6-cp310-cp310-win_amd64.whl", hash = "sha256:f0fd6321b839904e15c46e0d257fdd101dd7f530fe03fd6359c1ea63738703f3", size = 12904620, upload-time = "2025-05-17T21:30:48.994Z" },
    { url = "https://files.pythonhosted.org/packages/da/a8/4f83e2aa666a9fbf56d6118faaaf5f1974d456b1823fda0a176eff722839/numpy-2.2.6-cp311-cp311-macosx_10_9_x86_64.whl", hash = "sha256:f9f1adb22318e121c5c69a09142811a201ef17ab257a1e66ca3025065b7f53ae", size = 21176963, upload-time = "2025-05-17T21:31:19.36Z" },
    { url = "https://files.pythonhosted.org/packages/b3/2b/64e1affc7972decb74c9e29e5649fac940514910960ba25cd9af4488b66c/numpy-2.2.6-cp311-cp311-macosx_11_0_arm64.whl", hash = "sha256:c820a93b0255bc360f53eca31a0e676fd1101f673dda8da93454a12e23fc5f7a", size = 14406743, upload-time = "2025-05-17T21:31:41.087Z" },
    { url = "https://files.pythonhosted.org/packages/4a/9f/0121e375000b5e50ffdd8b25bf78d8e1a5aa4cca3f185d41265198c7b834/numpy-2.2.6-cp311-cp311-macosx_14_0_arm64.whl", hash = "sha256:3d70692235e759f260c3d837193090014aebdf026dfd167834bcba43e30c2a42", size = 5352616, upload-time = "2025-05-17T21:31:50.072Z" },
    { url = "https://files.pythonhosted.org/packages/31/0d/b48c405c91693635fbe2dcd7bc84a33a602add5f63286e024d3b6741411c/numpy-2.2.6-cp311-cp311-macosx_14_0_x86_64.whl", hash = "sha256:481b49095335f8eed42e39e8041327c05b0f6f4780488f61286ed3c01368d491", size = 6889579, upload-time = "2025-05-17T21:32:01.712Z" },
    { url = "https://files.pythonhosted.org/packages/52/b8/7f0554d49b565d0171eab6e99001846882000883998e7b7d9f0d98b1f934/numpy-2.2.6-cp311-cp311-manylinux_2_17_aarch64.manylinux2014_aarch64.whl", hash = "sha256:b64d8d4d17135e00c8e346e0a738deb17e754230d7e0810ac5012750bbd85a5a", size = 14312005, upload-time = "2025-05-17T21:32:23.332Z" },
    { url = "https://files.pythonhosted.org/packages/b3/dd/2238b898e51bd6d389b7389ffb20d7f4c10066d80351187ec8e303a5a475/numpy-2.2.6-cp311-cp311-manylinux_2_17_x86_64.manylinux2014_x86_64.whl", hash = "sha256:ba10f8411898fc418a521833e014a77d3ca01c15b0c6cdcce6a0d2897e6dbbdf", size = 16821570, upload-time = "2025-05-17T21:32:47.991Z" },
    { url = "https://files.pythonhosted.org/packages/83/6c/44d0325722cf644f191042bf47eedad61c1e6df2432ed65cbe28509d404e/numpy-2.2.6-cp311-cp311-musllinux_1_2_aarch64.whl", hash = "sha256:bd48227a919f1bafbdda0583705e547892342c26fb127219d60a5c36882609d1", size = 15818548, upload-time = "2025-05-17T21:33:11.728Z" },
    { url = "https://files.pythonhosted.org/packages/ae/9d/81e8216030ce66be25279098789b665d49ff19eef08bfa8cb96d4957f422/numpy-2.2.6-cp311-cp311-musllinux_1_2_x86_64.whl", hash = "sha256:9551a499bf125c1d4f9e250377c1ee2eddd02e01eac6644c080162c0c51778ab", size = 18620521, upload-time = "2025-05-17T21:33:39.139Z" },
    { url = "https://files.pythonhosted.org/packages/6a/fd/e19617b9530b031db51b0926eed5345ce8ddc669bb3bc0044b23e275ebe8/numpy-2.2.6-cp311-cp311-win32.whl", hash = "sha256:0678000bb9ac1475cd454c6b8c799206af8107e310843532b04d49649c717a47", size = 6525866, upload-time = "2025-05-17T21:33:50.273Z" },
    { url = "https://files.pythonhosted.org/packages/31/0a/f354fb7176b81747d870f7991dc763e157a934c717b67b58456bc63da3df/numpy-2.2.6-cp311-cp311-win_amd64.whl", hash = "sha256:e8213002e427c69c45a52bbd94163084025f533a55a59d6f9c5b820774ef3303", size = 12907455, upload-time = "2025-05-17T21:34:09.135Z" },
    { url = "https://files.pythonhosted.org/packages/82/5d/c00588b6cf18e1da539b45d3598d3557084990dcc4331960c15ee776ee41/numpy-2.2.6-cp312-cp312-macosx_10_13_x86_64.whl", hash = "sha256:41c5a21f4a04fa86436124d388f6ed60a9343a6f767fced1a8a71c3fbca038ff", size = 20875348, upload-time = "2025-05-17T21:34:39.648Z" },
    { url = "https://files.pythonhosted.org/packages/66/ee/560deadcdde6c2f90200450d5938f63a34b37e27ebff162810f716f6a230/numpy-2.2.6-cp312-cp312-macosx_11_0_arm64.whl", hash = "sha256:de749064336d37e340f640b05f24e9e3dd678c57318c7289d222a8a2f543e90c", size = 14119362, upload-time = "2025-05-17T21:35:01.241Z" },
    { url = "https://files.pythonhosted.org/packages/3c/65/4baa99f1c53b30adf0acd9a5519078871ddde8d2339dc5a7fde80d9d87da/numpy-2.2.6-cp312-cp312-macosx_14_0_arm64.whl", hash = "sha256:894b3a42502226a1cac872f840030665f33326fc3dac8e57c607905773cdcde3", size = 5084103, upload-time = "2025-05-17T21:35:10.622Z" },
    { url = "https://files.pythonhosted.org/packages/cc/89/e5a34c071a0570cc40c9a54eb472d113eea6d002e9ae12bb3a8407fb912e/numpy-2.2.6-cp312-cp312-macosx_14_0_x86_64.whl", hash = "sha256:71594f7c51a18e728451bb50cc60a3ce4e6538822731b2933209a1f3614e9282", size = 6625382, upload-time = "2025-05-17T21:35:21.414Z" },
    { url = "https://files.pythonhosted.org/packages/f8/35/8c80729f1ff76b3921d5c9487c7ac3de9b2a103b1cd05e905b3090513510/numpy-2.2.6-cp312-cp312-manylinux_2_17_aarch64.manylinux2014_aarch64.whl", hash = "sha256:f2618db89be1b4e05f7a1a847a9c1c0abd63e63a1607d892dd54668dd92faf87", size = 14018462, upload-time = "2025-05-17T21:35:42.174Z" },
    { url = "https://files.pythonhosted.org/packages/8c/3d/1e1db36cfd41f895d266b103df00ca5b3cbe965184df824dec5c08c6b803/numpy-2.2.6-cp312-cp312-manylinux_2_17_x86_64.manylinux2014_x86_64.whl", hash = "sha256:fd83c01228a688733f1ded5201c678f0c53ecc1006ffbc404db9f7a899ac6249", size = 16527618, upload-time = "2025-05-17T21:36:06.711Z" },
    { url = "https://files.pythonhosted.org/packages/61/c6/03ed30992602c85aa3cd95b9070a514f8b3c33e31124694438d88809ae36/numpy-2.2.6-cp312-cp312-musllinux_1_2_aarch64.whl", hash = "sha256:37c0ca431f82cd5fa716eca9506aefcabc247fb27ba69c5062a6d3ade8cf8f49", size = 15505511, upload-time = "2025-05-17T21:36:29.965Z" },
    { url = "https://files.pythonhosted.org/packages/b7/25/5761d832a81df431e260719ec45de696414266613c9ee268394dd5ad8236/numpy-2.2.6-cp312-cp312-musllinux_1_2_x86_64.whl", hash = "sha256:fe27749d33bb772c80dcd84ae7e8df2adc920ae8297400dabec45f0dedb3f6de", size = 18313783, upload-time = "2025-05-17T21:36:56.883Z" },
    { url = "https://files.pythonhosted.org/packages/57/0a/72d5a3527c5ebffcd47bde9162c39fae1f90138c961e5296491ce778e682/numpy-2.2.6-cp312-cp312-win32.whl", hash = "sha256:4eeaae00d789f66c7a25ac5f34b71a7035bb474e679f410e5e1a94deb24cf2d4", size = 6246506, upload-time = "2025-05-17T21:37:07.368Z" },
    { url = "https://files.pythonhosted.org/packages/36/fa/8c9210162ca1b88529ab76b41ba02d433fd54fecaf6feb70ef9f124683f1/numpy-2.2.6-cp312-cp312-win_amd64.whl", hash = "sha256:c1f9540be57940698ed329904db803cf7a402f3fc200bfe599334c9bd84a40b2", size = 12614190, upload-time = "2025-05-17T21:37:26.213Z" },
    { url = "https://files.pythonhosted.org/packages/f9/5c/6657823f4f594f72b5471f1db1ab12e26e890bb2e41897522d134d2a3e81/numpy-2.2.6-cp313-cp313-macosx_10_13_x86_64.whl", hash = "sha256:0811bb762109d9708cca4d0b13c4f67146e3c3b7cf8d34018c722adb2d957c84", size = 20867828, upload-time = "2025-05-17T21:37:56.699Z" },
    { url = "https://files.pythonhosted.org/packages/dc/9e/14520dc3dadf3c803473bd07e9b2bd1b69bc583cb2497b47000fed2fa92f/numpy-2.2.6-cp313-cp313-macosx_11_0_arm64.whl", hash = "sha256:287cc3162b6f01463ccd86be154f284d0893d2b3ed7292439ea97eafa8170e0b", size = 14143006, upload-time = "2025-05-17T21:38:18.291Z" },
    { url = "https://files.pythonhosted.org/packages/4f/06/7e96c57d90bebdce9918412087fc22ca9851cceaf5567a45c1f404480e9e/numpy-2.2.6-cp313-cp313-macosx_14_0_arm64.whl", hash = "sha256:f1372f041402e37e5e633e586f62aa53de2eac8d98cbfb822806ce4bbefcb74d", size = 5076765, upload-time = "2025-05-17T21:38:27.319Z" },
    { url = "https://files.pythonhosted.org/packages/73/ed/63d920c23b4289fdac96ddbdd6132e9427790977d5457cd132f18e76eae0/numpy-2.2.6-cp313-cp313-macosx_14_0_x86_64.whl", hash = "sha256:55a4d33fa519660d69614a9fad433be87e5252f4b03850642f88993f7b2ca566", size = 6617736, upload-time = "2025-05-17T21:38:38.141Z" },
    { url = "https://files.pythonhosted.org/packages/85/c5/e19c8f99d83fd377ec8c7e0cf627a8049746da54afc24ef0a0cb73d5dfb5/numpy-2.2.6-cp313-cp313-manylinux_2_17_aarch64.manylinux2014_aarch64.whl", hash = "sha256:f92729c95468a2f4f15e9bb94c432a9229d0d50de67304399627a943201baa2f", size = 14010719, upload-time = "2025-05-17T21:38:58.433Z" },
    { url = "https://files.pythonhosted.org/packages/19/49/4df9123aafa7b539317bf6d342cb6d227e49f7a35b99c287a6109b13dd93/numpy-2.2.6-cp313-cp313-manylinux_2_17_x86_64.manylinux2014_x86_64.whl", hash = "sha256:1bc23a79bfabc5d056d106f9befb8d50c31ced2fbc70eedb8155aec74a45798f", size = 16526072, upload-time = "2025-05-17T21:39:22.638Z" },
    { url = "https://files.pythonhosted.org/packages/b2/6c/04b5f47f4f32f7c2b0e7260442a8cbcf8168b0e1a41ff1495da42f42a14f/numpy-2.2.6-cp313-cp313-musllinux_1_2_aarch64.whl", hash = "sha256:e3143e4451880bed956e706a3220b4e5cf6172ef05fcc397f6f36a550b1dd868", size = 15503213, upload-time = "2025-05-17T21:39:45.865Z" },
    { url = "https://files.pythonhosted.org/packages/17/0a/5cd92e352c1307640d5b6fec1b2ffb06cd0dabe7d7b8227f97933d378422/numpy-2.2.6-cp313-cp313-musllinux_1_2_x86_64.whl", hash = "sha256:b4f13750ce79751586ae2eb824ba7e1e8dba64784086c98cdbbcc6a42112ce0d", size = 18316632, upload-time = "2025-05-17T21:40:13.331Z" },
    { url = "https://files.pythonhosted.org/packages/f0/3b/5cba2b1d88760ef86596ad0f3d484b1cbff7c115ae2429678465057c5155/numpy-2.2.6-cp313-cp313-win32.whl", hash = "sha256:5beb72339d9d4fa36522fc63802f469b13cdbe4fdab4a288f0c441b74272ebfd", size = 6244532, upload-time = "2025-05-17T21:43:46.099Z" },
    { url = "https://files.pythonhosted.org/packages/cb/3b/d58c12eafcb298d4e6d0d40216866ab15f59e55d148a5658bb3132311fcf/numpy-2.2.6-cp313-cp313-win_amd64.whl", hash = "sha256:b0544343a702fa80c95ad5d3d608ea3599dd54d4632df855e4c8d24eb6ecfa1c", size = 12610885, upload-time = "2025-05-17T21:44:05.145Z" },
    { url = "https://files.pythonhosted.org/packages/6b/9e/4bf918b818e516322db999ac25d00c75788ddfd2d2ade4fa66f1f38097e1/numpy-2.2.6-cp313-cp313t-macosx_10_13_x86_64.whl", hash = "sha256:0bca768cd85ae743b2affdc762d617eddf3bcf8724435498a1e80132d04879e6", size = 20963467, upload-time = "2025-05-17T21:40:44Z" },
    { url = "https://files.pythonhosted.org/packages/61/66/d2de6b291507517ff2e438e13ff7b1e2cdbdb7cb40b3ed475377aece69f9/numpy-2.2.6-cp313-cp313t-macosx_11_0_arm64.whl", hash = "sha256:fc0c5673685c508a142ca65209b4e79ed6740a4ed6b2267dbba90f34b0b3cfda", size = 14225144, upload-time = "2025-05-17T21:41:05.695Z" },
    { url = "https://files.pythonhosted.org/packages/e4/25/480387655407ead912e28ba3a820bc69af9adf13bcbe40b299d454ec011f/numpy-2.2.6-cp313-cp313t-macosx_14_0_arm64.whl", hash = "sha256:5bd4fc3ac8926b3819797a7c0e2631eb889b4118a9898c84f585a54d475b7e40", size = 5200217, upload-time = "2025-05-17T21:41:15.903Z" },
    { url = "https://files.pythonhosted.org/packages/aa/4a/6e313b5108f53dcbf3aca0c0f3e9c92f4c10ce57a0a721851f9785872895/numpy-2.2.6-cp313-cp313t-macosx_14_0_x86_64.whl", hash = "sha256:fee4236c876c4e8369388054d02d0e9bb84821feb1a64dd59e137e6511a551f8", size = 6712014, upload-time = "2025-05-17T21:41:27.321Z" },
    { url = "https://files.pythonhosted.org/packages/b7/30/172c2d5c4be71fdf476e9de553443cf8e25feddbe185e0bd88b096915bcc/numpy-2.2.6-cp313-cp313t-manylinux_2_17_aarch64.manylinux2014_aarch64.whl", hash = "sha256:e1dda9c7e08dc141e0247a5b8f49cf05984955246a327d4c48bda16821947b2f", size = 14077935, upload-time = "2025-05-17T21:41:49.738Z" },
    { url = "https://files.pythonhosted.org/packages/12/fb/9e743f8d4e4d3c710902cf87af3512082ae3d43b945d5d16563f26ec251d/numpy-2.2.6-cp313-cp313t-manylinux_2_17_x86_64.manylinux2014_x86_64.whl", hash = "sha256:f447e6acb680fd307f40d3da4852208af94afdfab89cf850986c3ca00562f4fa", size = 16600122, upload-time = "2025-05-17T21:42:14.046Z" },
    { url = "https://files.pythonhosted.org/packages/12/75/ee20da0e58d3a66f204f38916757e01e33a9737d0b22373b3eb5a27358f9/numpy-2.2.6-cp313-cp313t-musllinux_1_2_aarch64.whl", hash = "sha256:389d771b1623ec92636b0786bc4ae56abafad4a4c513d36a55dce14bd9ce8571", size = 15586143, upload-time = "2025-05-17T21:42:37.464Z" },
    { url = "https://files.pythonhosted.org/packages/76/95/bef5b37f29fc5e739947e9ce5179ad402875633308504a52d188302319c8/numpy-2.2.6-cp313-cp313t-musllinux_1_2_x86_64.whl", hash = "sha256:8e9ace4a37db23421249ed236fdcdd457d671e25146786dfc96835cd951aa7c1", size = 18385260, upload-time = "2025-05-17T21:43:05.189Z" },
    { url = "https://files.pythonhosted.org/packages/09/04/f2f83279d287407cf36a7a8053a5abe7be3622a4363337338f2585e4afda/numpy-2.2.6-cp313-cp313t-win32.whl", hash = "sha256:038613e9fb8c72b0a41f025a7e4c3f0b7a1b5d768ece4796b674c8f3fe13efff", size = 6377225, upload-time = "2025-05-17T21:43:16.254Z" },
    { url = "https://files.pythonhosted.org/packages/67/0e/35082d13c09c02c011cf21570543d202ad929d961c02a147493cb0c2bdf5/numpy-2.2.6-cp313-cp313t-win_amd64.whl", hash = "sha256:6031dd6dfecc0cf9f668681a37648373bddd6421fff6c66ec1624eed0180ee06", size = 12771374, upload-time = "2025-05-17T21:43:35.479Z" },
    { url = "https://files.pythonhosted.org/packages/9e/3b/d94a75f4dbf1ef5d321523ecac21ef23a3cd2ac8b78ae2aac40873590229/numpy-2.2.6-pp310-pypy310_pp73-macosx_10_15_x86_64.whl", hash = "sha256:0b605b275d7bd0c640cad4e5d30fa701a8d59302e127e5f79138ad62762c3e3d", size = 21040391, upload-time = "2025-05-17T21:44:35.948Z" },
    { url = "https://files.pythonhosted.org/packages/17/f4/09b2fa1b58f0fb4f7c7963a1649c64c4d315752240377ed74d9cd878f7b5/numpy-2.2.6-pp310-pypy310_pp73-macosx_14_0_x86_64.whl", hash = "sha256:7befc596a7dc9da8a337f79802ee8adb30a552a94f792b9c9d18c840055907db", size = 6786754, upload-time = "2025-05-17T21:44:47.446Z" },
    { url = "https://files.pythonhosted.org/packages/af/30/feba75f143bdc868a1cc3f44ccfa6c4b9ec522b36458e738cd00f67b573f/numpy-2.2.6-pp310-pypy310_pp73-manylinux_2_17_x86_64.manylinux2014_x86_64.whl", hash = "sha256:ce47521a4754c8f4593837384bd3424880629f718d87c5d44f8ed763edd63543", size = 16643476, upload-time = "2025-05-17T21:45:11.871Z" },
    { url = "https://files.pythonhosted.org/packages/37/48/ac2a9584402fb6c0cd5b5d1a91dcf176b15760130dd386bbafdbfe3640bf/numpy-2.2.6-pp310-pypy310_pp73-win_amd64.whl", hash = "sha256:d042d24c90c41b54fd506da306759e06e568864df8ec17ccc17e9e884634fd00", size = 12812666, upload-time = "2025-05-17T21:45:31.426Z" },
]

[[package]]
name = "numpy"
version = "2.3.0"
source = { registry = "https://pypi.org/simple" }
resolution-markers = [
    "python_full_version >= '3.12'",
    "python_full_version == '3.11.*'",
]
sdist = { url = "https://files.pythonhosted.org/packages/f3/db/8e12381333aea300890829a0a36bfa738cac95475d88982d538725143fd9/numpy-2.3.0.tar.gz", hash = "sha256:581f87f9e9e9db2cba2141400e160e9dd644ee248788d6f90636eeb8fd9260a6", size = 20382813, upload-time = "2025-06-07T14:54:32.608Z" }
wheels = [
    { url = "https://files.pythonhosted.org/packages/fd/5f/df67435257d827eb3b8af66f585223dc2c3f2eb7ad0b50cb1dae2f35f494/numpy-2.3.0-cp311-cp311-macosx_10_9_x86_64.whl", hash = "sha256:c3c9fdde0fa18afa1099d6257eb82890ea4f3102847e692193b54e00312a9ae9", size = 21199688, upload-time = "2025-06-07T14:36:52.067Z" },
    { url = "https://files.pythonhosted.org/packages/e5/ce/aad219575055d6c9ef29c8c540c81e1c38815d3be1fe09cdbe53d48ee838/numpy-2.3.0-cp311-cp311-macosx_11_0_arm64.whl", hash = "sha256:46d16f72c2192da7b83984aa5455baee640e33a9f1e61e656f29adf55e406c2b", size = 14359277, upload-time = "2025-06-07T14:37:15.325Z" },
    { url = "https://files.pythonhosted.org/packages/29/6b/2d31da8e6d2ec99bed54c185337a87f8fbeccc1cd9804e38217e92f3f5e2/numpy-2.3.0-cp311-cp311-macosx_14_0_arm64.whl", hash = "sha256:a0be278be9307c4ab06b788f2a077f05e180aea817b3e41cebbd5aaf7bd85ed3", size = 5376069, upload-time = "2025-06-07T14:37:25.636Z" },
    { url = "https://files.pythonhosted.org/packages/7d/2a/6c59a062397553ec7045c53d5fcdad44e4536e54972faa2ba44153bca984/numpy-2.3.0-cp311-cp311-macosx_14_0_x86_64.whl", hash = "sha256:99224862d1412d2562248d4710126355d3a8db7672170a39d6909ac47687a8a4", size = 6913057, upload-time = "2025-06-07T14:37:37.215Z" },
    { url = "https://files.pythonhosted.org/packages/d5/5a/8df16f258d28d033e4f359e29d3aeb54663243ac7b71504e89deeb813202/numpy-2.3.0-cp311-cp311-manylinux_2_28_aarch64.whl", hash = "sha256:2393a914db64b0ead0ab80c962e42d09d5f385802006a6c87835acb1f58adb96", size = 14568083, upload-time = "2025-06-07T14:37:59.337Z" },
    { url = "https://files.pythonhosted.org/packages/0a/92/0528a563dfc2cdccdcb208c0e241a4bb500d7cde218651ffb834e8febc50/numpy-2.3.0-cp311-cp311-manylinux_2_28_x86_64.whl", hash = "sha256:7729c8008d55e80784bd113787ce876ca117185c579c0d626f59b87d433ea779", size = 16929402, upload-time = "2025-06-07T14:38:24.343Z" },
    { url = "https://files.pythonhosted.org/packages/e4/2f/e7a8c8d4a2212c527568d84f31587012cf5497a7271ea1f23332142f634e/numpy-2.3.0-cp311-cp311-musllinux_1_2_aarch64.whl", hash = "sha256:06d4fb37a8d383b769281714897420c5cc3545c79dc427df57fc9b852ee0bf58", size = 15879193, upload-time = "2025-06-07T14:38:48.007Z" },
    { url = "https://files.pythonhosted.org/packages/e2/c3/dada3f005953847fe35f42ac0fe746f6e1ea90b4c6775e4be605dcd7b578/numpy-2.3.0-cp311-cp311-musllinux_1_2_x86_64.whl", hash = "sha256:c39ec392b5db5088259c68250e342612db82dc80ce044cf16496cf14cf6bc6f8", size = 18665318, upload-time = "2025-06-07T14:39:15.794Z" },
    { url = "https://files.pythonhosted.org/packages/3b/ae/3f448517dedefc8dd64d803f9d51a8904a48df730e00a3c5fb1e75a60620/numpy-2.3.0-cp311-cp311-win32.whl", hash = "sha256:ee9d3ee70d62827bc91f3ea5eee33153212c41f639918550ac0475e3588da59f", size = 6601108, upload-time = "2025-06-07T14:39:27.176Z" },
    { url = "https://files.pythonhosted.org/packages/8c/4a/556406d2bb2b9874c8cbc840c962683ac28f21efbc9b01177d78f0199ca1/numpy-2.3.0-cp311-cp311-win_amd64.whl", hash = "sha256:43c55b6a860b0eb44d42341438b03513cf3879cb3617afb749ad49307e164edd", size = 13021525, upload-time = "2025-06-07T14:39:46.637Z" },
    { url = "https://files.pythonhosted.org/packages/ed/ee/bf54278aef30335ffa9a189f869ea09e1a195b3f4b93062164a3b02678a7/numpy-2.3.0-cp311-cp311-win_arm64.whl", hash = "sha256:2e6a1409eee0cb0316cb64640a49a49ca44deb1a537e6b1121dc7c458a1299a8", size = 10170327, upload-time = "2025-06-07T14:40:02.703Z" },
    { url = "https://files.pythonhosted.org/packages/89/59/9df493df81ac6f76e9f05cdbe013cdb0c9a37b434f6e594f5bd25e278908/numpy-2.3.0-cp312-cp312-macosx_10_13_x86_64.whl", hash = "sha256:389b85335838155a9076e9ad7f8fdba0827496ec2d2dc32ce69ce7898bde03ba", size = 20897025, upload-time = "2025-06-07T14:40:33.558Z" },
    { url = "https://files.pythonhosted.org/packages/2f/86/4ff04335901d6cf3a6bb9c748b0097546ae5af35e455ae9b962ebff4ecd7/numpy-2.3.0-cp312-cp312-macosx_11_0_arm64.whl", hash = "sha256:9498f60cd6bb8238d8eaf468a3d5bb031d34cd12556af53510f05fcf581c1b7e", size = 14129882, upload-time = "2025-06-07T14:40:55.034Z" },
    { url = "https://files.pythonhosted.org/packages/71/8d/a942cd4f959de7f08a79ab0c7e6cecb7431d5403dce78959a726f0f57aa1/numpy-2.3.0-cp312-cp312-macosx_14_0_arm64.whl", hash = "sha256:622a65d40d8eb427d8e722fd410ac3ad4958002f109230bc714fa551044ebae2", size = 5110181, upload-time = "2025-06-07T14:41:04.4Z" },
    { url = "https://files.pythonhosted.org/packages/86/5d/45850982efc7b2c839c5626fb67fbbc520d5b0d7c1ba1ae3651f2f74c296/numpy-2.3.0-cp312-cp312-macosx_14_0_x86_64.whl", hash = "sha256:b9446d9d8505aadadb686d51d838f2b6688c9e85636a0c3abaeb55ed54756459", size = 6647581, upload-time = "2025-06-07T14:41:14.695Z" },
    { url = "https://files.pythonhosted.org/packages/1a/c0/c871d4a83f93b00373d3eebe4b01525eee8ef10b623a335ec262b58f4dc1/numpy-2.3.0-cp312-cp312-manylinux_2_28_aarch64.whl", hash = "sha256:50080245365d75137a2bf46151e975de63146ae6d79f7e6bd5c0e85c9931d06a", size = 14262317, upload-time = "2025-06-07T14:41:35.862Z" },
    { url = "https://files.pythonhosted.org/packages/b7/f6/bc47f5fa666d5ff4145254f9e618d56e6a4ef9b874654ca74c19113bb538/numpy-2.3.0-cp312-cp312-manylinux_2_28_x86_64.whl", hash = "sha256:c24bb4113c66936eeaa0dc1e47c74770453d34f46ee07ae4efd853a2ed1ad10a", size = 16633919, upload-time = "2025-06-07T14:42:00.622Z" },
    { url = "https://files.pythonhosted.org/packages/f5/b4/65f48009ca0c9b76df5f404fccdea5a985a1bb2e34e97f21a17d9ad1a4ba/numpy-2.3.0-cp312-cp312-musllinux_1_2_aarch64.whl", hash = "sha256:4d8d294287fdf685281e671886c6dcdf0291a7c19db3e5cb4178d07ccf6ecc67", size = 15567651, upload-time = "2025-06-07T14:42:24.429Z" },
    { url = "https://files.pythonhosted.org/packages/f1/62/5367855a2018578e9334ed08252ef67cc302e53edc869666f71641cad40b/numpy-2.3.0-cp312-cp312-musllinux_1_2_x86_64.whl", hash = "sha256:6295f81f093b7f5769d1728a6bd8bf7466de2adfa771ede944ce6711382b89dc", size = 18361723, upload-time = "2025-06-07T14:42:51.167Z" },
    { url = "https://files.pythonhosted.org/packages/d4/75/5baed8cd867eabee8aad1e74d7197d73971d6a3d40c821f1848b8fab8b84/numpy-2.3.0-cp312-cp312-win32.whl", hash = "sha256:e6648078bdd974ef5d15cecc31b0c410e2e24178a6e10bf511e0557eed0f2570", size = 6318285, upload-time = "2025-06-07T14:43:02.052Z" },
    { url = "https://files.pythonhosted.org/packages/bc/49/d5781eaa1a15acb3b3a3f49dc9e2ff18d92d0ce5c2976f4ab5c0a7360250/numpy-2.3.0-cp312-cp312-win_amd64.whl", hash = "sha256:0898c67a58cdaaf29994bc0e2c65230fd4de0ac40afaf1584ed0b02cd74c6fdd", size = 12732594, upload-time = "2025-06-07T14:43:21.071Z" },
    { url = "https://files.pythonhosted.org/packages/c2/1c/6d343e030815c7c97a1f9fbad00211b47717c7fe446834c224bd5311e6f1/numpy-2.3.0-cp312-cp312-win_arm64.whl", hash = "sha256:bd8df082b6c4695753ad6193018c05aac465d634834dca47a3ae06d4bb22d9ea", size = 9891498, upload-time = "2025-06-07T14:43:36.332Z" },
    { url = "https://files.pythonhosted.org/packages/73/fc/1d67f751fd4dbafc5780244fe699bc4084268bad44b7c5deb0492473127b/numpy-2.3.0-cp313-cp313-macosx_10_13_x86_64.whl", hash = "sha256:5754ab5595bfa2c2387d241296e0381c21f44a4b90a776c3c1d39eede13a746a", size = 20889633, upload-time = "2025-06-07T14:44:06.839Z" },
    { url = "https://files.pythonhosted.org/packages/e8/95/73ffdb69e5c3f19ec4530f8924c4386e7ba097efc94b9c0aff607178ad94/numpy-2.3.0-cp313-cp313-macosx_11_0_arm64.whl", hash = "sha256:d11fa02f77752d8099573d64e5fe33de3229b6632036ec08f7080f46b6649959", size = 14151683, upload-time = "2025-06-07T14:44:28.847Z" },
    { url = "https://files.pythonhosted.org/packages/64/d5/06d4bb31bb65a1d9c419eb5676173a2f90fd8da3c59f816cc54c640ce265/numpy-2.3.0-cp313-cp313-macosx_14_0_arm64.whl", hash = "sha256:aba48d17e87688a765ab1cd557882052f238e2f36545dfa8e29e6a91aef77afe", size = 5102683, upload-time = "2025-06-07T14:44:38.417Z" },
    { url = "https://files.pythonhosted.org/packages/12/8b/6c2cef44f8ccdc231f6b56013dff1d71138c48124334aded36b1a1b30c5a/numpy-2.3.0-cp313-cp313-macosx_14_0_x86_64.whl", hash = "sha256:4dc58865623023b63b10d52f18abaac3729346a7a46a778381e0e3af4b7f3beb", size = 6640253, upload-time = "2025-06-07T14:44:49.359Z" },
    { url = "https://files.pythonhosted.org/packages/62/aa/fca4bf8de3396ddb59544df9b75ffe5b73096174de97a9492d426f5cd4aa/numpy-2.3.0-cp313-cp313-manylinux_2_28_aarch64.whl", hash = "sha256:df470d376f54e052c76517393fa443758fefcdd634645bc9c1f84eafc67087f0", size = 14258658, upload-time = "2025-06-07T14:45:10.156Z" },
    { url = "https://files.pythonhosted.org/packages/1c/12/734dce1087eed1875f2297f687e671cfe53a091b6f2f55f0c7241aad041b/numpy-2.3.0-cp313-cp313-manylinux_2_28_x86_64.whl", hash = "sha256:87717eb24d4a8a64683b7a4e91ace04e2f5c7c77872f823f02a94feee186168f", size = 16628765, upload-time = "2025-06-07T14:45:35.076Z" },
    { url = "https://files.pythonhosted.org/packages/48/03/ffa41ade0e825cbcd5606a5669962419528212a16082763fc051a7247d76/numpy-2.3.0-cp313-cp313-musllinux_1_2_aarch64.whl", hash = "sha256:d8fa264d56882b59dcb5ea4d6ab6f31d0c58a57b41aec605848b6eb2ef4a43e8", size = 15564335, upload-time = "2025-06-07T14:45:58.797Z" },
    { url = "https://files.pythonhosted.org/packages/07/58/869398a11863310aee0ff85a3e13b4c12f20d032b90c4b3ee93c3b728393/numpy-2.3.0-cp313-cp313-musllinux_1_2_x86_64.whl", hash = "sha256:e651756066a0eaf900916497e20e02fe1ae544187cb0fe88de981671ee7f6270", size = 18360608, upload-time = "2025-06-07T14:46:25.687Z" },
    { url = "https://files.pythonhosted.org/packages/2f/8a/5756935752ad278c17e8a061eb2127c9a3edf4ba2c31779548b336f23c8d/numpy-2.3.0-cp313-cp313-win32.whl", hash = "sha256:e43c3cce3b6ae5f94696669ff2a6eafd9a6b9332008bafa4117af70f4b88be6f", size = 6310005, upload-time = "2025-06-07T14:50:13.138Z" },
    { url = "https://files.pythonhosted.org/packages/08/60/61d60cf0dfc0bf15381eaef46366ebc0c1a787856d1db0c80b006092af84/numpy-2.3.0-cp313-cp313-win_amd64.whl", hash = "sha256:81ae0bf2564cf475f94be4a27ef7bcf8af0c3e28da46770fc904da9abd5279b5", size = 12729093, upload-time = "2025-06-07T14:50:31.82Z" },
    { url = "https://files.pythonhosted.org/packages/66/31/2f2f2d2b3e3c32d5753d01437240feaa32220b73258c9eef2e42a0832866/numpy-2.3.0-cp313-cp313-win_arm64.whl", hash = "sha256:c8738baa52505fa6e82778580b23f945e3578412554d937093eac9205e845e6e", size = 9885689, upload-time = "2025-06-07T14:50:47.888Z" },
    { url = "https://files.pythonhosted.org/packages/f1/89/c7828f23cc50f607ceb912774bb4cff225ccae7131c431398ad8400e2c98/numpy-2.3.0-cp313-cp313t-macosx_10_13_x86_64.whl", hash = "sha256:39b27d8b38942a647f048b675f134dd5a567f95bfff481f9109ec308515c51d8", size = 20986612, upload-time = "2025-06-07T14:46:56.077Z" },
    { url = "https://files.pythonhosted.org/packages/dd/46/79ecf47da34c4c50eedec7511e53d57ffdfd31c742c00be7dc1d5ffdb917/numpy-2.3.0-cp313-cp313t-macosx_11_0_arm64.whl", hash = "sha256:0eba4a1ea88f9a6f30f56fdafdeb8da3774349eacddab9581a21234b8535d3d3", size = 14298953, upload-time = "2025-06-07T14:47:18.053Z" },
    { url = "https://files.pythonhosted.org/packages/59/44/f6caf50713d6ff4480640bccb2a534ce1d8e6e0960c8f864947439f0ee95/numpy-2.3.0-cp313-cp313t-macosx_14_0_arm64.whl", hash = "sha256:b0f1f11d0a1da54927436505a5a7670b154eac27f5672afc389661013dfe3d4f", size = 5225806, upload-time = "2025-06-07T14:47:27.524Z" },
    { url = "https://files.pythonhosted.org/packages/a6/43/e1fd1aca7c97e234dd05e66de4ab7a5be54548257efcdd1bc33637e72102/numpy-2.3.0-cp313-cp313t-macosx_14_0_x86_64.whl", hash = "sha256:690d0a5b60a47e1f9dcec7b77750a4854c0d690e9058b7bef3106e3ae9117808", size = 6735169, upload-time = "2025-06-07T14:47:38.057Z" },
    { url = "https://files.pythonhosted.org/packages/84/89/f76f93b06a03177c0faa7ca94d0856c4e5c4bcaf3c5f77640c9ed0303e1c/numpy-2.3.0-cp313-cp313t-manylinux_2_28_aarch64.whl", hash = "sha256:8b51ead2b258284458e570942137155978583e407babc22e3d0ed7af33ce06f8", size = 14330701, upload-time = "2025-06-07T14:47:59.113Z" },
    { url = "https://files.pythonhosted.org/packages/aa/f5/4858c3e9ff7a7d64561b20580cf7cc5d085794bd465a19604945d6501f6c/numpy-2.3.0-cp313-cp313t-manylinux_2_28_x86_64.whl", hash = "sha256:aaf81c7b82c73bd9b45e79cfb9476cb9c29e937494bfe9092c26aece812818ad", size = 16692983, upload-time = "2025-06-07T14:48:24.196Z" },
    { url = "https://files.pythonhosted.org/packages/08/17/0e3b4182e691a10e9483bcc62b4bb8693dbf9ea5dc9ba0b77a60435074bb/numpy-2.3.0-cp313-cp313t-musllinux_1_2_aarch64.whl", hash = "sha256:f420033a20b4f6a2a11f585f93c843ac40686a7c3fa514060a97d9de93e5e72b", size = 15641435, upload-time = "2025-06-07T14:48:47.712Z" },
    { url = "https://files.pythonhosted.org/packages/4e/d5/463279fda028d3c1efa74e7e8d507605ae87f33dbd0543cf4c4527c8b882/numpy-2.3.0-cp313-cp313t-musllinux_1_2_x86_64.whl", hash = "sha256:d344ca32ab482bcf8735d8f95091ad081f97120546f3d250240868430ce52555", size = 18433798, upload-time = "2025-06-07T14:49:14.866Z" },
    { url = "https://files.pythonhosted.org/packages/0e/1e/7a9d98c886d4c39a2b4d3a7c026bffcf8fbcaf518782132d12a301cfc47a/numpy-2.3.0-cp313-cp313t-win32.whl", hash = "sha256:48a2e8eaf76364c32a1feaa60d6925eaf32ed7a040183b807e02674305beef61", size = 6438632, upload-time = "2025-06-07T14:49:25.67Z" },
    { url = "https://files.pythonhosted.org/packages/fe/ab/66fc909931d5eb230107d016861824f335ae2c0533f422e654e5ff556784/numpy-2.3.0-cp313-cp313t-win_amd64.whl", hash = "sha256:ba17f93a94e503551f154de210e4d50c5e3ee20f7e7a1b5f6ce3f22d419b93bb", size = 12868491, upload-time = "2025-06-07T14:49:44.898Z" },
    { url = "https://files.pythonhosted.org/packages/ee/e8/2c8a1c9e34d6f6d600c83d5ce5b71646c32a13f34ca5c518cc060639841c/numpy-2.3.0-cp313-cp313t-win_arm64.whl", hash = "sha256:f14e016d9409680959691c109be98c436c6249eaf7f118b424679793607b5944", size = 9935345, upload-time = "2025-06-07T14:50:02.311Z" },
    { url = "https://files.pythonhosted.org/packages/6a/a2/f8c1133f90eaa1c11bbbec1dc28a42054d0ce74bc2c9838c5437ba5d4980/numpy-2.3.0-pp311-pypy311_pp73-macosx_10_15_x86_64.whl", hash = "sha256:80b46117c7359de8167cc00a2c7d823bdd505e8c7727ae0871025a86d668283b", size = 21070759, upload-time = "2025-06-07T14:51:18.241Z" },
    { url = "https://files.pythonhosted.org/packages/6c/e0/4c05fc44ba28463096eee5ae2a12832c8d2759cc5bcec34ae33386d3ff83/numpy-2.3.0-pp311-pypy311_pp73-macosx_14_0_arm64.whl", hash = "sha256:5814a0f43e70c061f47abd5857d120179609ddc32a613138cbb6c4e9e2dbdda5", size = 5301054, upload-time = "2025-06-07T14:51:27.413Z" },
    { url = "https://files.pythonhosted.org/packages/8a/3b/6c06cdebe922bbc2a466fe2105f50f661238ea223972a69c7deb823821e7/numpy-2.3.0-pp311-pypy311_pp73-macosx_14_0_x86_64.whl", hash = "sha256:ef6c1e88fd6b81ac6d215ed71dc8cd027e54d4bf1d2682d362449097156267a2", size = 6817520, upload-time = "2025-06-07T14:51:38.015Z" },
    { url = "https://files.pythonhosted.org/packages/9d/a3/1e536797fd10eb3c5dbd2e376671667c9af19e241843548575267242ea02/numpy-2.3.0-pp311-pypy311_pp73-manylinux_2_28_aarch64.whl", hash = "sha256:33a5a12a45bb82d9997e2c0b12adae97507ad7c347546190a18ff14c28bbca12", size = 14398078, upload-time = "2025-06-07T14:52:00.122Z" },
    { url = "https://files.pythonhosted.org/packages/7c/61/9d574b10d9368ecb1a0c923952aa593510a20df4940aa615b3a71337c8db/numpy-2.3.0-pp311-pypy311_pp73-manylinux_2_28_x86_64.whl", hash = "sha256:54dfc8681c1906d239e95ab1508d0a533c4a9505e52ee2d71a5472b04437ef97", size = 16751324, upload-time = "2025-06-07T14:52:25.077Z" },
    { url = "https://files.pythonhosted.org/packages/39/de/bcad52ce972dc26232629ca3a99721fd4b22c1d2bda84d5db6541913ef9c/numpy-2.3.0-pp311-pypy311_pp73-win_amd64.whl", hash = "sha256:e017a8a251ff4d18d71f139e28bdc7c31edba7a507f72b1414ed902cbe48c74d", size = 12924237, upload-time = "2025-06-07T14:52:44.713Z" },
]

[[package]]
name = "outcome"
version = "1.3.0.post0"
source = { registry = "https://pypi.org/simple" }
dependencies = [
    { name = "attrs" },
]
sdist = { url = "https://files.pythonhosted.org/packages/98/df/77698abfac98571e65ffeb0c1fba8ffd692ab8458d617a0eed7d9a8d38f2/outcome-1.3.0.post0.tar.gz", hash = "sha256:9dcf02e65f2971b80047b377468e72a268e15c0af3cf1238e6ff14f7f91143b8", size = 21060, upload-time = "2023-10-26T04:26:04.361Z" }
wheels = [
    { url = "https://files.pythonhosted.org/packages/55/8b/5ab7257531a5d830fc8000c476e63c935488d74609b50f9384a643ec0a62/outcome-1.3.0.post0-py2.py3-none-any.whl", hash = "sha256:e771c5ce06d1415e356078d3bdd68523f284b4ce5419828922b6871e65eda82b", size = 10692, upload-time = "2023-10-26T04:26:02.532Z" },
]

[[package]]
name = "packaging"
version = "25.0"
source = { registry = "https://pypi.org/simple" }
sdist = { url = "https://files.pythonhosted.org/packages/a1/d4/1fc4078c65507b51b96ca8f8c3ba19e6a61c8253c72794544580a7b6c24d/packaging-25.0.tar.gz", hash = "sha256:d443872c98d677bf60f6a1f2f8c1cb748e8fe762d2bf9d3148b5599295b0fc4f", size = 165727, upload-time = "2025-04-19T11:48:59.673Z" }
wheels = [
    { url = "https://files.pythonhosted.org/packages/20/12/38679034af332785aac8774540895e234f4d07f7545804097de4b666afd8/packaging-25.0-py3-none-any.whl", hash = "sha256:29572ef2b1f17581046b3a2227d5c611fb25ec70ca1ba8554b24b0e69331a484", size = 66469, upload-time = "2025-04-19T11:48:57.875Z" },
]

[[package]]
name = "pandas"
version = "2.3.0"
source = { registry = "https://pypi.org/simple" }
dependencies = [
    { name = "numpy", version = "2.2.6", source = { registry = "https://pypi.org/simple" }, marker = "python_full_version < '3.11'" },
    { name = "numpy", version = "2.3.0", source = { registry = "https://pypi.org/simple" }, marker = "python_full_version >= '3.11'" },
    { name = "python-dateutil" },
    { name = "pytz" },
    { name = "tzdata" },
]
sdist = { url = "https://files.pythonhosted.org/packages/72/51/48f713c4c728d7c55ef7444ba5ea027c26998d96d1a40953b346438602fc/pandas-2.3.0.tar.gz", hash = "sha256:34600ab34ebf1131a7613a260a61dbe8b62c188ec0ea4c296da7c9a06b004133", size = 4484490, upload-time = "2025-06-05T03:27:54.133Z" }
wheels = [
    { url = "https://files.pythonhosted.org/packages/e2/2d/df6b98c736ba51b8eaa71229e8fcd91233a831ec00ab520e1e23090cc072/pandas-2.3.0-cp310-cp310-macosx_10_9_x86_64.whl", hash = "sha256:625466edd01d43b75b1883a64d859168e4556261a5035b32f9d743b67ef44634", size = 11527531, upload-time = "2025-06-05T03:25:48.648Z" },
    { url = "https://files.pythonhosted.org/packages/77/1c/3f8c331d223f86ba1d0ed7d3ed7fcf1501c6f250882489cc820d2567ddbf/pandas-2.3.0-cp310-cp310-macosx_11_0_arm64.whl", hash = "sha256:a6872d695c896f00df46b71648eea332279ef4077a409e2fe94220208b6bb675", size = 10774764, upload-time = "2025-06-05T03:25:53.228Z" },
    { url = "https://files.pythonhosted.org/packages/1b/45/d2599400fad7fe06b849bd40b52c65684bc88fbe5f0a474d0513d057a377/pandas-2.3.0-cp310-cp310-manylinux_2_17_aarch64.manylinux2014_aarch64.whl", hash = "sha256:f4dd97c19bd06bc557ad787a15b6489d2614ddaab5d104a0310eb314c724b2d2", size = 11711963, upload-time = "2025-06-05T03:25:56.855Z" },
    { url = "https://files.pythonhosted.org/packages/66/f8/5508bc45e994e698dbc93607ee6b9b6eb67df978dc10ee2b09df80103d9e/pandas-2.3.0-cp310-cp310-manylinux_2_17_x86_64.manylinux2014_x86_64.whl", hash = "sha256:034abd6f3db8b9880aaee98f4f5d4dbec7c4829938463ec046517220b2f8574e", size = 12349446, upload-time = "2025-06-05T03:26:01.292Z" },
    { url = "https://files.pythonhosted.org/packages/f7/fc/17851e1b1ea0c8456ba90a2f514c35134dd56d981cf30ccdc501a0adeac4/pandas-2.3.0-cp310-cp310-musllinux_1_2_aarch64.whl", hash = "sha256:23c2b2dc5213810208ca0b80b8666670eb4660bbfd9d45f58592cc4ddcfd62e1", size = 12920002, upload-time = "2025-06-06T00:00:07.925Z" },
    { url = "https://files.pythonhosted.org/packages/a1/9b/8743be105989c81fa33f8e2a4e9822ac0ad4aaf812c00fee6bb09fc814f9/pandas-2.3.0-cp310-cp310-musllinux_1_2_x86_64.whl", hash = "sha256:39ff73ec07be5e90330cc6ff5705c651ace83374189dcdcb46e6ff54b4a72cd6", size = 13651218, upload-time = "2025-06-05T03:26:09.731Z" },
    { url = "https://files.pythonhosted.org/packages/26/fa/8eeb2353f6d40974a6a9fd4081ad1700e2386cf4264a8f28542fd10b3e38/pandas-2.3.0-cp310-cp310-win_amd64.whl", hash = "sha256:40cecc4ea5abd2921682b57532baea5588cc5f80f0231c624056b146887274d2", size = 11082485, upload-time = "2025-06-05T03:26:17.572Z" },
    { url = "https://files.pythonhosted.org/packages/96/1e/ba313812a699fe37bf62e6194265a4621be11833f5fce46d9eae22acb5d7/pandas-2.3.0-cp311-cp311-macosx_10_9_x86_64.whl", hash = "sha256:8adff9f138fc614347ff33812046787f7d43b3cef7c0f0171b3340cae333f6ca", size = 11551836, upload-time = "2025-06-05T03:26:22.784Z" },
    { url = "https://files.pythonhosted.org/packages/1b/cc/0af9c07f8d714ea563b12383a7e5bde9479cf32413ee2f346a9c5a801f22/pandas-2.3.0-cp311-cp311-macosx_11_0_arm64.whl", hash = "sha256:e5f08eb9a445d07720776df6e641975665c9ea12c9d8a331e0f6890f2dcd76ef", size = 10807977, upload-time = "2025-06-05T16:50:11.109Z" },
    { url = "https://files.pythonhosted.org/packages/ee/3e/8c0fb7e2cf4a55198466ced1ca6a9054ae3b7e7630df7757031df10001fd/pandas-2.3.0-cp311-cp311-manylinux_2_17_aarch64.manylinux2014_aarch64.whl", hash = "sha256:fa35c266c8cd1a67d75971a1912b185b492d257092bdd2709bbdebe574ed228d", size = 11788230, upload-time = "2025-06-05T03:26:27.417Z" },
    { url = "https://files.pythonhosted.org/packages/14/22/b493ec614582307faf3f94989be0f7f0a71932ed6f56c9a80c0bb4a3b51e/pandas-2.3.0-cp311-cp311-manylinux_2_17_x86_64.manylinux2014_x86_64.whl", hash = "sha256:14a0cc77b0f089d2d2ffe3007db58f170dae9b9f54e569b299db871a3ab5bf46", size = 12370423, upload-time = "2025-06-05T03:26:34.142Z" },
    { url = "https://files.pythonhosted.org/packages/9f/74/b012addb34cda5ce855218a37b258c4e056a0b9b334d116e518d72638737/pandas-2.3.0-cp311-cp311-musllinux_1_2_aarch64.whl", hash = "sha256:c06f6f144ad0a1bf84699aeea7eff6068ca5c63ceb404798198af7eb86082e33", size = 12990594, upload-time = "2025-06-06T00:00:13.934Z" },
    { url = "https://files.pythonhosted.org/packages/95/81/b310e60d033ab64b08e66c635b94076488f0b6ce6a674379dd5b224fc51c/pandas-2.3.0-cp311-cp311-musllinux_1_2_x86_64.whl", hash = "sha256:ed16339bc354a73e0a609df36d256672c7d296f3f767ac07257801aa064ff73c", size = 13745952, upload-time = "2025-06-05T03:26:39.475Z" },
    { url = "https://files.pythonhosted.org/packages/25/ac/f6ee5250a8881b55bd3aecde9b8cfddea2f2b43e3588bca68a4e9aaf46c8/pandas-2.3.0-cp311-cp311-win_amd64.whl", hash = "sha256:fa07e138b3f6c04addfeaf56cc7fdb96c3b68a3fe5e5401251f231fce40a0d7a", size = 11094534, upload-time = "2025-06-05T03:26:43.23Z" },
    { url = "https://files.pythonhosted.org/packages/94/46/24192607058dd607dbfacdd060a2370f6afb19c2ccb617406469b9aeb8e7/pandas-2.3.0-cp312-cp312-macosx_10_13_x86_64.whl", hash = "sha256:2eb4728a18dcd2908c7fccf74a982e241b467d178724545a48d0caf534b38ebf", size = 11573865, upload-time = "2025-06-05T03:26:46.774Z" },
    { url = "https://files.pythonhosted.org/packages/9f/cc/ae8ea3b800757a70c9fdccc68b67dc0280a6e814efcf74e4211fd5dea1ca/pandas-2.3.0-cp312-cp312-macosx_11_0_arm64.whl", hash = "sha256:b9d8c3187be7479ea5c3d30c32a5d73d62a621166675063b2edd21bc47614027", size = 10702154, upload-time = "2025-06-05T16:50:14.439Z" },
    { url = "https://files.pythonhosted.org/packages/d8/ba/a7883d7aab3d24c6540a2768f679e7414582cc389876d469b40ec749d78b/pandas-2.3.0-cp312-cp312-manylinux_2_17_aarch64.manylinux2014_aarch64.whl", hash = "sha256:9ff730713d4c4f2f1c860e36c005c7cefc1c7c80c21c0688fd605aa43c9fcf09", size = 11262180, upload-time = "2025-06-05T16:50:17.453Z" },
    { url = "https://files.pythonhosted.org/packages/01/a5/931fc3ad333d9d87b10107d948d757d67ebcfc33b1988d5faccc39c6845c/pandas-2.3.0-cp312-cp312-manylinux_2_17_x86_64.manylinux2014_x86_64.whl", hash = "sha256:ba24af48643b12ffe49b27065d3babd52702d95ab70f50e1b34f71ca703e2c0d", size = 11991493, upload-time = "2025-06-05T03:26:51.813Z" },
    { url = "https://files.pythonhosted.org/packages/d7/bf/0213986830a92d44d55153c1d69b509431a972eb73f204242988c4e66e86/pandas-2.3.0-cp312-cp312-musllinux_1_2_aarch64.whl", hash = "sha256:404d681c698e3c8a40a61d0cd9412cc7364ab9a9cc6e144ae2992e11a2e77a20", size = 12470733, upload-time = "2025-06-06T00:00:18.651Z" },
    { url = "https://files.pythonhosted.org/packages/a4/0e/21eb48a3a34a7d4bac982afc2c4eb5ab09f2d988bdf29d92ba9ae8e90a79/pandas-2.3.0-cp312-cp312-musllinux_1_2_x86_64.whl", hash = "sha256:6021910b086b3ca756755e86ddc64e0ddafd5e58e076c72cb1585162e5ad259b", size = 13212406, upload-time = "2025-06-05T03:26:55.992Z" },
    { url = "https://files.pythonhosted.org/packages/1f/d9/74017c4eec7a28892d8d6e31ae9de3baef71f5a5286e74e6b7aad7f8c837/pandas-2.3.0-cp312-cp312-win_amd64.whl", hash = "sha256:094e271a15b579650ebf4c5155c05dcd2a14fd4fdd72cf4854b2f7ad31ea30be", size = 10976199, upload-time = "2025-06-05T03:26:59.594Z" },
    { url = "https://files.pythonhosted.org/packages/d3/57/5cb75a56a4842bbd0511c3d1c79186d8315b82dac802118322b2de1194fe/pandas-2.3.0-cp313-cp313-macosx_10_13_x86_64.whl", hash = "sha256:2c7e2fc25f89a49a11599ec1e76821322439d90820108309bf42130d2f36c983", size = 11518913, upload-time = "2025-06-05T03:27:02.757Z" },
    { url = "https://files.pythonhosted.org/packages/05/01/0c8785610e465e4948a01a059562176e4c8088aa257e2e074db868f86d4e/pandas-2.3.0-cp313-cp313-macosx_11_0_arm64.whl", hash = "sha256:c6da97aeb6a6d233fb6b17986234cc723b396b50a3c6804776351994f2a658fd", size = 10655249, upload-time = "2025-06-05T16:50:20.17Z" },
    { url = "https://files.pythonhosted.org/packages/e8/6a/47fd7517cd8abe72a58706aab2b99e9438360d36dcdb052cf917b7bf3bdc/pandas-2.3.0-cp313-cp313-manylinux_2_17_aarch64.manylinux2014_aarch64.whl", hash = "sha256:bb32dc743b52467d488e7a7c8039b821da2826a9ba4f85b89ea95274f863280f", size = 11328359, upload-time = "2025-06-05T03:27:06.431Z" },
    { url = "https://files.pythonhosted.org/packages/2a/b3/463bfe819ed60fb7e7ddffb4ae2ee04b887b3444feee6c19437b8f834837/pandas-2.3.0-cp313-cp313-manylinux_2_17_x86_64.manylinux2014_x86_64.whl", hash = "sha256:213cd63c43263dbb522c1f8a7c9d072e25900f6975596f883f4bebd77295d4f3", size = 12024789, upload-time = "2025-06-05T03:27:09.875Z" },
    { url = "https://files.pythonhosted.org/packages/04/0c/e0704ccdb0ac40aeb3434d1c641c43d05f75c92e67525df39575ace35468/pandas-2.3.0-cp313-cp313-musllinux_1_2_aarch64.whl", hash = "sha256:1d2b33e68d0ce64e26a4acc2e72d747292084f4e8db4c847c6f5f6cbe56ed6d8", size = 12480734, upload-time = "2025-06-06T00:00:22.246Z" },
    { url = "https://files.pythonhosted.org/packages/e9/df/815d6583967001153bb27f5cf075653d69d51ad887ebbf4cfe1173a1ac58/pandas-2.3.0-cp313-cp313-musllinux_1_2_x86_64.whl", hash = "sha256:430a63bae10b5086995db1b02694996336e5a8ac9a96b4200572b413dfdfccb9", size = 13223381, upload-time = "2025-06-05T03:27:15.641Z" },
    { url = "https://files.pythonhosted.org/packages/79/88/ca5973ed07b7f484c493e941dbff990861ca55291ff7ac67c815ce347395/pandas-2.3.0-cp313-cp313-win_amd64.whl", hash = "sha256:4930255e28ff5545e2ca404637bcc56f031893142773b3468dc021c6c32a1390", size = 10970135, upload-time = "2025-06-05T03:27:24.131Z" },
    { url = "https://files.pythonhosted.org/packages/24/fb/0994c14d1f7909ce83f0b1fb27958135513c4f3f2528bde216180aa73bfc/pandas-2.3.0-cp313-cp313t-macosx_10_13_x86_64.whl", hash = "sha256:f925f1ef673b4bd0271b1809b72b3270384f2b7d9d14a189b12b7fc02574d575", size = 12141356, upload-time = "2025-06-05T03:27:34.547Z" },
    { url = "https://files.pythonhosted.org/packages/9d/a2/9b903e5962134497ac4f8a96f862ee3081cb2506f69f8e4778ce3d9c9d82/pandas-2.3.0-cp313-cp313t-macosx_11_0_arm64.whl", hash = "sha256:e78ad363ddb873a631e92a3c063ade1ecfb34cae71e9a2be6ad100f875ac1042", size = 11474674, upload-time = "2025-06-05T03:27:39.448Z" },
    { url = "https://files.pythonhosted.org/packages/81/3a/3806d041bce032f8de44380f866059437fb79e36d6b22c82c187e65f765b/pandas-2.3.0-cp313-cp313t-manylinux_2_17_aarch64.manylinux2014_aarch64.whl", hash = "sha256:951805d146922aed8357e4cc5671b8b0b9be1027f0619cea132a9f3f65f2f09c", size = 11439876, upload-time = "2025-06-05T03:27:43.652Z" },
    { url = "https://files.pythonhosted.org/packages/15/aa/3fc3181d12b95da71f5c2537c3e3b3af6ab3a8c392ab41ebb766e0929bc6/pandas-2.3.0-cp313-cp313t-manylinux_2_17_x86_64.manylinux2014_x86_64.whl", hash = "sha256:1a881bc1309f3fce34696d07b00f13335c41f5f5a8770a33b09ebe23261cfc67", size = 11966182, upload-time = "2025-06-05T03:27:47.652Z" },
    { url = "https://files.pythonhosted.org/packages/37/e7/e12f2d9b0a2c4a2cc86e2aabff7ccfd24f03e597d770abfa2acd313ee46b/pandas-2.3.0-cp313-cp313t-musllinux_1_2_aarch64.whl", hash = "sha256:e1991bbb96f4050b09b5f811253c4f3cf05ee89a589379aa36cd623f21a31d6f", size = 12547686, upload-time = "2025-06-06T00:00:26.142Z" },
    { url = "https://files.pythonhosted.org/packages/39/c2/646d2e93e0af70f4e5359d870a63584dacbc324b54d73e6b3267920ff117/pandas-2.3.0-cp313-cp313t-musllinux_1_2_x86_64.whl", hash = "sha256:bb3be958022198531eb7ec2008cfc78c5b1eed51af8600c6c5d9160d89d8d249", size = 13231847, upload-time = "2025-06-05T03:27:51.465Z" },
]

[[package]]
name = "pathspec"
version = "0.12.1"
source = { registry = "https://pypi.org/simple" }
sdist = { url = "https://files.pythonhosted.org/packages/ca/bc/f35b8446f4531a7cb215605d100cd88b7ac6f44ab3fc94870c120ab3adbf/pathspec-0.12.1.tar.gz", hash = "sha256:a482d51503a1ab33b1c67a6c3813a26953dbdc71c31dacaef9a838c4e29f5712", size = 51043, upload-time = "2023-12-10T22:30:45Z" }
wheels = [
    { url = "https://files.pythonhosted.org/packages/cc/20/ff623b09d963f88bfde16306a54e12ee5ea43e9b597108672ff3a408aad6/pathspec-0.12.1-py3-none-any.whl", hash = "sha256:a0d503e138a4c123b27490a4f7beda6a01c6f288df0e4a8b79c7eb0dc7b4cc08", size = 31191, upload-time = "2023-12-10T22:30:43.14Z" },
]

[[package]]
name = "pillow"
version = "11.2.1"
source = { registry = "https://pypi.org/simple" }
sdist = { url = "https://files.pythonhosted.org/packages/af/cb/bb5c01fcd2a69335b86c22142b2bccfc3464087efb7fd382eee5ffc7fdf7/pillow-11.2.1.tar.gz", hash = "sha256:a64dd61998416367b7ef979b73d3a85853ba9bec4c2925f74e588879a58716b6", size = 47026707, upload-time = "2025-04-12T17:50:03.289Z" }
wheels = [
    { url = "https://files.pythonhosted.org/packages/0d/8b/b158ad57ed44d3cc54db8d68ad7c0a58b8fc0e4c7a3f995f9d62d5b464a1/pillow-11.2.1-cp310-cp310-macosx_10_10_x86_64.whl", hash = "sha256:d57a75d53922fc20c165016a20d9c44f73305e67c351bbc60d1adaf662e74047", size = 3198442, upload-time = "2025-04-12T17:47:10.666Z" },
    { url = "https://files.pythonhosted.org/packages/b1/f8/bb5d956142f86c2d6cc36704943fa761f2d2e4c48b7436fd0a85c20f1713/pillow-11.2.1-cp310-cp310-macosx_11_0_arm64.whl", hash = "sha256:127bf6ac4a5b58b3d32fc8289656f77f80567d65660bc46f72c0d77e6600cc95", size = 3030553, upload-time = "2025-04-12T17:47:13.153Z" },
    { url = "https://files.pythonhosted.org/packages/22/7f/0e413bb3e2aa797b9ca2c5c38cb2e2e45d88654e5b12da91ad446964cfae/pillow-11.2.1-cp310-cp310-manylinux_2_17_aarch64.manylinux2014_aarch64.whl", hash = "sha256:b4ba4be812c7a40280629e55ae0b14a0aafa150dd6451297562e1764808bbe61", size = 4405503, upload-time = "2025-04-12T17:47:15.36Z" },
    { url = "https://files.pythonhosted.org/packages/f3/b4/cc647f4d13f3eb837d3065824aa58b9bcf10821f029dc79955ee43f793bd/pillow-11.2.1-cp310-cp310-manylinux_2_17_x86_64.manylinux2014_x86_64.whl", hash = "sha256:c8bd62331e5032bc396a93609982a9ab6b411c05078a52f5fe3cc59234a3abd1", size = 4490648, upload-time = "2025-04-12T17:47:17.37Z" },
    { url = "https://files.pythonhosted.org/packages/c2/6f/240b772a3b35cdd7384166461567aa6713799b4e78d180c555bd284844ea/pillow-11.2.1-cp310-cp310-manylinux_2_28_aarch64.whl", hash = "sha256:562d11134c97a62fe3af29581f083033179f7ff435f78392565a1ad2d1c2c45c", size = 4508937, upload-time = "2025-04-12T17:47:19.066Z" },
    { url = "https://files.pythonhosted.org/packages/f3/5e/7ca9c815ade5fdca18853db86d812f2f188212792780208bdb37a0a6aef4/pillow-11.2.1-cp310-cp310-manylinux_2_28_x86_64.whl", hash = "sha256:c97209e85b5be259994eb5b69ff50c5d20cca0f458ef9abd835e262d9d88b39d", size = 4599802, upload-time = "2025-04-12T17:47:21.404Z" },
    { url = "https://files.pythonhosted.org/packages/02/81/c3d9d38ce0c4878a77245d4cf2c46d45a4ad0f93000227910a46caff52f3/pillow-11.2.1-cp310-cp310-musllinux_1_2_aarch64.whl", hash = "sha256:0c3e6d0f59171dfa2e25d7116217543310908dfa2770aa64b8f87605f8cacc97", size = 4576717, upload-time = "2025-04-12T17:47:23.571Z" },
    { url = "https://files.pythonhosted.org/packages/42/49/52b719b89ac7da3185b8d29c94d0e6aec8140059e3d8adcaa46da3751180/pillow-11.2.1-cp310-cp310-musllinux_1_2_x86_64.whl", hash = "sha256:cc1c3bc53befb6096b84165956e886b1729634a799e9d6329a0c512ab651e579", size = 4654874, upload-time = "2025-04-12T17:47:25.783Z" },
    { url = "https://files.pythonhosted.org/packages/5b/0b/ede75063ba6023798267023dc0d0401f13695d228194d2242d5a7ba2f964/pillow-11.2.1-cp310-cp310-win32.whl", hash = "sha256:312c77b7f07ab2139924d2639860e084ec2a13e72af54d4f08ac843a5fc9c79d", size = 2331717, upload-time = "2025-04-12T17:47:28.922Z" },
    { url = "https://files.pythonhosted.org/packages/ed/3c/9831da3edea527c2ed9a09f31a2c04e77cd705847f13b69ca60269eec370/pillow-11.2.1-cp310-cp310-win_amd64.whl", hash = "sha256:9bc7ae48b8057a611e5fe9f853baa88093b9a76303937449397899385da06fad", size = 2676204, upload-time = "2025-04-12T17:47:31.283Z" },
    { url = "https://files.pythonhosted.org/packages/01/97/1f66ff8a1503d8cbfc5bae4dc99d54c6ec1e22ad2b946241365320caabc2/pillow-11.2.1-cp310-cp310-win_arm64.whl", hash = "sha256:2728567e249cdd939f6cc3d1f049595c66e4187f3c34078cbc0a7d21c47482d2", size = 2414767, upload-time = "2025-04-12T17:47:34.655Z" },
    { url = "https://files.pythonhosted.org/packages/68/08/3fbf4b98924c73037a8e8b4c2c774784805e0fb4ebca6c5bb60795c40125/pillow-11.2.1-cp311-cp311-macosx_10_10_x86_64.whl", hash = "sha256:35ca289f712ccfc699508c4658a1d14652e8033e9b69839edf83cbdd0ba39e70", size = 3198450, upload-time = "2025-04-12T17:47:37.135Z" },
    { url = "https://files.pythonhosted.org/packages/84/92/6505b1af3d2849d5e714fc75ba9e69b7255c05ee42383a35a4d58f576b16/pillow-11.2.1-cp311-cp311-macosx_11_0_arm64.whl", hash = "sha256:e0409af9f829f87a2dfb7e259f78f317a5351f2045158be321fd135973fff7bf", size = 3030550, upload-time = "2025-04-12T17:47:39.345Z" },
    { url = "https://files.pythonhosted.org/packages/3c/8c/ac2f99d2a70ff966bc7eb13dacacfaab57c0549b2ffb351b6537c7840b12/pillow-11.2.1-cp311-cp311-manylinux_2_17_aarch64.manylinux2014_aarch64.whl", hash = "sha256:d4e5c5edee874dce4f653dbe59db7c73a600119fbea8d31f53423586ee2aafd7", size = 4415018, upload-time = "2025-04-12T17:47:41.128Z" },
    { url = "https://files.pythonhosted.org/packages/1f/e3/0a58b5d838687f40891fff9cbaf8669f90c96b64dc8f91f87894413856c6/pillow-11.2.1-cp311-cp311-manylinux_2_17_x86_64.manylinux2014_x86_64.whl", hash = "sha256:b93a07e76d13bff9444f1a029e0af2964e654bfc2e2c2d46bfd080df5ad5f3d8", size = 4498006, upload-time = "2025-04-12T17:47:42.912Z" },
    { url = "https://files.pythonhosted.org/packages/21/f5/6ba14718135f08fbfa33308efe027dd02b781d3f1d5c471444a395933aac/pillow-11.2.1-cp311-cp311-manylinux_2_28_aarch64.whl", hash = "sha256:e6def7eed9e7fa90fde255afaf08060dc4b343bbe524a8f69bdd2a2f0018f600", size = 4517773, upload-time = "2025-04-12T17:47:44.611Z" },
    { url = "https://files.pythonhosted.org/packages/20/f2/805ad600fc59ebe4f1ba6129cd3a75fb0da126975c8579b8f57abeb61e80/pillow-11.2.1-cp311-cp311-manylinux_2_28_x86_64.whl", hash = "sha256:8f4f3724c068be008c08257207210c138d5f3731af6c155a81c2b09a9eb3a788", size = 4607069, upload-time = "2025-04-12T17:47:46.46Z" },
    { url = "https://files.pythonhosted.org/packages/71/6b/4ef8a288b4bb2e0180cba13ca0a519fa27aa982875882392b65131401099/pillow-11.2.1-cp311-cp311-musllinux_1_2_aarch64.whl", hash = "sha256:a0a6709b47019dff32e678bc12c63008311b82b9327613f534e496dacaefb71e", size = 4583460, upload-time = "2025-04-12T17:47:49.255Z" },
    { url = "https://files.pythonhosted.org/packages/62/ae/f29c705a09cbc9e2a456590816e5c234382ae5d32584f451c3eb41a62062/pillow-11.2.1-cp311-cp311-musllinux_1_2_x86_64.whl", hash = "sha256:f6b0c664ccb879109ee3ca702a9272d877f4fcd21e5eb63c26422fd6e415365e", size = 4661304, upload-time = "2025-04-12T17:47:51.067Z" },
    { url = "https://files.pythonhosted.org/packages/6e/1a/c8217b6f2f73794a5e219fbad087701f412337ae6dbb956db37d69a9bc43/pillow-11.2.1-cp311-cp311-win32.whl", hash = "sha256:cc5d875d56e49f112b6def6813c4e3d3036d269c008bf8aef72cd08d20ca6df6", size = 2331809, upload-time = "2025-04-12T17:47:54.425Z" },
    { url = "https://files.pythonhosted.org/packages/e2/72/25a8f40170dc262e86e90f37cb72cb3de5e307f75bf4b02535a61afcd519/pillow-11.2.1-cp311-cp311-win_amd64.whl", hash = "sha256:0f5c7eda47bf8e3c8a283762cab94e496ba977a420868cb819159980b6709193", size = 2676338, upload-time = "2025-04-12T17:47:56.535Z" },
    { url = "https://files.pythonhosted.org/packages/06/9e/76825e39efee61efea258b479391ca77d64dbd9e5804e4ad0fa453b4ba55/pillow-11.2.1-cp311-cp311-win_arm64.whl", hash = "sha256:4d375eb838755f2528ac8cbc926c3e31cc49ca4ad0cf79cff48b20e30634a4a7", size = 2414918, upload-time = "2025-04-12T17:47:58.217Z" },
    { url = "https://files.pythonhosted.org/packages/c7/40/052610b15a1b8961f52537cc8326ca6a881408bc2bdad0d852edeb6ed33b/pillow-11.2.1-cp312-cp312-macosx_10_13_x86_64.whl", hash = "sha256:78afba22027b4accef10dbd5eed84425930ba41b3ea0a86fa8d20baaf19d807f", size = 3190185, upload-time = "2025-04-12T17:48:00.417Z" },
    { url = "https://files.pythonhosted.org/packages/e5/7e/b86dbd35a5f938632093dc40d1682874c33dcfe832558fc80ca56bfcb774/pillow-11.2.1-cp312-cp312-macosx_11_0_arm64.whl", hash = "sha256:78092232a4ab376a35d68c4e6d5e00dfd73454bd12b230420025fbe178ee3b0b", size = 3030306, upload-time = "2025-04-12T17:48:02.391Z" },
    { url = "https://files.pythonhosted.org/packages/a4/5c/467a161f9ed53e5eab51a42923c33051bf8d1a2af4626ac04f5166e58e0c/pillow-11.2.1-cp312-cp312-manylinux_2_17_aarch64.manylinux2014_aarch64.whl", hash = "sha256:25a5f306095c6780c52e6bbb6109624b95c5b18e40aab1c3041da3e9e0cd3e2d", size = 4416121, upload-time = "2025-04-12T17:48:04.554Z" },
    { url = "https://files.pythonhosted.org/packages/62/73/972b7742e38ae0e2ac76ab137ca6005dcf877480da0d9d61d93b613065b4/pillow-11.2.1-cp312-cp312-manylinux_2_17_x86_64.manylinux2014_x86_64.whl", hash = "sha256:0c7b29dbd4281923a2bfe562acb734cee96bbb129e96e6972d315ed9f232bef4", size = 4501707, upload-time = "2025-04-12T17:48:06.831Z" },
    { url = "https://files.pythonhosted.org/packages/e4/3a/427e4cb0b9e177efbc1a84798ed20498c4f233abde003c06d2650a6d60cb/pillow-11.2.1-cp312-cp312-manylinux_2_28_aarch64.whl", hash = "sha256:3e645b020f3209a0181a418bffe7b4a93171eef6c4ef6cc20980b30bebf17b7d", size = 4522921, upload-time = "2025-04-12T17:48:09.229Z" },
    { url = "https://files.pythonhosted.org/packages/fe/7c/d8b1330458e4d2f3f45d9508796d7caf0c0d3764c00c823d10f6f1a3b76d/pillow-11.2.1-cp312-cp312-manylinux_2_28_x86_64.whl", hash = "sha256:b2dbea1012ccb784a65349f57bbc93730b96e85b42e9bf7b01ef40443db720b4", size = 4612523, upload-time = "2025-04-12T17:48:11.631Z" },
    { url = "https://files.pythonhosted.org/packages/b3/2f/65738384e0b1acf451de5a573d8153fe84103772d139e1e0bdf1596be2ea/pillow-11.2.1-cp312-cp312-musllinux_1_2_aarch64.whl", hash = "sha256:da3104c57bbd72948d75f6a9389e6727d2ab6333c3617f0a89d72d4940aa0443", size = 4587836, upload-time = "2025-04-12T17:48:13.592Z" },
    { url = "https://files.pythonhosted.org/packages/6a/c5/e795c9f2ddf3debb2dedd0df889f2fe4b053308bb59a3cc02a0cd144d641/pillow-11.2.1-cp312-cp312-musllinux_1_2_x86_64.whl", hash = "sha256:598174aef4589af795f66f9caab87ba4ff860ce08cd5bb447c6fc553ffee603c", size = 4669390, upload-time = "2025-04-12T17:48:15.938Z" },
    { url = "https://files.pythonhosted.org/packages/96/ae/ca0099a3995976a9fce2f423166f7bff9b12244afdc7520f6ed38911539a/pillow-11.2.1-cp312-cp312-win32.whl", hash = "sha256:1d535df14716e7f8776b9e7fee118576d65572b4aad3ed639be9e4fa88a1cad3", size = 2332309, upload-time = "2025-04-12T17:48:17.885Z" },
    { url = "https://files.pythonhosted.org/packages/7c/18/24bff2ad716257fc03da964c5e8f05d9790a779a8895d6566e493ccf0189/pillow-11.2.1-cp312-cp312-win_amd64.whl", hash = "sha256:14e33b28bf17c7a38eede290f77db7c664e4eb01f7869e37fa98a5aa95978941", size = 2676768, upload-time = "2025-04-12T17:48:19.655Z" },
    { url = "https://files.pythonhosted.org/packages/da/bb/e8d656c9543276517ee40184aaa39dcb41e683bca121022f9323ae11b39d/pillow-11.2.1-cp312-cp312-win_arm64.whl", hash = "sha256:21e1470ac9e5739ff880c211fc3af01e3ae505859392bf65458c224d0bf283eb", size = 2415087, upload-time = "2025-04-12T17:48:21.991Z" },
    { url = "https://files.pythonhosted.org/packages/36/9c/447528ee3776e7ab8897fe33697a7ff3f0475bb490c5ac1456a03dc57956/pillow-11.2.1-cp313-cp313-macosx_10_13_x86_64.whl", hash = "sha256:fdec757fea0b793056419bca3e9932eb2b0ceec90ef4813ea4c1e072c389eb28", size = 3190098, upload-time = "2025-04-12T17:48:23.915Z" },
    { url = "https://files.pythonhosted.org/packages/b5/09/29d5cd052f7566a63e5b506fac9c60526e9ecc553825551333e1e18a4858/pillow-11.2.1-cp313-cp313-macosx_11_0_arm64.whl", hash = "sha256:b0e130705d568e2f43a17bcbe74d90958e8a16263868a12c3e0d9c8162690830", size = 3030166, upload-time = "2025-04-12T17:48:25.738Z" },
    { url = "https://files.pythonhosted.org/packages/71/5d/446ee132ad35e7600652133f9c2840b4799bbd8e4adba881284860da0a36/pillow-11.2.1-cp313-cp313-manylinux_2_17_aarch64.manylinux2014_aarch64.whl", hash = "sha256:7bdb5e09068332578214cadd9c05e3d64d99e0e87591be22a324bdbc18925be0", size = 4408674, upload-time = "2025-04-12T17:48:27.908Z" },
    { url = "https://files.pythonhosted.org/packages/69/5f/cbe509c0ddf91cc3a03bbacf40e5c2339c4912d16458fcb797bb47bcb269/pillow-11.2.1-cp313-cp313-manylinux_2_17_x86_64.manylinux2014_x86_64.whl", hash = "sha256:d189ba1bebfbc0c0e529159631ec72bb9e9bc041f01ec6d3233d6d82eb823bc1", size = 4496005, upload-time = "2025-04-12T17:48:29.888Z" },
    { url = "https://files.pythonhosted.org/packages/f9/b3/dd4338d8fb8a5f312021f2977fb8198a1184893f9b00b02b75d565c33b51/pillow-11.2.1-cp313-cp313-manylinux_2_28_aarch64.whl", hash = "sha256:191955c55d8a712fab8934a42bfefbf99dd0b5875078240943f913bb66d46d9f", size = 4518707, upload-time = "2025-04-12T17:48:31.874Z" },
    { url = "https://files.pythonhosted.org/packages/13/eb/2552ecebc0b887f539111c2cd241f538b8ff5891b8903dfe672e997529be/pillow-11.2.1-cp313-cp313-manylinux_2_28_x86_64.whl", hash = "sha256:ad275964d52e2243430472fc5d2c2334b4fc3ff9c16cb0a19254e25efa03a155", size = 4610008, upload-time = "2025-04-12T17:48:34.422Z" },
    { url = "https://files.pythonhosted.org/packages/72/d1/924ce51bea494cb6e7959522d69d7b1c7e74f6821d84c63c3dc430cbbf3b/pillow-11.2.1-cp313-cp313-musllinux_1_2_aarch64.whl", hash = "sha256:750f96efe0597382660d8b53e90dd1dd44568a8edb51cb7f9d5d918b80d4de14", size = 4585420, upload-time = "2025-04-12T17:48:37.641Z" },
    { url = "https://files.pythonhosted.org/packages/43/ab/8f81312d255d713b99ca37479a4cb4b0f48195e530cdc1611990eb8fd04b/pillow-11.2.1-cp313-cp313-musllinux_1_2_x86_64.whl", hash = "sha256:fe15238d3798788d00716637b3d4e7bb6bde18b26e5d08335a96e88564a36b6b", size = 4667655, upload-time = "2025-04-12T17:48:39.652Z" },
    { url = "https://files.pythonhosted.org/packages/94/86/8f2e9d2dc3d308dfd137a07fe1cc478df0a23d42a6c4093b087e738e4827/pillow-11.2.1-cp313-cp313-win32.whl", hash = "sha256:3fe735ced9a607fee4f481423a9c36701a39719252a9bb251679635f99d0f7d2", size = 2332329, upload-time = "2025-04-12T17:48:41.765Z" },
    { url = "https://files.pythonhosted.org/packages/6d/ec/1179083b8d6067a613e4d595359b5fdea65d0a3b7ad623fee906e1b3c4d2/pillow-11.2.1-cp313-cp313-win_amd64.whl", hash = "sha256:74ee3d7ecb3f3c05459ba95eed5efa28d6092d751ce9bf20e3e253a4e497e691", size = 2676388, upload-time = "2025-04-12T17:48:43.625Z" },
    { url = "https://files.pythonhosted.org/packages/23/f1/2fc1e1e294de897df39fa8622d829b8828ddad938b0eaea256d65b84dd72/pillow-11.2.1-cp313-cp313-win_arm64.whl", hash = "sha256:5119225c622403afb4b44bad4c1ca6c1f98eed79db8d3bc6e4e160fc6339d66c", size = 2414950, upload-time = "2025-04-12T17:48:45.475Z" },
    { url = "https://files.pythonhosted.org/packages/c4/3e/c328c48b3f0ead7bab765a84b4977acb29f101d10e4ef57a5e3400447c03/pillow-11.2.1-cp313-cp313t-macosx_10_13_x86_64.whl", hash = "sha256:8ce2e8411c7aaef53e6bb29fe98f28cd4fbd9a1d9be2eeea434331aac0536b22", size = 3192759, upload-time = "2025-04-12T17:48:47.866Z" },
    { url = "https://files.pythonhosted.org/packages/18/0e/1c68532d833fc8b9f404d3a642991441d9058eccd5606eab31617f29b6d4/pillow-11.2.1-cp313-cp313t-macosx_11_0_arm64.whl", hash = "sha256:9ee66787e095127116d91dea2143db65c7bb1e232f617aa5957c0d9d2a3f23a7", size = 3033284, upload-time = "2025-04-12T17:48:50.189Z" },
    { url = "https://files.pythonhosted.org/packages/b7/cb/6faf3fb1e7705fd2db74e070f3bf6f88693601b0ed8e81049a8266de4754/pillow-11.2.1-cp313-cp313t-manylinux_2_17_aarch64.manylinux2014_aarch64.whl", hash = "sha256:9622e3b6c1d8b551b6e6f21873bdcc55762b4b2126633014cea1803368a9aa16", size = 4445826, upload-time = "2025-04-12T17:48:52.346Z" },
    { url = "https://files.pythonhosted.org/packages/07/94/8be03d50b70ca47fb434a358919d6a8d6580f282bbb7af7e4aa40103461d/pillow-11.2.1-cp313-cp313t-manylinux_2_17_x86_64.manylinux2014_x86_64.whl", hash = "sha256:63b5dff3a68f371ea06025a1a6966c9a1e1ee452fc8020c2cd0ea41b83e9037b", size = 4527329, upload-time = "2025-04-12T17:48:54.403Z" },
    { url = "https://files.pythonhosted.org/packages/fd/a4/bfe78777076dc405e3bd2080bc32da5ab3945b5a25dc5d8acaa9de64a162/pillow-11.2.1-cp313-cp313t-manylinux_2_28_aarch64.whl", hash = "sha256:31df6e2d3d8fc99f993fd253e97fae451a8db2e7207acf97859732273e108406", size = 4549049, upload-time = "2025-04-12T17:48:56.383Z" },
    { url = "https://files.pythonhosted.org/packages/65/4d/eaf9068dc687c24979e977ce5677e253624bd8b616b286f543f0c1b91662/pillow-11.2.1-cp313-cp313t-manylinux_2_28_x86_64.whl", hash = "sha256:062b7a42d672c45a70fa1f8b43d1d38ff76b63421cbbe7f88146b39e8a558d91", size = 4635408, upload-time = "2025-04-12T17:48:58.782Z" },
    { url = "https://files.pythonhosted.org/packages/1d/26/0fd443365d9c63bc79feb219f97d935cd4b93af28353cba78d8e77b61719/pillow-11.2.1-cp313-cp313t-musllinux_1_2_aarch64.whl", hash = "sha256:4eb92eca2711ef8be42fd3f67533765d9fd043b8c80db204f16c8ea62ee1a751", size = 4614863, upload-time = "2025-04-12T17:49:00.709Z" },
    { url = "https://files.pythonhosted.org/packages/49/65/dca4d2506be482c2c6641cacdba5c602bc76d8ceb618fd37de855653a419/pillow-11.2.1-cp313-cp313t-musllinux_1_2_x86_64.whl", hash = "sha256:f91ebf30830a48c825590aede79376cb40f110b387c17ee9bd59932c961044f9", size = 4692938, upload-time = "2025-04-12T17:49:02.946Z" },
    { url = "https://files.pythonhosted.org/packages/b3/92/1ca0c3f09233bd7decf8f7105a1c4e3162fb9142128c74adad0fb361b7eb/pillow-11.2.1-cp313-cp313t-win32.whl", hash = "sha256:e0b55f27f584ed623221cfe995c912c61606be8513bfa0e07d2c674b4516d9dd", size = 2335774, upload-time = "2025-04-12T17:49:04.889Z" },
    { url = "https://files.pythonhosted.org/packages/a5/ac/77525347cb43b83ae905ffe257bbe2cc6fd23acb9796639a1f56aa59d191/pillow-11.2.1-cp313-cp313t-win_amd64.whl", hash = "sha256:36d6b82164c39ce5482f649b437382c0fb2395eabc1e2b1702a6deb8ad647d6e", size = 2681895, upload-time = "2025-04-12T17:49:06.635Z" },
    { url = "https://files.pythonhosted.org/packages/67/32/32dc030cfa91ca0fc52baebbba2e009bb001122a1daa8b6a79ad830b38d3/pillow-11.2.1-cp313-cp313t-win_arm64.whl", hash = "sha256:225c832a13326e34f212d2072982bb1adb210e0cc0b153e688743018c94a2681", size = 2417234, upload-time = "2025-04-12T17:49:08.399Z" },
    { url = "https://files.pythonhosted.org/packages/33/49/c8c21e4255b4f4a2c0c68ac18125d7f5460b109acc6dfdef1a24f9b960ef/pillow-11.2.1-pp310-pypy310_pp73-macosx_10_15_x86_64.whl", hash = "sha256:9b7b0d4fd2635f54ad82785d56bc0d94f147096493a79985d0ab57aedd563156", size = 3181727, upload-time = "2025-04-12T17:49:31.898Z" },
    { url = "https://files.pythonhosted.org/packages/6d/f1/f7255c0838f8c1ef6d55b625cfb286835c17e8136ce4351c5577d02c443b/pillow-11.2.1-pp310-pypy310_pp73-macosx_11_0_arm64.whl", hash = "sha256:aa442755e31c64037aa7c1cb186e0b369f8416c567381852c63444dd666fb772", size = 2999833, upload-time = "2025-04-12T17:49:34.2Z" },
    { url = "https://files.pythonhosted.org/packages/e2/57/9968114457bd131063da98d87790d080366218f64fa2943b65ac6739abb3/pillow-11.2.1-pp310-pypy310_pp73-manylinux_2_17_aarch64.manylinux2014_aarch64.whl", hash = "sha256:f0d3348c95b766f54b76116d53d4cb171b52992a1027e7ca50c81b43b9d9e363", size = 3437472, upload-time = "2025-04-12T17:49:36.294Z" },
    { url = "https://files.pythonhosted.org/packages/b2/1b/e35d8a158e21372ecc48aac9c453518cfe23907bb82f950d6e1c72811eb0/pillow-11.2.1-pp310-pypy310_pp73-manylinux_2_17_x86_64.manylinux2014_x86_64.whl", hash = "sha256:85d27ea4c889342f7e35f6d56e7e1cb345632ad592e8c51b693d7b7556043ce0", size = 3459976, upload-time = "2025-04-12T17:49:38.988Z" },
    { url = "https://files.pythonhosted.org/packages/26/da/2c11d03b765efff0ccc473f1c4186dc2770110464f2177efaed9cf6fae01/pillow-11.2.1-pp310-pypy310_pp73-manylinux_2_28_aarch64.whl", hash = "sha256:bf2c33d6791c598142f00c9c4c7d47f6476731c31081331664eb26d6ab583e01", size = 3527133, upload-time = "2025-04-12T17:49:40.985Z" },
    { url = "https://files.pythonhosted.org/packages/79/1a/4e85bd7cadf78412c2a3069249a09c32ef3323650fd3005c97cca7aa21df/pillow-11.2.1-pp310-pypy310_pp73-manylinux_2_28_x86_64.whl", hash = "sha256:e616e7154c37669fc1dfc14584f11e284e05d1c650e1c0f972f281c4ccc53193", size = 3571555, upload-time = "2025-04-12T17:49:42.964Z" },
    { url = "https://files.pythonhosted.org/packages/69/03/239939915216de1e95e0ce2334bf17a7870ae185eb390fab6d706aadbfc0/pillow-11.2.1-pp310-pypy310_pp73-win_amd64.whl", hash = "sha256:39ad2e0f424394e3aebc40168845fee52df1394a4673a6ee512d840d14ab3013", size = 2674713, upload-time = "2025-04-12T17:49:44.944Z" },
    { url = "https://files.pythonhosted.org/packages/a4/ad/2613c04633c7257d9481ab21d6b5364b59fc5d75faafd7cb8693523945a3/pillow-11.2.1-pp311-pypy311_pp73-macosx_10_15_x86_64.whl", hash = "sha256:80f1df8dbe9572b4b7abdfa17eb5d78dd620b1d55d9e25f834efdbee872d3aed", size = 3181734, upload-time = "2025-04-12T17:49:46.789Z" },
    { url = "https://files.pythonhosted.org/packages/a4/fd/dcdda4471ed667de57bb5405bb42d751e6cfdd4011a12c248b455c778e03/pillow-11.2.1-pp311-pypy311_pp73-macosx_11_0_arm64.whl", hash = "sha256:ea926cfbc3957090becbcbbb65ad177161a2ff2ad578b5a6ec9bb1e1cd78753c", size = 2999841, upload-time = "2025-04-12T17:49:48.812Z" },
    { url = "https://files.pythonhosted.org/packages/ac/89/8a2536e95e77432833f0db6fd72a8d310c8e4272a04461fb833eb021bf94/pillow-11.2.1-pp311-pypy311_pp73-manylinux_2_17_aarch64.manylinux2014_aarch64.whl", hash = "sha256:738db0e0941ca0376804d4de6a782c005245264edaa253ffce24e5a15cbdc7bd", size = 3437470, upload-time = "2025-04-12T17:49:50.831Z" },
    { url = "https://files.pythonhosted.org/packages/9d/8f/abd47b73c60712f88e9eda32baced7bfc3e9bd6a7619bb64b93acff28c3e/pillow-11.2.1-pp311-pypy311_pp73-manylinux_2_17_x86_64.manylinux2014_x86_64.whl", hash = "sha256:9db98ab6565c69082ec9b0d4e40dd9f6181dab0dd236d26f7a50b8b9bfbd5076", size = 3460013, upload-time = "2025-04-12T17:49:53.278Z" },
    { url = "https://files.pythonhosted.org/packages/f6/20/5c0a0aa83b213b7a07ec01e71a3d6ea2cf4ad1d2c686cc0168173b6089e7/pillow-11.2.1-pp311-pypy311_pp73-manylinux_2_28_aarch64.whl", hash = "sha256:036e53f4170e270ddb8797d4c590e6dd14d28e15c7da375c18978045f7e6c37b", size = 3527165, upload-time = "2025-04-12T17:49:55.164Z" },
    { url = "https://files.pythonhosted.org/packages/58/0e/2abab98a72202d91146abc839e10c14f7cf36166f12838ea0c4db3ca6ecb/pillow-11.2.1-pp311-pypy311_pp73-manylinux_2_28_x86_64.whl", hash = "sha256:14f73f7c291279bd65fda51ee87affd7c1e097709f7fdd0188957a16c264601f", size = 3571586, upload-time = "2025-04-12T17:49:57.171Z" },
    { url = "https://files.pythonhosted.org/packages/21/2c/5e05f58658cf49b6667762cca03d6e7d85cededde2caf2ab37b81f80e574/pillow-11.2.1-pp311-pypy311_pp73-win_amd64.whl", hash = "sha256:208653868d5c9ecc2b327f9b9ef34e0e42a4cdd172c2988fd81d62d2bc9bc044", size = 2674751, upload-time = "2025-04-12T17:49:59.628Z" },
]

[[package]]
name = "platformdirs"
version = "4.3.8"
source = { registry = "https://pypi.org/simple" }
sdist = { url = "https://files.pythonhosted.org/packages/fe/8b/3c73abc9c759ecd3f1f7ceff6685840859e8070c4d947c93fae71f6a0bf2/platformdirs-4.3.8.tar.gz", hash = "sha256:3d512d96e16bcb959a814c9f348431070822a6496326a4be0911c40b5a74c2bc", size = 21362, upload-time = "2025-05-07T22:47:42.121Z" }
wheels = [
    { url = "https://files.pythonhosted.org/packages/fe/39/979e8e21520d4e47a0bbe349e2713c0aac6f3d853d0e5b34d76206c439aa/platformdirs-4.3.8-py3-none-any.whl", hash = "sha256:ff7059bb7eb1179e2685604f4aaf157cfd9535242bd23742eadc3c13542139b4", size = 18567, upload-time = "2025-05-07T22:47:40.376Z" },
]

[[package]]
name = "playwright"
version = "1.52.0"
source = { registry = "https://pypi.org/simple" }
dependencies = [
    { name = "greenlet" },
    { name = "pyee" },
]
wheels = [
    { url = "https://files.pythonhosted.org/packages/1e/62/a20240605485ca99365a8b72ed95e0b4c5739a13fb986353f72d8d3f1d27/playwright-1.52.0-py3-none-macosx_10_13_x86_64.whl", hash = "sha256:19b2cb9d4794062008a635a99bd135b03ebb782d460f96534a91cb583f549512", size = 39611246, upload-time = "2025-04-30T09:28:32.386Z" },
    { url = "https://files.pythonhosted.org/packages/dc/23/57ff081663b3061a2a3f0e111713046f705da2595f2f384488a76e4db732/playwright-1.52.0-py3-none-macosx_11_0_arm64.whl", hash = "sha256:0797c0479cbdc99607412a3c486a3a2ec9ddc77ac461259fd2878c975bcbb94a", size = 37962977, upload-time = "2025-04-30T09:28:37.719Z" },
    { url = "https://files.pythonhosted.org/packages/a2/ff/eee8532cff4b3d768768152e8c4f30d3caa80f2969bf3143f4371d377b74/playwright-1.52.0-py3-none-macosx_11_0_universal2.whl", hash = "sha256:7223960b7dd7ddeec1ba378c302d1d09733b8dac438f492e9854c85d3ca7144f", size = 39611247, upload-time = "2025-04-30T09:28:41.082Z" },
    { url = "https://files.pythonhosted.org/packages/73/c6/8e27af9798f81465b299741ef57064c6ec1a31128ed297406469907dc5a4/playwright-1.52.0-py3-none-manylinux1_x86_64.whl", hash = "sha256:d010124d24a321e0489a8c0d38a3971a7ca7656becea7656c9376bfea7f916d4", size = 45141333, upload-time = "2025-04-30T09:28:45.103Z" },
    { url = "https://files.pythonhosted.org/packages/4e/e9/0661d343ed55860bcfb8934ce10e9597fc953358773ece507b22b0f35c57/playwright-1.52.0-py3-none-manylinux_2_17_aarch64.manylinux2014_aarch64.whl", hash = "sha256:4173e453c43180acc60fd77ffe1ebee8d0efbfd9986c03267007b9c3845415af", size = 44540623, upload-time = "2025-04-30T09:28:48.749Z" },
    { url = "https://files.pythonhosted.org/packages/7a/81/a850dbc6bc2e1bd6cc87341e59c253269602352de83d34b00ea38cf410ee/playwright-1.52.0-py3-none-win32.whl", hash = "sha256:cd0bdf92df99db6237a99f828e80a6a50db6180ef8d5352fc9495df2c92f9971", size = 34839156, upload-time = "2025-04-30T09:28:52.768Z" },
    { url = "https://files.pythonhosted.org/packages/51/f3/cca2aa84eb28ea7d5b85d16caa92d62d18b6e83636e3d67957daca1ee4c7/playwright-1.52.0-py3-none-win_amd64.whl", hash = "sha256:dcbf75101eba3066b7521c6519de58721ea44379eb17a0dafa94f9f1b17f59e4", size = 34839164, upload-time = "2025-04-30T09:28:56.36Z" },
    { url = "https://files.pythonhosted.org/packages/b5/4f/71a8a873e8c3c3e2d3ec03a578e546f6875be8a76214d90219f752f827cd/playwright-1.52.0-py3-none-win_arm64.whl", hash = "sha256:9d0085b8de513de5fb50669f8e6677f0252ef95a9a1d2d23ccee9638e71e65cb", size = 30688972, upload-time = "2025-04-30T09:28:59.47Z" },
]

[[package]]
name = "plotly"
version = "6.1.2"
source = { registry = "https://pypi.org/simple" }
dependencies = [
    { name = "narwhals" },
    { name = "packaging" },
]
sdist = { url = "https://files.pythonhosted.org/packages/ae/77/431447616eda6a432dc3ce541b3f808ecb8803ea3d4ab2573b67f8eb4208/plotly-6.1.2.tar.gz", hash = "sha256:4fdaa228926ba3e3a213f4d1713287e69dcad1a7e66cf2025bd7d7026d5014b4", size = 7662971, upload-time = "2025-05-27T20:21:52.56Z" }
wheels = [
    { url = "https://files.pythonhosted.org/packages/bf/6f/759d5da0517547a5d38aabf05d04d9f8adf83391d2c7fc33f904417d3ba2/plotly-6.1.2-py3-none-any.whl", hash = "sha256:f1548a8ed9158d59e03d7fed548c7db5549f3130d9ae19293c8638c202648f6d", size = 16265530, upload-time = "2025-05-27T20:21:46.6Z" },
]

[[package]]
name = "pluggy"
version = "1.6.0"
source = { registry = "https://pypi.org/simple" }
sdist = { url = "https://files.pythonhosted.org/packages/f9/e2/3e91f31a7d2b083fe6ef3fa267035b518369d9511ffab804f839851d2779/pluggy-1.6.0.tar.gz", hash = "sha256:7dcc130b76258d33b90f61b658791dede3486c3e6bfb003ee5c9bfb396dd22f3", size = 69412, upload-time = "2025-05-15T12:30:07.975Z" }
wheels = [
    { url = "https://files.pythonhosted.org/packages/54/20/4d324d65cc6d9205fabedc306948156824eb9f0ee1633355a8f7ec5c66bf/pluggy-1.6.0-py3-none-any.whl", hash = "sha256:e920276dd6813095e9377c0bc5566d94c932c33b27a3e3945d8389c374dd4746", size = 20538, upload-time = "2025-05-15T12:30:06.134Z" },
]

[[package]]
name = "pre-commit"
version = "4.2.0"
source = { registry = "https://pypi.org/simple" }
dependencies = [
    { name = "cfgv" },
    { name = "identify" },
    { name = "nodeenv" },
    { name = "pyyaml" },
    { name = "virtualenv" },
]
sdist = { url = "https://files.pythonhosted.org/packages/08/39/679ca9b26c7bb2999ff122d50faa301e49af82ca9c066ec061cfbc0c6784/pre_commit-4.2.0.tar.gz", hash = "sha256:601283b9757afd87d40c4c4a9b2b5de9637a8ea02eaff7adc2d0fb4e04841146", size = 193424, upload-time = "2025-03-18T21:35:20.987Z" }
wheels = [
    { url = "https://files.pythonhosted.org/packages/88/74/a88bf1b1efeae488a0c0b7bdf71429c313722d1fc0f377537fbe554e6180/pre_commit-4.2.0-py2.py3-none-any.whl", hash = "sha256:a009ca7205f1eb497d10b845e52c838a98b6cdd2102a6c8e4540e94ee75c58bd", size = 220707, upload-time = "2025-03-18T21:35:19.343Z" },
]

[[package]]
name = "psutil"
version = "7.0.0"
source = { registry = "https://pypi.org/simple" }
sdist = { url = "https://files.pythonhosted.org/packages/2a/80/336820c1ad9286a4ded7e845b2eccfcb27851ab8ac6abece774a6ff4d3de/psutil-7.0.0.tar.gz", hash = "sha256:7be9c3eba38beccb6495ea33afd982a44074b78f28c434a1f51cc07fd315c456", size = 497003, upload-time = "2025-02-13T21:54:07.946Z" }
wheels = [
    { url = "https://files.pythonhosted.org/packages/ed/e6/2d26234410f8b8abdbf891c9da62bee396583f713fb9f3325a4760875d22/psutil-7.0.0-cp36-abi3-macosx_10_9_x86_64.whl", hash = "sha256:101d71dc322e3cffd7cea0650b09b3d08b8e7c4109dd6809fe452dfd00e58b25", size = 238051, upload-time = "2025-02-13T21:54:12.36Z" },
    { url = "https://files.pythonhosted.org/packages/04/8b/30f930733afe425e3cbfc0e1468a30a18942350c1a8816acfade80c005c4/psutil-7.0.0-cp36-abi3-macosx_11_0_arm64.whl", hash = "sha256:39db632f6bb862eeccf56660871433e111b6ea58f2caea825571951d4b6aa3da", size = 239535, upload-time = "2025-02-13T21:54:16.07Z" },
    { url = "https://files.pythonhosted.org/packages/2a/ed/d362e84620dd22876b55389248e522338ed1bf134a5edd3b8231d7207f6d/psutil-7.0.0-cp36-abi3-manylinux_2_12_i686.manylinux2010_i686.manylinux_2_17_i686.manylinux2014_i686.whl", hash = "sha256:1fcee592b4c6f146991ca55919ea3d1f8926497a713ed7faaf8225e174581e91", size = 275004, upload-time = "2025-02-13T21:54:18.662Z" },
    { url = "https://files.pythonhosted.org/packages/bf/b9/b0eb3f3cbcb734d930fdf839431606844a825b23eaf9a6ab371edac8162c/psutil-7.0.0-cp36-abi3-manylinux_2_12_x86_64.manylinux2010_x86_64.manylinux_2_17_x86_64.manylinux2014_x86_64.whl", hash = "sha256:4b1388a4f6875d7e2aff5c4ca1cc16c545ed41dd8bb596cefea80111db353a34", size = 277986, upload-time = "2025-02-13T21:54:21.811Z" },
    { url = "https://files.pythonhosted.org/packages/eb/a2/709e0fe2f093556c17fbafda93ac032257242cabcc7ff3369e2cb76a97aa/psutil-7.0.0-cp36-abi3-manylinux_2_17_aarch64.manylinux2014_aarch64.whl", hash = "sha256:a5f098451abc2828f7dc6b58d44b532b22f2088f4999a937557b603ce72b1993", size = 279544, upload-time = "2025-02-13T21:54:24.68Z" },
    { url = "https://files.pythonhosted.org/packages/50/e6/eecf58810b9d12e6427369784efe814a1eec0f492084ce8eb8f4d89d6d61/psutil-7.0.0-cp37-abi3-win32.whl", hash = "sha256:ba3fcef7523064a6c9da440fc4d6bd07da93ac726b5733c29027d7dc95b39d99", size = 241053, upload-time = "2025-02-13T21:54:34.31Z" },
    { url = "https://files.pythonhosted.org/packages/50/1b/6921afe68c74868b4c9fa424dad3be35b095e16687989ebbb50ce4fceb7c/psutil-7.0.0-cp37-abi3-win_amd64.whl", hash = "sha256:4cf3d4eb1aa9b348dec30105c55cd9b7d4629285735a102beb4441e38db90553", size = 244885, upload-time = "2025-02-13T21:54:37.486Z" },
]

[[package]]
name = "psycopg"
version = "3.2.9"
source = { registry = "https://pypi.org/simple" }
dependencies = [
    { name = "typing-extensions", marker = "python_full_version < '3.13'" },
    { name = "tzdata", marker = "sys_platform == 'win32'" },
]
sdist = { url = "https://files.pythonhosted.org/packages/27/4a/93a6ab570a8d1a4ad171a1f4256e205ce48d828781312c0bbaff36380ecb/psycopg-3.2.9.tar.gz", hash = "sha256:2fbb46fcd17bc81f993f28c47f1ebea38d66ae97cc2dbc3cad73b37cefbff700", size = 158122, upload-time = "2025-05-13T16:11:15.533Z" }
wheels = [
    { url = "https://files.pythonhosted.org/packages/44/b0/a73c195a56eb6b92e937a5ca58521a5c3346fb233345adc80fd3e2f542e2/psycopg-3.2.9-py3-none-any.whl", hash = "sha256:01a8dadccdaac2123c916208c96e06631641c0566b22005493f09663c7a8d3b6", size = 202705, upload-time = "2025-05-13T16:06:26.584Z" },
]

[package.optional-dependencies]
binary = [
    { name = "psycopg-binary", marker = "implementation_name != 'pypy'" },
]

[[package]]
name = "psycopg-binary"
version = "3.2.9"
source = { registry = "https://pypi.org/simple" }
wheels = [
    { url = "https://files.pythonhosted.org/packages/b6/ce/d677bc51f9b180986e5515268603519cee682eb6b5e765ae46cdb8526579/psycopg_binary-3.2.9-cp310-cp310-macosx_10_9_x86_64.whl", hash = "sha256:528239bbf55728ba0eacbd20632342867590273a9bacedac7538ebff890f1093", size = 4033081, upload-time = "2025-05-13T16:06:29.666Z" },
    { url = "https://files.pythonhosted.org/packages/de/f4/b56263eb20dc36d71d7188622872098400536928edf86895736e28546b3c/psycopg_binary-3.2.9-cp310-cp310-macosx_11_0_arm64.whl", hash = "sha256:e4978c01ca4c208c9d6376bd585e2c0771986b76ff7ea518f6d2b51faece75e8", size = 4082141, upload-time = "2025-05-13T16:06:33.81Z" },
    { url = "https://files.pythonhosted.org/packages/68/47/5316c3b0a2b1ff5f1d440a27638250569994534874a2ce88bf24f5c51c0f/psycopg_binary-3.2.9-cp310-cp310-manylinux_2_17_aarch64.manylinux2014_aarch64.whl", hash = "sha256:1ed2bab85b505d13e66a914d0f8cdfa9475c16d3491cf81394e0748b77729af2", size = 4678993, upload-time = "2025-05-13T16:06:36.309Z" },
    { url = "https://files.pythonhosted.org/packages/53/24/b2c667b59f07fd7d7805c0c2074351bf2b98a336c5030d961db316512ffb/psycopg_binary-3.2.9-cp310-cp310-manylinux_2_17_i686.manylinux2014_i686.whl", hash = "sha256:799fa1179ab8a58d1557a95df28b492874c8f4135101b55133ec9c55fc9ae9d7", size = 4500117, upload-time = "2025-05-13T16:06:38.847Z" },
    { url = "https://files.pythonhosted.org/packages/ae/91/a08f8878b0fe0b34b083c149df950bce168bc1b18b2fe849fa42bf4378d4/psycopg_binary-3.2.9-cp310-cp310-manylinux_2_17_ppc64le.manylinux2014_ppc64le.whl", hash = "sha256:bb37ac3955d19e4996c3534abfa4f23181333974963826db9e0f00731274b695", size = 4766985, upload-time = "2025-05-13T16:06:42.502Z" },
    { url = "https://files.pythonhosted.org/packages/10/be/3a45d5b7d8f4c4332fd42465f2170b5aef4d28a7c79e79ac7e5e1dac74d7/psycopg_binary-3.2.9-cp310-cp310-manylinux_2_17_x86_64.manylinux2014_x86_64.whl", hash = "sha256:001e986656f7e06c273dd4104e27f4b4e0614092e544d950c7c938d822b1a894", size = 4461990, upload-time = "2025-05-13T16:06:45.971Z" },
    { url = "https://files.pythonhosted.org/packages/03/ce/20682b9a4fc270d8dc644a0b16c1978732146c6ff0abbc48fbab2f4a70aa/psycopg_binary-3.2.9-cp310-cp310-musllinux_1_2_aarch64.whl", hash = "sha256:fa5c80d8b4cbf23f338db88a7251cef8bb4b68e0f91cf8b6ddfa93884fdbb0c1", size = 3777947, upload-time = "2025-05-13T16:06:49.134Z" },
    { url = "https://files.pythonhosted.org/packages/07/5c/f6d486e00bcd8709908ccdd436b2a190d390dfd61e318de4060bc6ee2a1e/psycopg_binary-3.2.9-cp310-cp310-musllinux_1_2_i686.whl", hash = "sha256:39a127e0cf9b55bd4734a8008adf3e01d1fd1cb36339c6a9e2b2cbb6007c50ee", size = 3337502, upload-time = "2025-05-13T16:06:51.378Z" },
    { url = "https://files.pythonhosted.org/packages/0b/a1/086508e929c0123a7f532840bb0a0c8a1ebd7e06aef3ee7fa44a3589bcdf/psycopg_binary-3.2.9-cp310-cp310-musllinux_1_2_ppc64le.whl", hash = "sha256:fb7599e436b586e265bea956751453ad32eb98be6a6e694252f4691c31b16edb", size = 3440809, upload-time = "2025-05-13T16:06:54.552Z" },
    { url = "https://files.pythonhosted.org/packages/40/f2/3a347a0f894355a6b173fca2202eca279b6197727b24e4896cf83f4263ee/psycopg_binary-3.2.9-cp310-cp310-musllinux_1_2_x86_64.whl", hash = "sha256:5d2c9fe14fe42b3575a0b4e09b081713e83b762c8dc38a3771dd3265f8f110e7", size = 3497231, upload-time = "2025-05-13T16:06:58.858Z" },
    { url = "https://files.pythonhosted.org/packages/18/31/0845a385eb6f4521b398793293b5f746a101e80d5c43792990442d26bc2e/psycopg_binary-3.2.9-cp310-cp310-win_amd64.whl", hash = "sha256:7e4660fad2807612bb200de7262c88773c3483e85d981324b3c647176e41fdc8", size = 2936845, upload-time = "2025-05-13T16:07:02.712Z" },
    { url = "https://files.pythonhosted.org/packages/b6/84/259ea58aca48e03c3c793b4ccfe39ed63db7b8081ef784d039330d9eed96/psycopg_binary-3.2.9-cp311-cp311-macosx_10_9_x86_64.whl", hash = "sha256:2504e9fd94eabe545d20cddcc2ff0da86ee55d76329e1ab92ecfcc6c0a8156c4", size = 4040785, upload-time = "2025-05-13T16:07:07.569Z" },
    { url = "https://files.pythonhosted.org/packages/25/22/ce58ffda2b7e36e45042b4d67f1bbd4dd2ccf4cfd2649696685c61046475/psycopg_binary-3.2.9-cp311-cp311-macosx_11_0_arm64.whl", hash = "sha256:093a0c079dd6228a7f3c3d82b906b41964eaa062a9a8c19f45ab4984bf4e872b", size = 4087601, upload-time = "2025-05-13T16:07:11.75Z" },
    { url = "https://files.pythonhosted.org/packages/c6/4f/b043e85268650c245025e80039b79663d8986f857bc3d3a72b1de67f3550/psycopg_binary-3.2.9-cp311-cp311-manylinux_2_17_aarch64.manylinux2014_aarch64.whl", hash = "sha256:387c87b51d72442708e7a853e7e7642717e704d59571da2f3b29e748be58c78a", size = 4676524, upload-time = "2025-05-13T16:07:17.038Z" },
    { url = "https://files.pythonhosted.org/packages/da/29/7afbfbd3740ea52fda488db190ef2ef2a9ff7379b85501a2142fb9f7dd56/psycopg_binary-3.2.9-cp311-cp311-manylinux_2_17_i686.manylinux2014_i686.whl", hash = "sha256:d9ac10a2ebe93a102a326415b330fff7512f01a9401406896e78a81d75d6eddc", size = 4495671, upload-time = "2025-05-13T16:07:21.709Z" },
    { url = "https://files.pythonhosted.org/packages/ea/eb/df69112d18a938cbb74efa1573082248437fa663ba66baf2cdba8a95a2d0/psycopg_binary-3.2.9-cp311-cp311-manylinux_2_17_ppc64le.manylinux2014_ppc64le.whl", hash = "sha256:72fdbda5b4c2a6a72320857ef503a6589f56d46821592d4377c8c8604810342b", size = 4768132, upload-time = "2025-05-13T16:07:25.818Z" },
    { url = "https://files.pythonhosted.org/packages/76/fe/4803b20220c04f508f50afee9169268553f46d6eed99640a08c8c1e76409/psycopg_binary-3.2.9-cp311-cp311-manylinux_2_17_x86_64.manylinux2014_x86_64.whl", hash = "sha256:f34e88940833d46108f949fdc1fcfb74d6b5ae076550cd67ab59ef47555dba95", size = 4458394, upload-time = "2025-05-13T16:07:29.148Z" },
    { url = "https://files.pythonhosted.org/packages/0f/0f/5ecc64607ef6f62b04e610b7837b1a802ca6f7cb7211339f5d166d55f1dd/psycopg_binary-3.2.9-cp311-cp311-musllinux_1_2_aarch64.whl", hash = "sha256:a3e0f89fe35cb03ff1646ab663dabf496477bab2a072315192dbaa6928862891", size = 3776879, upload-time = "2025-05-13T16:07:32.503Z" },
    { url = "https://files.pythonhosted.org/packages/c8/d8/1c3d6e99b7db67946d0eac2cd15d10a79aa7b1e3222ce4aa8e7df72027f5/psycopg_binary-3.2.9-cp311-cp311-musllinux_1_2_i686.whl", hash = "sha256:6afb3e62f2a3456f2180a4eef6b03177788df7ce938036ff7f09b696d418d186", size = 3333329, upload-time = "2025-05-13T16:07:35.555Z" },
    { url = "https://files.pythonhosted.org/packages/d7/02/a4e82099816559f558ccaf2b6945097973624dc58d5d1c91eb1e54e5a8e9/psycopg_binary-3.2.9-cp311-cp311-musllinux_1_2_ppc64le.whl", hash = "sha256:cc19ed5c7afca3f6b298bfc35a6baa27adb2019670d15c32d0bb8f780f7d560d", size = 3435683, upload-time = "2025-05-13T16:07:37.863Z" },
    { url = "https://files.pythonhosted.org/packages/91/e4/f27055290d58e8818bed8a297162a096ef7f8ecdf01d98772d4b02af46c4/psycopg_binary-3.2.9-cp311-cp311-musllinux_1_2_x86_64.whl", hash = "sha256:bc75f63653ce4ec764c8f8c8b0ad9423e23021e1c34a84eb5f4ecac8538a4a4a", size = 3497124, upload-time = "2025-05-13T16:07:40.567Z" },
    { url = "https://files.pythonhosted.org/packages/67/3d/17ed07579625529534605eeaeba34f0536754a5667dbf20ea2624fc80614/psycopg_binary-3.2.9-cp311-cp311-win_amd64.whl", hash = "sha256:3db3ba3c470801e94836ad78bf11fd5fab22e71b0c77343a1ee95d693879937a", size = 2939520, upload-time = "2025-05-13T16:07:45.467Z" },
    { url = "https://files.pythonhosted.org/packages/29/6f/ec9957e37a606cd7564412e03f41f1b3c3637a5be018d0849914cb06e674/psycopg_binary-3.2.9-cp312-cp312-macosx_10_13_x86_64.whl", hash = "sha256:be7d650a434921a6b1ebe3fff324dbc2364393eb29d7672e638ce3e21076974e", size = 4022205, upload-time = "2025-05-13T16:07:48.195Z" },
    { url = "https://files.pythonhosted.org/packages/6b/ba/497b8bea72b20a862ac95a94386967b745a472d9ddc88bc3f32d5d5f0d43/psycopg_binary-3.2.9-cp312-cp312-macosx_11_0_arm64.whl", hash = "sha256:6a76b4722a529390683c0304501f238b365a46b1e5fb6b7249dbc0ad6fea51a0", size = 4083795, upload-time = "2025-05-13T16:07:50.917Z" },
    { url = "https://files.pythonhosted.org/packages/42/07/af9503e8e8bdad3911fd88e10e6a29240f9feaa99f57d6fac4a18b16f5a0/psycopg_binary-3.2.9-cp312-cp312-manylinux_2_17_aarch64.manylinux2014_aarch64.whl", hash = "sha256:96a551e4683f1c307cfc3d9a05fec62c00a7264f320c9962a67a543e3ce0d8ff", size = 4655043, upload-time = "2025-05-13T16:07:54.857Z" },
    { url = "https://files.pythonhosted.org/packages/28/ed/aff8c9850df1648cc6a5cc7a381f11ee78d98a6b807edd4a5ae276ad60ad/psycopg_binary-3.2.9-cp312-cp312-manylinux_2_17_i686.manylinux2014_i686.whl", hash = "sha256:61d0a6ceed8f08c75a395bc28cb648a81cf8dee75ba4650093ad1a24a51c8724", size = 4477972, upload-time = "2025-05-13T16:07:57.925Z" },
    { url = "https://files.pythonhosted.org/packages/5c/bd/8e9d1b77ec1a632818fe2f457c3a65af83c68710c4c162d6866947d08cc5/psycopg_binary-3.2.9-cp312-cp312-manylinux_2_17_ppc64le.manylinux2014_ppc64le.whl", hash = "sha256:ad280bbd409bf598683dda82232f5215cfc5f2b1bf0854e409b4d0c44a113b1d", size = 4737516, upload-time = "2025-05-13T16:08:01.616Z" },
    { url = "https://files.pythonhosted.org/packages/46/ec/222238f774cd5a0881f3f3b18fb86daceae89cc410f91ef6a9fb4556f236/psycopg_binary-3.2.9-cp312-cp312-manylinux_2_17_x86_64.manylinux2014_x86_64.whl", hash = "sha256:76eddaf7fef1d0994e3d536ad48aa75034663d3a07f6f7e3e601105ae73aeff6", size = 4436160, upload-time = "2025-05-13T16:08:04.278Z" },
    { url = "https://files.pythonhosted.org/packages/37/78/af5af2a1b296eeca54ea7592cd19284739a844974c9747e516707e7b3b39/psycopg_binary-3.2.9-cp312-cp312-musllinux_1_2_aarch64.whl", hash = "sha256:52e239cd66c4158e412318fbe028cd94b0ef21b0707f56dcb4bdc250ee58fd40", size = 3753518, upload-time = "2025-05-13T16:08:07.567Z" },
    { url = "https://files.pythonhosted.org/packages/ec/ac/8a3ed39ea069402e9e6e6a2f79d81a71879708b31cc3454283314994b1ae/psycopg_binary-3.2.9-cp312-cp312-musllinux_1_2_i686.whl", hash = "sha256:08bf9d5eabba160dd4f6ad247cf12f229cc19d2458511cab2eb9647f42fa6795", size = 3313598, upload-time = "2025-05-13T16:08:09.999Z" },
    { url = "https://files.pythonhosted.org/packages/da/43/26549af068347c808fbfe5f07d2fa8cef747cfff7c695136172991d2378b/psycopg_binary-3.2.9-cp312-cp312-musllinux_1_2_ppc64le.whl", hash = "sha256:1b2cf018168cad87580e67bdde38ff5e51511112f1ce6ce9a8336871f465c19a", size = 3407289, upload-time = "2025-05-13T16:08:12.66Z" },
    { url = "https://files.pythonhosted.org/packages/67/55/ea8d227c77df8e8aec880ded398316735add8fda5eb4ff5cc96fac11e964/psycopg_binary-3.2.9-cp312-cp312-musllinux_1_2_x86_64.whl", hash = "sha256:14f64d1ac6942ff089fc7e926440f7a5ced062e2ed0949d7d2d680dc5c00e2d4", size = 3472493, upload-time = "2025-05-13T16:08:15.672Z" },
    { url = "https://files.pythonhosted.org/packages/3c/02/6ff2a5bc53c3cd653d281666728e29121149179c73fddefb1e437024c192/psycopg_binary-3.2.9-cp312-cp312-win_amd64.whl", hash = "sha256:7a838852e5afb6b4126f93eb409516a8c02a49b788f4df8b6469a40c2157fa21", size = 2927400, upload-time = "2025-05-13T16:08:18.652Z" },
    { url = "https://files.pythonhosted.org/packages/28/0b/f61ff4e9f23396aca674ed4d5c9a5b7323738021d5d72d36d8b865b3deaf/psycopg_binary-3.2.9-cp313-cp313-macosx_10_13_x86_64.whl", hash = "sha256:98bbe35b5ad24a782c7bf267596638d78aa0e87abc7837bdac5b2a2ab954179e", size = 4017127, upload-time = "2025-05-13T16:08:21.391Z" },
    { url = "https://files.pythonhosted.org/packages/bc/00/7e181fb1179fbfc24493738b61efd0453d4b70a0c4b12728e2b82db355fd/psycopg_binary-3.2.9-cp313-cp313-macosx_11_0_arm64.whl", hash = "sha256:72691a1615ebb42da8b636c5ca9f2b71f266be9e172f66209a361c175b7842c5", size = 4080322, upload-time = "2025-05-13T16:08:24.049Z" },
    { url = "https://files.pythonhosted.org/packages/58/fd/94fc267c1d1392c4211e54ccb943be96ea4032e761573cf1047951887494/psycopg_binary-3.2.9-cp313-cp313-manylinux_2_17_aarch64.manylinux2014_aarch64.whl", hash = "sha256:25ab464bfba8c401f5536d5aa95f0ca1dd8257b5202eede04019b4415f491351", size = 4655097, upload-time = "2025-05-13T16:08:27.376Z" },
    { url = "https://files.pythonhosted.org/packages/41/17/31b3acf43de0b2ba83eac5878ff0dea5a608ca2a5c5dd48067999503a9de/psycopg_binary-3.2.9-cp313-cp313-manylinux_2_17_i686.manylinux2014_i686.whl", hash = "sha256:0e8aeefebe752f46e3c4b769e53f1d4ad71208fe1150975ef7662c22cca80fab", size = 4482114, upload-time = "2025-05-13T16:08:30.781Z" },
    { url = "https://files.pythonhosted.org/packages/85/78/b4d75e5fd5a85e17f2beb977abbba3389d11a4536b116205846b0e1cf744/psycopg_binary-3.2.9-cp313-cp313-manylinux_2_17_ppc64le.manylinux2014_ppc64le.whl", hash = "sha256:b7e4e4dd177a8665c9ce86bc9caae2ab3aa9360b7ce7ec01827ea1baea9ff748", size = 4737693, upload-time = "2025-05-13T16:08:34.625Z" },
    { url = "https://files.pythonhosted.org/packages/3b/95/7325a8550e3388b00b5e54f4ced5e7346b531eb4573bf054c3dbbfdc14fe/psycopg_binary-3.2.9-cp313-cp313-manylinux_2_17_x86_64.manylinux2014_x86_64.whl", hash = "sha256:7fc2915949e5c1ea27a851f7a472a7da7d0a40d679f0a31e42f1022f3c562e87", size = 4437423, upload-time = "2025-05-13T16:08:37.444Z" },
    { url = "https://files.pythonhosted.org/packages/1a/db/cef77d08e59910d483df4ee6da8af51c03bb597f500f1fe818f0f3b925d3/psycopg_binary-3.2.9-cp313-cp313-musllinux_1_2_aarch64.whl", hash = "sha256:a1fa38a4687b14f517f049477178093c39c2a10fdcced21116f47c017516498f", size = 3758667, upload-time = "2025-05-13T16:08:40.116Z" },
    { url = "https://files.pythonhosted.org/packages/95/3e/252fcbffb47189aa84d723b54682e1bb6d05c8875fa50ce1ada914ae6e28/psycopg_binary-3.2.9-cp313-cp313-musllinux_1_2_i686.whl", hash = "sha256:5be8292d07a3ab828dc95b5ee6b69ca0a5b2e579a577b39671f4f5b47116dfd2", size = 3320576, upload-time = "2025-05-13T16:08:43.243Z" },
    { url = "https://files.pythonhosted.org/packages/1c/cd/9b5583936515d085a1bec32b45289ceb53b80d9ce1cea0fef4c782dc41a7/psycopg_binary-3.2.9-cp313-cp313-musllinux_1_2_ppc64le.whl", hash = "sha256:778588ca9897b6c6bab39b0d3034efff4c5438f5e3bd52fda3914175498202f9", size = 3411439, upload-time = "2025-05-13T16:08:47.321Z" },
    { url = "https://files.pythonhosted.org/packages/45/6b/6f1164ea1634c87956cdb6db759e0b8c5827f989ee3cdff0f5c70e8331f2/psycopg_binary-3.2.9-cp313-cp313-musllinux_1_2_x86_64.whl", hash = "sha256:f0d5b3af045a187aedbd7ed5fc513bd933a97aaff78e61c3745b330792c4345b", size = 3477477, upload-time = "2025-05-13T16:08:51.166Z" },
    { url = "https://files.pythonhosted.org/packages/7b/1d/bf54cfec79377929da600c16114f0da77a5f1670f45e0c3af9fcd36879bc/psycopg_binary-3.2.9-cp313-cp313-win_amd64.whl", hash = "sha256:2290bc146a1b6a9730350f695e8b670e1d1feb8446597bed0bbe7c3c30e0abcb", size = 2928009, upload-time = "2025-05-13T16:08:53.67Z" },
]

[[package]]
name = "py-cpuinfo"
version = "9.0.0"
source = { registry = "https://pypi.org/simple" }
sdist = { url = "https://files.pythonhosted.org/packages/37/a8/d832f7293ebb21690860d2e01d8115e5ff6f2ae8bbdc953f0eb0fa4bd2c7/py-cpuinfo-9.0.0.tar.gz", hash = "sha256:3cdbbf3fac90dc6f118bfd64384f309edeadd902d7c8fb17f02ffa1fc3f49690", size = 104716, upload-time = "2022-10-25T20:38:06.303Z" }
wheels = [
    { url = "https://files.pythonhosted.org/packages/e0/a9/023730ba63db1e494a271cb018dcd361bd2c917ba7004c3e49d5daf795a2/py_cpuinfo-9.0.0-py3-none-any.whl", hash = "sha256:859625bc251f64e21f077d099d4162689c762b5d6a4c3c97553d56241c9674d5", size = 22335, upload-time = "2022-10-25T20:38:27.636Z" },
]

[[package]]
name = "pycparser"
version = "2.22"
source = { registry = "https://pypi.org/simple" }
sdist = { url = "https://files.pythonhosted.org/packages/1d/b2/31537cf4b1ca988837256c910a668b553fceb8f069bedc4b1c826024b52c/pycparser-2.22.tar.gz", hash = "sha256:491c8be9c040f5390f5bf44a5b07752bd07f56edf992381b05c701439eec10f6", size = 172736, upload-time = "2024-03-30T13:22:22.564Z" }
wheels = [
    { url = "https://files.pythonhosted.org/packages/13/a3/a812df4e2dd5696d1f351d58b8fe16a405b234ad2886a0dab9183fb78109/pycparser-2.22-py3-none-any.whl", hash = "sha256:c3702b6d3dd8c7abc1afa565d7e63d53a1d0bd86cdc24edd75470f4de499cfcc", size = 117552, upload-time = "2024-03-30T13:22:20.476Z" },
]

[[package]]
name = "pydantic"
version = "2.11.6"
source = { registry = "https://pypi.org/simple" }
dependencies = [
    { name = "annotated-types" },
    { name = "pydantic-core" },
    { name = "typing-extensions" },
    { name = "typing-inspection" },
]
sdist = { url = "https://files.pythonhosted.org/packages/ef/8f/9af0f46acc943b8c4592d06523f26a150acf6e6e37e8bd5f0ace925e996d/pydantic-2.11.6.tar.gz", hash = "sha256:12b45cfb4af17e555d3c6283d0b55271865fb0b43cc16dd0d52749dc7abf70e7", size = 787868, upload-time = "2025-06-13T09:00:29.595Z" }
wheels = [
    { url = "https://files.pythonhosted.org/packages/05/11/7912a9a194ee4ea96520740d1534bc31a03a4a59d62e1d7cac9461d3f379/pydantic-2.11.6-py3-none-any.whl", hash = "sha256:a24478d2be1b91b6d3bc9597439f69ed5e87f68ebd285d86f7c7932a084b72e7", size = 444718, upload-time = "2025-06-13T09:00:27.134Z" },
]

[[package]]
name = "pydantic-core"
version = "2.33.2"
source = { registry = "https://pypi.org/simple" }
dependencies = [
    { name = "typing-extensions" },
]
sdist = { url = "https://files.pythonhosted.org/packages/ad/88/5f2260bdfae97aabf98f1778d43f69574390ad787afb646292a638c923d4/pydantic_core-2.33.2.tar.gz", hash = "sha256:7cb8bc3605c29176e1b105350d2e6474142d7c1bd1d9327c4a9bdb46bf827acc", size = 435195, upload-time = "2025-04-23T18:33:52.104Z" }
wheels = [
    { url = "https://files.pythonhosted.org/packages/e5/92/b31726561b5dae176c2d2c2dc43a9c5bfba5d32f96f8b4c0a600dd492447/pydantic_core-2.33.2-cp310-cp310-macosx_10_12_x86_64.whl", hash = "sha256:2b3d326aaef0c0399d9afffeb6367d5e26ddc24d351dbc9c636840ac355dc5d8", size = 2028817, upload-time = "2025-04-23T18:30:43.919Z" },
    { url = "https://files.pythonhosted.org/packages/a3/44/3f0b95fafdaca04a483c4e685fe437c6891001bf3ce8b2fded82b9ea3aa1/pydantic_core-2.33.2-cp310-cp310-macosx_11_0_arm64.whl", hash = "sha256:0e5b2671f05ba48b94cb90ce55d8bdcaaedb8ba00cc5359f6810fc918713983d", size = 1861357, upload-time = "2025-04-23T18:30:46.372Z" },
    { url = "https://files.pythonhosted.org/packages/30/97/e8f13b55766234caae05372826e8e4b3b96e7b248be3157f53237682e43c/pydantic_core-2.33.2-cp310-cp310-manylinux_2_17_aarch64.manylinux2014_aarch64.whl", hash = "sha256:0069c9acc3f3981b9ff4cdfaf088e98d83440a4c7ea1bc07460af3d4dc22e72d", size = 1898011, upload-time = "2025-04-23T18:30:47.591Z" },
    { url = "https://files.pythonhosted.org/packages/9b/a3/99c48cf7bafc991cc3ee66fd544c0aae8dc907b752f1dad2d79b1b5a471f/pydantic_core-2.33.2-cp310-cp310-manylinux_2_17_armv7l.manylinux2014_armv7l.whl", hash = "sha256:d53b22f2032c42eaaf025f7c40c2e3b94568ae077a606f006d206a463bc69572", size = 1982730, upload-time = "2025-04-23T18:30:49.328Z" },
    { url = "https://files.pythonhosted.org/packages/de/8e/a5b882ec4307010a840fb8b58bd9bf65d1840c92eae7534c7441709bf54b/pydantic_core-2.33.2-cp310-cp310-manylinux_2_17_ppc64le.manylinux2014_ppc64le.whl", hash = "sha256:0405262705a123b7ce9f0b92f123334d67b70fd1f20a9372b907ce1080c7ba02", size = 2136178, upload-time = "2025-04-23T18:30:50.907Z" },
    { url = "https://files.pythonhosted.org/packages/e4/bb/71e35fc3ed05af6834e890edb75968e2802fe98778971ab5cba20a162315/pydantic_core-2.33.2-cp310-cp310-manylinux_2_17_s390x.manylinux2014_s390x.whl", hash = "sha256:4b25d91e288e2c4e0662b8038a28c6a07eaac3e196cfc4ff69de4ea3db992a1b", size = 2736462, upload-time = "2025-04-23T18:30:52.083Z" },
    { url = "https://files.pythonhosted.org/packages/31/0d/c8f7593e6bc7066289bbc366f2235701dcbebcd1ff0ef8e64f6f239fb47d/pydantic_core-2.33.2-cp310-cp310-manylinux_2_17_x86_64.manylinux2014_x86_64.whl", hash = "sha256:6bdfe4b3789761f3bcb4b1ddf33355a71079858958e3a552f16d5af19768fef2", size = 2005652, upload-time = "2025-04-23T18:30:53.389Z" },
    { url = "https://files.pythonhosted.org/packages/d2/7a/996d8bd75f3eda405e3dd219ff5ff0a283cd8e34add39d8ef9157e722867/pydantic_core-2.33.2-cp310-cp310-manylinux_2_5_i686.manylinux1_i686.whl", hash = "sha256:efec8db3266b76ef9607c2c4c419bdb06bf335ae433b80816089ea7585816f6a", size = 2113306, upload-time = "2025-04-23T18:30:54.661Z" },
    { url = "https://files.pythonhosted.org/packages/ff/84/daf2a6fb2db40ffda6578a7e8c5a6e9c8affb251a05c233ae37098118788/pydantic_core-2.33.2-cp310-cp310-musllinux_1_1_aarch64.whl", hash = "sha256:031c57d67ca86902726e0fae2214ce6770bbe2f710dc33063187a68744a5ecac", size = 2073720, upload-time = "2025-04-23T18:30:56.11Z" },
    { url = "https://files.pythonhosted.org/packages/77/fb/2258da019f4825128445ae79456a5499c032b55849dbd5bed78c95ccf163/pydantic_core-2.33.2-cp310-cp310-musllinux_1_1_armv7l.whl", hash = "sha256:f8de619080e944347f5f20de29a975c2d815d9ddd8be9b9b7268e2e3ef68605a", size = 2244915, upload-time = "2025-04-23T18:30:57.501Z" },
    { url = "https://files.pythonhosted.org/packages/d8/7a/925ff73756031289468326e355b6fa8316960d0d65f8b5d6b3a3e7866de7/pydantic_core-2.33.2-cp310-cp310-musllinux_1_1_x86_64.whl", hash = "sha256:73662edf539e72a9440129f231ed3757faab89630d291b784ca99237fb94db2b", size = 2241884, upload-time = "2025-04-23T18:30:58.867Z" },
    { url = "https://files.pythonhosted.org/packages/0b/b0/249ee6d2646f1cdadcb813805fe76265745c4010cf20a8eba7b0e639d9b2/pydantic_core-2.33.2-cp310-cp310-win32.whl", hash = "sha256:0a39979dcbb70998b0e505fb1556a1d550a0781463ce84ebf915ba293ccb7e22", size = 1910496, upload-time = "2025-04-23T18:31:00.078Z" },
    { url = "https://files.pythonhosted.org/packages/66/ff/172ba8f12a42d4b552917aa65d1f2328990d3ccfc01d5b7c943ec084299f/pydantic_core-2.33.2-cp310-cp310-win_amd64.whl", hash = "sha256:b0379a2b24882fef529ec3b4987cb5d003b9cda32256024e6fe1586ac45fc640", size = 1955019, upload-time = "2025-04-23T18:31:01.335Z" },
    { url = "https://files.pythonhosted.org/packages/3f/8d/71db63483d518cbbf290261a1fc2839d17ff89fce7089e08cad07ccfce67/pydantic_core-2.33.2-cp311-cp311-macosx_10_12_x86_64.whl", hash = "sha256:4c5b0a576fb381edd6d27f0a85915c6daf2f8138dc5c267a57c08a62900758c7", size = 2028584, upload-time = "2025-04-23T18:31:03.106Z" },
    { url = "https://files.pythonhosted.org/packages/24/2f/3cfa7244ae292dd850989f328722d2aef313f74ffc471184dc509e1e4e5a/pydantic_core-2.33.2-cp311-cp311-macosx_11_0_arm64.whl", hash = "sha256:e799c050df38a639db758c617ec771fd8fb7a5f8eaaa4b27b101f266b216a246", size = 1855071, upload-time = "2025-04-23T18:31:04.621Z" },
    { url = "https://files.pythonhosted.org/packages/b3/d3/4ae42d33f5e3f50dd467761304be2fa0a9417fbf09735bc2cce003480f2a/pydantic_core-2.33.2-cp311-cp311-manylinux_2_17_aarch64.manylinux2014_aarch64.whl", hash = "sha256:dc46a01bf8d62f227d5ecee74178ffc448ff4e5197c756331f71efcc66dc980f", size = 1897823, upload-time = "2025-04-23T18:31:06.377Z" },
    { url = "https://files.pythonhosted.org/packages/f4/f3/aa5976e8352b7695ff808599794b1fba2a9ae2ee954a3426855935799488/pydantic_core-2.33.2-cp311-cp311-manylinux_2_17_armv7l.manylinux2014_armv7l.whl", hash = "sha256:a144d4f717285c6d9234a66778059f33a89096dfb9b39117663fd8413d582dcc", size = 1983792, upload-time = "2025-04-23T18:31:07.93Z" },
    { url = "https://files.pythonhosted.org/packages/d5/7a/cda9b5a23c552037717f2b2a5257e9b2bfe45e687386df9591eff7b46d28/pydantic_core-2.33.2-cp311-cp311-manylinux_2_17_ppc64le.manylinux2014_ppc64le.whl", hash = "sha256:73cf6373c21bc80b2e0dc88444f41ae60b2f070ed02095754eb5a01df12256de", size = 2136338, upload-time = "2025-04-23T18:31:09.283Z" },
    { url = "https://files.pythonhosted.org/packages/2b/9f/b8f9ec8dd1417eb9da784e91e1667d58a2a4a7b7b34cf4af765ef663a7e5/pydantic_core-2.33.2-cp311-cp311-manylinux_2_17_s390x.manylinux2014_s390x.whl", hash = "sha256:3dc625f4aa79713512d1976fe9f0bc99f706a9dee21dfd1810b4bbbf228d0e8a", size = 2730998, upload-time = "2025-04-23T18:31:11.7Z" },
    { url = "https://files.pythonhosted.org/packages/47/bc/cd720e078576bdb8255d5032c5d63ee5c0bf4b7173dd955185a1d658c456/pydantic_core-2.33.2-cp311-cp311-manylinux_2_17_x86_64.manylinux2014_x86_64.whl", hash = "sha256:881b21b5549499972441da4758d662aeea93f1923f953e9cbaff14b8b9565aef", size = 2003200, upload-time = "2025-04-23T18:31:13.536Z" },
    { url = "https://files.pythonhosted.org/packages/ca/22/3602b895ee2cd29d11a2b349372446ae9727c32e78a94b3d588a40fdf187/pydantic_core-2.33.2-cp311-cp311-manylinux_2_5_i686.manylinux1_i686.whl", hash = "sha256:bdc25f3681f7b78572699569514036afe3c243bc3059d3942624e936ec93450e", size = 2113890, upload-time = "2025-04-23T18:31:15.011Z" },
    { url = "https://files.pythonhosted.org/packages/ff/e6/e3c5908c03cf00d629eb38393a98fccc38ee0ce8ecce32f69fc7d7b558a7/pydantic_core-2.33.2-cp311-cp311-musllinux_1_1_aarch64.whl", hash = "sha256:fe5b32187cbc0c862ee201ad66c30cf218e5ed468ec8dc1cf49dec66e160cc4d", size = 2073359, upload-time = "2025-04-23T18:31:16.393Z" },
    { url = "https://files.pythonhosted.org/packages/12/e7/6a36a07c59ebefc8777d1ffdaf5ae71b06b21952582e4b07eba88a421c79/pydantic_core-2.33.2-cp311-cp311-musllinux_1_1_armv7l.whl", hash = "sha256:bc7aee6f634a6f4a95676fcb5d6559a2c2a390330098dba5e5a5f28a2e4ada30", size = 2245883, upload-time = "2025-04-23T18:31:17.892Z" },
    { url = "https://files.pythonhosted.org/packages/16/3f/59b3187aaa6cc0c1e6616e8045b284de2b6a87b027cce2ffcea073adf1d2/pydantic_core-2.33.2-cp311-cp311-musllinux_1_1_x86_64.whl", hash = "sha256:235f45e5dbcccf6bd99f9f472858849f73d11120d76ea8707115415f8e5ebebf", size = 2241074, upload-time = "2025-04-23T18:31:19.205Z" },
    { url = "https://files.pythonhosted.org/packages/e0/ed/55532bb88f674d5d8f67ab121a2a13c385df382de2a1677f30ad385f7438/pydantic_core-2.33.2-cp311-cp311-win32.whl", hash = "sha256:6368900c2d3ef09b69cb0b913f9f8263b03786e5b2a387706c5afb66800efd51", size = 1910538, upload-time = "2025-04-23T18:31:20.541Z" },
    { url = "https://files.pythonhosted.org/packages/fe/1b/25b7cccd4519c0b23c2dd636ad39d381abf113085ce4f7bec2b0dc755eb1/pydantic_core-2.33.2-cp311-cp311-win_amd64.whl", hash = "sha256:1e063337ef9e9820c77acc768546325ebe04ee38b08703244c1309cccc4f1bab", size = 1952909, upload-time = "2025-04-23T18:31:22.371Z" },
    { url = "https://files.pythonhosted.org/packages/49/a9/d809358e49126438055884c4366a1f6227f0f84f635a9014e2deb9b9de54/pydantic_core-2.33.2-cp311-cp311-win_arm64.whl", hash = "sha256:6b99022f1d19bc32a4c2a0d544fc9a76e3be90f0b3f4af413f87d38749300e65", size = 1897786, upload-time = "2025-04-23T18:31:24.161Z" },
    { url = "https://files.pythonhosted.org/packages/18/8a/2b41c97f554ec8c71f2a8a5f85cb56a8b0956addfe8b0efb5b3d77e8bdc3/pydantic_core-2.33.2-cp312-cp312-macosx_10_12_x86_64.whl", hash = "sha256:a7ec89dc587667f22b6a0b6579c249fca9026ce7c333fc142ba42411fa243cdc", size = 2009000, upload-time = "2025-04-23T18:31:25.863Z" },
    { url = "https://files.pythonhosted.org/packages/a1/02/6224312aacb3c8ecbaa959897af57181fb6cf3a3d7917fd44d0f2917e6f2/pydantic_core-2.33.2-cp312-cp312-macosx_11_0_arm64.whl", hash = "sha256:3c6db6e52c6d70aa0d00d45cdb9b40f0433b96380071ea80b09277dba021ddf7", size = 1847996, upload-time = "2025-04-23T18:31:27.341Z" },
    { url = "https://files.pythonhosted.org/packages/d6/46/6dcdf084a523dbe0a0be59d054734b86a981726f221f4562aed313dbcb49/pydantic_core-2.33.2-cp312-cp312-manylinux_2_17_aarch64.manylinux2014_aarch64.whl", hash = "sha256:4e61206137cbc65e6d5256e1166f88331d3b6238e082d9f74613b9b765fb9025", size = 1880957, upload-time = "2025-04-23T18:31:28.956Z" },
    { url = "https://files.pythonhosted.org/packages/ec/6b/1ec2c03837ac00886ba8160ce041ce4e325b41d06a034adbef11339ae422/pydantic_core-2.33.2-cp312-cp312-manylinux_2_17_armv7l.manylinux2014_armv7l.whl", hash = "sha256:eb8c529b2819c37140eb51b914153063d27ed88e3bdc31b71198a198e921e011", size = 1964199, upload-time = "2025-04-23T18:31:31.025Z" },
    { url = "https://files.pythonhosted.org/packages/2d/1d/6bf34d6adb9debd9136bd197ca72642203ce9aaaa85cfcbfcf20f9696e83/pydantic_core-2.33.2-cp312-cp312-manylinux_2_17_ppc64le.manylinux2014_ppc64le.whl", hash = "sha256:c52b02ad8b4e2cf14ca7b3d918f3eb0ee91e63b3167c32591e57c4317e134f8f", size = 2120296, upload-time = "2025-04-23T18:31:32.514Z" },
    { url = "https://files.pythonhosted.org/packages/e0/94/2bd0aaf5a591e974b32a9f7123f16637776c304471a0ab33cf263cf5591a/pydantic_core-2.33.2-cp312-cp312-manylinux_2_17_s390x.manylinux2014_s390x.whl", hash = "sha256:96081f1605125ba0855dfda83f6f3df5ec90c61195421ba72223de35ccfb2f88", size = 2676109, upload-time = "2025-04-23T18:31:33.958Z" },
    { url = "https://files.pythonhosted.org/packages/f9/41/4b043778cf9c4285d59742281a769eac371b9e47e35f98ad321349cc5d61/pydantic_core-2.33.2-cp312-cp312-manylinux_2_17_x86_64.manylinux2014_x86_64.whl", hash = "sha256:8f57a69461af2a5fa6e6bbd7a5f60d3b7e6cebb687f55106933188e79ad155c1", size = 2002028, upload-time = "2025-04-23T18:31:39.095Z" },
    { url = "https://files.pythonhosted.org/packages/cb/d5/7bb781bf2748ce3d03af04d5c969fa1308880e1dca35a9bd94e1a96a922e/pydantic_core-2.33.2-cp312-cp312-manylinux_2_5_i686.manylinux1_i686.whl", hash = "sha256:572c7e6c8bb4774d2ac88929e3d1f12bc45714ae5ee6d9a788a9fb35e60bb04b", size = 2100044, upload-time = "2025-04-23T18:31:41.034Z" },
    { url = "https://files.pythonhosted.org/packages/fe/36/def5e53e1eb0ad896785702a5bbfd25eed546cdcf4087ad285021a90ed53/pydantic_core-2.33.2-cp312-cp312-musllinux_1_1_aarch64.whl", hash = "sha256:db4b41f9bd95fbe5acd76d89920336ba96f03e149097365afe1cb092fceb89a1", size = 2058881, upload-time = "2025-04-23T18:31:42.757Z" },
    { url = "https://files.pythonhosted.org/packages/01/6c/57f8d70b2ee57fc3dc8b9610315949837fa8c11d86927b9bb044f8705419/pydantic_core-2.33.2-cp312-cp312-musllinux_1_1_armv7l.whl", hash = "sha256:fa854f5cf7e33842a892e5c73f45327760bc7bc516339fda888c75ae60edaeb6", size = 2227034, upload-time = "2025-04-23T18:31:44.304Z" },
    { url = "https://files.pythonhosted.org/packages/27/b9/9c17f0396a82b3d5cbea4c24d742083422639e7bb1d5bf600e12cb176a13/pydantic_core-2.33.2-cp312-cp312-musllinux_1_1_x86_64.whl", hash = "sha256:5f483cfb75ff703095c59e365360cb73e00185e01aaea067cd19acffd2ab20ea", size = 2234187, upload-time = "2025-04-23T18:31:45.891Z" },
    { url = "https://files.pythonhosted.org/packages/b0/6a/adf5734ffd52bf86d865093ad70b2ce543415e0e356f6cacabbc0d9ad910/pydantic_core-2.33.2-cp312-cp312-win32.whl", hash = "sha256:9cb1da0f5a471435a7bc7e439b8a728e8b61e59784b2af70d7c169f8dd8ae290", size = 1892628, upload-time = "2025-04-23T18:31:47.819Z" },
    { url = "https://files.pythonhosted.org/packages/43/e4/5479fecb3606c1368d496a825d8411e126133c41224c1e7238be58b87d7e/pydantic_core-2.33.2-cp312-cp312-win_amd64.whl", hash = "sha256:f941635f2a3d96b2973e867144fde513665c87f13fe0e193c158ac51bfaaa7b2", size = 1955866, upload-time = "2025-04-23T18:31:49.635Z" },
    { url = "https://files.pythonhosted.org/packages/0d/24/8b11e8b3e2be9dd82df4b11408a67c61bb4dc4f8e11b5b0fc888b38118b5/pydantic_core-2.33.2-cp312-cp312-win_arm64.whl", hash = "sha256:cca3868ddfaccfbc4bfb1d608e2ccaaebe0ae628e1416aeb9c4d88c001bb45ab", size = 1888894, upload-time = "2025-04-23T18:31:51.609Z" },
    { url = "https://files.pythonhosted.org/packages/46/8c/99040727b41f56616573a28771b1bfa08a3d3fe74d3d513f01251f79f172/pydantic_core-2.33.2-cp313-cp313-macosx_10_12_x86_64.whl", hash = "sha256:1082dd3e2d7109ad8b7da48e1d4710c8d06c253cbc4a27c1cff4fbcaa97a9e3f", size = 2015688, upload-time = "2025-04-23T18:31:53.175Z" },
    { url = "https://files.pythonhosted.org/packages/3a/cc/5999d1eb705a6cefc31f0b4a90e9f7fc400539b1a1030529700cc1b51838/pydantic_core-2.33.2-cp313-cp313-macosx_11_0_arm64.whl", hash = "sha256:f517ca031dfc037a9c07e748cefd8d96235088b83b4f4ba8939105d20fa1dcd6", size = 1844808, upload-time = "2025-04-23T18:31:54.79Z" },
    { url = "https://files.pythonhosted.org/packages/6f/5e/a0a7b8885c98889a18b6e376f344da1ef323d270b44edf8174d6bce4d622/pydantic_core-2.33.2-cp313-cp313-manylinux_2_17_aarch64.manylinux2014_aarch64.whl", hash = "sha256:0a9f2c9dd19656823cb8250b0724ee9c60a82f3cdf68a080979d13092a3b0fef", size = 1885580, upload-time = "2025-04-23T18:31:57.393Z" },
    { url = "https://files.pythonhosted.org/packages/3b/2a/953581f343c7d11a304581156618c3f592435523dd9d79865903272c256a/pydantic_core-2.33.2-cp313-cp313-manylinux_2_17_armv7l.manylinux2014_armv7l.whl", hash = "sha256:2b0a451c263b01acebe51895bfb0e1cc842a5c666efe06cdf13846c7418caa9a", size = 1973859, upload-time = "2025-04-23T18:31:59.065Z" },
    { url = "https://files.pythonhosted.org/packages/e6/55/f1a813904771c03a3f97f676c62cca0c0a4138654107c1b61f19c644868b/pydantic_core-2.33.2-cp313-cp313-manylinux_2_17_ppc64le.manylinux2014_ppc64le.whl", hash = "sha256:1ea40a64d23faa25e62a70ad163571c0b342b8bf66d5fa612ac0dec4f069d916", size = 2120810, upload-time = "2025-04-23T18:32:00.78Z" },
    { url = "https://files.pythonhosted.org/packages/aa/c3/053389835a996e18853ba107a63caae0b9deb4a276c6b472931ea9ae6e48/pydantic_core-2.33.2-cp313-cp313-manylinux_2_17_s390x.manylinux2014_s390x.whl", hash = "sha256:0fb2d542b4d66f9470e8065c5469ec676978d625a8b7a363f07d9a501a9cb36a", size = 2676498, upload-time = "2025-04-23T18:32:02.418Z" },
    { url = "https://files.pythonhosted.org/packages/eb/3c/f4abd740877a35abade05e437245b192f9d0ffb48bbbbd708df33d3cda37/pydantic_core-2.33.2-cp313-cp313-manylinux_2_17_x86_64.manylinux2014_x86_64.whl", hash = "sha256:9fdac5d6ffa1b5a83bca06ffe7583f5576555e6c8b3a91fbd25ea7780f825f7d", size = 2000611, upload-time = "2025-04-23T18:32:04.152Z" },
    { url = "https://files.pythonhosted.org/packages/59/a7/63ef2fed1837d1121a894d0ce88439fe3e3b3e48c7543b2a4479eb99c2bd/pydantic_core-2.33.2-cp313-cp313-manylinux_2_5_i686.manylinux1_i686.whl", hash = "sha256:04a1a413977ab517154eebb2d326da71638271477d6ad87a769102f7c2488c56", size = 2107924, upload-time = "2025-04-23T18:32:06.129Z" },
    { url = "https://files.pythonhosted.org/packages/04/8f/2551964ef045669801675f1cfc3b0d74147f4901c3ffa42be2ddb1f0efc4/pydantic_core-2.33.2-cp313-cp313-musllinux_1_1_aarch64.whl", hash = "sha256:c8e7af2f4e0194c22b5b37205bfb293d166a7344a5b0d0eaccebc376546d77d5", size = 2063196, upload-time = "2025-04-23T18:32:08.178Z" },
    { url = "https://files.pythonhosted.org/packages/26/bd/d9602777e77fc6dbb0c7db9ad356e9a985825547dce5ad1d30ee04903918/pydantic_core-2.33.2-cp313-cp313-musllinux_1_1_armv7l.whl", hash = "sha256:5c92edd15cd58b3c2d34873597a1e20f13094f59cf88068adb18947df5455b4e", size = 2236389, upload-time = "2025-04-23T18:32:10.242Z" },
    { url = "https://files.pythonhosted.org/packages/42/db/0e950daa7e2230423ab342ae918a794964b053bec24ba8af013fc7c94846/pydantic_core-2.33.2-cp313-cp313-musllinux_1_1_x86_64.whl", hash = "sha256:65132b7b4a1c0beded5e057324b7e16e10910c106d43675d9bd87d4f38dde162", size = 2239223, upload-time = "2025-04-23T18:32:12.382Z" },
    { url = "https://files.pythonhosted.org/packages/58/4d/4f937099c545a8a17eb52cb67fe0447fd9a373b348ccfa9a87f141eeb00f/pydantic_core-2.33.2-cp313-cp313-win32.whl", hash = "sha256:52fb90784e0a242bb96ec53f42196a17278855b0f31ac7c3cc6f5c1ec4811849", size = 1900473, upload-time = "2025-04-23T18:32:14.034Z" },
    { url = "https://files.pythonhosted.org/packages/a0/75/4a0a9bac998d78d889def5e4ef2b065acba8cae8c93696906c3a91f310ca/pydantic_core-2.33.2-cp313-cp313-win_amd64.whl", hash = "sha256:c083a3bdd5a93dfe480f1125926afcdbf2917ae714bdb80b36d34318b2bec5d9", size = 1955269, upload-time = "2025-04-23T18:32:15.783Z" },
    { url = "https://files.pythonhosted.org/packages/f9/86/1beda0576969592f1497b4ce8e7bc8cbdf614c352426271b1b10d5f0aa64/pydantic_core-2.33.2-cp313-cp313-win_arm64.whl", hash = "sha256:e80b087132752f6b3d714f041ccf74403799d3b23a72722ea2e6ba2e892555b9", size = 1893921, upload-time = "2025-04-23T18:32:18.473Z" },
    { url = "https://files.pythonhosted.org/packages/a4/7d/e09391c2eebeab681df2b74bfe6c43422fffede8dc74187b2b0bf6fd7571/pydantic_core-2.33.2-cp313-cp313t-macosx_11_0_arm64.whl", hash = "sha256:61c18fba8e5e9db3ab908620af374db0ac1baa69f0f32df4f61ae23f15e586ac", size = 1806162, upload-time = "2025-04-23T18:32:20.188Z" },
    { url = "https://files.pythonhosted.org/packages/f1/3d/847b6b1fed9f8ed3bb95a9ad04fbd0b212e832d4f0f50ff4d9ee5a9f15cf/pydantic_core-2.33.2-cp313-cp313t-manylinux_2_17_x86_64.manylinux2014_x86_64.whl", hash = "sha256:95237e53bb015f67b63c91af7518a62a8660376a6a0db19b89acc77a4d6199f5", size = 1981560, upload-time = "2025-04-23T18:32:22.354Z" },
    { url = "https://files.pythonhosted.org/packages/6f/9a/e73262f6c6656262b5fdd723ad90f518f579b7bc8622e43a942eec53c938/pydantic_core-2.33.2-cp313-cp313t-win_amd64.whl", hash = "sha256:c2fc0a768ef76c15ab9238afa6da7f69895bb5d1ee83aeea2e3509af4472d0b9", size = 1935777, upload-time = "2025-04-23T18:32:25.088Z" },
    { url = "https://files.pythonhosted.org/packages/30/68/373d55e58b7e83ce371691f6eaa7175e3a24b956c44628eb25d7da007917/pydantic_core-2.33.2-pp310-pypy310_pp73-macosx_10_12_x86_64.whl", hash = "sha256:5c4aa4e82353f65e548c476b37e64189783aa5384903bfea4f41580f255fddfa", size = 2023982, upload-time = "2025-04-23T18:32:53.14Z" },
    { url = "https://files.pythonhosted.org/packages/a4/16/145f54ac08c96a63d8ed6442f9dec17b2773d19920b627b18d4f10a061ea/pydantic_core-2.33.2-pp310-pypy310_pp73-macosx_11_0_arm64.whl", hash = "sha256:d946c8bf0d5c24bf4fe333af284c59a19358aa3ec18cb3dc4370080da1e8ad29", size = 1858412, upload-time = "2025-04-23T18:32:55.52Z" },
    { url = "https://files.pythonhosted.org/packages/41/b1/c6dc6c3e2de4516c0bb2c46f6a373b91b5660312342a0cf5826e38ad82fa/pydantic_core-2.33.2-pp310-pypy310_pp73-manylinux_2_17_aarch64.manylinux2014_aarch64.whl", hash = "sha256:87b31b6846e361ef83fedb187bb5b4372d0da3f7e28d85415efa92d6125d6e6d", size = 1892749, upload-time = "2025-04-23T18:32:57.546Z" },
    { url = "https://files.pythonhosted.org/packages/12/73/8cd57e20afba760b21b742106f9dbdfa6697f1570b189c7457a1af4cd8a0/pydantic_core-2.33.2-pp310-pypy310_pp73-manylinux_2_17_x86_64.manylinux2014_x86_64.whl", hash = "sha256:aa9d91b338f2df0508606f7009fde642391425189bba6d8c653afd80fd6bb64e", size = 2067527, upload-time = "2025-04-23T18:32:59.771Z" },
    { url = "https://files.pythonhosted.org/packages/e3/d5/0bb5d988cc019b3cba4a78f2d4b3854427fc47ee8ec8e9eaabf787da239c/pydantic_core-2.33.2-pp310-pypy310_pp73-manylinux_2_5_i686.manylinux1_i686.whl", hash = "sha256:2058a32994f1fde4ca0480ab9d1e75a0e8c87c22b53a3ae66554f9af78f2fe8c", size = 2108225, upload-time = "2025-04-23T18:33:04.51Z" },
    { url = "https://files.pythonhosted.org/packages/f1/c5/00c02d1571913d496aabf146106ad8239dc132485ee22efe08085084ff7c/pydantic_core-2.33.2-pp310-pypy310_pp73-musllinux_1_1_aarch64.whl", hash = "sha256:0e03262ab796d986f978f79c943fc5f620381be7287148b8010b4097f79a39ec", size = 2069490, upload-time = "2025-04-23T18:33:06.391Z" },
    { url = "https://files.pythonhosted.org/packages/22/a8/dccc38768274d3ed3a59b5d06f59ccb845778687652daa71df0cab4040d7/pydantic_core-2.33.2-pp310-pypy310_pp73-musllinux_1_1_armv7l.whl", hash = "sha256:1a8695a8d00c73e50bff9dfda4d540b7dee29ff9b8053e38380426a85ef10052", size = 2237525, upload-time = "2025-04-23T18:33:08.44Z" },
    { url = "https://files.pythonhosted.org/packages/d4/e7/4f98c0b125dda7cf7ccd14ba936218397b44f50a56dd8c16a3091df116c3/pydantic_core-2.33.2-pp310-pypy310_pp73-musllinux_1_1_x86_64.whl", hash = "sha256:fa754d1850735a0b0e03bcffd9d4b4343eb417e47196e4485d9cca326073a42c", size = 2238446, upload-time = "2025-04-23T18:33:10.313Z" },
    { url = "https://files.pythonhosted.org/packages/ce/91/2ec36480fdb0b783cd9ef6795753c1dea13882f2e68e73bce76ae8c21e6a/pydantic_core-2.33.2-pp310-pypy310_pp73-win_amd64.whl", hash = "sha256:a11c8d26a50bfab49002947d3d237abe4d9e4b5bdc8846a63537b6488e197808", size = 2066678, upload-time = "2025-04-23T18:33:12.224Z" },
    { url = "https://files.pythonhosted.org/packages/7b/27/d4ae6487d73948d6f20dddcd94be4ea43e74349b56eba82e9bdee2d7494c/pydantic_core-2.33.2-pp311-pypy311_pp73-macosx_10_12_x86_64.whl", hash = "sha256:dd14041875d09cc0f9308e37a6f8b65f5585cf2598a53aa0123df8b129d481f8", size = 2025200, upload-time = "2025-04-23T18:33:14.199Z" },
    { url = "https://files.pythonhosted.org/packages/f1/b8/b3cb95375f05d33801024079b9392a5ab45267a63400bf1866e7ce0f0de4/pydantic_core-2.33.2-pp311-pypy311_pp73-macosx_11_0_arm64.whl", hash = "sha256:d87c561733f66531dced0da6e864f44ebf89a8fba55f31407b00c2f7f9449593", size = 1859123, upload-time = "2025-04-23T18:33:16.555Z" },
    { url = "https://files.pythonhosted.org/packages/05/bc/0d0b5adeda59a261cd30a1235a445bf55c7e46ae44aea28f7bd6ed46e091/pydantic_core-2.33.2-pp311-pypy311_pp73-manylinux_2_17_aarch64.manylinux2014_aarch64.whl", hash = "sha256:2f82865531efd18d6e07a04a17331af02cb7a651583c418df8266f17a63c6612", size = 1892852, upload-time = "2025-04-23T18:33:18.513Z" },
    { url = "https://files.pythonhosted.org/packages/3e/11/d37bdebbda2e449cb3f519f6ce950927b56d62f0b84fd9cb9e372a26a3d5/pydantic_core-2.33.2-pp311-pypy311_pp73-manylinux_2_17_x86_64.manylinux2014_x86_64.whl", hash = "sha256:2bfb5112df54209d820d7bf9317c7a6c9025ea52e49f46b6a2060104bba37de7", size = 2067484, upload-time = "2025-04-23T18:33:20.475Z" },
    { url = "https://files.pythonhosted.org/packages/8c/55/1f95f0a05ce72ecb02a8a8a1c3be0579bbc29b1d5ab68f1378b7bebc5057/pydantic_core-2.33.2-pp311-pypy311_pp73-manylinux_2_5_i686.manylinux1_i686.whl", hash = "sha256:64632ff9d614e5eecfb495796ad51b0ed98c453e447a76bcbeeb69615079fc7e", size = 2108896, upload-time = "2025-04-23T18:33:22.501Z" },
    { url = "https://files.pythonhosted.org/packages/53/89/2b2de6c81fa131f423246a9109d7b2a375e83968ad0800d6e57d0574629b/pydantic_core-2.33.2-pp311-pypy311_pp73-musllinux_1_1_aarch64.whl", hash = "sha256:f889f7a40498cc077332c7ab6b4608d296d852182211787d4f3ee377aaae66e8", size = 2069475, upload-time = "2025-04-23T18:33:24.528Z" },
    { url = "https://files.pythonhosted.org/packages/b8/e9/1f7efbe20d0b2b10f6718944b5d8ece9152390904f29a78e68d4e7961159/pydantic_core-2.33.2-pp311-pypy311_pp73-musllinux_1_1_armv7l.whl", hash = "sha256:de4b83bb311557e439b9e186f733f6c645b9417c84e2eb8203f3f820a4b988bf", size = 2239013, upload-time = "2025-04-23T18:33:26.621Z" },
    { url = "https://files.pythonhosted.org/packages/3c/b2/5309c905a93811524a49b4e031e9851a6b00ff0fb668794472ea7746b448/pydantic_core-2.33.2-pp311-pypy311_pp73-musllinux_1_1_x86_64.whl", hash = "sha256:82f68293f055f51b51ea42fafc74b6aad03e70e191799430b90c13d643059ebb", size = 2238715, upload-time = "2025-04-23T18:33:28.656Z" },
    { url = "https://files.pythonhosted.org/packages/32/56/8a7ca5d2cd2cda1d245d34b1c9a942920a718082ae8e54e5f3e5a58b7add/pydantic_core-2.33.2-pp311-pypy311_pp73-win_amd64.whl", hash = "sha256:329467cecfb529c925cf2bbd4d60d2c509bc2fb52a20c1045bf09bb70971a9c1", size = 2066757, upload-time = "2025-04-23T18:33:30.645Z" },
]

[[package]]
name = "pyee"
version = "13.0.0"
source = { registry = "https://pypi.org/simple" }
dependencies = [
    { name = "typing-extensions" },
]
sdist = { url = "https://files.pythonhosted.org/packages/95/03/1fd98d5841cd7964a27d729ccf2199602fe05eb7a405c1462eb7277945ed/pyee-13.0.0.tar.gz", hash = "sha256:b391e3c5a434d1f5118a25615001dbc8f669cf410ab67d04c4d4e07c55481c37", size = 31250, upload-time = "2025-03-17T18:53:15.955Z" }
wheels = [
    { url = "https://files.pythonhosted.org/packages/9b/4d/b9add7c84060d4c1906abe9a7e5359f2a60f7a9a4f67268b2766673427d8/pyee-13.0.0-py3-none-any.whl", hash = "sha256:48195a3cddb3b1515ce0695ed76036b5ccc2ef3a9f963ff9f77aec0139845498", size = 15730, upload-time = "2025-03-17T18:53:14.532Z" },
]

[[package]]
name = "pygments"
version = "2.19.1"
source = { registry = "https://pypi.org/simple" }
sdist = { url = "https://files.pythonhosted.org/packages/7c/2d/c3338d48ea6cc0feb8446d8e6937e1408088a72a39937982cc6111d17f84/pygments-2.19.1.tar.gz", hash = "sha256:61c16d2a8576dc0649d9f39e089b5f02bcd27fba10d8fb4dcc28173f7a45151f", size = 4968581, upload-time = "2025-01-06T17:26:30.443Z" }
wheels = [
    { url = "https://files.pythonhosted.org/packages/8a/0b/9fcc47d19c48b59121088dd6da2488a49d5f72dacf8262e2790a1d2c7d15/pygments-2.19.1-py3-none-any.whl", hash = "sha256:9ea1544ad55cecf4b8242fab6dd35a93bbce657034b0611ee383099054ab6d8c", size = 1225293, upload-time = "2025-01-06T17:26:25.553Z" },
]

[[package]]
name = "pyright"
version = "1.1.402"
source = { registry = "https://pypi.org/simple" }
dependencies = [
    { name = "nodeenv" },
    { name = "typing-extensions" },
]
sdist = { url = "https://files.pythonhosted.org/packages/aa/04/ce0c132d00e20f2d2fb3b3e7c125264ca8b909e693841210534b1ea1752f/pyright-1.1.402.tar.gz", hash = "sha256:85a33c2d40cd4439c66aa946fd4ce71ab2f3f5b8c22ce36a623f59ac22937683", size = 3888207, upload-time = "2025-06-11T08:48:35.759Z" }
wheels = [
    { url = "https://files.pythonhosted.org/packages/fe/37/1a1c62d955e82adae588be8e374c7f77b165b6cb4203f7d581269959abbc/pyright-1.1.402-py3-none-any.whl", hash = "sha256:2c721f11869baac1884e846232800fe021c33f1b4acb3929cff321f7ea4e2982", size = 5624004, upload-time = "2025-06-11T08:48:33.998Z" },
]

[[package]]
name = "pysocks"
version = "1.7.1"
source = { registry = "https://pypi.org/simple" }
sdist = { url = "https://files.pythonhosted.org/packages/bd/11/293dd436aea955d45fc4e8a35b6ae7270f5b8e00b53cf6c024c83b657a11/PySocks-1.7.1.tar.gz", hash = "sha256:3f8804571ebe159c380ac6de37643bb4685970655d3bba243530d6558b799aa0", size = 284429, upload-time = "2019-09-20T02:07:35.714Z" }
wheels = [
    { url = "https://files.pythonhosted.org/packages/8d/59/b4572118e098ac8e46e399a1dd0f2d85403ce8bbaad9ec79373ed6badaf9/PySocks-1.7.1-py3-none-any.whl", hash = "sha256:2725bd0a9925919b9b51739eea5f9e2bae91e83288108a9ad338b2e3a4435ee5", size = 16725, upload-time = "2019-09-20T02:06:22.938Z" },
]

[[package]]
name = "pytest"
version = "8.4.0"
source = { registry = "https://pypi.org/simple" }
dependencies = [
    { name = "colorama", marker = "sys_platform == 'win32'" },
    { name = "exceptiongroup", marker = "python_full_version < '3.11'" },
    { name = "iniconfig" },
    { name = "packaging" },
    { name = "pluggy" },
    { name = "pygments" },
    { name = "tomli", marker = "python_full_version < '3.11'" },
]
sdist = { url = "https://files.pythonhosted.org/packages/fb/aa/405082ce2749be5398045152251ac69c0f3578c7077efc53431303af97ce/pytest-8.4.0.tar.gz", hash = "sha256:14d920b48472ea0dbf68e45b96cd1ffda4705f33307dcc86c676c1b5104838a6", size = 1515232, upload-time = "2025-06-02T17:36:30.03Z" }
wheels = [
    { url = "https://files.pythonhosted.org/packages/2f/de/afa024cbe022b1b318a3d224125aa24939e99b4ff6f22e0ba639a2eaee47/pytest-8.4.0-py3-none-any.whl", hash = "sha256:f40f825768ad76c0977cbacdf1fd37c6f7a468e460ea6a0636078f8972d4517e", size = 363797, upload-time = "2025-06-02T17:36:27.859Z" },
]

[[package]]
name = "pytest-asyncio"
version = "1.0.0"
source = { registry = "https://pypi.org/simple" }
dependencies = [
    { name = "pytest" },
]
sdist = { url = "https://files.pythonhosted.org/packages/d0/d4/14f53324cb1a6381bef29d698987625d80052bb33932d8e7cbf9b337b17c/pytest_asyncio-1.0.0.tar.gz", hash = "sha256:d15463d13f4456e1ead2594520216b225a16f781e144f8fdf6c5bb4667c48b3f", size = 46960, upload-time = "2025-05-26T04:54:40.484Z" }
wheels = [
    { url = "https://files.pythonhosted.org/packages/30/05/ce271016e351fddc8399e546f6e23761967ee09c8c568bbfbecb0c150171/pytest_asyncio-1.0.0-py3-none-any.whl", hash = "sha256:4f024da9f1ef945e680dc68610b52550e36590a67fd31bb3b4943979a1f90ef3", size = 15976, upload-time = "2025-05-26T04:54:39.035Z" },
]

[[package]]
name = "pytest-base-url"
version = "2.1.0"
source = { registry = "https://pypi.org/simple" }
dependencies = [
    { name = "pytest" },
    { name = "requests" },
]
sdist = { url = "https://files.pythonhosted.org/packages/ae/1a/b64ac368de6b993135cb70ca4e5d958a5c268094a3a2a4cac6f0021b6c4f/pytest_base_url-2.1.0.tar.gz", hash = "sha256:02748589a54f9e63fcbe62301d6b0496da0d10231b753e950c63e03aee745d45", size = 6702, upload-time = "2024-01-31T22:43:00.81Z" }
wheels = [
    { url = "https://files.pythonhosted.org/packages/98/1c/b00940ab9eb8ede7897443b771987f2f4a76f06be02f1b3f01eb7567e24a/pytest_base_url-2.1.0-py3-none-any.whl", hash = "sha256:3ad15611778764d451927b2a53240c1a7a591b521ea44cebfe45849d2d2812e6", size = 5302, upload-time = "2024-01-31T22:42:58.897Z" },
]

[[package]]
name = "pytest-benchmark"
version = "5.1.0"
source = { registry = "https://pypi.org/simple" }
dependencies = [
    { name = "py-cpuinfo" },
    { name = "pytest" },
]
sdist = { url = "https://files.pythonhosted.org/packages/39/d0/a8bd08d641b393db3be3819b03e2d9bb8760ca8479080a26a5f6e540e99c/pytest-benchmark-5.1.0.tar.gz", hash = "sha256:9ea661cdc292e8231f7cd4c10b0319e56a2118e2c09d9f50e1b3d150d2aca105", size = 337810, upload-time = "2024-10-30T11:51:48.521Z" }
wheels = [
    { url = "https://files.pythonhosted.org/packages/9e/d6/b41653199ea09d5969d4e385df9bbfd9a100f28ca7e824ce7c0a016e3053/pytest_benchmark-5.1.0-py3-none-any.whl", hash = "sha256:922de2dfa3033c227c96da942d1878191afa135a29485fb942e85dff1c592c89", size = 44259, upload-time = "2024-10-30T11:51:45.94Z" },
]

[[package]]
name = "pytest-codspeed"
version = "3.2.0"
source = { registry = "https://pypi.org/simple" }
dependencies = [
    { name = "cffi" },
    { name = "pytest" },
    { name = "rich" },
]
sdist = { url = "https://files.pythonhosted.org/packages/03/98/16fe3895b1b8a6d537a89eecb120b97358df8f0002c6ecd11555d6304dc8/pytest_codspeed-3.2.0.tar.gz", hash = "sha256:f9d1b1a3b2c69cdc0490a1e8b1ced44bffbd0e8e21d81a7160cfdd923f6e8155", size = 18409, upload-time = "2025-01-31T14:28:26.165Z" }
wheels = [
    { url = "https://files.pythonhosted.org/packages/b9/31/62b93ee025ca46016d01325f58997d32303752286bf929588c8796a25b13/pytest_codspeed-3.2.0-cp310-cp310-manylinux_2_17_aarch64.manylinux2014_aarch64.manylinux_2_28_aarch64.whl", hash = "sha256:c5165774424c7ab8db7e7acdb539763a0e5657996effefdf0664d7fd95158d34", size = 26802, upload-time = "2025-01-31T14:28:10.723Z" },
    { url = "https://files.pythonhosted.org/packages/89/60/2bc46bdf8c8ddb7e59cd9d480dc887d0ac6039f88c856d1ae3d29a4e648d/pytest_codspeed-3.2.0-cp310-cp310-manylinux_2_5_x86_64.manylinux1_x86_64.manylinux_2_28_x86_64.whl", hash = "sha256:9bd55f92d772592c04a55209950c50880413ae46876e66bd349ef157075ca26c", size = 25442, upload-time = "2025-01-31T14:28:11.774Z" },
    { url = "https://files.pythonhosted.org/packages/31/56/1b65ba0ae1af7fd7ce14a66e7599833efe8bbd0fcecd3614db0017ca224a/pytest_codspeed-3.2.0-cp311-cp311-manylinux_2_17_aarch64.manylinux2014_aarch64.manylinux_2_28_aarch64.whl", hash = "sha256:4cf6f56067538f4892baa8d7ab5ef4e45bb59033be1ef18759a2c7fc55b32035", size = 26810, upload-time = "2025-01-31T14:28:12.657Z" },
    { url = "https://files.pythonhosted.org/packages/23/e6/d1fafb09a1c4983372f562d9e158735229cb0b11603a61d4fad05463f977/pytest_codspeed-3.2.0-cp311-cp311-manylinux_2_5_x86_64.manylinux1_x86_64.manylinux_2_28_x86_64.whl", hash = "sha256:39a687b05c3d145642061b45ea78e47e12f13ce510104d1a2cda00eee0e36f58", size = 25442, upload-time = "2025-01-31T14:28:13.485Z" },
    { url = "https://files.pythonhosted.org/packages/0b/8b/9e95472589d17bb68960f2a09cfa8f02c4d43c82de55b73302bbe0fa4350/pytest_codspeed-3.2.0-cp312-cp312-manylinux_2_17_aarch64.manylinux2014_aarch64.manylinux_2_28_aarch64.whl", hash = "sha256:46a1afaaa1ac4c2ca5b0700d31ac46d80a27612961d031067d73c6ccbd8d3c2b", size = 27182, upload-time = "2025-01-31T14:28:15.828Z" },
    { url = "https://files.pythonhosted.org/packages/2a/18/82aaed8095e84d829f30dda3ac49fce4e69685d769aae463614a8d864cdd/pytest_codspeed-3.2.0-cp312-cp312-manylinux_2_5_x86_64.manylinux1_x86_64.manylinux_2_28_x86_64.whl", hash = "sha256:c48ce3af3dfa78413ed3d69d1924043aa1519048dbff46edccf8f35a25dab3c2", size = 25933, upload-time = "2025-01-31T14:28:17.151Z" },
    { url = "https://files.pythonhosted.org/packages/e2/15/60b18d40da66e7aa2ce4c4c66d5a17de20a2ae4a89ac09a58baa7a5bc535/pytest_codspeed-3.2.0-cp313-cp313-manylinux_2_17_aarch64.manylinux2014_aarch64.manylinux_2_28_aarch64.whl", hash = "sha256:66692506d33453df48b36a84703448cb8b22953eea51f03fbb2eb758dc2bdc4f", size = 27180, upload-time = "2025-01-31T14:28:18.056Z" },
    { url = "https://files.pythonhosted.org/packages/51/bd/6b164d4ae07d8bea5d02ad664a9762bdb63f83c0805a3c8fe7dc6ec38407/pytest_codspeed-3.2.0-cp313-cp313-manylinux_2_5_x86_64.manylinux1_x86_64.manylinux_2_28_x86_64.whl", hash = "sha256:479774f80d0bdfafa16112700df4dbd31bf2a6757fac74795fd79c0a7b3c389b", size = 25923, upload-time = "2025-01-31T14:28:19.725Z" },
    { url = "https://files.pythonhosted.org/packages/f1/9b/952c70bd1fae9baa58077272e7f191f377c86d812263c21b361195e125e6/pytest_codspeed-3.2.0-py3-none-any.whl", hash = "sha256:54b5c2e986d6a28e7b0af11d610ea57bd5531cec8326abe486f1b55b09d91c39", size = 15007, upload-time = "2025-01-31T14:28:24.458Z" },
]

[[package]]
name = "pytest-cov"
version = "6.2.1"
source = { registry = "https://pypi.org/simple" }
dependencies = [
    { name = "coverage", extra = ["toml"] },
    { name = "pluggy" },
    { name = "pytest" },
]
sdist = { url = "https://files.pythonhosted.org/packages/18/99/668cade231f434aaa59bbfbf49469068d2ddd945000621d3d165d2e7dd7b/pytest_cov-6.2.1.tar.gz", hash = "sha256:25cc6cc0a5358204b8108ecedc51a9b57b34cc6b8c967cc2c01a4e00d8a67da2", size = 69432, upload-time = "2025-06-12T10:47:47.684Z" }
wheels = [
    { url = "https://files.pythonhosted.org/packages/bc/16/4ea354101abb1287856baa4af2732be351c7bee728065aed451b678153fd/pytest_cov-6.2.1-py3-none-any.whl", hash = "sha256:f5bc4c23f42f1cdd23c70b1dab1bbaef4fc505ba950d53e0081d0730dd7e86d5", size = 24644, upload-time = "2025-06-12T10:47:45.932Z" },
]

[[package]]
name = "pytest-mock"
version = "3.14.1"
source = { registry = "https://pypi.org/simple" }
dependencies = [
    { name = "pytest" },
]
sdist = { url = "https://files.pythonhosted.org/packages/71/28/67172c96ba684058a4d24ffe144d64783d2a270d0af0d9e792737bddc75c/pytest_mock-3.14.1.tar.gz", hash = "sha256:159e9edac4c451ce77a5cdb9fc5d1100708d2dd4ba3c3df572f14097351af80e", size = 33241, upload-time = "2025-05-26T13:58:45.167Z" }
wheels = [
    { url = "https://files.pythonhosted.org/packages/b2/05/77b60e520511c53d1c1ca75f1930c7dd8e971d0c4379b7f4b3f9644685ba/pytest_mock-3.14.1-py3-none-any.whl", hash = "sha256:178aefcd11307d874b4cd3100344e7e2d888d9791a6a1d9bfe90fbc1b74fd1d0", size = 9923, upload-time = "2025-05-26T13:58:43.487Z" },
]

[[package]]
name = "pytest-playwright"
version = "0.7.0"
source = { registry = "https://pypi.org/simple" }
dependencies = [
    { name = "playwright" },
    { name = "pytest" },
    { name = "pytest-base-url" },
    { name = "python-slugify" },
]
sdist = { url = "https://files.pythonhosted.org/packages/e3/47/38e292ad92134a00ea05e6fc4fc44577baaa38b0922ab7ea56312b7a6663/pytest_playwright-0.7.0.tar.gz", hash = "sha256:b3f2ea514bbead96d26376fac182f68dcd6571e7cb41680a89ff1673c05d60b6", size = 16666, upload-time = "2025-01-31T11:06:05.453Z" }
wheels = [
    { url = "https://files.pythonhosted.org/packages/d8/96/5f8a4545d783674f3de33f0ebc4db16cc76ce77a4c404d284f43f09125e3/pytest_playwright-0.7.0-py3-none-any.whl", hash = "sha256:2516d0871fa606634bfe32afbcc0342d68da2dbff97fe3459849e9c428486da2", size = 16618, upload-time = "2025-01-31T11:06:08.075Z" },
]

[[package]]
name = "pytest-retry"
version = "1.7.0"
source = { registry = "https://pypi.org/simple" }
dependencies = [
    { name = "pytest" },
]
sdist = { url = "https://files.pythonhosted.org/packages/c5/5b/607b017994cca28de3a1ad22a3eee8418e5d428dcd8ec25b26b18e995a73/pytest_retry-1.7.0.tar.gz", hash = "sha256:f8d52339f01e949df47c11ba9ee8d5b362f5824dff580d3870ec9ae0057df80f", size = 19977, upload-time = "2025-01-19T01:56:13.115Z" }
wheels = [
    { url = "https://files.pythonhosted.org/packages/7c/ff/3266c8a73b9b93c4b14160a7e2b31d1e1088e28ed29f4c2d93ae34093bfd/pytest_retry-1.7.0-py3-none-any.whl", hash = "sha256:a2dac85b79a4e2375943f1429479c65beb6c69553e7dae6b8332be47a60954f4", size = 13775, upload-time = "2025-01-19T01:56:11.199Z" },
]

[[package]]
name = "pytest-split"
version = "0.10.0"
source = { registry = "https://pypi.org/simple" }
dependencies = [
    { name = "pytest" },
]
sdist = { url = "https://files.pythonhosted.org/packages/46/d7/e30ba44adf83f15aee3f636daea54efadf735769edc0f0a7d98163f61038/pytest_split-0.10.0.tar.gz", hash = "sha256:adf80ba9fef7be89500d571e705b4f963dfa05038edf35e4925817e6b34ea66f", size = 13903, upload-time = "2024-10-16T15:45:19.783Z" }
wheels = [
    { url = "https://files.pythonhosted.org/packages/d6/a7/cad88e9c1109a5c2a320d608daa32e5ee008ccbc766310f54b1cd6b3d69c/pytest_split-0.10.0-py3-none-any.whl", hash = "sha256:466096b086a7147bcd423c6e6c2e57fc62af1c5ea2e256b4ed50fc030fc3dddc", size = 11961, upload-time = "2024-10-16T15:45:18.289Z" },
]

[[package]]
name = "python-dateutil"
version = "2.9.0.post0"
source = { registry = "https://pypi.org/simple" }
dependencies = [
    { name = "six" },
]
sdist = { url = "https://files.pythonhosted.org/packages/66/c0/0c8b6ad9f17a802ee498c46e004a0eb49bc148f2fd230864601a86dcf6db/python-dateutil-2.9.0.post0.tar.gz", hash = "sha256:37dd54208da7e1cd875388217d5e00ebd4179249f90fb72437e91a35459a0ad3", size = 342432, upload-time = "2024-03-01T18:36:20.211Z" }
wheels = [
    { url = "https://files.pythonhosted.org/packages/ec/57/56b9bcc3c9c6a792fcbaf139543cee77261f3651ca9da0c93f5c1221264b/python_dateutil-2.9.0.post0-py2.py3-none-any.whl", hash = "sha256:a8b2bc7bffae282281c8140a97d3aa9c14da0b136dfe83f850eea9a5f7470427", size = 229892, upload-time = "2024-03-01T18:36:18.57Z" },
]

[[package]]
name = "python-dotenv"
version = "1.1.0"
source = { registry = "https://pypi.org/simple" }
sdist = { url = "https://files.pythonhosted.org/packages/88/2c/7bb1416c5620485aa793f2de31d3df393d3686aa8a8506d11e10e13c5baf/python_dotenv-1.1.0.tar.gz", hash = "sha256:41f90bc6f5f177fb41f53e87666db362025010eb28f60a01c9143bfa33a2b2d5", size = 39920, upload-time = "2025-03-25T10:14:56.835Z" }
wheels = [
    { url = "https://files.pythonhosted.org/packages/1e/18/98a99ad95133c6a6e2005fe89faedf294a748bd5dc803008059409ac9b1e/python_dotenv-1.1.0-py3-none-any.whl", hash = "sha256:d7c01d9e2293916c18baf562d95698754b0dbbb5e74d457c45d4f6561fb9d55d", size = 20256, upload-time = "2025-03-25T10:14:55.034Z" },
]

[[package]]
name = "python-engineio"
version = "4.12.2"
source = { registry = "https://pypi.org/simple" }
dependencies = [
    { name = "simple-websocket" },
]
sdist = { url = "https://files.pythonhosted.org/packages/ba/0b/67295279b66835f9fa7a491650efcd78b20321c127036eef62c11a31e028/python_engineio-4.12.2.tar.gz", hash = "sha256:e7e712ffe1be1f6a05ee5f951e72d434854a32fcfc7f6e4d9d3cae24ec70defa", size = 91677, upload-time = "2025-06-04T19:22:18.789Z" }
wheels = [
    { url = "https://files.pythonhosted.org/packages/0c/fa/df59acedf7bbb937f69174d00f921a7b93aa5a5f5c17d05296c814fff6fc/python_engineio-4.12.2-py3-none-any.whl", hash = "sha256:8218ab66950e179dfec4b4bbb30aecf3f5d86f5e58e6fc1aa7fde2c698b2804f", size = 59536, upload-time = "2025-06-04T19:22:16.916Z" },
]

[[package]]
name = "python-multipart"
version = "0.0.20"
source = { registry = "https://pypi.org/simple" }
sdist = { url = "https://files.pythonhosted.org/packages/f3/87/f44d7c9f274c7ee665a29b885ec97089ec5dc034c7f3fafa03da9e39a09e/python_multipart-0.0.20.tar.gz", hash = "sha256:8dd0cab45b8e23064ae09147625994d090fa46f5b0d1e13af944c331a7fa9d13", size = 37158, upload-time = "2024-12-16T19:45:46.972Z" }
wheels = [
    { url = "https://files.pythonhosted.org/packages/45/58/38b5afbc1a800eeea951b9285d3912613f2603bdf897a4ab0f4bd7f405fc/python_multipart-0.0.20-py3-none-any.whl", hash = "sha256:8a62d3a8335e06589fe01f2a3e178cdcc632f3fbe0d492ad9ee0ec35aab1f104", size = 24546, upload-time = "2024-12-16T19:45:44.423Z" },
]

[[package]]
name = "python-slugify"
version = "8.0.4"
source = { registry = "https://pypi.org/simple" }
dependencies = [
    { name = "text-unidecode" },
]
sdist = { url = "https://files.pythonhosted.org/packages/87/c7/5e1547c44e31da50a460df93af11a535ace568ef89d7a811069ead340c4a/python-slugify-8.0.4.tar.gz", hash = "sha256:59202371d1d05b54a9e7720c5e038f928f45daaffe41dd10822f3907b937c856", size = 10921, upload-time = "2024-02-08T18:32:45.488Z" }
wheels = [
    { url = "https://files.pythonhosted.org/packages/a4/62/02da182e544a51a5c3ccf4b03ab79df279f9c60c5e82d5e8bec7ca26ac11/python_slugify-8.0.4-py2.py3-none-any.whl", hash = "sha256:276540b79961052b66b7d116620b36518847f52d5fd9e3a70164fc8c50faa6b8", size = 10051, upload-time = "2024-02-08T18:32:43.911Z" },
]

[[package]]
name = "python-socketio"
version = "5.13.0"
source = { registry = "https://pypi.org/simple" }
dependencies = [
    { name = "bidict" },
    { name = "python-engineio" },
]
sdist = { url = "https://files.pythonhosted.org/packages/21/1a/396d50ccf06ee539fa758ce5623b59a9cb27637fc4b2dc07ed08bf495e77/python_socketio-5.13.0.tar.gz", hash = "sha256:ac4e19a0302ae812e23b712ec8b6427ca0521f7c582d6abb096e36e24a263029", size = 121125, upload-time = "2025-04-12T15:46:59.933Z" }
wheels = [
    { url = "https://files.pythonhosted.org/packages/3c/32/b4fb8585d1be0f68bde7e110dffbcf354915f77ad8c778563f0ad9655c02/python_socketio-5.13.0-py3-none-any.whl", hash = "sha256:51f68d6499f2df8524668c24bcec13ba1414117cfb3a90115c559b601ab10caf", size = 77800, upload-time = "2025-04-12T15:46:58.412Z" },
]

[[package]]
name = "pytz"
version = "2025.2"
source = { registry = "https://pypi.org/simple" }
sdist = { url = "https://files.pythonhosted.org/packages/f8/bf/abbd3cdfb8fbc7fb3d4d38d320f2441b1e7cbe29be4f23797b4a2b5d8aac/pytz-2025.2.tar.gz", hash = "sha256:360b9e3dbb49a209c21ad61809c7fb453643e048b38924c765813546746e81c3", size = 320884, upload-time = "2025-03-25T02:25:00.538Z" }
wheels = [
    { url = "https://files.pythonhosted.org/packages/81/c4/34e93fe5f5429d7570ec1fa436f1986fb1f00c3e0f43a589fe2bbcd22c3f/pytz-2025.2-py2.py3-none-any.whl", hash = "sha256:5ddf76296dd8c44c26eb8f4b6f35488f3ccbf6fbbd7adee0b7262d43f0ec2f00", size = 509225, upload-time = "2025-03-25T02:24:58.468Z" },
]

[[package]]
name = "pyyaml"
version = "6.0.2"
source = { registry = "https://pypi.org/simple" }
sdist = { url = "https://files.pythonhosted.org/packages/54/ed/79a089b6be93607fa5cdaedf301d7dfb23af5f25c398d5ead2525b063e17/pyyaml-6.0.2.tar.gz", hash = "sha256:d584d9ec91ad65861cc08d42e834324ef890a082e591037abe114850ff7bbc3e", size = 130631, upload-time = "2024-08-06T20:33:50.674Z" }
wheels = [
    { url = "https://files.pythonhosted.org/packages/9b/95/a3fac87cb7158e231b5a6012e438c647e1a87f09f8e0d123acec8ab8bf71/PyYAML-6.0.2-cp310-cp310-macosx_10_9_x86_64.whl", hash = "sha256:0a9a2848a5b7feac301353437eb7d5957887edbf81d56e903999a75a3d743086", size = 184199, upload-time = "2024-08-06T20:31:40.178Z" },
    { url = "https://files.pythonhosted.org/packages/c7/7a/68bd47624dab8fd4afbfd3c48e3b79efe09098ae941de5b58abcbadff5cb/PyYAML-6.0.2-cp310-cp310-macosx_11_0_arm64.whl", hash = "sha256:29717114e51c84ddfba879543fb232a6ed60086602313ca38cce623c1d62cfbf", size = 171758, upload-time = "2024-08-06T20:31:42.173Z" },
    { url = "https://files.pythonhosted.org/packages/49/ee/14c54df452143b9ee9f0f29074d7ca5516a36edb0b4cc40c3f280131656f/PyYAML-6.0.2-cp310-cp310-manylinux_2_17_aarch64.manylinux2014_aarch64.whl", hash = "sha256:8824b5a04a04a047e72eea5cec3bc266db09e35de6bdfe34c9436ac5ee27d237", size = 718463, upload-time = "2024-08-06T20:31:44.263Z" },
    { url = "https://files.pythonhosted.org/packages/4d/61/de363a97476e766574650d742205be468921a7b532aa2499fcd886b62530/PyYAML-6.0.2-cp310-cp310-manylinux_2_17_s390x.manylinux2014_s390x.whl", hash = "sha256:7c36280e6fb8385e520936c3cb3b8042851904eba0e58d277dca80a5cfed590b", size = 719280, upload-time = "2024-08-06T20:31:50.199Z" },
    { url = "https://files.pythonhosted.org/packages/6b/4e/1523cb902fd98355e2e9ea5e5eb237cbc5f3ad5f3075fa65087aa0ecb669/PyYAML-6.0.2-cp310-cp310-manylinux_2_17_x86_64.manylinux2014_x86_64.whl", hash = "sha256:ec031d5d2feb36d1d1a24380e4db6d43695f3748343d99434e6f5f9156aaa2ed", size = 751239, upload-time = "2024-08-06T20:31:52.292Z" },
    { url = "https://files.pythonhosted.org/packages/b7/33/5504b3a9a4464893c32f118a9cc045190a91637b119a9c881da1cf6b7a72/PyYAML-6.0.2-cp310-cp310-musllinux_1_1_aarch64.whl", hash = "sha256:936d68689298c36b53b29f23c6dbb74de12b4ac12ca6cfe0e047bedceea56180", size = 695802, upload-time = "2024-08-06T20:31:53.836Z" },
    { url = "https://files.pythonhosted.org/packages/5c/20/8347dcabd41ef3a3cdc4f7b7a2aff3d06598c8779faa189cdbf878b626a4/PyYAML-6.0.2-cp310-cp310-musllinux_1_1_x86_64.whl", hash = "sha256:23502f431948090f597378482b4812b0caae32c22213aecf3b55325e049a6c68", size = 720527, upload-time = "2024-08-06T20:31:55.565Z" },
    { url = "https://files.pythonhosted.org/packages/be/aa/5afe99233fb360d0ff37377145a949ae258aaab831bde4792b32650a4378/PyYAML-6.0.2-cp310-cp310-win32.whl", hash = "sha256:2e99c6826ffa974fe6e27cdb5ed0021786b03fc98e5ee3c5bfe1fd5015f42b99", size = 144052, upload-time = "2024-08-06T20:31:56.914Z" },
    { url = "https://files.pythonhosted.org/packages/b5/84/0fa4b06f6d6c958d207620fc60005e241ecedceee58931bb20138e1e5776/PyYAML-6.0.2-cp310-cp310-win_amd64.whl", hash = "sha256:a4d3091415f010369ae4ed1fc6b79def9416358877534caf6a0fdd2146c87a3e", size = 161774, upload-time = "2024-08-06T20:31:58.304Z" },
    { url = "https://files.pythonhosted.org/packages/f8/aa/7af4e81f7acba21a4c6be026da38fd2b872ca46226673c89a758ebdc4fd2/PyYAML-6.0.2-cp311-cp311-macosx_10_9_x86_64.whl", hash = "sha256:cc1c1159b3d456576af7a3e4d1ba7e6924cb39de8f67111c735f6fc832082774", size = 184612, upload-time = "2024-08-06T20:32:03.408Z" },
    { url = "https://files.pythonhosted.org/packages/8b/62/b9faa998fd185f65c1371643678e4d58254add437edb764a08c5a98fb986/PyYAML-6.0.2-cp311-cp311-macosx_11_0_arm64.whl", hash = "sha256:1e2120ef853f59c7419231f3bf4e7021f1b936f6ebd222406c3b60212205d2ee", size = 172040, upload-time = "2024-08-06T20:32:04.926Z" },
    { url = "https://files.pythonhosted.org/packages/ad/0c/c804f5f922a9a6563bab712d8dcc70251e8af811fce4524d57c2c0fd49a4/PyYAML-6.0.2-cp311-cp311-manylinux_2_17_aarch64.manylinux2014_aarch64.whl", hash = "sha256:5d225db5a45f21e78dd9358e58a98702a0302f2659a3c6cd320564b75b86f47c", size = 736829, upload-time = "2024-08-06T20:32:06.459Z" },
    { url = "https://files.pythonhosted.org/packages/51/16/6af8d6a6b210c8e54f1406a6b9481febf9c64a3109c541567e35a49aa2e7/PyYAML-6.0.2-cp311-cp311-manylinux_2_17_s390x.manylinux2014_s390x.whl", hash = "sha256:5ac9328ec4831237bec75defaf839f7d4564be1e6b25ac710bd1a96321cc8317", size = 764167, upload-time = "2024-08-06T20:32:08.338Z" },
    { url = "https://files.pythonhosted.org/packages/75/e4/2c27590dfc9992f73aabbeb9241ae20220bd9452df27483b6e56d3975cc5/PyYAML-6.0.2-cp311-cp311-manylinux_2_17_x86_64.manylinux2014_x86_64.whl", hash = "sha256:3ad2a3decf9aaba3d29c8f537ac4b243e36bef957511b4766cb0057d32b0be85", size = 762952, upload-time = "2024-08-06T20:32:14.124Z" },
    { url = "https://files.pythonhosted.org/packages/9b/97/ecc1abf4a823f5ac61941a9c00fe501b02ac3ab0e373c3857f7d4b83e2b6/PyYAML-6.0.2-cp311-cp311-musllinux_1_1_aarch64.whl", hash = "sha256:ff3824dc5261f50c9b0dfb3be22b4567a6f938ccce4587b38952d85fd9e9afe4", size = 735301, upload-time = "2024-08-06T20:32:16.17Z" },
    { url = "https://files.pythonhosted.org/packages/45/73/0f49dacd6e82c9430e46f4a027baa4ca205e8b0a9dce1397f44edc23559d/PyYAML-6.0.2-cp311-cp311-musllinux_1_1_x86_64.whl", hash = "sha256:797b4f722ffa07cc8d62053e4cff1486fa6dc094105d13fea7b1de7d8bf71c9e", size = 756638, upload-time = "2024-08-06T20:32:18.555Z" },
    { url = "https://files.pythonhosted.org/packages/22/5f/956f0f9fc65223a58fbc14459bf34b4cc48dec52e00535c79b8db361aabd/PyYAML-6.0.2-cp311-cp311-win32.whl", hash = "sha256:11d8f3dd2b9c1207dcaf2ee0bbbfd5991f571186ec9cc78427ba5bd32afae4b5", size = 143850, upload-time = "2024-08-06T20:32:19.889Z" },
    { url = "https://files.pythonhosted.org/packages/ed/23/8da0bbe2ab9dcdd11f4f4557ccaf95c10b9811b13ecced089d43ce59c3c8/PyYAML-6.0.2-cp311-cp311-win_amd64.whl", hash = "sha256:e10ce637b18caea04431ce14fabcf5c64a1c61ec9c56b071a4b7ca131ca52d44", size = 161980, upload-time = "2024-08-06T20:32:21.273Z" },
    { url = "https://files.pythonhosted.org/packages/86/0c/c581167fc46d6d6d7ddcfb8c843a4de25bdd27e4466938109ca68492292c/PyYAML-6.0.2-cp312-cp312-macosx_10_9_x86_64.whl", hash = "sha256:c70c95198c015b85feafc136515252a261a84561b7b1d51e3384e0655ddf25ab", size = 183873, upload-time = "2024-08-06T20:32:25.131Z" },
    { url = "https://files.pythonhosted.org/packages/a8/0c/38374f5bb272c051e2a69281d71cba6fdb983413e6758b84482905e29a5d/PyYAML-6.0.2-cp312-cp312-macosx_11_0_arm64.whl", hash = "sha256:ce826d6ef20b1bc864f0a68340c8b3287705cae2f8b4b1d932177dcc76721725", size = 173302, upload-time = "2024-08-06T20:32:26.511Z" },
    { url = "https://files.pythonhosted.org/packages/c3/93/9916574aa8c00aa06bbac729972eb1071d002b8e158bd0e83a3b9a20a1f7/PyYAML-6.0.2-cp312-cp312-manylinux_2_17_aarch64.manylinux2014_aarch64.whl", hash = "sha256:1f71ea527786de97d1a0cc0eacd1defc0985dcf6b3f17bb77dcfc8c34bec4dc5", size = 739154, upload-time = "2024-08-06T20:32:28.363Z" },
    { url = "https://files.pythonhosted.org/packages/95/0f/b8938f1cbd09739c6da569d172531567dbcc9789e0029aa070856f123984/PyYAML-6.0.2-cp312-cp312-manylinux_2_17_s390x.manylinux2014_s390x.whl", hash = "sha256:9b22676e8097e9e22e36d6b7bda33190d0d400f345f23d4065d48f4ca7ae0425", size = 766223, upload-time = "2024-08-06T20:32:30.058Z" },
    { url = "https://files.pythonhosted.org/packages/b9/2b/614b4752f2e127db5cc206abc23a8c19678e92b23c3db30fc86ab731d3bd/PyYAML-6.0.2-cp312-cp312-manylinux_2_17_x86_64.manylinux2014_x86_64.whl", hash = "sha256:80bab7bfc629882493af4aa31a4cfa43a4c57c83813253626916b8c7ada83476", size = 767542, upload-time = "2024-08-06T20:32:31.881Z" },
    { url = "https://files.pythonhosted.org/packages/d4/00/dd137d5bcc7efea1836d6264f049359861cf548469d18da90cd8216cf05f/PyYAML-6.0.2-cp312-cp312-musllinux_1_1_aarch64.whl", hash = "sha256:0833f8694549e586547b576dcfaba4a6b55b9e96098b36cdc7ebefe667dfed48", size = 731164, upload-time = "2024-08-06T20:32:37.083Z" },
    { url = "https://files.pythonhosted.org/packages/c9/1f/4f998c900485e5c0ef43838363ba4a9723ac0ad73a9dc42068b12aaba4e4/PyYAML-6.0.2-cp312-cp312-musllinux_1_1_x86_64.whl", hash = "sha256:8b9c7197f7cb2738065c481a0461e50ad02f18c78cd75775628afb4d7137fb3b", size = 756611, upload-time = "2024-08-06T20:32:38.898Z" },
    { url = "https://files.pythonhosted.org/packages/df/d1/f5a275fdb252768b7a11ec63585bc38d0e87c9e05668a139fea92b80634c/PyYAML-6.0.2-cp312-cp312-win32.whl", hash = "sha256:ef6107725bd54b262d6dedcc2af448a266975032bc85ef0172c5f059da6325b4", size = 140591, upload-time = "2024-08-06T20:32:40.241Z" },
    { url = "https://files.pythonhosted.org/packages/0c/e8/4f648c598b17c3d06e8753d7d13d57542b30d56e6c2dedf9c331ae56312e/PyYAML-6.0.2-cp312-cp312-win_amd64.whl", hash = "sha256:7e7401d0de89a9a855c839bc697c079a4af81cf878373abd7dc625847d25cbd8", size = 156338, upload-time = "2024-08-06T20:32:41.93Z" },
    { url = "https://files.pythonhosted.org/packages/ef/e3/3af305b830494fa85d95f6d95ef7fa73f2ee1cc8ef5b495c7c3269fb835f/PyYAML-6.0.2-cp313-cp313-macosx_10_13_x86_64.whl", hash = "sha256:efdca5630322a10774e8e98e1af481aad470dd62c3170801852d752aa7a783ba", size = 181309, upload-time = "2024-08-06T20:32:43.4Z" },
    { url = "https://files.pythonhosted.org/packages/45/9f/3b1c20a0b7a3200524eb0076cc027a970d320bd3a6592873c85c92a08731/PyYAML-6.0.2-cp313-cp313-macosx_11_0_arm64.whl", hash = "sha256:50187695423ffe49e2deacb8cd10510bc361faac997de9efef88badc3bb9e2d1", size = 171679, upload-time = "2024-08-06T20:32:44.801Z" },
    { url = "https://files.pythonhosted.org/packages/7c/9a/337322f27005c33bcb656c655fa78325b730324c78620e8328ae28b64d0c/PyYAML-6.0.2-cp313-cp313-manylinux_2_17_aarch64.manylinux2014_aarch64.whl", hash = "sha256:0ffe8360bab4910ef1b9e87fb812d8bc0a308b0d0eef8c8f44e0254ab3b07133", size = 733428, upload-time = "2024-08-06T20:32:46.432Z" },
    { url = "https://files.pythonhosted.org/packages/a3/69/864fbe19e6c18ea3cc196cbe5d392175b4cf3d5d0ac1403ec3f2d237ebb5/PyYAML-6.0.2-cp313-cp313-manylinux_2_17_s390x.manylinux2014_s390x.whl", hash = "sha256:17e311b6c678207928d649faa7cb0d7b4c26a0ba73d41e99c4fff6b6c3276484", size = 763361, upload-time = "2024-08-06T20:32:51.188Z" },
    { url = "https://files.pythonhosted.org/packages/04/24/b7721e4845c2f162d26f50521b825fb061bc0a5afcf9a386840f23ea19fa/PyYAML-6.0.2-cp313-cp313-manylinux_2_17_x86_64.manylinux2014_x86_64.whl", hash = "sha256:70b189594dbe54f75ab3a1acec5f1e3faa7e8cf2f1e08d9b561cb41b845f69d5", size = 759523, upload-time = "2024-08-06T20:32:53.019Z" },
    { url = "https://files.pythonhosted.org/packages/2b/b2/e3234f59ba06559c6ff63c4e10baea10e5e7df868092bf9ab40e5b9c56b6/PyYAML-6.0.2-cp313-cp313-musllinux_1_1_aarch64.whl", hash = "sha256:41e4e3953a79407c794916fa277a82531dd93aad34e29c2a514c2c0c5fe971cc", size = 726660, upload-time = "2024-08-06T20:32:54.708Z" },
    { url = "https://files.pythonhosted.org/packages/fe/0f/25911a9f080464c59fab9027482f822b86bf0608957a5fcc6eaac85aa515/PyYAML-6.0.2-cp313-cp313-musllinux_1_1_x86_64.whl", hash = "sha256:68ccc6023a3400877818152ad9a1033e3db8625d899c72eacb5a668902e4d652", size = 751597, upload-time = "2024-08-06T20:32:56.985Z" },
    { url = "https://files.pythonhosted.org/packages/14/0d/e2c3b43bbce3cf6bd97c840b46088a3031085179e596d4929729d8d68270/PyYAML-6.0.2-cp313-cp313-win32.whl", hash = "sha256:bc2fa7c6b47d6bc618dd7fb02ef6fdedb1090ec036abab80d4681424b84c1183", size = 140527, upload-time = "2024-08-06T20:33:03.001Z" },
    { url = "https://files.pythonhosted.org/packages/fa/de/02b54f42487e3d3c6efb3f89428677074ca7bf43aae402517bc7cca949f3/PyYAML-6.0.2-cp313-cp313-win_amd64.whl", hash = "sha256:8388ee1976c416731879ac16da0aff3f63b286ffdd57cdeb95f3f2e085687563", size = 156446, upload-time = "2024-08-06T20:33:04.33Z" },
]

[[package]]
name = "redis"
version = "6.2.0"
source = { registry = "https://pypi.org/simple" }
dependencies = [
    { name = "async-timeout", marker = "python_full_version < '3.11.3'" },
]
sdist = { url = "https://files.pythonhosted.org/packages/ea/9a/0551e01ba52b944f97480721656578c8a7c46b51b99d66814f85fe3a4f3e/redis-6.2.0.tar.gz", hash = "sha256:e821f129b75dde6cb99dd35e5c76e8c49512a5a0d8dfdc560b2fbd44b85ca977", size = 4639129, upload-time = "2025-05-28T05:01:18.91Z" }
wheels = [
    { url = "https://files.pythonhosted.org/packages/13/67/e60968d3b0e077495a8fee89cf3f2373db98e528288a48f1ee44967f6e8c/redis-6.2.0-py3-none-any.whl", hash = "sha256:c8ddf316ee0aab65f04a11229e94a64b2618451dab7a67cb2f77eb799d872d5e", size = 278659, upload-time = "2025-05-28T05:01:16.955Z" },
]

[[package]]
name = "reflex"
version = "0.8.0.dev1"
source = { editable = "." }
dependencies = [
    { name = "click" },
    { name = "fastapi" },
    { name = "granian", extra = ["reload"] },
    { name = "httpx" },
    { name = "jinja2" },
    { name = "packaging" },
    { name = "platformdirs" },
    { name = "psutil" },
    { name = "python-multipart" },
    { name = "python-socketio" },
    { name = "redis" },
    { name = "reflex-hosting-cli" },
    { name = "rich" },
    { name = "typing-extensions" },
    { name = "wrapt" },
]

[package.optional-dependencies]
db = [
    { name = "alembic" },
    { name = "pydantic" },
    { name = "sqlmodel" },
]

[package.dev-dependencies]
dev = [
    { name = "alembic" },
    { name = "asynctest" },
    { name = "darglint" },
    { name = "dill" },
    { name = "hatchling" },
    { name = "libsass" },
    { name = "numpy", version = "2.2.6", source = { registry = "https://pypi.org/simple" }, marker = "python_full_version < '3.11'" },
    { name = "numpy", version = "2.3.0", source = { registry = "https://pypi.org/simple" }, marker = "python_full_version >= '3.11'" },
    { name = "pandas" },
    { name = "pillow" },
    { name = "playwright" },
    { name = "plotly" },
    { name = "pre-commit" },
    { name = "psycopg", extra = ["binary"] },
    { name = "pydantic" },
    { name = "pyright" },
    { name = "pytest" },
    { name = "pytest-asyncio" },
    { name = "pytest-benchmark" },
    { name = "pytest-codspeed" },
    { name = "pytest-cov" },
    { name = "pytest-mock" },
    { name = "pytest-playwright" },
    { name = "pytest-retry" },
    { name = "pytest-split" },
    { name = "python-dotenv" },
    { name = "ruff" },
    { name = "selenium" },
    { name = "sqlmodel" },
    { name = "starlette-admin" },
    { name = "toml" },
    { name = "uvicorn" },
]

[package.metadata]
requires-dist = [
<<<<<<< HEAD
    { name = "alembic", marker = "extra == 'db'", specifier = ">=1.15.2,<2.0" },
    { name = "click", specifier = ">=8" },
=======
    { name = "alembic", specifier = ">=1.15.2,<2.0" },
    { name = "click", specifier = ">=8.2" },
>>>>>>> 7d43dee9
    { name = "fastapi", specifier = ">=0.115.0" },
    { name = "granian", extras = ["reload"], specifier = ">=2.2.5" },
    { name = "httpx", specifier = ">=0.28.0,<1.0" },
    { name = "jinja2", specifier = ">=3.1.2,<4.0" },
    { name = "packaging", specifier = ">=24.2,<26" },
    { name = "platformdirs", specifier = ">=4.3.7,<5.0" },
    { name = "psutil", specifier = ">=7.0.0,<8.0" },
    { name = "pydantic", marker = "extra == 'db'", specifier = ">=1.10.21,<3.0" },
    { name = "python-multipart", specifier = ">=0.0.20,<1.0" },
    { name = "python-socketio", specifier = ">=5.12.0,<6.0" },
    { name = "redis", specifier = ">=5.2.1,<7.0" },
    { name = "reflex-hosting-cli", specifier = ">=0.1.47" },
    { name = "rich", specifier = ">=13,<15" },
    { name = "sqlmodel", marker = "extra == 'db'", specifier = ">=0.0.24,<0.1" },
    { name = "typing-extensions", specifier = ">=4.13.0" },
    { name = "wrapt", specifier = ">=1.17.0,<2.0" },
]
provides-extras = ["db"]

[package.metadata.requires-dev]
dev = [
    { name = "alembic", specifier = ">=1.15.2,<2.0" },
    { name = "asynctest", specifier = ">=0.13" },
    { name = "darglint", specifier = ">=1.8" },
    { name = "dill", specifier = ">=0.3" },
    { name = "hatchling", specifier = ">=1.27" },
    { name = "libsass", specifier = ">=0.23" },
    { name = "numpy", specifier = ">=2.2" },
    { name = "pandas", specifier = ">=2.2" },
    { name = "pillow", specifier = ">=11" },
    { name = "playwright", specifier = ">=1.51" },
    { name = "plotly", specifier = ">=6.0" },
    { name = "pre-commit", specifier = "==4.2.0" },
    { name = "psycopg", extras = ["binary"], specifier = ">=3.2" },
    { name = "pydantic", specifier = ">=1.10.21,<3.0" },
    { name = "pyright", specifier = ">=1.1.400" },
    { name = "pytest", specifier = ">=8.3" },
    { name = "pytest-asyncio", specifier = ">=0.26" },
    { name = "pytest-benchmark", specifier = ">=5.1" },
    { name = "pytest-codspeed", specifier = ">=3.2" },
    { name = "pytest-cov", specifier = ">=6.1" },
    { name = "pytest-mock", specifier = ">=3.14" },
    { name = "pytest-playwright", specifier = ">=0.7" },
    { name = "pytest-retry", specifier = ">=1.7" },
    { name = "pytest-split", specifier = ">=0.10" },
    { name = "python-dotenv", specifier = ">=1" },
    { name = "ruff", specifier = ">=0.11" },
    { name = "selenium", specifier = ">=4.31" },
    { name = "sqlmodel", specifier = ">=0.0.24,<0.1" },
    { name = "starlette-admin", specifier = ">=0.14" },
    { name = "toml", specifier = ">=0.10.2" },
    { name = "uvicorn", specifier = ">=0.34.0" },
]

[[package]]
name = "reflex-hosting-cli"
version = "0.1.50"
source = { registry = "https://pypi.org/simple" }
dependencies = [
    { name = "click" },
    { name = "httpx" },
    { name = "packaging" },
    { name = "platformdirs" },
    { name = "pyyaml" },
    { name = "rich" },
    { name = "tabulate" },
]
sdist = { url = "https://files.pythonhosted.org/packages/b4/81/305748b296140110d5cdd6441eaddc6058dc8906d4a8b13f9fa97d02bac0/reflex_hosting_cli-0.1.50.tar.gz", hash = "sha256:d594d3734f4fff4ad33618aab0d0c1d9130b7148cab75ac85adb9f6a49055a48", size = 32280, upload-time = "2025-06-07T22:46:46.327Z" }
wheels = [
    { url = "https://files.pythonhosted.org/packages/17/b9/e1802ceffc9dc026cad2c8de180789b72f5f3aa7be7d4da33645cbc2a75e/reflex_hosting_cli-0.1.50-py3-none-any.whl", hash = "sha256:5285f9eaf80858e6c5dca6cd705c0f5924a243697f58814938a73f1083cab143", size = 41226, upload-time = "2025-06-07T22:46:44.951Z" },
]

[[package]]
name = "requests"
version = "2.32.4"
source = { registry = "https://pypi.org/simple" }
dependencies = [
    { name = "certifi" },
    { name = "charset-normalizer" },
    { name = "idna" },
    { name = "urllib3" },
]
sdist = { url = "https://files.pythonhosted.org/packages/e1/0a/929373653770d8a0d7ea76c37de6e41f11eb07559b103b1c02cafb3f7cf8/requests-2.32.4.tar.gz", hash = "sha256:27d0316682c8a29834d3264820024b62a36942083d52caf2f14c0591336d3422", size = 135258, upload-time = "2025-06-09T16:43:07.34Z" }
wheels = [
    { url = "https://files.pythonhosted.org/packages/7c/e4/56027c4a6b4ae70ca9de302488c5ca95ad4a39e190093d6c1a8ace08341b/requests-2.32.4-py3-none-any.whl", hash = "sha256:27babd3cda2a6d50b30443204ee89830707d396671944c998b5975b031ac2b2c", size = 64847, upload-time = "2025-06-09T16:43:05.728Z" },
]

[[package]]
name = "rich"
version = "14.0.0"
source = { registry = "https://pypi.org/simple" }
dependencies = [
    { name = "markdown-it-py" },
    { name = "pygments" },
    { name = "typing-extensions", marker = "python_full_version < '3.11'" },
]
sdist = { url = "https://files.pythonhosted.org/packages/a1/53/830aa4c3066a8ab0ae9a9955976fb770fe9c6102117c8ec4ab3ea62d89e8/rich-14.0.0.tar.gz", hash = "sha256:82f1bc23a6a21ebca4ae0c45af9bdbc492ed20231dcb63f297d6d1021a9d5725", size = 224078, upload-time = "2025-03-30T14:15:14.23Z" }
wheels = [
    { url = "https://files.pythonhosted.org/packages/0d/9b/63f4c7ebc259242c89b3acafdb37b41d1185c07ff0011164674e9076b491/rich-14.0.0-py3-none-any.whl", hash = "sha256:1c9491e1951aac09caffd42f448ee3d04e58923ffe14993f6e83068dc395d7e0", size = 243229, upload-time = "2025-03-30T14:15:12.283Z" },
]

[[package]]
name = "ruff"
version = "0.11.13"
source = { registry = "https://pypi.org/simple" }
sdist = { url = "https://files.pythonhosted.org/packages/ed/da/9c6f995903b4d9474b39da91d2d626659af3ff1eeb43e9ae7c119349dba6/ruff-0.11.13.tar.gz", hash = "sha256:26fa247dc68d1d4e72c179e08889a25ac0c7ba4d78aecfc835d49cbfd60bf514", size = 4282054, upload-time = "2025-06-05T21:00:15.721Z" }
wheels = [
    { url = "https://files.pythonhosted.org/packages/7d/ce/a11d381192966e0b4290842cc8d4fac7dc9214ddf627c11c1afff87da29b/ruff-0.11.13-py3-none-linux_armv6l.whl", hash = "sha256:4bdfbf1240533f40042ec00c9e09a3aade6f8c10b6414cf11b519488d2635d46", size = 10292516, upload-time = "2025-06-05T20:59:32.944Z" },
    { url = "https://files.pythonhosted.org/packages/78/db/87c3b59b0d4e753e40b6a3b4a2642dfd1dcaefbff121ddc64d6c8b47ba00/ruff-0.11.13-py3-none-macosx_10_12_x86_64.whl", hash = "sha256:aef9c9ed1b5ca28bb15c7eac83b8670cf3b20b478195bd49c8d756ba0a36cf48", size = 11106083, upload-time = "2025-06-05T20:59:37.03Z" },
    { url = "https://files.pythonhosted.org/packages/77/79/d8cec175856ff810a19825d09ce700265f905c643c69f45d2b737e4a470a/ruff-0.11.13-py3-none-macosx_11_0_arm64.whl", hash = "sha256:53b15a9dfdce029c842e9a5aebc3855e9ab7771395979ff85b7c1dedb53ddc2b", size = 10436024, upload-time = "2025-06-05T20:59:39.741Z" },
    { url = "https://files.pythonhosted.org/packages/8b/5b/f6d94f2980fa1ee854b41568368a2e1252681b9238ab2895e133d303538f/ruff-0.11.13-py3-none-manylinux_2_17_aarch64.manylinux2014_aarch64.whl", hash = "sha256:ab153241400789138d13f362c43f7edecc0edfffce2afa6a68434000ecd8f69a", size = 10646324, upload-time = "2025-06-05T20:59:42.185Z" },
    { url = "https://files.pythonhosted.org/packages/6c/9c/b4c2acf24ea4426016d511dfdc787f4ce1ceb835f3c5fbdbcb32b1c63bda/ruff-0.11.13-py3-none-manylinux_2_17_armv7l.manylinux2014_armv7l.whl", hash = "sha256:6c51f93029d54a910d3d24f7dd0bb909e31b6cd989a5e4ac513f4eb41629f0dc", size = 10174416, upload-time = "2025-06-05T20:59:44.319Z" },
    { url = "https://files.pythonhosted.org/packages/f3/10/e2e62f77c65ede8cd032c2ca39c41f48feabedb6e282bfd6073d81bb671d/ruff-0.11.13-py3-none-manylinux_2_17_i686.manylinux2014_i686.whl", hash = "sha256:1808b3ed53e1a777c2ef733aca9051dc9bf7c99b26ece15cb59a0320fbdbd629", size = 11724197, upload-time = "2025-06-05T20:59:46.935Z" },
    { url = "https://files.pythonhosted.org/packages/bb/f0/466fe8469b85c561e081d798c45f8a1d21e0b4a5ef795a1d7f1a9a9ec182/ruff-0.11.13-py3-none-manylinux_2_17_ppc64.manylinux2014_ppc64.whl", hash = "sha256:d28ce58b5ecf0f43c1b71edffabe6ed7f245d5336b17805803312ec9bc665933", size = 12511615, upload-time = "2025-06-05T20:59:49.534Z" },
    { url = "https://files.pythonhosted.org/packages/17/0e/cefe778b46dbd0cbcb03a839946c8f80a06f7968eb298aa4d1a4293f3448/ruff-0.11.13-py3-none-manylinux_2_17_ppc64le.manylinux2014_ppc64le.whl", hash = "sha256:55e4bc3a77842da33c16d55b32c6cac1ec5fb0fbec9c8c513bdce76c4f922165", size = 12117080, upload-time = "2025-06-05T20:59:51.654Z" },
    { url = "https://files.pythonhosted.org/packages/5d/2c/caaeda564cbe103bed145ea557cb86795b18651b0f6b3ff6a10e84e5a33f/ruff-0.11.13-py3-none-manylinux_2_17_s390x.manylinux2014_s390x.whl", hash = "sha256:633bf2c6f35678c56ec73189ba6fa19ff1c5e4807a78bf60ef487b9dd272cc71", size = 11326315, upload-time = "2025-06-05T20:59:54.469Z" },
    { url = "https://files.pythonhosted.org/packages/75/f0/782e7d681d660eda8c536962920c41309e6dd4ebcea9a2714ed5127d44bd/ruff-0.11.13-py3-none-manylinux_2_17_x86_64.manylinux2014_x86_64.whl", hash = "sha256:4ffbc82d70424b275b089166310448051afdc6e914fdab90e08df66c43bb5ca9", size = 11555640, upload-time = "2025-06-05T20:59:56.986Z" },
    { url = "https://files.pythonhosted.org/packages/5d/d4/3d580c616316c7f07fb3c99dbecfe01fbaea7b6fd9a82b801e72e5de742a/ruff-0.11.13-py3-none-musllinux_1_2_aarch64.whl", hash = "sha256:4a9ddd3ec62a9a89578c85842b836e4ac832d4a2e0bfaad3b02243f930ceafcc", size = 10507364, upload-time = "2025-06-05T20:59:59.154Z" },
    { url = "https://files.pythonhosted.org/packages/5a/dc/195e6f17d7b3ea6b12dc4f3e9de575db7983db187c378d44606e5d503319/ruff-0.11.13-py3-none-musllinux_1_2_armv7l.whl", hash = "sha256:d237a496e0778d719efb05058c64d28b757c77824e04ffe8796c7436e26712b7", size = 10141462, upload-time = "2025-06-05T21:00:01.481Z" },
    { url = "https://files.pythonhosted.org/packages/f4/8e/39a094af6967faa57ecdeacb91bedfb232474ff8c3d20f16a5514e6b3534/ruff-0.11.13-py3-none-musllinux_1_2_i686.whl", hash = "sha256:26816a218ca6ef02142343fd24c70f7cd8c5aa6c203bca284407adf675984432", size = 11121028, upload-time = "2025-06-05T21:00:04.06Z" },
    { url = "https://files.pythonhosted.org/packages/5a/c0/b0b508193b0e8a1654ec683ebab18d309861f8bd64e3a2f9648b80d392cb/ruff-0.11.13-py3-none-musllinux_1_2_x86_64.whl", hash = "sha256:51c3f95abd9331dc5b87c47ac7f376db5616041173826dfd556cfe3d4977f492", size = 11602992, upload-time = "2025-06-05T21:00:06.249Z" },
    { url = "https://files.pythonhosted.org/packages/7c/91/263e33ab93ab09ca06ce4f8f8547a858cc198072f873ebc9be7466790bae/ruff-0.11.13-py3-none-win32.whl", hash = "sha256:96c27935418e4e8e77a26bb05962817f28b8ef3843a6c6cc49d8783b5507f250", size = 10474944, upload-time = "2025-06-05T21:00:08.459Z" },
    { url = "https://files.pythonhosted.org/packages/46/f4/7c27734ac2073aae8efb0119cae6931b6fb48017adf048fdf85c19337afc/ruff-0.11.13-py3-none-win_amd64.whl", hash = "sha256:29c3189895a8a6a657b7af4e97d330c8a3afd2c9c8f46c81e2fc5a31866517e3", size = 11548669, upload-time = "2025-06-05T21:00:11.147Z" },
    { url = "https://files.pythonhosted.org/packages/ec/bf/b273dd11673fed8a6bd46032c0ea2a04b2ac9bfa9c628756a5856ba113b0/ruff-0.11.13-py3-none-win_arm64.whl", hash = "sha256:b4385285e9179d608ff1d2fb9922062663c658605819a6876d8beef0c30b7f3b", size = 10683928, upload-time = "2025-06-05T21:00:13.758Z" },
]

[[package]]
name = "selenium"
version = "4.32.0"
source = { registry = "https://pypi.org/simple" }
dependencies = [
    { name = "certifi" },
    { name = "trio" },
    { name = "trio-websocket" },
    { name = "typing-extensions" },
    { name = "urllib3", extra = ["socks"] },
    { name = "websocket-client" },
]
sdist = { url = "https://files.pythonhosted.org/packages/54/2d/fafffe946099033ccf22bf89e12eede14c1d3c5936110c5f6f2b9830722c/selenium-4.32.0.tar.gz", hash = "sha256:b9509bef4056f4083772abb1ae19ff57247d617a29255384b26be6956615b206", size = 870997, upload-time = "2025-05-02T20:35:27.325Z" }
wheels = [
    { url = "https://files.pythonhosted.org/packages/ea/37/d07ed9d13e571b2115d4ed6956d156c66816ceec0b03b2e463e80d09f572/selenium-4.32.0-py3-none-any.whl", hash = "sha256:c4d9613f8a45693d61530c9660560fadb52db7d730237bc788ddedf442391f97", size = 9369668, upload-time = "2025-05-02T20:35:24.726Z" },
]

[[package]]
name = "simple-websocket"
version = "1.1.0"
source = { registry = "https://pypi.org/simple" }
dependencies = [
    { name = "wsproto" },
]
sdist = { url = "https://files.pythonhosted.org/packages/b0/d4/bfa032f961103eba93de583b161f0e6a5b63cebb8f2c7d0c6e6efe1e3d2e/simple_websocket-1.1.0.tar.gz", hash = "sha256:7939234e7aa067c534abdab3a9ed933ec9ce4691b0713c78acb195560aa52ae4", size = 17300, upload-time = "2024-10-10T22:39:31.412Z" }
wheels = [
    { url = "https://files.pythonhosted.org/packages/52/59/0782e51887ac6b07ffd1570e0364cf901ebc36345fea669969d2084baebb/simple_websocket-1.1.0-py3-none-any.whl", hash = "sha256:4af6069630a38ed6c561010f0e11a5bc0d4ca569b36306eb257cd9a192497c8c", size = 13842, upload-time = "2024-10-10T22:39:29.645Z" },
]

[[package]]
name = "six"
version = "1.17.0"
source = { registry = "https://pypi.org/simple" }
sdist = { url = "https://files.pythonhosted.org/packages/94/e7/b2c673351809dca68a0e064b6af791aa332cf192da575fd474ed7d6f16a2/six-1.17.0.tar.gz", hash = "sha256:ff70335d468e7eb6ec65b95b99d3a2836546063f63acc5171de367e834932a81", size = 34031, upload-time = "2024-12-04T17:35:28.174Z" }
wheels = [
    { url = "https://files.pythonhosted.org/packages/b7/ce/149a00dd41f10bc29e5921b496af8b574d8413afcd5e30dfa0ed46c2cc5e/six-1.17.0-py2.py3-none-any.whl", hash = "sha256:4721f391ed90541fddacab5acf947aa0d3dc7d27b2e1e8eda2be8970586c3274", size = 11050, upload-time = "2024-12-04T17:35:26.475Z" },
]

[[package]]
name = "sniffio"
version = "1.3.1"
source = { registry = "https://pypi.org/simple" }
sdist = { url = "https://files.pythonhosted.org/packages/a2/87/a6771e1546d97e7e041b6ae58d80074f81b7d5121207425c964ddf5cfdbd/sniffio-1.3.1.tar.gz", hash = "sha256:f4324edc670a0f49750a81b895f35c3adb843cca46f0530f79fc1babb23789dc", size = 20372, upload-time = "2024-02-25T23:20:04.057Z" }
wheels = [
    { url = "https://files.pythonhosted.org/packages/e9/44/75a9c9421471a6c4805dbf2356f7c181a29c1879239abab1ea2cc8f38b40/sniffio-1.3.1-py3-none-any.whl", hash = "sha256:2f6da418d1f1e0fddd844478f41680e794e6051915791a034ff65e5f100525a2", size = 10235, upload-time = "2024-02-25T23:20:01.196Z" },
]

[[package]]
name = "sortedcontainers"
version = "2.4.0"
source = { registry = "https://pypi.org/simple" }
sdist = { url = "https://files.pythonhosted.org/packages/e8/c4/ba2f8066cceb6f23394729afe52f3bf7adec04bf9ed2c820b39e19299111/sortedcontainers-2.4.0.tar.gz", hash = "sha256:25caa5a06cc30b6b83d11423433f65d1f9d76c4c6a0c90e3379eaa43b9bfdb88", size = 30594, upload-time = "2021-05-16T22:03:42.897Z" }
wheels = [
    { url = "https://files.pythonhosted.org/packages/32/46/9cb0e58b2deb7f82b84065f37f3bffeb12413f947f9388e4cac22c4621ce/sortedcontainers-2.4.0-py2.py3-none-any.whl", hash = "sha256:a163dcaede0f1c021485e957a39245190e74249897e2ae4b2aa38595db237ee0", size = 29575, upload-time = "2021-05-16T22:03:41.177Z" },
]

[[package]]
name = "sqlalchemy"
version = "2.0.41"
source = { registry = "https://pypi.org/simple" }
dependencies = [
    { name = "greenlet", marker = "(python_full_version < '3.14' and platform_machine == 'AMD64') or (python_full_version < '3.14' and platform_machine == 'WIN32') or (python_full_version < '3.14' and platform_machine == 'aarch64') or (python_full_version < '3.14' and platform_machine == 'amd64') or (python_full_version < '3.14' and platform_machine == 'ppc64le') or (python_full_version < '3.14' and platform_machine == 'win32') or (python_full_version < '3.14' and platform_machine == 'x86_64')" },
    { name = "typing-extensions" },
]
sdist = { url = "https://files.pythonhosted.org/packages/63/66/45b165c595ec89aa7dcc2c1cd222ab269bc753f1fc7a1e68f8481bd957bf/sqlalchemy-2.0.41.tar.gz", hash = "sha256:edba70118c4be3c2b1f90754d308d0b79c6fe2c0fdc52d8ddf603916f83f4db9", size = 9689424, upload-time = "2025-05-14T17:10:32.339Z" }
wheels = [
    { url = "https://files.pythonhosted.org/packages/e9/12/d7c445b1940276a828efce7331cb0cb09d6e5f049651db22f4ebb0922b77/sqlalchemy-2.0.41-cp310-cp310-macosx_10_9_x86_64.whl", hash = "sha256:b1f09b6821406ea1f94053f346f28f8215e293344209129a9c0fcc3578598d7b", size = 2117967, upload-time = "2025-05-14T17:48:15.841Z" },
    { url = "https://files.pythonhosted.org/packages/6f/b8/cb90f23157e28946b27eb01ef401af80a1fab7553762e87df51507eaed61/sqlalchemy-2.0.41-cp310-cp310-macosx_11_0_arm64.whl", hash = "sha256:1936af879e3db023601196a1684d28e12f19ccf93af01bf3280a3262c4b6b4e5", size = 2107583, upload-time = "2025-05-14T17:48:18.688Z" },
    { url = "https://files.pythonhosted.org/packages/9e/c2/eef84283a1c8164a207d898e063edf193d36a24fb6a5bb3ce0634b92a1e8/sqlalchemy-2.0.41-cp310-cp310-manylinux_2_17_aarch64.manylinux2014_aarch64.whl", hash = "sha256:b2ac41acfc8d965fb0c464eb8f44995770239668956dc4cdf502d1b1ffe0d747", size = 3186025, upload-time = "2025-05-14T17:51:51.226Z" },
    { url = "https://files.pythonhosted.org/packages/bd/72/49d52bd3c5e63a1d458fd6d289a1523a8015adedbddf2c07408ff556e772/sqlalchemy-2.0.41-cp310-cp310-manylinux_2_17_x86_64.manylinux2014_x86_64.whl", hash = "sha256:81c24e0c0fde47a9723c81d5806569cddef103aebbf79dbc9fcbb617153dea30", size = 3186259, upload-time = "2025-05-14T17:55:22.526Z" },
    { url = "https://files.pythonhosted.org/packages/4f/9e/e3ffc37d29a3679a50b6bbbba94b115f90e565a2b4545abb17924b94c52d/sqlalchemy-2.0.41-cp310-cp310-musllinux_1_2_aarch64.whl", hash = "sha256:23a8825495d8b195c4aa9ff1c430c28f2c821e8c5e2d98089228af887e5d7e29", size = 3126803, upload-time = "2025-05-14T17:51:53.277Z" },
    { url = "https://files.pythonhosted.org/packages/8a/76/56b21e363f6039978ae0b72690237b38383e4657281285a09456f313dd77/sqlalchemy-2.0.41-cp310-cp310-musllinux_1_2_x86_64.whl", hash = "sha256:60c578c45c949f909a4026b7807044e7e564adf793537fc762b2489d522f3d11", size = 3148566, upload-time = "2025-05-14T17:55:24.398Z" },
    { url = "https://files.pythonhosted.org/packages/3b/92/11b8e1b69bf191bc69e300a99badbbb5f2f1102f2b08b39d9eee2e21f565/sqlalchemy-2.0.41-cp310-cp310-win32.whl", hash = "sha256:118c16cd3f1b00c76d69343e38602006c9cfb9998fa4f798606d28d63f23beda", size = 2086696, upload-time = "2025-05-14T17:55:59.136Z" },
    { url = "https://files.pythonhosted.org/packages/5c/88/2d706c9cc4502654860f4576cd54f7db70487b66c3b619ba98e0be1a4642/sqlalchemy-2.0.41-cp310-cp310-win_amd64.whl", hash = "sha256:7492967c3386df69f80cf67efd665c0f667cee67032090fe01d7d74b0e19bb08", size = 2110200, upload-time = "2025-05-14T17:56:00.757Z" },
    { url = "https://files.pythonhosted.org/packages/37/4e/b00e3ffae32b74b5180e15d2ab4040531ee1bef4c19755fe7926622dc958/sqlalchemy-2.0.41-cp311-cp311-macosx_10_9_x86_64.whl", hash = "sha256:6375cd674fe82d7aa9816d1cb96ec592bac1726c11e0cafbf40eeee9a4516b5f", size = 2121232, upload-time = "2025-05-14T17:48:20.444Z" },
    { url = "https://files.pythonhosted.org/packages/ef/30/6547ebb10875302074a37e1970a5dce7985240665778cfdee2323709f749/sqlalchemy-2.0.41-cp311-cp311-macosx_11_0_arm64.whl", hash = "sha256:9f8c9fdd15a55d9465e590a402f42082705d66b05afc3ffd2d2eb3c6ba919560", size = 2110897, upload-time = "2025-05-14T17:48:21.634Z" },
    { url = "https://files.pythonhosted.org/packages/9e/21/59df2b41b0f6c62da55cd64798232d7349a9378befa7f1bb18cf1dfd510a/sqlalchemy-2.0.41-cp311-cp311-manylinux_2_17_aarch64.manylinux2014_aarch64.whl", hash = "sha256:32f9dc8c44acdee06c8fc6440db9eae8b4af8b01e4b1aee7bdd7241c22edff4f", size = 3273313, upload-time = "2025-05-14T17:51:56.205Z" },
    { url = "https://files.pythonhosted.org/packages/62/e4/b9a7a0e5c6f79d49bcd6efb6e90d7536dc604dab64582a9dec220dab54b6/sqlalchemy-2.0.41-cp311-cp311-manylinux_2_17_x86_64.manylinux2014_x86_64.whl", hash = "sha256:90c11ceb9a1f482c752a71f203a81858625d8df5746d787a4786bca4ffdf71c6", size = 3273807, upload-time = "2025-05-14T17:55:26.928Z" },
    { url = "https://files.pythonhosted.org/packages/39/d8/79f2427251b44ddee18676c04eab038d043cff0e764d2d8bb08261d6135d/sqlalchemy-2.0.41-cp311-cp311-musllinux_1_2_aarch64.whl", hash = "sha256:911cc493ebd60de5f285bcae0491a60b4f2a9f0f5c270edd1c4dbaef7a38fc04", size = 3209632, upload-time = "2025-05-14T17:51:59.384Z" },
    { url = "https://files.pythonhosted.org/packages/d4/16/730a82dda30765f63e0454918c982fb7193f6b398b31d63c7c3bd3652ae5/sqlalchemy-2.0.41-cp311-cp311-musllinux_1_2_x86_64.whl", hash = "sha256:03968a349db483936c249f4d9cd14ff2c296adfa1290b660ba6516f973139582", size = 3233642, upload-time = "2025-05-14T17:55:29.901Z" },
    { url = "https://files.pythonhosted.org/packages/04/61/c0d4607f7799efa8b8ea3c49b4621e861c8f5c41fd4b5b636c534fcb7d73/sqlalchemy-2.0.41-cp311-cp311-win32.whl", hash = "sha256:293cd444d82b18da48c9f71cd7005844dbbd06ca19be1ccf6779154439eec0b8", size = 2086475, upload-time = "2025-05-14T17:56:02.095Z" },
    { url = "https://files.pythonhosted.org/packages/9d/8e/8344f8ae1cb6a479d0741c02cd4f666925b2bf02e2468ddaf5ce44111f30/sqlalchemy-2.0.41-cp311-cp311-win_amd64.whl", hash = "sha256:3d3549fc3e40667ec7199033a4e40a2f669898a00a7b18a931d3efb4c7900504", size = 2110903, upload-time = "2025-05-14T17:56:03.499Z" },
    { url = "https://files.pythonhosted.org/packages/3e/2a/f1f4e068b371154740dd10fb81afb5240d5af4aa0087b88d8b308b5429c2/sqlalchemy-2.0.41-cp312-cp312-macosx_10_13_x86_64.whl", hash = "sha256:81f413674d85cfd0dfcd6512e10e0f33c19c21860342a4890c3a2b59479929f9", size = 2119645, upload-time = "2025-05-14T17:55:24.854Z" },
    { url = "https://files.pythonhosted.org/packages/9b/e8/c664a7e73d36fbfc4730f8cf2bf930444ea87270f2825efbe17bf808b998/sqlalchemy-2.0.41-cp312-cp312-macosx_11_0_arm64.whl", hash = "sha256:598d9ebc1e796431bbd068e41e4de4dc34312b7aa3292571bb3674a0cb415dd1", size = 2107399, upload-time = "2025-05-14T17:55:28.097Z" },
    { url = "https://files.pythonhosted.org/packages/5c/78/8a9cf6c5e7135540cb682128d091d6afa1b9e48bd049b0d691bf54114f70/sqlalchemy-2.0.41-cp312-cp312-manylinux_2_17_aarch64.manylinux2014_aarch64.whl", hash = "sha256:a104c5694dfd2d864a6f91b0956eb5d5883234119cb40010115fd45a16da5e70", size = 3293269, upload-time = "2025-05-14T17:50:38.227Z" },
    { url = "https://files.pythonhosted.org/packages/3c/35/f74add3978c20de6323fb11cb5162702670cc7a9420033befb43d8d5b7a4/sqlalchemy-2.0.41-cp312-cp312-manylinux_2_17_x86_64.manylinux2014_x86_64.whl", hash = "sha256:6145afea51ff0af7f2564a05fa95eb46f542919e6523729663a5d285ecb3cf5e", size = 3303364, upload-time = "2025-05-14T17:51:49.829Z" },
    { url = "https://files.pythonhosted.org/packages/6a/d4/c990f37f52c3f7748ebe98883e2a0f7d038108c2c5a82468d1ff3eec50b7/sqlalchemy-2.0.41-cp312-cp312-musllinux_1_2_aarch64.whl", hash = "sha256:b46fa6eae1cd1c20e6e6f44e19984d438b6b2d8616d21d783d150df714f44078", size = 3229072, upload-time = "2025-05-14T17:50:39.774Z" },
    { url = "https://files.pythonhosted.org/packages/15/69/cab11fecc7eb64bc561011be2bd03d065b762d87add52a4ca0aca2e12904/sqlalchemy-2.0.41-cp312-cp312-musllinux_1_2_x86_64.whl", hash = "sha256:41836fe661cc98abfae476e14ba1906220f92c4e528771a8a3ae6a151242d2ae", size = 3268074, upload-time = "2025-05-14T17:51:51.736Z" },
    { url = "https://files.pythonhosted.org/packages/5c/ca/0c19ec16858585d37767b167fc9602593f98998a68a798450558239fb04a/sqlalchemy-2.0.41-cp312-cp312-win32.whl", hash = "sha256:a8808d5cf866c781150d36a3c8eb3adccfa41a8105d031bf27e92c251e3969d6", size = 2084514, upload-time = "2025-05-14T17:55:49.915Z" },
    { url = "https://files.pythonhosted.org/packages/7f/23/4c2833d78ff3010a4e17f984c734f52b531a8c9060a50429c9d4b0211be6/sqlalchemy-2.0.41-cp312-cp312-win_amd64.whl", hash = "sha256:5b14e97886199c1f52c14629c11d90c11fbb09e9334fa7bb5f6d068d9ced0ce0", size = 2111557, upload-time = "2025-05-14T17:55:51.349Z" },
    { url = "https://files.pythonhosted.org/packages/d3/ad/2e1c6d4f235a97eeef52d0200d8ddda16f6c4dd70ae5ad88c46963440480/sqlalchemy-2.0.41-cp313-cp313-macosx_10_13_x86_64.whl", hash = "sha256:4eeb195cdedaf17aab6b247894ff2734dcead6c08f748e617bfe05bd5a218443", size = 2115491, upload-time = "2025-05-14T17:55:31.177Z" },
    { url = "https://files.pythonhosted.org/packages/cf/8d/be490e5db8400dacc89056f78a52d44b04fbf75e8439569d5b879623a53b/sqlalchemy-2.0.41-cp313-cp313-macosx_11_0_arm64.whl", hash = "sha256:d4ae769b9c1c7757e4ccce94b0641bc203bbdf43ba7a2413ab2523d8d047d8dc", size = 2102827, upload-time = "2025-05-14T17:55:34.921Z" },
    { url = "https://files.pythonhosted.org/packages/a0/72/c97ad430f0b0e78efaf2791342e13ffeafcbb3c06242f01a3bb8fe44f65d/sqlalchemy-2.0.41-cp313-cp313-manylinux_2_17_aarch64.manylinux2014_aarch64.whl", hash = "sha256:a62448526dd9ed3e3beedc93df9bb6b55a436ed1474db31a2af13b313a70a7e1", size = 3225224, upload-time = "2025-05-14T17:50:41.418Z" },
    { url = "https://files.pythonhosted.org/packages/5e/51/5ba9ea3246ea068630acf35a6ba0d181e99f1af1afd17e159eac7e8bc2b8/sqlalchemy-2.0.41-cp313-cp313-manylinux_2_17_x86_64.manylinux2014_x86_64.whl", hash = "sha256:dc56c9788617b8964ad02e8fcfeed4001c1f8ba91a9e1f31483c0dffb207002a", size = 3230045, upload-time = "2025-05-14T17:51:54.722Z" },
    { url = "https://files.pythonhosted.org/packages/78/2f/8c14443b2acea700c62f9b4a8bad9e49fc1b65cfb260edead71fd38e9f19/sqlalchemy-2.0.41-cp313-cp313-musllinux_1_2_aarch64.whl", hash = "sha256:c153265408d18de4cc5ded1941dcd8315894572cddd3c58df5d5b5705b3fa28d", size = 3159357, upload-time = "2025-05-14T17:50:43.483Z" },
    { url = "https://files.pythonhosted.org/packages/fc/b2/43eacbf6ccc5276d76cea18cb7c3d73e294d6fb21f9ff8b4eef9b42bbfd5/sqlalchemy-2.0.41-cp313-cp313-musllinux_1_2_x86_64.whl", hash = "sha256:4f67766965996e63bb46cfbf2ce5355fc32d9dd3b8ad7e536a920ff9ee422e23", size = 3197511, upload-time = "2025-05-14T17:51:57.308Z" },
    { url = "https://files.pythonhosted.org/packages/fa/2e/677c17c5d6a004c3c45334ab1dbe7b7deb834430b282b8a0f75ae220c8eb/sqlalchemy-2.0.41-cp313-cp313-win32.whl", hash = "sha256:bfc9064f6658a3d1cadeaa0ba07570b83ce6801a1314985bf98ec9b95d74e15f", size = 2082420, upload-time = "2025-05-14T17:55:52.69Z" },
    { url = "https://files.pythonhosted.org/packages/e9/61/e8c1b9b6307c57157d328dd8b8348ddc4c47ffdf1279365a13b2b98b8049/sqlalchemy-2.0.41-cp313-cp313-win_amd64.whl", hash = "sha256:82ca366a844eb551daff9d2e6e7a9e5e76d2612c8564f58db6c19a726869c1df", size = 2108329, upload-time = "2025-05-14T17:55:54.495Z" },
    { url = "https://files.pythonhosted.org/packages/1c/fc/9ba22f01b5cdacc8f5ed0d22304718d2c758fce3fd49a5372b886a86f37c/sqlalchemy-2.0.41-py3-none-any.whl", hash = "sha256:57df5dc6fdb5ed1a88a1ed2195fd31927e705cad62dedd86b46972752a80f576", size = 1911224, upload-time = "2025-05-14T17:39:42.154Z" },
]

[[package]]
name = "sqlmodel"
version = "0.0.24"
source = { registry = "https://pypi.org/simple" }
dependencies = [
    { name = "pydantic" },
    { name = "sqlalchemy" },
]
sdist = { url = "https://files.pythonhosted.org/packages/86/4b/c2ad0496f5bdc6073d9b4cef52be9c04f2b37a5773441cc6600b1857648b/sqlmodel-0.0.24.tar.gz", hash = "sha256:cc5c7613c1a5533c9c7867e1aab2fd489a76c9e8a061984da11b4e613c182423", size = 116780, upload-time = "2025-03-07T05:43:32.887Z" }
wheels = [
    { url = "https://files.pythonhosted.org/packages/16/91/484cd2d05569892b7fef7f5ceab3bc89fb0f8a8c0cde1030d383dbc5449c/sqlmodel-0.0.24-py3-none-any.whl", hash = "sha256:6778852f09370908985b667d6a3ab92910d0d5ec88adcaf23dbc242715ff7193", size = 28622, upload-time = "2025-03-07T05:43:30.37Z" },
]

[[package]]
name = "starlette"
version = "0.46.2"
source = { registry = "https://pypi.org/simple" }
dependencies = [
    { name = "anyio" },
]
sdist = { url = "https://files.pythonhosted.org/packages/ce/20/08dfcd9c983f6a6f4a1000d934b9e6d626cff8d2eeb77a89a68eef20a2b7/starlette-0.46.2.tar.gz", hash = "sha256:7f7361f34eed179294600af672f565727419830b54b7b084efe44bb82d2fccd5", size = 2580846, upload-time = "2025-04-13T13:56:17.942Z" }
wheels = [
    { url = "https://files.pythonhosted.org/packages/8b/0c/9d30a4ebeb6db2b25a841afbb80f6ef9a854fc3b41be131d249a977b4959/starlette-0.46.2-py3-none-any.whl", hash = "sha256:595633ce89f8ffa71a015caed34a5b2dc1c0cdb3f0f1fbd1e69339cf2abeec35", size = 72037, upload-time = "2025-04-13T13:56:16.21Z" },
]

[[package]]
name = "starlette-admin"
version = "0.15.1"
source = { registry = "https://pypi.org/simple" }
dependencies = [
    { name = "jinja2" },
    { name = "python-multipart" },
    { name = "starlette" },
]
sdist = { url = "https://files.pythonhosted.org/packages/51/84/bb719df244cb8b720a81bd88aff18ababceb1f3e9afaf44563ba61b2d1b4/starlette_admin-0.15.1.tar.gz", hash = "sha256:beccdb8695ecadc9f314e0b5afd2b04e067538e8273d0c3199b671198b5ee43e", size = 2098915, upload-time = "2025-05-26T15:37:56.278Z" }
wheels = [
    { url = "https://files.pythonhosted.org/packages/80/41/8f0e354441aae2fc843e7fafb7e64fbfef541f3ac2d238c7b05b1136ffd0/starlette_admin-0.15.1-py3-none-any.whl", hash = "sha256:a832e8a0e8a16c9c3f2012ddf352867ad8e730f21192caa85225798091cba130", size = 2169980, upload-time = "2025-05-26T15:37:53.251Z" },
]

[[package]]
name = "tabulate"
version = "0.9.0"
source = { registry = "https://pypi.org/simple" }
sdist = { url = "https://files.pythonhosted.org/packages/ec/fe/802052aecb21e3797b8f7902564ab6ea0d60ff8ca23952079064155d1ae1/tabulate-0.9.0.tar.gz", hash = "sha256:0095b12bf5966de529c0feb1fa08671671b3368eec77d7ef7ab114be2c068b3c", size = 81090, upload-time = "2022-10-06T17:21:48.54Z" }
wheels = [
    { url = "https://files.pythonhosted.org/packages/40/44/4a5f08c96eb108af5cb50b41f76142f0afa346dfa99d5296fe7202a11854/tabulate-0.9.0-py3-none-any.whl", hash = "sha256:024ca478df22e9340661486f85298cff5f6dcdba14f3813e8830015b9ed1948f", size = 35252, upload-time = "2022-10-06T17:21:44.262Z" },
]

[[package]]
name = "text-unidecode"
version = "1.3"
source = { registry = "https://pypi.org/simple" }
sdist = { url = "https://files.pythonhosted.org/packages/ab/e2/e9a00f0ccb71718418230718b3d900e71a5d16e701a3dae079a21e9cd8f8/text-unidecode-1.3.tar.gz", hash = "sha256:bad6603bb14d279193107714b288be206cac565dfa49aa5b105294dd5c4aab93", size = 76885, upload-time = "2019-08-30T21:36:45.405Z" }
wheels = [
    { url = "https://files.pythonhosted.org/packages/a6/a5/c0b6468d3824fe3fde30dbb5e1f687b291608f9473681bbf7dabbf5a87d7/text_unidecode-1.3-py2.py3-none-any.whl", hash = "sha256:1311f10e8b895935241623731c2ba64f4c455287888b18189350b67134a822e8", size = 78154, upload-time = "2019-08-30T21:37:03.543Z" },
]

[[package]]
name = "toml"
version = "0.10.2"
source = { registry = "https://pypi.org/simple" }
sdist = { url = "https://files.pythonhosted.org/packages/be/ba/1f744cdc819428fc6b5084ec34d9b30660f6f9daaf70eead706e3203ec3c/toml-0.10.2.tar.gz", hash = "sha256:b3bda1d108d5dd99f4a20d24d9c348e91c4db7ab1b749200bded2f839ccbe68f", size = 22253, upload-time = "2020-11-01T01:40:22.204Z" }
wheels = [
    { url = "https://files.pythonhosted.org/packages/44/6f/7120676b6d73228c96e17f1f794d8ab046fc910d781c8d151120c3f1569e/toml-0.10.2-py2.py3-none-any.whl", hash = "sha256:806143ae5bfb6a3c6e736a764057db0e6a0e05e338b5630894a5f779cabb4f9b", size = 16588, upload-time = "2020-11-01T01:40:20.672Z" },
]

[[package]]
name = "tomli"
version = "2.2.1"
source = { registry = "https://pypi.org/simple" }
sdist = { url = "https://files.pythonhosted.org/packages/18/87/302344fed471e44a87289cf4967697d07e532f2421fdaf868a303cbae4ff/tomli-2.2.1.tar.gz", hash = "sha256:cd45e1dc79c835ce60f7404ec8119f2eb06d38b1deba146f07ced3bbc44505ff", size = 17175, upload-time = "2024-11-27T22:38:36.873Z" }
wheels = [
    { url = "https://files.pythonhosted.org/packages/43/ca/75707e6efa2b37c77dadb324ae7d9571cb424e61ea73fad7c56c2d14527f/tomli-2.2.1-cp311-cp311-macosx_10_9_x86_64.whl", hash = "sha256:678e4fa69e4575eb77d103de3df8a895e1591b48e740211bd1067378c69e8249", size = 131077, upload-time = "2024-11-27T22:37:54.956Z" },
    { url = "https://files.pythonhosted.org/packages/c7/16/51ae563a8615d472fdbffc43a3f3d46588c264ac4f024f63f01283becfbb/tomli-2.2.1-cp311-cp311-macosx_11_0_arm64.whl", hash = "sha256:023aa114dd824ade0100497eb2318602af309e5a55595f76b626d6d9f3b7b0a6", size = 123429, upload-time = "2024-11-27T22:37:56.698Z" },
    { url = "https://files.pythonhosted.org/packages/f1/dd/4f6cd1e7b160041db83c694abc78e100473c15d54620083dbd5aae7b990e/tomli-2.2.1-cp311-cp311-manylinux_2_17_aarch64.manylinux2014_aarch64.whl", hash = "sha256:ece47d672db52ac607a3d9599a9d48dcb2f2f735c6c2d1f34130085bb12b112a", size = 226067, upload-time = "2024-11-27T22:37:57.63Z" },
    { url = "https://files.pythonhosted.org/packages/a9/6b/c54ede5dc70d648cc6361eaf429304b02f2871a345bbdd51e993d6cdf550/tomli-2.2.1-cp311-cp311-manylinux_2_17_x86_64.manylinux2014_x86_64.whl", hash = "sha256:6972ca9c9cc9f0acaa56a8ca1ff51e7af152a9f87fb64623e31d5c83700080ee", size = 236030, upload-time = "2024-11-27T22:37:59.344Z" },
    { url = "https://files.pythonhosted.org/packages/1f/47/999514fa49cfaf7a92c805a86c3c43f4215621855d151b61c602abb38091/tomli-2.2.1-cp311-cp311-manylinux_2_5_i686.manylinux1_i686.manylinux_2_17_i686.manylinux2014_i686.whl", hash = "sha256:c954d2250168d28797dd4e3ac5cf812a406cd5a92674ee4c8f123c889786aa8e", size = 240898, upload-time = "2024-11-27T22:38:00.429Z" },
    { url = "https://files.pythonhosted.org/packages/73/41/0a01279a7ae09ee1573b423318e7934674ce06eb33f50936655071d81a24/tomli-2.2.1-cp311-cp311-musllinux_1_2_aarch64.whl", hash = "sha256:8dd28b3e155b80f4d54beb40a441d366adcfe740969820caf156c019fb5c7ec4", size = 229894, upload-time = "2024-11-27T22:38:02.094Z" },
    { url = "https://files.pythonhosted.org/packages/55/18/5d8bc5b0a0362311ce4d18830a5d28943667599a60d20118074ea1b01bb7/tomli-2.2.1-cp311-cp311-musllinux_1_2_i686.whl", hash = "sha256:e59e304978767a54663af13c07b3d1af22ddee3bb2fb0618ca1593e4f593a106", size = 245319, upload-time = "2024-11-27T22:38:03.206Z" },
    { url = "https://files.pythonhosted.org/packages/92/a3/7ade0576d17f3cdf5ff44d61390d4b3febb8a9fc2b480c75c47ea048c646/tomli-2.2.1-cp311-cp311-musllinux_1_2_x86_64.whl", hash = "sha256:33580bccab0338d00994d7f16f4c4ec25b776af3ffaac1ed74e0b3fc95e885a8", size = 238273, upload-time = "2024-11-27T22:38:04.217Z" },
    { url = "https://files.pythonhosted.org/packages/72/6f/fa64ef058ac1446a1e51110c375339b3ec6be245af9d14c87c4a6412dd32/tomli-2.2.1-cp311-cp311-win32.whl", hash = "sha256:465af0e0875402f1d226519c9904f37254b3045fc5084697cefb9bdde1ff99ff", size = 98310, upload-time = "2024-11-27T22:38:05.908Z" },
    { url = "https://files.pythonhosted.org/packages/6a/1c/4a2dcde4a51b81be3530565e92eda625d94dafb46dbeb15069df4caffc34/tomli-2.2.1-cp311-cp311-win_amd64.whl", hash = "sha256:2d0f2fdd22b02c6d81637a3c95f8cd77f995846af7414c5c4b8d0545afa1bc4b", size = 108309, upload-time = "2024-11-27T22:38:06.812Z" },
    { url = "https://files.pythonhosted.org/packages/52/e1/f8af4c2fcde17500422858155aeb0d7e93477a0d59a98e56cbfe75070fd0/tomli-2.2.1-cp312-cp312-macosx_10_13_x86_64.whl", hash = "sha256:4a8f6e44de52d5e6c657c9fe83b562f5f4256d8ebbfe4ff922c495620a7f6cea", size = 132762, upload-time = "2024-11-27T22:38:07.731Z" },
    { url = "https://files.pythonhosted.org/packages/03/b8/152c68bb84fc00396b83e7bbddd5ec0bd3dd409db4195e2a9b3e398ad2e3/tomli-2.2.1-cp312-cp312-macosx_11_0_arm64.whl", hash = "sha256:8d57ca8095a641b8237d5b079147646153d22552f1c637fd3ba7f4b0b29167a8", size = 123453, upload-time = "2024-11-27T22:38:09.384Z" },
    { url = "https://files.pythonhosted.org/packages/c8/d6/fc9267af9166f79ac528ff7e8c55c8181ded34eb4b0e93daa767b8841573/tomli-2.2.1-cp312-cp312-manylinux_2_17_aarch64.manylinux2014_aarch64.whl", hash = "sha256:4e340144ad7ae1533cb897d406382b4b6fede8890a03738ff1683af800d54192", size = 233486, upload-time = "2024-11-27T22:38:10.329Z" },
    { url = "https://files.pythonhosted.org/packages/5c/51/51c3f2884d7bab89af25f678447ea7d297b53b5a3b5730a7cb2ef6069f07/tomli-2.2.1-cp312-cp312-manylinux_2_17_x86_64.manylinux2014_x86_64.whl", hash = "sha256:db2b95f9de79181805df90bedc5a5ab4c165e6ec3fe99f970d0e302f384ad222", size = 242349, upload-time = "2024-11-27T22:38:11.443Z" },
    { url = "https://files.pythonhosted.org/packages/ab/df/bfa89627d13a5cc22402e441e8a931ef2108403db390ff3345c05253935e/tomli-2.2.1-cp312-cp312-manylinux_2_5_i686.manylinux1_i686.manylinux_2_17_i686.manylinux2014_i686.whl", hash = "sha256:40741994320b232529c802f8bc86da4e1aa9f413db394617b9a256ae0f9a7f77", size = 252159, upload-time = "2024-11-27T22:38:13.099Z" },
    { url = "https://files.pythonhosted.org/packages/9e/6e/fa2b916dced65763a5168c6ccb91066f7639bdc88b48adda990db10c8c0b/tomli-2.2.1-cp312-cp312-musllinux_1_2_aarch64.whl", hash = "sha256:400e720fe168c0f8521520190686ef8ef033fb19fc493da09779e592861b78c6", size = 237243, upload-time = "2024-11-27T22:38:14.766Z" },
    { url = "https://files.pythonhosted.org/packages/b4/04/885d3b1f650e1153cbb93a6a9782c58a972b94ea4483ae4ac5cedd5e4a09/tomli-2.2.1-cp312-cp312-musllinux_1_2_i686.whl", hash = "sha256:02abe224de6ae62c19f090f68da4e27b10af2b93213d36cf44e6e1c5abd19fdd", size = 259645, upload-time = "2024-11-27T22:38:15.843Z" },
    { url = "https://files.pythonhosted.org/packages/9c/de/6b432d66e986e501586da298e28ebeefd3edc2c780f3ad73d22566034239/tomli-2.2.1-cp312-cp312-musllinux_1_2_x86_64.whl", hash = "sha256:b82ebccc8c8a36f2094e969560a1b836758481f3dc360ce9a3277c65f374285e", size = 244584, upload-time = "2024-11-27T22:38:17.645Z" },
    { url = "https://files.pythonhosted.org/packages/1c/9a/47c0449b98e6e7d1be6cbac02f93dd79003234ddc4aaab6ba07a9a7482e2/tomli-2.2.1-cp312-cp312-win32.whl", hash = "sha256:889f80ef92701b9dbb224e49ec87c645ce5df3fa2cc548664eb8a25e03127a98", size = 98875, upload-time = "2024-11-27T22:38:19.159Z" },
    { url = "https://files.pythonhosted.org/packages/ef/60/9b9638f081c6f1261e2688bd487625cd1e660d0a85bd469e91d8db969734/tomli-2.2.1-cp312-cp312-win_amd64.whl", hash = "sha256:7fc04e92e1d624a4a63c76474610238576942d6b8950a2d7f908a340494e67e4", size = 109418, upload-time = "2024-11-27T22:38:20.064Z" },
    { url = "https://files.pythonhosted.org/packages/04/90/2ee5f2e0362cb8a0b6499dc44f4d7d48f8fff06d28ba46e6f1eaa61a1388/tomli-2.2.1-cp313-cp313-macosx_10_13_x86_64.whl", hash = "sha256:f4039b9cbc3048b2416cc57ab3bda989a6fcf9b36cf8937f01a6e731b64f80d7", size = 132708, upload-time = "2024-11-27T22:38:21.659Z" },
    { url = "https://files.pythonhosted.org/packages/c0/ec/46b4108816de6b385141f082ba99e315501ccd0a2ea23db4a100dd3990ea/tomli-2.2.1-cp313-cp313-macosx_11_0_arm64.whl", hash = "sha256:286f0ca2ffeeb5b9bd4fcc8d6c330534323ec51b2f52da063b11c502da16f30c", size = 123582, upload-time = "2024-11-27T22:38:22.693Z" },
    { url = "https://files.pythonhosted.org/packages/a0/bd/b470466d0137b37b68d24556c38a0cc819e8febe392d5b199dcd7f578365/tomli-2.2.1-cp313-cp313-manylinux_2_17_aarch64.manylinux2014_aarch64.whl", hash = "sha256:a92ef1a44547e894e2a17d24e7557a5e85a9e1d0048b0b5e7541f76c5032cb13", size = 232543, upload-time = "2024-11-27T22:38:24.367Z" },
    { url = "https://files.pythonhosted.org/packages/d9/e5/82e80ff3b751373f7cead2815bcbe2d51c895b3c990686741a8e56ec42ab/tomli-2.2.1-cp313-cp313-manylinux_2_17_x86_64.manylinux2014_x86_64.whl", hash = "sha256:9316dc65bed1684c9a98ee68759ceaed29d229e985297003e494aa825ebb0281", size = 241691, upload-time = "2024-11-27T22:38:26.081Z" },
    { url = "https://files.pythonhosted.org/packages/05/7e/2a110bc2713557d6a1bfb06af23dd01e7dde52b6ee7dadc589868f9abfac/tomli-2.2.1-cp313-cp313-manylinux_2_5_i686.manylinux1_i686.manylinux_2_17_i686.manylinux2014_i686.whl", hash = "sha256:e85e99945e688e32d5a35c1ff38ed0b3f41f43fad8df0bdf79f72b2ba7bc5272", size = 251170, upload-time = "2024-11-27T22:38:27.921Z" },
    { url = "https://files.pythonhosted.org/packages/64/7b/22d713946efe00e0adbcdfd6d1aa119ae03fd0b60ebed51ebb3fa9f5a2e5/tomli-2.2.1-cp313-cp313-musllinux_1_2_aarch64.whl", hash = "sha256:ac065718db92ca818f8d6141b5f66369833d4a80a9d74435a268c52bdfa73140", size = 236530, upload-time = "2024-11-27T22:38:29.591Z" },
    { url = "https://files.pythonhosted.org/packages/38/31/3a76f67da4b0cf37b742ca76beaf819dca0ebef26d78fc794a576e08accf/tomli-2.2.1-cp313-cp313-musllinux_1_2_i686.whl", hash = "sha256:d920f33822747519673ee656a4b6ac33e382eca9d331c87770faa3eef562aeb2", size = 258666, upload-time = "2024-11-27T22:38:30.639Z" },
    { url = "https://files.pythonhosted.org/packages/07/10/5af1293da642aded87e8a988753945d0cf7e00a9452d3911dd3bb354c9e2/tomli-2.2.1-cp313-cp313-musllinux_1_2_x86_64.whl", hash = "sha256:a198f10c4d1b1375d7687bc25294306e551bf1abfa4eace6650070a5c1ae2744", size = 243954, upload-time = "2024-11-27T22:38:31.702Z" },
    { url = "https://files.pythonhosted.org/packages/5b/b9/1ed31d167be802da0fc95020d04cd27b7d7065cc6fbefdd2f9186f60d7bd/tomli-2.2.1-cp313-cp313-win32.whl", hash = "sha256:d3f5614314d758649ab2ab3a62d4f2004c825922f9e370b29416484086b264ec", size = 98724, upload-time = "2024-11-27T22:38:32.837Z" },
    { url = "https://files.pythonhosted.org/packages/c7/32/b0963458706accd9afcfeb867c0f9175a741bf7b19cd424230714d722198/tomli-2.2.1-cp313-cp313-win_amd64.whl", hash = "sha256:a38aa0308e754b0e3c67e344754dff64999ff9b513e691d0e786265c93583c69", size = 109383, upload-time = "2024-11-27T22:38:34.455Z" },
    { url = "https://files.pythonhosted.org/packages/6e/c2/61d3e0f47e2b74ef40a68b9e6ad5984f6241a942f7cd3bbfbdbd03861ea9/tomli-2.2.1-py3-none-any.whl", hash = "sha256:cb55c73c5f4408779d0cf3eef9f762b9c9f147a77de7b258bef0a5628adc85cc", size = 14257, upload-time = "2024-11-27T22:38:35.385Z" },
]

[[package]]
name = "trio"
version = "0.30.0"
source = { registry = "https://pypi.org/simple" }
dependencies = [
    { name = "attrs" },
    { name = "cffi", marker = "implementation_name != 'pypy' and os_name == 'nt'" },
    { name = "exceptiongroup", marker = "python_full_version < '3.11'" },
    { name = "idna" },
    { name = "outcome" },
    { name = "sniffio" },
    { name = "sortedcontainers" },
]
sdist = { url = "https://files.pythonhosted.org/packages/01/c1/68d582b4d3a1c1f8118e18042464bb12a7c1b75d64d75111b297687041e3/trio-0.30.0.tar.gz", hash = "sha256:0781c857c0c81f8f51e0089929a26b5bb63d57f927728a5586f7e36171f064df", size = 593776, upload-time = "2025-04-21T00:48:19.507Z" }
wheels = [
    { url = "https://files.pythonhosted.org/packages/69/8e/3f6dfda475ecd940e786defe6df6c500734e686c9cd0a0f8ef6821e9b2f2/trio-0.30.0-py3-none-any.whl", hash = "sha256:3bf4f06b8decf8d3cf00af85f40a89824669e2d033bb32469d34840edcfc22a5", size = 499194, upload-time = "2025-04-21T00:48:17.167Z" },
]

[[package]]
name = "trio-websocket"
version = "0.12.2"
source = { registry = "https://pypi.org/simple" }
dependencies = [
    { name = "exceptiongroup", marker = "python_full_version < '3.11'" },
    { name = "outcome" },
    { name = "trio" },
    { name = "wsproto" },
]
sdist = { url = "https://files.pythonhosted.org/packages/d1/3c/8b4358e81f2f2cfe71b66a267f023a91db20a817b9425dd964873796980a/trio_websocket-0.12.2.tar.gz", hash = "sha256:22c72c436f3d1e264d0910a3951934798dcc5b00ae56fc4ee079d46c7cf20fae", size = 33549, upload-time = "2025-02-25T05:16:58.947Z" }
wheels = [
    { url = "https://files.pythonhosted.org/packages/c7/19/eb640a397bba49ba49ef9dbe2e7e5c04202ba045b6ce2ec36e9cadc51e04/trio_websocket-0.12.2-py3-none-any.whl", hash = "sha256:df605665f1db533f4a386c94525870851096a223adcb97f72a07e8b4beba45b6", size = 21221, upload-time = "2025-02-25T05:16:57.545Z" },
]

[[package]]
name = "trove-classifiers"
version = "2025.5.9.12"
source = { registry = "https://pypi.org/simple" }
sdist = { url = "https://files.pythonhosted.org/packages/38/04/1cd43f72c241fedcf0d9a18d0783953ee301eac9e5d9db1df0f0f089d9af/trove_classifiers-2025.5.9.12.tar.gz", hash = "sha256:7ca7c8a7a76e2cd314468c677c69d12cc2357711fcab4a60f87994c1589e5cb5", size = 16940, upload-time = "2025-05-09T12:04:48.829Z" }
wheels = [
    { url = "https://files.pythonhosted.org/packages/92/ef/c6deb083748be3bcad6f471b6ae983950c161890bf5ae1b2af80cc56c530/trove_classifiers-2025.5.9.12-py3-none-any.whl", hash = "sha256:e381c05537adac78881c8fa345fd0e9970159f4e4a04fcc42cfd3129cca640ce", size = 14119, upload-time = "2025-05-09T12:04:46.38Z" },
]

[[package]]
name = "typing-extensions"
version = "4.14.0"
source = { registry = "https://pypi.org/simple" }
sdist = { url = "https://files.pythonhosted.org/packages/d1/bc/51647cd02527e87d05cb083ccc402f93e441606ff1f01739a62c8ad09ba5/typing_extensions-4.14.0.tar.gz", hash = "sha256:8676b788e32f02ab42d9e7c61324048ae4c6d844a399eebace3d4979d75ceef4", size = 107423, upload-time = "2025-06-02T14:52:11.399Z" }
wheels = [
    { url = "https://files.pythonhosted.org/packages/69/e0/552843e0d356fbb5256d21449fa957fa4eff3bbc135a74a691ee70c7c5da/typing_extensions-4.14.0-py3-none-any.whl", hash = "sha256:a1514509136dd0b477638fc68d6a91497af5076466ad0fa6c338e44e359944af", size = 43839, upload-time = "2025-06-02T14:52:10.026Z" },
]

[[package]]
name = "typing-inspection"
version = "0.4.1"
source = { registry = "https://pypi.org/simple" }
dependencies = [
    { name = "typing-extensions" },
]
sdist = { url = "https://files.pythonhosted.org/packages/f8/b1/0c11f5058406b3af7609f121aaa6b609744687f1d158b3c3a5bf4cc94238/typing_inspection-0.4.1.tar.gz", hash = "sha256:6ae134cc0203c33377d43188d4064e9b357dba58cff3185f22924610e70a9d28", size = 75726, upload-time = "2025-05-21T18:55:23.885Z" }
wheels = [
    { url = "https://files.pythonhosted.org/packages/17/69/cd203477f944c353c31bade965f880aa1061fd6bf05ded0726ca845b6ff7/typing_inspection-0.4.1-py3-none-any.whl", hash = "sha256:389055682238f53b04f7badcb49b989835495a96700ced5dab2d8feae4b26f51", size = 14552, upload-time = "2025-05-21T18:55:22.152Z" },
]

[[package]]
name = "tzdata"
version = "2025.2"
source = { registry = "https://pypi.org/simple" }
sdist = { url = "https://files.pythonhosted.org/packages/95/32/1a225d6164441be760d75c2c42e2780dc0873fe382da3e98a2e1e48361e5/tzdata-2025.2.tar.gz", hash = "sha256:b60a638fcc0daffadf82fe0f57e53d06bdec2f36c4df66280ae79bce6bd6f2b9", size = 196380, upload-time = "2025-03-23T13:54:43.652Z" }
wheels = [
    { url = "https://files.pythonhosted.org/packages/5c/23/c7abc0ca0a1526a0774eca151daeb8de62ec457e77262b66b359c3c7679e/tzdata-2025.2-py2.py3-none-any.whl", hash = "sha256:1a403fada01ff9221ca8044d701868fa132215d84beb92242d9acd2147f667a8", size = 347839, upload-time = "2025-03-23T13:54:41.845Z" },
]

[[package]]
name = "urllib3"
version = "2.4.0"
source = { registry = "https://pypi.org/simple" }
sdist = { url = "https://files.pythonhosted.org/packages/8a/78/16493d9c386d8e60e442a35feac5e00f0913c0f4b7c217c11e8ec2ff53e0/urllib3-2.4.0.tar.gz", hash = "sha256:414bc6535b787febd7567804cc015fee39daab8ad86268f1310a9250697de466", size = 390672, upload-time = "2025-04-10T15:23:39.232Z" }
wheels = [
    { url = "https://files.pythonhosted.org/packages/6b/11/cc635220681e93a0183390e26485430ca2c7b5f9d33b15c74c2861cb8091/urllib3-2.4.0-py3-none-any.whl", hash = "sha256:4e16665048960a0900c702d4a66415956a584919c03361cac9f1df5c5dd7e813", size = 128680, upload-time = "2025-04-10T15:23:37.377Z" },
]

[package.optional-dependencies]
socks = [
    { name = "pysocks" },
]

[[package]]
name = "uvicorn"
version = "0.34.3"
source = { registry = "https://pypi.org/simple" }
dependencies = [
    { name = "click" },
    { name = "h11" },
    { name = "typing-extensions", marker = "python_full_version < '3.11'" },
]
sdist = { url = "https://files.pythonhosted.org/packages/de/ad/713be230bcda622eaa35c28f0d328c3675c371238470abdea52417f17a8e/uvicorn-0.34.3.tar.gz", hash = "sha256:35919a9a979d7a59334b6b10e05d77c1d0d574c50e0fc98b8b1a0f165708b55a", size = 76631, upload-time = "2025-06-01T07:48:17.531Z" }
wheels = [
    { url = "https://files.pythonhosted.org/packages/6d/0d/8adfeaa62945f90d19ddc461c55f4a50c258af7662d34b6a3d5d1f8646f6/uvicorn-0.34.3-py3-none-any.whl", hash = "sha256:16246631db62bdfbf069b0645177d6e8a77ba950cfedbfd093acef9444e4d885", size = 62431, upload-time = "2025-06-01T07:48:15.664Z" },
]

[[package]]
name = "virtualenv"
version = "20.31.2"
source = { registry = "https://pypi.org/simple" }
dependencies = [
    { name = "distlib" },
    { name = "filelock" },
    { name = "platformdirs" },
]
sdist = { url = "https://files.pythonhosted.org/packages/56/2c/444f465fb2c65f40c3a104fd0c495184c4f2336d65baf398e3c75d72ea94/virtualenv-20.31.2.tar.gz", hash = "sha256:e10c0a9d02835e592521be48b332b6caee6887f332c111aa79a09b9e79efc2af", size = 6076316, upload-time = "2025-05-08T17:58:23.811Z" }
wheels = [
    { url = "https://files.pythonhosted.org/packages/f3/40/b1c265d4b2b62b58576588510fc4d1fe60a86319c8de99fd8e9fec617d2c/virtualenv-20.31.2-py3-none-any.whl", hash = "sha256:36efd0d9650ee985f0cad72065001e66d49a6f24eb44d98980f630686243cf11", size = 6057982, upload-time = "2025-05-08T17:58:21.15Z" },
]

[[package]]
name = "watchfiles"
version = "1.0.5"
source = { registry = "https://pypi.org/simple" }
dependencies = [
    { name = "anyio" },
]
sdist = { url = "https://files.pythonhosted.org/packages/03/e2/8ed598c42057de7aa5d97c472254af4906ff0a59a66699d426fc9ef795d7/watchfiles-1.0.5.tar.gz", hash = "sha256:b7529b5dcc114679d43827d8c35a07c493ad6f083633d573d81c660abc5979e9", size = 94537, upload-time = "2025-04-08T10:36:26.722Z" }
wheels = [
    { url = "https://files.pythonhosted.org/packages/af/4d/d02e6ea147bb7fff5fd109c694a95109612f419abed46548a930e7f7afa3/watchfiles-1.0.5-cp310-cp310-macosx_10_12_x86_64.whl", hash = "sha256:5c40fe7dd9e5f81e0847b1ea64e1f5dd79dd61afbedb57759df06767ac719b40", size = 405632, upload-time = "2025-04-08T10:34:41.832Z" },
    { url = "https://files.pythonhosted.org/packages/60/31/9ee50e29129d53a9a92ccf1d3992751dc56fc3c8f6ee721be1c7b9c81763/watchfiles-1.0.5-cp310-cp310-macosx_11_0_arm64.whl", hash = "sha256:8c0db396e6003d99bb2d7232c957b5f0b5634bbd1b24e381a5afcc880f7373fb", size = 395734, upload-time = "2025-04-08T10:34:44.236Z" },
    { url = "https://files.pythonhosted.org/packages/ad/8c/759176c97195306f028024f878e7f1c776bda66ccc5c68fa51e699cf8f1d/watchfiles-1.0.5-cp310-cp310-manylinux_2_17_aarch64.manylinux2014_aarch64.whl", hash = "sha256:b551d4fb482fc57d852b4541f911ba28957d051c8776e79c3b4a51eb5e2a1b11", size = 455008, upload-time = "2025-04-08T10:34:45.617Z" },
    { url = "https://files.pythonhosted.org/packages/55/1a/5e977250c795ee79a0229e3b7f5e3a1b664e4e450756a22da84d2f4979fe/watchfiles-1.0.5-cp310-cp310-manylinux_2_17_armv7l.manylinux2014_armv7l.whl", hash = "sha256:830aa432ba5c491d52a15b51526c29e4a4b92bf4f92253787f9726fe01519487", size = 459029, upload-time = "2025-04-08T10:34:46.814Z" },
    { url = "https://files.pythonhosted.org/packages/e6/17/884cf039333605c1d6e296cf5be35fad0836953c3dfd2adb71b72f9dbcd0/watchfiles-1.0.5-cp310-cp310-manylinux_2_17_i686.manylinux2014_i686.whl", hash = "sha256:a16512051a822a416b0d477d5f8c0e67b67c1a20d9acecb0aafa3aa4d6e7d256", size = 488916, upload-time = "2025-04-08T10:34:48.571Z" },
    { url = "https://files.pythonhosted.org/packages/ef/e0/bcb6e64b45837056c0a40f3a2db3ef51c2ced19fda38484fa7508e00632c/watchfiles-1.0.5-cp310-cp310-manylinux_2_17_ppc64le.manylinux2014_ppc64le.whl", hash = "sha256:bfe0cbc787770e52a96c6fda6726ace75be7f840cb327e1b08d7d54eadc3bc85", size = 523763, upload-time = "2025-04-08T10:34:50.268Z" },
    { url = "https://files.pythonhosted.org/packages/24/e9/f67e9199f3bb35c1837447ecf07e9830ec00ff5d35a61e08c2cd67217949/watchfiles-1.0.5-cp310-cp310-manylinux_2_17_s390x.manylinux2014_s390x.whl", hash = "sha256:d363152c5e16b29d66cbde8fa614f9e313e6f94a8204eaab268db52231fe5358", size = 502891, upload-time = "2025-04-08T10:34:51.419Z" },
    { url = "https://files.pythonhosted.org/packages/23/ed/a6cf815f215632f5c8065e9c41fe872025ffea35aa1f80499f86eae922db/watchfiles-1.0.5-cp310-cp310-manylinux_2_17_x86_64.manylinux2014_x86_64.whl", hash = "sha256:7ee32c9a9bee4d0b7bd7cbeb53cb185cf0b622ac761efaa2eba84006c3b3a614", size = 454921, upload-time = "2025-04-08T10:34:52.67Z" },
    { url = "https://files.pythonhosted.org/packages/92/4c/e14978599b80cde8486ab5a77a821e8a982ae8e2fcb22af7b0886a033ec8/watchfiles-1.0.5-cp310-cp310-musllinux_1_1_aarch64.whl", hash = "sha256:29c7fd632ccaf5517c16a5188e36f6612d6472ccf55382db6c7fe3fcccb7f59f", size = 631422, upload-time = "2025-04-08T10:34:53.985Z" },
    { url = "https://files.pythonhosted.org/packages/b2/1a/9263e34c3458f7614b657f974f4ee61fd72f58adce8b436e16450e054efd/watchfiles-1.0.5-cp310-cp310-musllinux_1_1_x86_64.whl", hash = "sha256:8e637810586e6fe380c8bc1b3910accd7f1d3a9a7262c8a78d4c8fb3ba6a2b3d", size = 625675, upload-time = "2025-04-08T10:34:55.173Z" },
    { url = "https://files.pythonhosted.org/packages/96/1f/1803a18bd6ab04a0766386a19bcfe64641381a04939efdaa95f0e3b0eb58/watchfiles-1.0.5-cp310-cp310-win32.whl", hash = "sha256:cd47d063fbeabd4c6cae1d4bcaa38f0902f8dc5ed168072874ea11d0c7afc1ff", size = 277921, upload-time = "2025-04-08T10:34:56.318Z" },
    { url = "https://files.pythonhosted.org/packages/c2/3b/29a89de074a7d6e8b4dc67c26e03d73313e4ecf0d6e97e942a65fa7c195e/watchfiles-1.0.5-cp310-cp310-win_amd64.whl", hash = "sha256:86c0df05b47a79d80351cd179893f2f9c1b1cae49d96e8b3290c7f4bd0ca0a92", size = 291526, upload-time = "2025-04-08T10:34:57.95Z" },
    { url = "https://files.pythonhosted.org/packages/39/f4/41b591f59021786ef517e1cdc3b510383551846703e03f204827854a96f8/watchfiles-1.0.5-cp311-cp311-macosx_10_12_x86_64.whl", hash = "sha256:237f9be419e977a0f8f6b2e7b0475ababe78ff1ab06822df95d914a945eac827", size = 405336, upload-time = "2025-04-08T10:34:59.359Z" },
    { url = "https://files.pythonhosted.org/packages/ae/06/93789c135be4d6d0e4f63e96eea56dc54050b243eacc28439a26482b5235/watchfiles-1.0.5-cp311-cp311-macosx_11_0_arm64.whl", hash = "sha256:e0da39ff917af8b27a4bdc5a97ac577552a38aac0d260a859c1517ea3dc1a7c4", size = 395977, upload-time = "2025-04-08T10:35:00.522Z" },
    { url = "https://files.pythonhosted.org/packages/d2/db/1cd89bd83728ca37054512d4d35ab69b5f12b8aa2ac9be3b0276b3bf06cc/watchfiles-1.0.5-cp311-cp311-manylinux_2_17_aarch64.manylinux2014_aarch64.whl", hash = "sha256:2cfcb3952350e95603f232a7a15f6c5f86c5375e46f0bd4ae70d43e3e063c13d", size = 455232, upload-time = "2025-04-08T10:35:01.698Z" },
    { url = "https://files.pythonhosted.org/packages/40/90/d8a4d44ffe960517e487c9c04f77b06b8abf05eb680bed71c82b5f2cad62/watchfiles-1.0.5-cp311-cp311-manylinux_2_17_armv7l.manylinux2014_armv7l.whl", hash = "sha256:68b2dddba7a4e6151384e252a5632efcaa9bc5d1c4b567f3cb621306b2ca9f63", size = 459151, upload-time = "2025-04-08T10:35:03.358Z" },
    { url = "https://files.pythonhosted.org/packages/6c/da/267a1546f26465dead1719caaba3ce660657f83c9d9c052ba98fb8856e13/watchfiles-1.0.5-cp311-cp311-manylinux_2_17_i686.manylinux2014_i686.whl", hash = "sha256:95cf944fcfc394c5f9de794ce581914900f82ff1f855326f25ebcf24d5397418", size = 489054, upload-time = "2025-04-08T10:35:04.561Z" },
    { url = "https://files.pythonhosted.org/packages/b1/31/33850dfd5c6efb6f27d2465cc4c6b27c5a6f5ed53c6fa63b7263cf5f60f6/watchfiles-1.0.5-cp311-cp311-manylinux_2_17_ppc64le.manylinux2014_ppc64le.whl", hash = "sha256:ecf6cd9f83d7c023b1aba15d13f705ca7b7d38675c121f3cc4a6e25bd0857ee9", size = 523955, upload-time = "2025-04-08T10:35:05.786Z" },
    { url = "https://files.pythonhosted.org/packages/09/84/b7d7b67856efb183a421f1416b44ca975cb2ea6c4544827955dfb01f7dc2/watchfiles-1.0.5-cp311-cp311-manylinux_2_17_s390x.manylinux2014_s390x.whl", hash = "sha256:852de68acd6212cd6d33edf21e6f9e56e5d98c6add46f48244bd479d97c967c6", size = 502234, upload-time = "2025-04-08T10:35:07.187Z" },
    { url = "https://files.pythonhosted.org/packages/71/87/6dc5ec6882a2254cfdd8b0718b684504e737273903b65d7338efaba08b52/watchfiles-1.0.5-cp311-cp311-manylinux_2_17_x86_64.manylinux2014_x86_64.whl", hash = "sha256:d5730f3aa35e646103b53389d5bc77edfbf578ab6dab2e005142b5b80a35ef25", size = 454750, upload-time = "2025-04-08T10:35:08.859Z" },
    { url = "https://files.pythonhosted.org/packages/3d/6c/3786c50213451a0ad15170d091570d4a6554976cf0df19878002fc96075a/watchfiles-1.0.5-cp311-cp311-musllinux_1_1_aarch64.whl", hash = "sha256:18b3bd29954bc4abeeb4e9d9cf0b30227f0f206c86657674f544cb032296acd5", size = 631591, upload-time = "2025-04-08T10:35:10.64Z" },
    { url = "https://files.pythonhosted.org/packages/1b/b3/1427425ade4e359a0deacce01a47a26024b2ccdb53098f9d64d497f6684c/watchfiles-1.0.5-cp311-cp311-musllinux_1_1_x86_64.whl", hash = "sha256:ba5552a1b07c8edbf197055bc9d518b8f0d98a1c6a73a293bc0726dce068ed01", size = 625370, upload-time = "2025-04-08T10:35:12.412Z" },
    { url = "https://files.pythonhosted.org/packages/15/ba/f60e053b0b5b8145d682672024aa91370a29c5c921a88977eb565de34086/watchfiles-1.0.5-cp311-cp311-win32.whl", hash = "sha256:2f1fefb2e90e89959447bc0420fddd1e76f625784340d64a2f7d5983ef9ad246", size = 277791, upload-time = "2025-04-08T10:35:13.719Z" },
    { url = "https://files.pythonhosted.org/packages/50/ed/7603c4e164225c12c0d4e8700b64bb00e01a6c4eeea372292a3856be33a4/watchfiles-1.0.5-cp311-cp311-win_amd64.whl", hash = "sha256:b6e76ceb1dd18c8e29c73f47d41866972e891fc4cc7ba014f487def72c1cf096", size = 291622, upload-time = "2025-04-08T10:35:15.071Z" },
    { url = "https://files.pythonhosted.org/packages/a2/c2/99bb7c96b4450e36877fde33690ded286ff555b5a5c1d925855d556968a1/watchfiles-1.0.5-cp311-cp311-win_arm64.whl", hash = "sha256:266710eb6fddc1f5e51843c70e3bebfb0f5e77cf4f27129278c70554104d19ed", size = 283699, upload-time = "2025-04-08T10:35:16.732Z" },
    { url = "https://files.pythonhosted.org/packages/2a/8c/4f0b9bdb75a1bfbd9c78fad7d8854369283f74fe7cf03eb16be77054536d/watchfiles-1.0.5-cp312-cp312-macosx_10_12_x86_64.whl", hash = "sha256:b5eb568c2aa6018e26da9e6c86f3ec3fd958cee7f0311b35c2630fa4217d17f2", size = 401511, upload-time = "2025-04-08T10:35:17.956Z" },
    { url = "https://files.pythonhosted.org/packages/dc/4e/7e15825def77f8bd359b6d3f379f0c9dac4eb09dd4ddd58fd7d14127179c/watchfiles-1.0.5-cp312-cp312-macosx_11_0_arm64.whl", hash = "sha256:0a04059f4923ce4e856b4b4e5e783a70f49d9663d22a4c3b3298165996d1377f", size = 392715, upload-time = "2025-04-08T10:35:19.202Z" },
    { url = "https://files.pythonhosted.org/packages/58/65/b72fb817518728e08de5840d5d38571466c1b4a3f724d190cec909ee6f3f/watchfiles-1.0.5-cp312-cp312-manylinux_2_17_aarch64.manylinux2014_aarch64.whl", hash = "sha256:3e380c89983ce6e6fe2dd1e1921b9952fb4e6da882931abd1824c092ed495dec", size = 454138, upload-time = "2025-04-08T10:35:20.586Z" },
    { url = "https://files.pythonhosted.org/packages/3e/a4/86833fd2ea2e50ae28989f5950b5c3f91022d67092bfec08f8300d8b347b/watchfiles-1.0.5-cp312-cp312-manylinux_2_17_armv7l.manylinux2014_armv7l.whl", hash = "sha256:fe43139b2c0fdc4a14d4f8d5b5d967f7a2777fd3d38ecf5b1ec669b0d7e43c21", size = 458592, upload-time = "2025-04-08T10:35:21.87Z" },
    { url = "https://files.pythonhosted.org/packages/38/7e/42cb8df8be9a37e50dd3a818816501cf7a20d635d76d6bd65aae3dbbff68/watchfiles-1.0.5-cp312-cp312-manylinux_2_17_i686.manylinux2014_i686.whl", hash = "sha256:ee0822ce1b8a14fe5a066f93edd20aada932acfe348bede8aa2149f1a4489512", size = 487532, upload-time = "2025-04-08T10:35:23.143Z" },
    { url = "https://files.pythonhosted.org/packages/fc/fd/13d26721c85d7f3df6169d8b495fcac8ab0dc8f0945ebea8845de4681dab/watchfiles-1.0.5-cp312-cp312-manylinux_2_17_ppc64le.manylinux2014_ppc64le.whl", hash = "sha256:a0dbcb1c2d8f2ab6e0a81c6699b236932bd264d4cef1ac475858d16c403de74d", size = 522865, upload-time = "2025-04-08T10:35:24.702Z" },
    { url = "https://files.pythonhosted.org/packages/a1/0d/7f9ae243c04e96c5455d111e21b09087d0eeaf9a1369e13a01c7d3d82478/watchfiles-1.0.5-cp312-cp312-manylinux_2_17_s390x.manylinux2014_s390x.whl", hash = "sha256:a2014a2b18ad3ca53b1f6c23f8cd94a18ce930c1837bd891262c182640eb40a6", size = 499887, upload-time = "2025-04-08T10:35:25.969Z" },
    { url = "https://files.pythonhosted.org/packages/8e/0f/a257766998e26aca4b3acf2ae97dff04b57071e991a510857d3799247c67/watchfiles-1.0.5-cp312-cp312-manylinux_2_17_x86_64.manylinux2014_x86_64.whl", hash = "sha256:10f6ae86d5cb647bf58f9f655fcf577f713915a5d69057a0371bc257e2553234", size = 454498, upload-time = "2025-04-08T10:35:27.353Z" },
    { url = "https://files.pythonhosted.org/packages/81/79/8bf142575a03e0af9c3d5f8bcae911ee6683ae93a625d349d4ecf4c8f7df/watchfiles-1.0.5-cp312-cp312-musllinux_1_1_aarch64.whl", hash = "sha256:1a7bac2bde1d661fb31f4d4e8e539e178774b76db3c2c17c4bb3e960a5de07a2", size = 630663, upload-time = "2025-04-08T10:35:28.685Z" },
    { url = "https://files.pythonhosted.org/packages/f1/80/abe2e79f610e45c63a70d271caea90c49bbf93eb00fa947fa9b803a1d51f/watchfiles-1.0.5-cp312-cp312-musllinux_1_1_x86_64.whl", hash = "sha256:4ab626da2fc1ac277bbf752446470b367f84b50295264d2d313e28dc4405d663", size = 625410, upload-time = "2025-04-08T10:35:30.42Z" },
    { url = "https://files.pythonhosted.org/packages/91/6f/bc7fbecb84a41a9069c2c6eb6319f7f7df113adf113e358c57fc1aff7ff5/watchfiles-1.0.5-cp312-cp312-win32.whl", hash = "sha256:9f4571a783914feda92018ef3901dab8caf5b029325b5fe4558c074582815249", size = 277965, upload-time = "2025-04-08T10:35:32.023Z" },
    { url = "https://files.pythonhosted.org/packages/99/a5/bf1c297ea6649ec59e935ab311f63d8af5faa8f0b86993e3282b984263e3/watchfiles-1.0.5-cp312-cp312-win_amd64.whl", hash = "sha256:360a398c3a19672cf93527f7e8d8b60d8275119c5d900f2e184d32483117a705", size = 291693, upload-time = "2025-04-08T10:35:33.225Z" },
    { url = "https://files.pythonhosted.org/packages/7f/7b/fd01087cc21db5c47e5beae507b87965db341cce8a86f9eb12bf5219d4e0/watchfiles-1.0.5-cp312-cp312-win_arm64.whl", hash = "sha256:1a2902ede862969077b97523987c38db28abbe09fb19866e711485d9fbf0d417", size = 283287, upload-time = "2025-04-08T10:35:34.568Z" },
    { url = "https://files.pythonhosted.org/packages/c7/62/435766874b704f39b2fecd8395a29042db2b5ec4005bd34523415e9bd2e0/watchfiles-1.0.5-cp313-cp313-macosx_10_12_x86_64.whl", hash = "sha256:0b289572c33a0deae62daa57e44a25b99b783e5f7aed81b314232b3d3c81a11d", size = 401531, upload-time = "2025-04-08T10:35:35.792Z" },
    { url = "https://files.pythonhosted.org/packages/6e/a6/e52a02c05411b9cb02823e6797ef9bbba0bfaf1bb627da1634d44d8af833/watchfiles-1.0.5-cp313-cp313-macosx_11_0_arm64.whl", hash = "sha256:a056c2f692d65bf1e99c41045e3bdcaea3cb9e6b5a53dcaf60a5f3bd95fc9763", size = 392417, upload-time = "2025-04-08T10:35:37.048Z" },
    { url = "https://files.pythonhosted.org/packages/3f/53/c4af6819770455932144e0109d4854437769672d7ad897e76e8e1673435d/watchfiles-1.0.5-cp313-cp313-manylinux_2_17_aarch64.manylinux2014_aarch64.whl", hash = "sha256:b9dca99744991fc9850d18015c4f0438865414e50069670f5f7eee08340d8b40", size = 453423, upload-time = "2025-04-08T10:35:38.357Z" },
    { url = "https://files.pythonhosted.org/packages/cb/d1/8e88df58bbbf819b8bc5cfbacd3c79e01b40261cad0fc84d1e1ebd778a07/watchfiles-1.0.5-cp313-cp313-manylinux_2_17_armv7l.manylinux2014_armv7l.whl", hash = "sha256:894342d61d355446d02cd3988a7326af344143eb33a2fd5d38482a92072d9563", size = 458185, upload-time = "2025-04-08T10:35:39.708Z" },
    { url = "https://files.pythonhosted.org/packages/ff/70/fffaa11962dd5429e47e478a18736d4e42bec42404f5ee3b92ef1b87ad60/watchfiles-1.0.5-cp313-cp313-manylinux_2_17_i686.manylinux2014_i686.whl", hash = "sha256:ab44e1580924d1ffd7b3938e02716d5ad190441965138b4aa1d1f31ea0877f04", size = 486696, upload-time = "2025-04-08T10:35:41.469Z" },
    { url = "https://files.pythonhosted.org/packages/39/db/723c0328e8b3692d53eb273797d9a08be6ffb1d16f1c0ba2bdbdc2a3852c/watchfiles-1.0.5-cp313-cp313-manylinux_2_17_ppc64le.manylinux2014_ppc64le.whl", hash = "sha256:d6f9367b132078b2ceb8d066ff6c93a970a18c3029cea37bfd7b2d3dd2e5db8f", size = 522327, upload-time = "2025-04-08T10:35:43.289Z" },
    { url = "https://files.pythonhosted.org/packages/cd/05/9fccc43c50c39a76b68343484b9da7b12d42d0859c37c61aec018c967a32/watchfiles-1.0.5-cp313-cp313-manylinux_2_17_s390x.manylinux2014_s390x.whl", hash = "sha256:f2e55a9b162e06e3f862fb61e399fe9f05d908d019d87bf5b496a04ef18a970a", size = 499741, upload-time = "2025-04-08T10:35:44.574Z" },
    { url = "https://files.pythonhosted.org/packages/23/14/499e90c37fa518976782b10a18b18db9f55ea73ca14641615056f8194bb3/watchfiles-1.0.5-cp313-cp313-manylinux_2_17_x86_64.manylinux2014_x86_64.whl", hash = "sha256:0125f91f70e0732a9f8ee01e49515c35d38ba48db507a50c5bdcad9503af5827", size = 453995, upload-time = "2025-04-08T10:35:46.336Z" },
    { url = "https://files.pythonhosted.org/packages/61/d9/f75d6840059320df5adecd2c687fbc18960a7f97b55c300d20f207d48aef/watchfiles-1.0.5-cp313-cp313-musllinux_1_1_aarch64.whl", hash = "sha256:13bb21f8ba3248386337c9fa51c528868e6c34a707f729ab041c846d52a0c69a", size = 629693, upload-time = "2025-04-08T10:35:48.161Z" },
    { url = "https://files.pythonhosted.org/packages/fc/17/180ca383f5061b61406477218c55d66ec118e6c0c51f02d8142895fcf0a9/watchfiles-1.0.5-cp313-cp313-musllinux_1_1_x86_64.whl", hash = "sha256:839ebd0df4a18c5b3c1b890145b5a3f5f64063c2a0d02b13c76d78fe5de34936", size = 624677, upload-time = "2025-04-08T10:35:49.65Z" },
    { url = "https://files.pythonhosted.org/packages/bf/15/714d6ef307f803f236d69ee9d421763707899d6298d9f3183e55e366d9af/watchfiles-1.0.5-cp313-cp313-win32.whl", hash = "sha256:4a8ec1e4e16e2d5bafc9ba82f7aaecfeec990ca7cd27e84fb6f191804ed2fcfc", size = 277804, upload-time = "2025-04-08T10:35:51.093Z" },
    { url = "https://files.pythonhosted.org/packages/a8/b4/c57b99518fadf431f3ef47a610839e46e5f8abf9814f969859d1c65c02c7/watchfiles-1.0.5-cp313-cp313-win_amd64.whl", hash = "sha256:f436601594f15bf406518af922a89dcaab416568edb6f65c4e5bbbad1ea45c11", size = 291087, upload-time = "2025-04-08T10:35:52.458Z" },
    { url = "https://files.pythonhosted.org/packages/1a/03/81f9fcc3963b3fc415cd4b0b2b39ee8cc136c42fb10a36acf38745e9d283/watchfiles-1.0.5-pp310-pypy310_pp73-macosx_10_12_x86_64.whl", hash = "sha256:f59b870db1f1ae5a9ac28245707d955c8721dd6565e7f411024fa374b5362d1d", size = 405947, upload-time = "2025-04-08T10:36:13.721Z" },
    { url = "https://files.pythonhosted.org/packages/54/97/8c4213a852feb64807ec1d380f42d4fc8bfaef896bdbd94318f8fd7f3e4e/watchfiles-1.0.5-pp310-pypy310_pp73-macosx_11_0_arm64.whl", hash = "sha256:9475b0093767e1475095f2aeb1d219fb9664081d403d1dff81342df8cd707034", size = 397276, upload-time = "2025-04-08T10:36:15.131Z" },
    { url = "https://files.pythonhosted.org/packages/78/12/d4464d19860cb9672efa45eec1b08f8472c478ed67dcd30647c51ada7aef/watchfiles-1.0.5-pp310-pypy310_pp73-manylinux_2_17_aarch64.manylinux2014_aarch64.whl", hash = "sha256:fc533aa50664ebd6c628b2f30591956519462f5d27f951ed03d6c82b2dfd9965", size = 455550, upload-time = "2025-04-08T10:36:16.635Z" },
    { url = "https://files.pythonhosted.org/packages/90/fb/b07bcdf1034d8edeaef4c22f3e9e3157d37c5071b5f9492ffdfa4ad4bed7/watchfiles-1.0.5-pp310-pypy310_pp73-manylinux_2_17_x86_64.manylinux2014_x86_64.whl", hash = "sha256:fed1cd825158dcaae36acce7b2db33dcbfd12b30c34317a88b8ed80f0541cc57", size = 455542, upload-time = "2025-04-08T10:36:18.655Z" },
]

[[package]]
name = "websocket-client"
version = "1.8.0"
source = { registry = "https://pypi.org/simple" }
sdist = { url = "https://files.pythonhosted.org/packages/e6/30/fba0d96b4b5fbf5948ed3f4681f7da2f9f64512e1d303f94b4cc174c24a5/websocket_client-1.8.0.tar.gz", hash = "sha256:3239df9f44da632f96012472805d40a23281a991027ce11d2f45a6f24ac4c3da", size = 54648, upload-time = "2024-04-23T22:16:16.976Z" }
wheels = [
    { url = "https://files.pythonhosted.org/packages/5a/84/44687a29792a70e111c5c477230a72c4b957d88d16141199bf9acb7537a3/websocket_client-1.8.0-py3-none-any.whl", hash = "sha256:17b44cc997f5c498e809b22cdf2d9c7a9e71c02c8cc2b6c56e7c2d1239bfa526", size = 58826, upload-time = "2024-04-23T22:16:14.422Z" },
]

[[package]]
name = "wrapt"
version = "1.17.2"
source = { registry = "https://pypi.org/simple" }
sdist = { url = "https://files.pythonhosted.org/packages/c3/fc/e91cc220803d7bc4db93fb02facd8461c37364151b8494762cc88b0fbcef/wrapt-1.17.2.tar.gz", hash = "sha256:41388e9d4d1522446fe79d3213196bd9e3b301a336965b9e27ca2788ebd122f3", size = 55531, upload-time = "2025-01-14T10:35:45.465Z" }
wheels = [
    { url = "https://files.pythonhosted.org/packages/5a/d1/1daec934997e8b160040c78d7b31789f19b122110a75eca3d4e8da0049e1/wrapt-1.17.2-cp310-cp310-macosx_10_9_universal2.whl", hash = "sha256:3d57c572081fed831ad2d26fd430d565b76aa277ed1d30ff4d40670b1c0dd984", size = 53307, upload-time = "2025-01-14T10:33:13.616Z" },
    { url = "https://files.pythonhosted.org/packages/1b/7b/13369d42651b809389c1a7153baa01d9700430576c81a2f5c5e460df0ed9/wrapt-1.17.2-cp310-cp310-macosx_10_9_x86_64.whl", hash = "sha256:b5e251054542ae57ac7f3fba5d10bfff615b6c2fb09abeb37d2f1463f841ae22", size = 38486, upload-time = "2025-01-14T10:33:15.947Z" },
    { url = "https://files.pythonhosted.org/packages/62/bf/e0105016f907c30b4bd9e377867c48c34dc9c6c0c104556c9c9126bd89ed/wrapt-1.17.2-cp310-cp310-macosx_11_0_arm64.whl", hash = "sha256:80dd7db6a7cb57ffbc279c4394246414ec99537ae81ffd702443335a61dbf3a7", size = 38777, upload-time = "2025-01-14T10:33:17.462Z" },
    { url = "https://files.pythonhosted.org/packages/27/70/0f6e0679845cbf8b165e027d43402a55494779295c4b08414097b258ac87/wrapt-1.17.2-cp310-cp310-manylinux_2_17_aarch64.manylinux2014_aarch64.whl", hash = "sha256:0a6e821770cf99cc586d33833b2ff32faebdbe886bd6322395606cf55153246c", size = 83314, upload-time = "2025-01-14T10:33:21.282Z" },
    { url = "https://files.pythonhosted.org/packages/0f/77/0576d841bf84af8579124a93d216f55d6f74374e4445264cb378a6ed33eb/wrapt-1.17.2-cp310-cp310-manylinux_2_5_i686.manylinux1_i686.manylinux_2_17_i686.manylinux2014_i686.whl", hash = "sha256:b60fb58b90c6d63779cb0c0c54eeb38941bae3ecf7a73c764c52c88c2dcb9d72", size = 74947, upload-time = "2025-01-14T10:33:24.414Z" },
    { url = "https://files.pythonhosted.org/packages/90/ec/00759565518f268ed707dcc40f7eeec38637d46b098a1f5143bff488fe97/wrapt-1.17.2-cp310-cp310-manylinux_2_5_x86_64.manylinux1_x86_64.manylinux_2_17_x86_64.manylinux2014_x86_64.whl", hash = "sha256:b870b5df5b71d8c3359d21be8f0d6c485fa0ebdb6477dda51a1ea54a9b558061", size = 82778, upload-time = "2025-01-14T10:33:26.152Z" },
    { url = "https://files.pythonhosted.org/packages/f8/5a/7cffd26b1c607b0b0c8a9ca9d75757ad7620c9c0a9b4a25d3f8a1480fafc/wrapt-1.17.2-cp310-cp310-musllinux_1_2_aarch64.whl", hash = "sha256:4011d137b9955791f9084749cba9a367c68d50ab8d11d64c50ba1688c9b457f2", size = 81716, upload-time = "2025-01-14T10:33:27.372Z" },
    { url = "https://files.pythonhosted.org/packages/7e/09/dccf68fa98e862df7e6a60a61d43d644b7d095a5fc36dbb591bbd4a1c7b2/wrapt-1.17.2-cp310-cp310-musllinux_1_2_i686.whl", hash = "sha256:1473400e5b2733e58b396a04eb7f35f541e1fb976d0c0724d0223dd607e0f74c", size = 74548, upload-time = "2025-01-14T10:33:28.52Z" },
    { url = "https://files.pythonhosted.org/packages/b7/8e/067021fa3c8814952c5e228d916963c1115b983e21393289de15128e867e/wrapt-1.17.2-cp310-cp310-musllinux_1_2_x86_64.whl", hash = "sha256:3cedbfa9c940fdad3e6e941db7138e26ce8aad38ab5fe9dcfadfed9db7a54e62", size = 81334, upload-time = "2025-01-14T10:33:29.643Z" },
    { url = "https://files.pythonhosted.org/packages/4b/0d/9d4b5219ae4393f718699ca1c05f5ebc0c40d076f7e65fd48f5f693294fb/wrapt-1.17.2-cp310-cp310-win32.whl", hash = "sha256:582530701bff1dec6779efa00c516496968edd851fba224fbd86e46cc6b73563", size = 36427, upload-time = "2025-01-14T10:33:30.832Z" },
    { url = "https://files.pythonhosted.org/packages/72/6a/c5a83e8f61aec1e1aeef939807602fb880e5872371e95df2137142f5c58e/wrapt-1.17.2-cp310-cp310-win_amd64.whl", hash = "sha256:58705da316756681ad3c9c73fd15499aa4d8c69f9fd38dc8a35e06c12468582f", size = 38774, upload-time = "2025-01-14T10:33:32.897Z" },
    { url = "https://files.pythonhosted.org/packages/cd/f7/a2aab2cbc7a665efab072344a8949a71081eed1d2f451f7f7d2b966594a2/wrapt-1.17.2-cp311-cp311-macosx_10_9_universal2.whl", hash = "sha256:ff04ef6eec3eee8a5efef2401495967a916feaa353643defcc03fc74fe213b58", size = 53308, upload-time = "2025-01-14T10:33:33.992Z" },
    { url = "https://files.pythonhosted.org/packages/50/ff/149aba8365fdacef52b31a258c4dc1c57c79759c335eff0b3316a2664a64/wrapt-1.17.2-cp311-cp311-macosx_10_9_x86_64.whl", hash = "sha256:4db983e7bca53819efdbd64590ee96c9213894272c776966ca6306b73e4affda", size = 38488, upload-time = "2025-01-14T10:33:35.264Z" },
    { url = "https://files.pythonhosted.org/packages/65/46/5a917ce85b5c3b490d35c02bf71aedaa9f2f63f2d15d9949cc4ba56e8ba9/wrapt-1.17.2-cp311-cp311-macosx_11_0_arm64.whl", hash = "sha256:9abc77a4ce4c6f2a3168ff34b1da9b0f311a8f1cfd694ec96b0603dff1c79438", size = 38776, upload-time = "2025-01-14T10:33:38.28Z" },
    { url = "https://files.pythonhosted.org/packages/ca/74/336c918d2915a4943501c77566db41d1bd6e9f4dbc317f356b9a244dfe83/wrapt-1.17.2-cp311-cp311-manylinux_2_17_aarch64.manylinux2014_aarch64.whl", hash = "sha256:0b929ac182f5ace000d459c59c2c9c33047e20e935f8e39371fa6e3b85d56f4a", size = 83776, upload-time = "2025-01-14T10:33:40.678Z" },
    { url = "https://files.pythonhosted.org/packages/09/99/c0c844a5ccde0fe5761d4305485297f91d67cf2a1a824c5f282e661ec7ff/wrapt-1.17.2-cp311-cp311-manylinux_2_5_i686.manylinux1_i686.manylinux_2_17_i686.manylinux2014_i686.whl", hash = "sha256:f09b286faeff3c750a879d336fb6d8713206fc97af3adc14def0cdd349df6000", size = 75420, upload-time = "2025-01-14T10:33:41.868Z" },
    { url = "https://files.pythonhosted.org/packages/b4/b0/9fc566b0fe08b282c850063591a756057c3247b2362b9286429ec5bf1721/wrapt-1.17.2-cp311-cp311-manylinux_2_5_x86_64.manylinux1_x86_64.manylinux_2_17_x86_64.manylinux2014_x86_64.whl", hash = "sha256:1a7ed2d9d039bd41e889f6fb9364554052ca21ce823580f6a07c4ec245c1f5d6", size = 83199, upload-time = "2025-01-14T10:33:43.598Z" },
    { url = "https://files.pythonhosted.org/packages/9d/4b/71996e62d543b0a0bd95dda485219856def3347e3e9380cc0d6cf10cfb2f/wrapt-1.17.2-cp311-cp311-musllinux_1_2_aarch64.whl", hash = "sha256:129a150f5c445165ff941fc02ee27df65940fcb8a22a61828b1853c98763a64b", size = 82307, upload-time = "2025-01-14T10:33:48.499Z" },
    { url = "https://files.pythonhosted.org/packages/39/35/0282c0d8789c0dc9bcc738911776c762a701f95cfe113fb8f0b40e45c2b9/wrapt-1.17.2-cp311-cp311-musllinux_1_2_i686.whl", hash = "sha256:1fb5699e4464afe5c7e65fa51d4f99e0b2eadcc176e4aa33600a3df7801d6662", size = 75025, upload-time = "2025-01-14T10:33:51.191Z" },
    { url = "https://files.pythonhosted.org/packages/4f/6d/90c9fd2c3c6fee181feecb620d95105370198b6b98a0770cba090441a828/wrapt-1.17.2-cp311-cp311-musllinux_1_2_x86_64.whl", hash = "sha256:9a2bce789a5ea90e51a02dfcc39e31b7f1e662bc3317979aa7e5538e3a034f72", size = 81879, upload-time = "2025-01-14T10:33:52.328Z" },
    { url = "https://files.pythonhosted.org/packages/8f/fa/9fb6e594f2ce03ef03eddbdb5f4f90acb1452221a5351116c7c4708ac865/wrapt-1.17.2-cp311-cp311-win32.whl", hash = "sha256:4afd5814270fdf6380616b321fd31435a462019d834f83c8611a0ce7484c7317", size = 36419, upload-time = "2025-01-14T10:33:53.551Z" },
    { url = "https://files.pythonhosted.org/packages/47/f8/fb1773491a253cbc123c5d5dc15c86041f746ed30416535f2a8df1f4a392/wrapt-1.17.2-cp311-cp311-win_amd64.whl", hash = "sha256:acc130bc0375999da18e3d19e5a86403667ac0c4042a094fefb7eec8ebac7cf3", size = 38773, upload-time = "2025-01-14T10:33:56.323Z" },
    { url = "https://files.pythonhosted.org/packages/a1/bd/ab55f849fd1f9a58ed7ea47f5559ff09741b25f00c191231f9f059c83949/wrapt-1.17.2-cp312-cp312-macosx_10_13_universal2.whl", hash = "sha256:d5e2439eecc762cd85e7bd37161d4714aa03a33c5ba884e26c81559817ca0925", size = 53799, upload-time = "2025-01-14T10:33:57.4Z" },
    { url = "https://files.pythonhosted.org/packages/53/18/75ddc64c3f63988f5a1d7e10fb204ffe5762bc663f8023f18ecaf31a332e/wrapt-1.17.2-cp312-cp312-macosx_10_13_x86_64.whl", hash = "sha256:3fc7cb4c1c744f8c05cd5f9438a3caa6ab94ce8344e952d7c45a8ed59dd88392", size = 38821, upload-time = "2025-01-14T10:33:59.334Z" },
    { url = "https://files.pythonhosted.org/packages/48/2a/97928387d6ed1c1ebbfd4efc4133a0633546bec8481a2dd5ec961313a1c7/wrapt-1.17.2-cp312-cp312-macosx_11_0_arm64.whl", hash = "sha256:8fdbdb757d5390f7c675e558fd3186d590973244fab0c5fe63d373ade3e99d40", size = 38919, upload-time = "2025-01-14T10:34:04.093Z" },
    { url = "https://files.pythonhosted.org/packages/73/54/3bfe5a1febbbccb7a2f77de47b989c0b85ed3a6a41614b104204a788c20e/wrapt-1.17.2-cp312-cp312-manylinux_2_17_aarch64.manylinux2014_aarch64.whl", hash = "sha256:5bb1d0dbf99411f3d871deb6faa9aabb9d4e744d67dcaaa05399af89d847a91d", size = 88721, upload-time = "2025-01-14T10:34:07.163Z" },
    { url = "https://files.pythonhosted.org/packages/25/cb/7262bc1b0300b4b64af50c2720ef958c2c1917525238d661c3e9a2b71b7b/wrapt-1.17.2-cp312-cp312-manylinux_2_5_i686.manylinux1_i686.manylinux_2_17_i686.manylinux2014_i686.whl", hash = "sha256:d18a4865f46b8579d44e4fe1e2bcbc6472ad83d98e22a26c963d46e4c125ef0b", size = 80899, upload-time = "2025-01-14T10:34:09.82Z" },
    { url = "https://files.pythonhosted.org/packages/2a/5a/04cde32b07a7431d4ed0553a76fdb7a61270e78c5fd5a603e190ac389f14/wrapt-1.17.2-cp312-cp312-manylinux_2_5_x86_64.manylinux1_x86_64.manylinux_2_17_x86_64.manylinux2014_x86_64.whl", hash = "sha256:bc570b5f14a79734437cb7b0500376b6b791153314986074486e0b0fa8d71d98", size = 89222, upload-time = "2025-01-14T10:34:11.258Z" },
    { url = "https://files.pythonhosted.org/packages/09/28/2e45a4f4771fcfb109e244d5dbe54259e970362a311b67a965555ba65026/wrapt-1.17.2-cp312-cp312-musllinux_1_2_aarch64.whl", hash = "sha256:6d9187b01bebc3875bac9b087948a2bccefe464a7d8f627cf6e48b1bbae30f82", size = 86707, upload-time = "2025-01-14T10:34:12.49Z" },
    { url = "https://files.pythonhosted.org/packages/c6/d2/dcb56bf5f32fcd4bd9aacc77b50a539abdd5b6536872413fd3f428b21bed/wrapt-1.17.2-cp312-cp312-musllinux_1_2_i686.whl", hash = "sha256:9e8659775f1adf02eb1e6f109751268e493c73716ca5761f8acb695e52a756ae", size = 79685, upload-time = "2025-01-14T10:34:15.043Z" },
    { url = "https://files.pythonhosted.org/packages/80/4e/eb8b353e36711347893f502ce91c770b0b0929f8f0bed2670a6856e667a9/wrapt-1.17.2-cp312-cp312-musllinux_1_2_x86_64.whl", hash = "sha256:e8b2816ebef96d83657b56306152a93909a83f23994f4b30ad4573b00bd11bb9", size = 87567, upload-time = "2025-01-14T10:34:16.563Z" },
    { url = "https://files.pythonhosted.org/packages/17/27/4fe749a54e7fae6e7146f1c7d914d28ef599dacd4416566c055564080fe2/wrapt-1.17.2-cp312-cp312-win32.whl", hash = "sha256:468090021f391fe0056ad3e807e3d9034e0fd01adcd3bdfba977b6fdf4213ea9", size = 36672, upload-time = "2025-01-14T10:34:17.727Z" },
    { url = "https://files.pythonhosted.org/packages/15/06/1dbf478ea45c03e78a6a8c4be4fdc3c3bddea5c8de8a93bc971415e47f0f/wrapt-1.17.2-cp312-cp312-win_amd64.whl", hash = "sha256:ec89ed91f2fa8e3f52ae53cd3cf640d6feff92ba90d62236a81e4e563ac0e991", size = 38865, upload-time = "2025-01-14T10:34:19.577Z" },
    { url = "https://files.pythonhosted.org/packages/ce/b9/0ffd557a92f3b11d4c5d5e0c5e4ad057bd9eb8586615cdaf901409920b14/wrapt-1.17.2-cp313-cp313-macosx_10_13_universal2.whl", hash = "sha256:6ed6ffac43aecfe6d86ec5b74b06a5be33d5bb9243d055141e8cabb12aa08125", size = 53800, upload-time = "2025-01-14T10:34:21.571Z" },
    { url = "https://files.pythonhosted.org/packages/c0/ef/8be90a0b7e73c32e550c73cfb2fa09db62234227ece47b0e80a05073b375/wrapt-1.17.2-cp313-cp313-macosx_10_13_x86_64.whl", hash = "sha256:35621ae4c00e056adb0009f8e86e28eb4a41a4bfa8f9bfa9fca7d343fe94f998", size = 38824, upload-time = "2025-01-14T10:34:22.999Z" },
    { url = "https://files.pythonhosted.org/packages/36/89/0aae34c10fe524cce30fe5fc433210376bce94cf74d05b0d68344c8ba46e/wrapt-1.17.2-cp313-cp313-macosx_11_0_arm64.whl", hash = "sha256:a604bf7a053f8362d27eb9fefd2097f82600b856d5abe996d623babd067b1ab5", size = 38920, upload-time = "2025-01-14T10:34:25.386Z" },
    { url = "https://files.pythonhosted.org/packages/3b/24/11c4510de906d77e0cfb5197f1b1445d4fec42c9a39ea853d482698ac681/wrapt-1.17.2-cp313-cp313-manylinux_2_17_aarch64.manylinux2014_aarch64.whl", hash = "sha256:5cbabee4f083b6b4cd282f5b817a867cf0b1028c54d445b7ec7cfe6505057cf8", size = 88690, upload-time = "2025-01-14T10:34:28.058Z" },
    { url = "https://files.pythonhosted.org/packages/71/d7/cfcf842291267bf455b3e266c0c29dcb675b5540ee8b50ba1699abf3af45/wrapt-1.17.2-cp313-cp313-manylinux_2_5_i686.manylinux1_i686.manylinux_2_17_i686.manylinux2014_i686.whl", hash = "sha256:49703ce2ddc220df165bd2962f8e03b84c89fee2d65e1c24a7defff6f988f4d6", size = 80861, upload-time = "2025-01-14T10:34:29.167Z" },
    { url = "https://files.pythonhosted.org/packages/d5/66/5d973e9f3e7370fd686fb47a9af3319418ed925c27d72ce16b791231576d/wrapt-1.17.2-cp313-cp313-manylinux_2_5_x86_64.manylinux1_x86_64.manylinux_2_17_x86_64.manylinux2014_x86_64.whl", hash = "sha256:8112e52c5822fc4253f3901b676c55ddf288614dc7011634e2719718eaa187dc", size = 89174, upload-time = "2025-01-14T10:34:31.702Z" },
    { url = "https://files.pythonhosted.org/packages/a7/d3/8e17bb70f6ae25dabc1aaf990f86824e4fd98ee9cadf197054e068500d27/wrapt-1.17.2-cp313-cp313-musllinux_1_2_aarch64.whl", hash = "sha256:9fee687dce376205d9a494e9c121e27183b2a3df18037f89d69bd7b35bcf59e2", size = 86721, upload-time = "2025-01-14T10:34:32.91Z" },
    { url = "https://files.pythonhosted.org/packages/6f/54/f170dfb278fe1c30d0ff864513cff526d624ab8de3254b20abb9cffedc24/wrapt-1.17.2-cp313-cp313-musllinux_1_2_i686.whl", hash = "sha256:18983c537e04d11cf027fbb60a1e8dfd5190e2b60cc27bc0808e653e7b218d1b", size = 79763, upload-time = "2025-01-14T10:34:34.903Z" },
    { url = "https://files.pythonhosted.org/packages/4a/98/de07243751f1c4a9b15c76019250210dd3486ce098c3d80d5f729cba029c/wrapt-1.17.2-cp313-cp313-musllinux_1_2_x86_64.whl", hash = "sha256:703919b1633412ab54bcf920ab388735832fdcb9f9a00ae49387f0fe67dad504", size = 87585, upload-time = "2025-01-14T10:34:36.13Z" },
    { url = "https://files.pythonhosted.org/packages/f9/f0/13925f4bd6548013038cdeb11ee2cbd4e37c30f8bfd5db9e5a2a370d6e20/wrapt-1.17.2-cp313-cp313-win32.whl", hash = "sha256:abbb9e76177c35d4e8568e58650aa6926040d6a9f6f03435b7a522bf1c487f9a", size = 36676, upload-time = "2025-01-14T10:34:37.962Z" },
    { url = "https://files.pythonhosted.org/packages/bf/ae/743f16ef8c2e3628df3ddfd652b7d4c555d12c84b53f3d8218498f4ade9b/wrapt-1.17.2-cp313-cp313-win_amd64.whl", hash = "sha256:69606d7bb691b50a4240ce6b22ebb319c1cfb164e5f6569835058196e0f3a845", size = 38871, upload-time = "2025-01-14T10:34:39.13Z" },
    { url = "https://files.pythonhosted.org/packages/3d/bc/30f903f891a82d402ffb5fda27ec1d621cc97cb74c16fea0b6141f1d4e87/wrapt-1.17.2-cp313-cp313t-macosx_10_13_universal2.whl", hash = "sha256:4a721d3c943dae44f8e243b380cb645a709ba5bd35d3ad27bc2ed947e9c68192", size = 56312, upload-time = "2025-01-14T10:34:40.604Z" },
    { url = "https://files.pythonhosted.org/packages/8a/04/c97273eb491b5f1c918857cd26f314b74fc9b29224521f5b83f872253725/wrapt-1.17.2-cp313-cp313t-macosx_10_13_x86_64.whl", hash = "sha256:766d8bbefcb9e00c3ac3b000d9acc51f1b399513f44d77dfe0eb026ad7c9a19b", size = 40062, upload-time = "2025-01-14T10:34:45.011Z" },
    { url = "https://files.pythonhosted.org/packages/4e/ca/3b7afa1eae3a9e7fefe499db9b96813f41828b9fdb016ee836c4c379dadb/wrapt-1.17.2-cp313-cp313t-macosx_11_0_arm64.whl", hash = "sha256:e496a8ce2c256da1eb98bd15803a79bee00fc351f5dfb9ea82594a3f058309e0", size = 40155, upload-time = "2025-01-14T10:34:47.25Z" },
    { url = "https://files.pythonhosted.org/packages/89/be/7c1baed43290775cb9030c774bc53c860db140397047cc49aedaf0a15477/wrapt-1.17.2-cp313-cp313t-manylinux_2_17_aarch64.manylinux2014_aarch64.whl", hash = "sha256:40d615e4fe22f4ad3528448c193b218e077656ca9ccb22ce2cb20db730f8d306", size = 113471, upload-time = "2025-01-14T10:34:50.934Z" },
    { url = "https://files.pythonhosted.org/packages/32/98/4ed894cf012b6d6aae5f5cc974006bdeb92f0241775addad3f8cd6ab71c8/wrapt-1.17.2-cp313-cp313t-manylinux_2_5_i686.manylinux1_i686.manylinux_2_17_i686.manylinux2014_i686.whl", hash = "sha256:a5aaeff38654462bc4b09023918b7f21790efb807f54c000a39d41d69cf552cb", size = 101208, upload-time = "2025-01-14T10:34:52.297Z" },
    { url = "https://files.pythonhosted.org/packages/ea/fd/0c30f2301ca94e655e5e057012e83284ce8c545df7661a78d8bfca2fac7a/wrapt-1.17.2-cp313-cp313t-manylinux_2_5_x86_64.manylinux1_x86_64.manylinux_2_17_x86_64.manylinux2014_x86_64.whl", hash = "sha256:9a7d15bbd2bc99e92e39f49a04653062ee6085c0e18b3b7512a4f2fe91f2d681", size = 109339, upload-time = "2025-01-14T10:34:53.489Z" },
    { url = "https://files.pythonhosted.org/packages/75/56/05d000de894c4cfcb84bcd6b1df6214297b8089a7bd324c21a4765e49b14/wrapt-1.17.2-cp313-cp313t-musllinux_1_2_aarch64.whl", hash = "sha256:e3890b508a23299083e065f435a492b5435eba6e304a7114d2f919d400888cc6", size = 110232, upload-time = "2025-01-14T10:34:55.327Z" },
    { url = "https://files.pythonhosted.org/packages/53/f8/c3f6b2cf9b9277fb0813418e1503e68414cd036b3b099c823379c9575e6d/wrapt-1.17.2-cp313-cp313t-musllinux_1_2_i686.whl", hash = "sha256:8c8b293cd65ad716d13d8dd3624e42e5a19cc2a2f1acc74b30c2c13f15cb61a6", size = 100476, upload-time = "2025-01-14T10:34:58.055Z" },
    { url = "https://files.pythonhosted.org/packages/a7/b1/0bb11e29aa5139d90b770ebbfa167267b1fc548d2302c30c8f7572851738/wrapt-1.17.2-cp313-cp313t-musllinux_1_2_x86_64.whl", hash = "sha256:4c82b8785d98cdd9fed4cac84d765d234ed3251bd6afe34cb7ac523cb93e8b4f", size = 106377, upload-time = "2025-01-14T10:34:59.3Z" },
    { url = "https://files.pythonhosted.org/packages/6a/e1/0122853035b40b3f333bbb25f1939fc1045e21dd518f7f0922b60c156f7c/wrapt-1.17.2-cp313-cp313t-win32.whl", hash = "sha256:13e6afb7fe71fe7485a4550a8844cc9ffbe263c0f1a1eea569bc7091d4898555", size = 37986, upload-time = "2025-01-14T10:35:00.498Z" },
    { url = "https://files.pythonhosted.org/packages/09/5e/1655cf481e079c1f22d0cabdd4e51733679932718dc23bf2db175f329b76/wrapt-1.17.2-cp313-cp313t-win_amd64.whl", hash = "sha256:eaf675418ed6b3b31c7a989fd007fa7c3be66ce14e5c3b27336383604c9da85c", size = 40750, upload-time = "2025-01-14T10:35:03.378Z" },
    { url = "https://files.pythonhosted.org/packages/2d/82/f56956041adef78f849db6b289b282e72b55ab8045a75abad81898c28d19/wrapt-1.17.2-py3-none-any.whl", hash = "sha256:b18f2d1533a71f069c7f82d524a52599053d4c7166e9dd374ae2136b7f40f7c8", size = 23594, upload-time = "2025-01-14T10:35:44.018Z" },
]

[[package]]
name = "wsproto"
version = "1.2.0"
source = { registry = "https://pypi.org/simple" }
dependencies = [
    { name = "h11" },
]
sdist = { url = "https://files.pythonhosted.org/packages/c9/4a/44d3c295350d776427904d73c189e10aeae66d7f555bb2feee16d1e4ba5a/wsproto-1.2.0.tar.gz", hash = "sha256:ad565f26ecb92588a3e43bc3d96164de84cd9902482b130d0ddbaa9664a85065", size = 53425, upload-time = "2022-08-23T19:58:21.447Z" }
wheels = [
    { url = "https://files.pythonhosted.org/packages/78/58/e860788190eba3bcce367f74d29c4675466ce8dddfba85f7827588416f01/wsproto-1.2.0-py3-none-any.whl", hash = "sha256:b9acddd652b585d75b20477888c56642fdade28bdfd3579aa24a4d2c037dd736", size = 24226, upload-time = "2022-08-23T19:58:19.96Z" },
]<|MERGE_RESOLUTION|>--- conflicted
+++ resolved
@@ -1653,13 +1653,8 @@
 
 [package.metadata]
 requires-dist = [
-<<<<<<< HEAD
     { name = "alembic", marker = "extra == 'db'", specifier = ">=1.15.2,<2.0" },
-    { name = "click", specifier = ">=8" },
-=======
-    { name = "alembic", specifier = ">=1.15.2,<2.0" },
     { name = "click", specifier = ">=8.2" },
->>>>>>> 7d43dee9
     { name = "fastapi", specifier = ">=0.115.0" },
     { name = "granian", extras = ["reload"], specifier = ">=2.2.5" },
     { name = "httpx", specifier = ">=0.28.0,<1.0" },
