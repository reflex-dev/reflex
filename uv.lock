version = 1
revision = 2
requires-python = ">=3.10, <4.0"
resolution-markers = [
    "python_full_version >= '3.12'",
    "python_full_version == '3.11.*'",
    "python_full_version < '3.11'",
]

[[package]]
name = "alembic"
version = "1.16.4"
source = { registry = "https://pypi.org/simple" }
dependencies = [
    { name = "mako" },
    { name = "sqlalchemy" },
    { name = "tomli", marker = "python_full_version < '3.11'" },
    { name = "typing-extensions" },
]
sdist = { url = "https://files.pythonhosted.org/packages/83/52/72e791b75c6b1efa803e491f7cbab78e963695e76d4ada05385252927e76/alembic-1.16.4.tar.gz", hash = "sha256:efab6ada0dd0fae2c92060800e0bf5c1dc26af15a10e02fb4babff164b4725e2", size = 1968161, upload-time = "2025-07-10T16:17:20.192Z" }
wheels = [
    { url = "https://files.pythonhosted.org/packages/c2/62/96b5217b742805236614f05904541000f55422a6060a90d7fd4ce26c172d/alembic-1.16.4-py3-none-any.whl", hash = "sha256:b05e51e8e82efc1abd14ba2af6392897e145930c3e0a2faf2b0da2f7f7fd660d", size = 247026, upload-time = "2025-07-10T16:17:21.845Z" },
]

[[package]]
name = "annotated-types"
version = "0.7.0"
source = { registry = "https://pypi.org/simple" }
sdist = { url = "https://files.pythonhosted.org/packages/ee/67/531ea369ba64dcff5ec9c3402f9f51bf748cec26dde048a2f973a4eea7f5/annotated_types-0.7.0.tar.gz", hash = "sha256:aff07c09a53a08bc8cfccb9c85b05f1aa9a2a6f23728d790723543408344ce89", size = 16081, upload-time = "2024-05-20T21:33:25.928Z" }
wheels = [
    { url = "https://files.pythonhosted.org/packages/78/b6/6307fbef88d9b5ee7421e68d78a9f162e0da4900bc5f5793f6d3d0e34fb8/annotated_types-0.7.0-py3-none-any.whl", hash = "sha256:1f02e8b43a8fbbc3f3e0d4f0f4bfc8131bcb4eebe8849b8e5c773f3a1c582a53", size = 13643, upload-time = "2024-05-20T21:33:24.1Z" },
]

[[package]]
name = "anyio"
version = "4.9.0"
source = { registry = "https://pypi.org/simple" }
dependencies = [
    { name = "exceptiongroup", marker = "python_full_version < '3.11'" },
    { name = "idna" },
    { name = "sniffio" },
    { name = "typing-extensions", marker = "python_full_version < '3.13'" },
]
sdist = { url = "https://files.pythonhosted.org/packages/95/7d/4c1bd541d4dffa1b52bd83fb8527089e097a106fc90b467a7313b105f840/anyio-4.9.0.tar.gz", hash = "sha256:673c0c244e15788651a4ff38710fea9675823028a6f08a5eda409e0c9840a028", size = 190949, upload-time = "2025-03-17T00:02:54.77Z" }
wheels = [
    { url = "https://files.pythonhosted.org/packages/a1/ee/48ca1a7c89ffec8b6a0c5d02b89c305671d5ffd8d3c94acf8b8c408575bb/anyio-4.9.0-py3-none-any.whl", hash = "sha256:9f76d541cad6e36af7beb62e978876f3b41e3e04f2c1fbf0884604c0a9c4d93c", size = 100916, upload-time = "2025-03-17T00:02:52.713Z" },
]

[[package]]
name = "async-timeout"
version = "5.0.1"
source = { registry = "https://pypi.org/simple" }
sdist = { url = "https://files.pythonhosted.org/packages/a5/ae/136395dfbfe00dfc94da3f3e136d0b13f394cba8f4841120e34226265780/async_timeout-5.0.1.tar.gz", hash = "sha256:d9321a7a3d5a6a5e187e824d2fa0793ce379a202935782d555d6e9d2735677d3", size = 9274, upload-time = "2024-11-06T16:41:39.6Z" }
wheels = [
    { url = "https://files.pythonhosted.org/packages/fe/ba/e2081de779ca30d473f21f5b30e0e737c438205440784c7dfc81efc2b029/async_timeout-5.0.1-py3-none-any.whl", hash = "sha256:39e3809566ff85354557ec2398b55e096c8364bacac9405a7a1fa429e77fe76c", size = 6233, upload-time = "2024-11-06T16:41:37.9Z" },
]

[[package]]
name = "asynctest"
version = "0.13.0"
source = { registry = "https://pypi.org/simple" }
sdist = { url = "https://files.pythonhosted.org/packages/0c/0f/6056f4435923d2f8c89ac9ef2d18506a569348d8f9cc827b0dd7a4c8acc4/asynctest-0.13.0.tar.gz", hash = "sha256:c27862842d15d83e6a34eb0b2866c323880eb3a75e4485b079ea11748fd77fac", size = 42301, upload-time = "2019-05-14T16:42:24.242Z" }
wheels = [
    { url = "https://files.pythonhosted.org/packages/e8/b6/8d17e169d577ca7678b11cd0d3ceebb0a6089a7f4a2de4b945fe4b1c86db/asynctest-0.13.0-py3-none-any.whl", hash = "sha256:5da6118a7e6d6b54d83a8f7197769d046922a44d2a99c21382f0a6e4fadae676", size = 26427, upload-time = "2019-05-14T16:42:22.894Z" },
]

[[package]]
name = "attrs"
version = "25.3.0"
source = { registry = "https://pypi.org/simple" }
sdist = { url = "https://files.pythonhosted.org/packages/5a/b0/1367933a8532ee6ff8d63537de4f1177af4bff9f3e829baf7331f595bb24/attrs-25.3.0.tar.gz", hash = "sha256:75d7cefc7fb576747b2c81b4442d4d4a1ce0900973527c011d1030fd3bf4af1b", size = 812032, upload-time = "2025-03-13T11:10:22.779Z" }
wheels = [
    { url = "https://files.pythonhosted.org/packages/77/06/bb80f5f86020c4551da315d78b3ab75e8228f89f0162f2c3a819e407941a/attrs-25.3.0-py3-none-any.whl", hash = "sha256:427318ce031701fea540783410126f03899a97ffc6f61596ad581ac2e40e3bc3", size = 63815, upload-time = "2025-03-13T11:10:21.14Z" },
]

[[package]]
name = "backports-asyncio-runner"
version = "1.2.0"
source = { registry = "https://pypi.org/simple" }
sdist = { url = "https://files.pythonhosted.org/packages/8e/ff/70dca7d7cb1cbc0edb2c6cc0c38b65cba36cccc491eca64cabd5fe7f8670/backports_asyncio_runner-1.2.0.tar.gz", hash = "sha256:a5aa7b2b7d8f8bfcaa2b57313f70792df84e32a2a746f585213373f900b42162", size = 69893, upload-time = "2025-07-02T02:27:15.685Z" }
wheels = [
    { url = "https://files.pythonhosted.org/packages/a0/59/76ab57e3fe74484f48a53f8e337171b4a2349e506eabe136d7e01d059086/backports_asyncio_runner-1.2.0-py3-none-any.whl", hash = "sha256:0da0a936a8aeb554eccb426dc55af3ba63bcdc69fa1a600b5bb305413a4477b5", size = 12313, upload-time = "2025-07-02T02:27:14.263Z" },
]

[[package]]
name = "bidict"
version = "0.23.1"
source = { registry = "https://pypi.org/simple" }
sdist = { url = "https://files.pythonhosted.org/packages/9a/6e/026678aa5a830e07cd9498a05d3e7e650a4f56a42f267a53d22bcda1bdc9/bidict-0.23.1.tar.gz", hash = "sha256:03069d763bc387bbd20e7d49914e75fc4132a41937fa3405417e1a5a2d006d71", size = 29093, upload-time = "2024-02-18T19:09:05.748Z" }
wheels = [
    { url = "https://files.pythonhosted.org/packages/99/37/e8730c3587a65eb5645d4aba2d27aae48e8003614d6aaf15dda67f702f1f/bidict-0.23.1-py3-none-any.whl", hash = "sha256:5dae8d4d79b552a71cbabc7deb25dfe8ce710b17ff41711e13010ead2abfc3e5", size = 32764, upload-time = "2024-02-18T19:09:04.156Z" },
]

[[package]]
name = "certifi"
version = "2025.7.14"
source = { registry = "https://pypi.org/simple" }
sdist = { url = "https://files.pythonhosted.org/packages/b3/76/52c535bcebe74590f296d6c77c86dabf761c41980e1347a2422e4aa2ae41/certifi-2025.7.14.tar.gz", hash = "sha256:8ea99dbdfaaf2ba2f9bac77b9249ef62ec5218e7c2b2e903378ed5fccf765995", size = 163981, upload-time = "2025-07-14T03:29:28.449Z" }
wheels = [
    { url = "https://files.pythonhosted.org/packages/4f/52/34c6cf5bb9285074dc3531c437b3919e825d976fde097a7a73f79e726d03/certifi-2025.7.14-py3-none-any.whl", hash = "sha256:6b31f564a415d79ee77df69d757bb49a5bb53bd9f756cbbe24394ffd6fc1f4b2", size = 162722, upload-time = "2025-07-14T03:29:26.863Z" },
]

[[package]]
name = "cffi"
version = "1.17.1"
source = { registry = "https://pypi.org/simple" }
dependencies = [
    { name = "pycparser" },
]
sdist = { url = "https://files.pythonhosted.org/packages/fc/97/c783634659c2920c3fc70419e3af40972dbaf758daa229a7d6ea6135c90d/cffi-1.17.1.tar.gz", hash = "sha256:1c39c6016c32bc48dd54561950ebd6836e1670f2ae46128f67cf49e789c52824", size = 516621, upload-time = "2024-09-04T20:45:21.852Z" }
wheels = [
    { url = "https://files.pythonhosted.org/packages/90/07/f44ca684db4e4f08a3fdc6eeb9a0d15dc6883efc7b8c90357fdbf74e186c/cffi-1.17.1-cp310-cp310-macosx_10_9_x86_64.whl", hash = "sha256:df8b1c11f177bc2313ec4b2d46baec87a5f3e71fc8b45dab2ee7cae86d9aba14", size = 182191, upload-time = "2024-09-04T20:43:30.027Z" },
    { url = "https://files.pythonhosted.org/packages/08/fd/cc2fedbd887223f9f5d170c96e57cbf655df9831a6546c1727ae13fa977a/cffi-1.17.1-cp310-cp310-macosx_11_0_arm64.whl", hash = "sha256:8f2cdc858323644ab277e9bb925ad72ae0e67f69e804f4898c070998d50b1a67", size = 178592, upload-time = "2024-09-04T20:43:32.108Z" },
    { url = "https://files.pythonhosted.org/packages/de/cc/4635c320081c78d6ffc2cab0a76025b691a91204f4aa317d568ff9280a2d/cffi-1.17.1-cp310-cp310-manylinux_2_12_i686.manylinux2010_i686.manylinux_2_17_i686.manylinux2014_i686.whl", hash = "sha256:edae79245293e15384b51f88b00613ba9f7198016a5948b5dddf4917d4d26382", size = 426024, upload-time = "2024-09-04T20:43:34.186Z" },
    { url = "https://files.pythonhosted.org/packages/b6/7b/3b2b250f3aab91abe5f8a51ada1b717935fdaec53f790ad4100fe2ec64d1/cffi-1.17.1-cp310-cp310-manylinux_2_17_aarch64.manylinux2014_aarch64.whl", hash = "sha256:45398b671ac6d70e67da8e4224a065cec6a93541bb7aebe1b198a61b58c7b702", size = 448188, upload-time = "2024-09-04T20:43:36.286Z" },
    { url = "https://files.pythonhosted.org/packages/d3/48/1b9283ebbf0ec065148d8de05d647a986c5f22586b18120020452fff8f5d/cffi-1.17.1-cp310-cp310-manylinux_2_17_ppc64le.manylinux2014_ppc64le.whl", hash = "sha256:ad9413ccdeda48c5afdae7e4fa2192157e991ff761e7ab8fdd8926f40b160cc3", size = 455571, upload-time = "2024-09-04T20:43:38.586Z" },
    { url = "https://files.pythonhosted.org/packages/40/87/3b8452525437b40f39ca7ff70276679772ee7e8b394934ff60e63b7b090c/cffi-1.17.1-cp310-cp310-manylinux_2_17_s390x.manylinux2014_s390x.whl", hash = "sha256:5da5719280082ac6bd9aa7becb3938dc9f9cbd57fac7d2871717b1feb0902ab6", size = 436687, upload-time = "2024-09-04T20:43:40.084Z" },
    { url = "https://files.pythonhosted.org/packages/8d/fb/4da72871d177d63649ac449aec2e8a29efe0274035880c7af59101ca2232/cffi-1.17.1-cp310-cp310-manylinux_2_17_x86_64.manylinux2014_x86_64.whl", hash = "sha256:2bb1a08b8008b281856e5971307cc386a8e9c5b625ac297e853d36da6efe9c17", size = 446211, upload-time = "2024-09-04T20:43:41.526Z" },
    { url = "https://files.pythonhosted.org/packages/ab/a0/62f00bcb411332106c02b663b26f3545a9ef136f80d5df746c05878f8c4b/cffi-1.17.1-cp310-cp310-musllinux_1_1_aarch64.whl", hash = "sha256:045d61c734659cc045141be4bae381a41d89b741f795af1dd018bfb532fd0df8", size = 461325, upload-time = "2024-09-04T20:43:43.117Z" },
    { url = "https://files.pythonhosted.org/packages/36/83/76127035ed2e7e27b0787604d99da630ac3123bfb02d8e80c633f218a11d/cffi-1.17.1-cp310-cp310-musllinux_1_1_i686.whl", hash = "sha256:6883e737d7d9e4899a8a695e00ec36bd4e5e4f18fabe0aca0efe0a4b44cdb13e", size = 438784, upload-time = "2024-09-04T20:43:45.256Z" },
    { url = "https://files.pythonhosted.org/packages/21/81/a6cd025db2f08ac88b901b745c163d884641909641f9b826e8cb87645942/cffi-1.17.1-cp310-cp310-musllinux_1_1_x86_64.whl", hash = "sha256:6b8b4a92e1c65048ff98cfe1f735ef8f1ceb72e3d5f0c25fdb12087a23da22be", size = 461564, upload-time = "2024-09-04T20:43:46.779Z" },
    { url = "https://files.pythonhosted.org/packages/f8/fe/4d41c2f200c4a457933dbd98d3cf4e911870877bd94d9656cc0fcb390681/cffi-1.17.1-cp310-cp310-win32.whl", hash = "sha256:c9c3d058ebabb74db66e431095118094d06abf53284d9c81f27300d0e0d8bc7c", size = 171804, upload-time = "2024-09-04T20:43:48.186Z" },
    { url = "https://files.pythonhosted.org/packages/d1/b6/0b0f5ab93b0df4acc49cae758c81fe4e5ef26c3ae2e10cc69249dfd8b3ab/cffi-1.17.1-cp310-cp310-win_amd64.whl", hash = "sha256:0f048dcf80db46f0098ccac01132761580d28e28bc0f78ae0d58048063317e15", size = 181299, upload-time = "2024-09-04T20:43:49.812Z" },
    { url = "https://files.pythonhosted.org/packages/6b/f4/927e3a8899e52a27fa57a48607ff7dc91a9ebe97399b357b85a0c7892e00/cffi-1.17.1-cp311-cp311-macosx_10_9_x86_64.whl", hash = "sha256:a45e3c6913c5b87b3ff120dcdc03f6131fa0065027d0ed7ee6190736a74cd401", size = 182264, upload-time = "2024-09-04T20:43:51.124Z" },
    { url = "https://files.pythonhosted.org/packages/6c/f5/6c3a8efe5f503175aaddcbea6ad0d2c96dad6f5abb205750d1b3df44ef29/cffi-1.17.1-cp311-cp311-macosx_11_0_arm64.whl", hash = "sha256:30c5e0cb5ae493c04c8b42916e52ca38079f1b235c2f8ae5f4527b963c401caf", size = 178651, upload-time = "2024-09-04T20:43:52.872Z" },
    { url = "https://files.pythonhosted.org/packages/94/dd/a3f0118e688d1b1a57553da23b16bdade96d2f9bcda4d32e7d2838047ff7/cffi-1.17.1-cp311-cp311-manylinux_2_12_i686.manylinux2010_i686.manylinux_2_17_i686.manylinux2014_i686.whl", hash = "sha256:f75c7ab1f9e4aca5414ed4d8e5c0e303a34f4421f8a0d47a4d019ceff0ab6af4", size = 445259, upload-time = "2024-09-04T20:43:56.123Z" },
    { url = "https://files.pythonhosted.org/packages/2e/ea/70ce63780f096e16ce8588efe039d3c4f91deb1dc01e9c73a287939c79a6/cffi-1.17.1-cp311-cp311-manylinux_2_17_aarch64.manylinux2014_aarch64.whl", hash = "sha256:a1ed2dd2972641495a3ec98445e09766f077aee98a1c896dcb4ad0d303628e41", size = 469200, upload-time = "2024-09-04T20:43:57.891Z" },
    { url = "https://files.pythonhosted.org/packages/1c/a0/a4fa9f4f781bda074c3ddd57a572b060fa0df7655d2a4247bbe277200146/cffi-1.17.1-cp311-cp311-manylinux_2_17_ppc64le.manylinux2014_ppc64le.whl", hash = "sha256:46bf43160c1a35f7ec506d254e5c890f3c03648a4dbac12d624e4490a7046cd1", size = 477235, upload-time = "2024-09-04T20:44:00.18Z" },
    { url = "https://files.pythonhosted.org/packages/62/12/ce8710b5b8affbcdd5c6e367217c242524ad17a02fe5beec3ee339f69f85/cffi-1.17.1-cp311-cp311-manylinux_2_17_s390x.manylinux2014_s390x.whl", hash = "sha256:a24ed04c8ffd54b0729c07cee15a81d964e6fee0e3d4d342a27b020d22959dc6", size = 459721, upload-time = "2024-09-04T20:44:01.585Z" },
    { url = "https://files.pythonhosted.org/packages/ff/6b/d45873c5e0242196f042d555526f92aa9e0c32355a1be1ff8c27f077fd37/cffi-1.17.1-cp311-cp311-manylinux_2_17_x86_64.manylinux2014_x86_64.whl", hash = "sha256:610faea79c43e44c71e1ec53a554553fa22321b65fae24889706c0a84d4ad86d", size = 467242, upload-time = "2024-09-04T20:44:03.467Z" },
    { url = "https://files.pythonhosted.org/packages/1a/52/d9a0e523a572fbccf2955f5abe883cfa8bcc570d7faeee06336fbd50c9fc/cffi-1.17.1-cp311-cp311-musllinux_1_1_aarch64.whl", hash = "sha256:a9b15d491f3ad5d692e11f6b71f7857e7835eb677955c00cc0aefcd0669adaf6", size = 477999, upload-time = "2024-09-04T20:44:05.023Z" },
    { url = "https://files.pythonhosted.org/packages/44/74/f2a2460684a1a2d00ca799ad880d54652841a780c4c97b87754f660c7603/cffi-1.17.1-cp311-cp311-musllinux_1_1_i686.whl", hash = "sha256:de2ea4b5833625383e464549fec1bc395c1bdeeb5f25c4a3a82b5a8c756ec22f", size = 454242, upload-time = "2024-09-04T20:44:06.444Z" },
    { url = "https://files.pythonhosted.org/packages/f8/4a/34599cac7dfcd888ff54e801afe06a19c17787dfd94495ab0c8d35fe99fb/cffi-1.17.1-cp311-cp311-musllinux_1_1_x86_64.whl", hash = "sha256:fc48c783f9c87e60831201f2cce7f3b2e4846bf4d8728eabe54d60700b318a0b", size = 478604, upload-time = "2024-09-04T20:44:08.206Z" },
    { url = "https://files.pythonhosted.org/packages/34/33/e1b8a1ba29025adbdcda5fb3a36f94c03d771c1b7b12f726ff7fef2ebe36/cffi-1.17.1-cp311-cp311-win32.whl", hash = "sha256:85a950a4ac9c359340d5963966e3e0a94a676bd6245a4b55bc43949eee26a655", size = 171727, upload-time = "2024-09-04T20:44:09.481Z" },
    { url = "https://files.pythonhosted.org/packages/3d/97/50228be003bb2802627d28ec0627837ac0bf35c90cf769812056f235b2d1/cffi-1.17.1-cp311-cp311-win_amd64.whl", hash = "sha256:caaf0640ef5f5517f49bc275eca1406b0ffa6aa184892812030f04c2abf589a0", size = 181400, upload-time = "2024-09-04T20:44:10.873Z" },
    { url = "https://files.pythonhosted.org/packages/5a/84/e94227139ee5fb4d600a7a4927f322e1d4aea6fdc50bd3fca8493caba23f/cffi-1.17.1-cp312-cp312-macosx_10_9_x86_64.whl", hash = "sha256:805b4371bf7197c329fcb3ead37e710d1bca9da5d583f5073b799d5c5bd1eee4", size = 183178, upload-time = "2024-09-04T20:44:12.232Z" },
    { url = "https://files.pythonhosted.org/packages/da/ee/fb72c2b48656111c4ef27f0f91da355e130a923473bf5ee75c5643d00cca/cffi-1.17.1-cp312-cp312-macosx_11_0_arm64.whl", hash = "sha256:733e99bc2df47476e3848417c5a4540522f234dfd4ef3ab7fafdf555b082ec0c", size = 178840, upload-time = "2024-09-04T20:44:13.739Z" },
    { url = "https://files.pythonhosted.org/packages/cc/b6/db007700f67d151abadf508cbfd6a1884f57eab90b1bb985c4c8c02b0f28/cffi-1.17.1-cp312-cp312-manylinux_2_12_i686.manylinux2010_i686.manylinux_2_17_i686.manylinux2014_i686.whl", hash = "sha256:1257bdabf294dceb59f5e70c64a3e2f462c30c7ad68092d01bbbfb1c16b1ba36", size = 454803, upload-time = "2024-09-04T20:44:15.231Z" },
    { url = "https://files.pythonhosted.org/packages/1a/df/f8d151540d8c200eb1c6fba8cd0dfd40904f1b0682ea705c36e6c2e97ab3/cffi-1.17.1-cp312-cp312-manylinux_2_17_aarch64.manylinux2014_aarch64.whl", hash = "sha256:da95af8214998d77a98cc14e3a3bd00aa191526343078b530ceb0bd710fb48a5", size = 478850, upload-time = "2024-09-04T20:44:17.188Z" },
    { url = "https://files.pythonhosted.org/packages/28/c0/b31116332a547fd2677ae5b78a2ef662dfc8023d67f41b2a83f7c2aa78b1/cffi-1.17.1-cp312-cp312-manylinux_2_17_ppc64le.manylinux2014_ppc64le.whl", hash = "sha256:d63afe322132c194cf832bfec0dc69a99fb9bb6bbd550f161a49e9e855cc78ff", size = 485729, upload-time = "2024-09-04T20:44:18.688Z" },
    { url = "https://files.pythonhosted.org/packages/91/2b/9a1ddfa5c7f13cab007a2c9cc295b70fbbda7cb10a286aa6810338e60ea1/cffi-1.17.1-cp312-cp312-manylinux_2_17_s390x.manylinux2014_s390x.whl", hash = "sha256:f79fc4fc25f1c8698ff97788206bb3c2598949bfe0fef03d299eb1b5356ada99", size = 471256, upload-time = "2024-09-04T20:44:20.248Z" },
    { url = "https://files.pythonhosted.org/packages/b2/d5/da47df7004cb17e4955df6a43d14b3b4ae77737dff8bf7f8f333196717bf/cffi-1.17.1-cp312-cp312-manylinux_2_17_x86_64.manylinux2014_x86_64.whl", hash = "sha256:b62ce867176a75d03a665bad002af8e6d54644fad99a3c70905c543130e39d93", size = 479424, upload-time = "2024-09-04T20:44:21.673Z" },
    { url = "https://files.pythonhosted.org/packages/0b/ac/2a28bcf513e93a219c8a4e8e125534f4f6db03e3179ba1c45e949b76212c/cffi-1.17.1-cp312-cp312-musllinux_1_1_aarch64.whl", hash = "sha256:386c8bf53c502fff58903061338ce4f4950cbdcb23e2902d86c0f722b786bbe3", size = 484568, upload-time = "2024-09-04T20:44:23.245Z" },
    { url = "https://files.pythonhosted.org/packages/d4/38/ca8a4f639065f14ae0f1d9751e70447a261f1a30fa7547a828ae08142465/cffi-1.17.1-cp312-cp312-musllinux_1_1_x86_64.whl", hash = "sha256:4ceb10419a9adf4460ea14cfd6bc43d08701f0835e979bf821052f1805850fe8", size = 488736, upload-time = "2024-09-04T20:44:24.757Z" },
    { url = "https://files.pythonhosted.org/packages/86/c5/28b2d6f799ec0bdecf44dced2ec5ed43e0eb63097b0f58c293583b406582/cffi-1.17.1-cp312-cp312-win32.whl", hash = "sha256:a08d7e755f8ed21095a310a693525137cfe756ce62d066e53f502a83dc550f65", size = 172448, upload-time = "2024-09-04T20:44:26.208Z" },
    { url = "https://files.pythonhosted.org/packages/50/b9/db34c4755a7bd1cb2d1603ac3863f22bcecbd1ba29e5ee841a4bc510b294/cffi-1.17.1-cp312-cp312-win_amd64.whl", hash = "sha256:51392eae71afec0d0c8fb1a53b204dbb3bcabcb3c9b807eedf3e1e6ccf2de903", size = 181976, upload-time = "2024-09-04T20:44:27.578Z" },
    { url = "https://files.pythonhosted.org/packages/8d/f8/dd6c246b148639254dad4d6803eb6a54e8c85c6e11ec9df2cffa87571dbe/cffi-1.17.1-cp313-cp313-macosx_10_13_x86_64.whl", hash = "sha256:f3a2b4222ce6b60e2e8b337bb9596923045681d71e5a082783484d845390938e", size = 182989, upload-time = "2024-09-04T20:44:28.956Z" },
    { url = "https://files.pythonhosted.org/packages/8b/f1/672d303ddf17c24fc83afd712316fda78dc6fce1cd53011b839483e1ecc8/cffi-1.17.1-cp313-cp313-macosx_11_0_arm64.whl", hash = "sha256:0984a4925a435b1da406122d4d7968dd861c1385afe3b45ba82b750f229811e2", size = 178802, upload-time = "2024-09-04T20:44:30.289Z" },
    { url = "https://files.pythonhosted.org/packages/0e/2d/eab2e858a91fdff70533cab61dcff4a1f55ec60425832ddfdc9cd36bc8af/cffi-1.17.1-cp313-cp313-manylinux_2_12_i686.manylinux2010_i686.manylinux_2_17_i686.manylinux2014_i686.whl", hash = "sha256:d01b12eeeb4427d3110de311e1774046ad344f5b1a7403101878976ecd7a10f3", size = 454792, upload-time = "2024-09-04T20:44:32.01Z" },
    { url = "https://files.pythonhosted.org/packages/75/b2/fbaec7c4455c604e29388d55599b99ebcc250a60050610fadde58932b7ee/cffi-1.17.1-cp313-cp313-manylinux_2_17_aarch64.manylinux2014_aarch64.whl", hash = "sha256:706510fe141c86a69c8ddc029c7910003a17353970cff3b904ff0686a5927683", size = 478893, upload-time = "2024-09-04T20:44:33.606Z" },
    { url = "https://files.pythonhosted.org/packages/4f/b7/6e4a2162178bf1935c336d4da8a9352cccab4d3a5d7914065490f08c0690/cffi-1.17.1-cp313-cp313-manylinux_2_17_ppc64le.manylinux2014_ppc64le.whl", hash = "sha256:de55b766c7aa2e2a3092c51e0483d700341182f08e67c63630d5b6f200bb28e5", size = 485810, upload-time = "2024-09-04T20:44:35.191Z" },
    { url = "https://files.pythonhosted.org/packages/c7/8a/1d0e4a9c26e54746dc08c2c6c037889124d4f59dffd853a659fa545f1b40/cffi-1.17.1-cp313-cp313-manylinux_2_17_s390x.manylinux2014_s390x.whl", hash = "sha256:c59d6e989d07460165cc5ad3c61f9fd8f1b4796eacbd81cee78957842b834af4", size = 471200, upload-time = "2024-09-04T20:44:36.743Z" },
    { url = "https://files.pythonhosted.org/packages/26/9f/1aab65a6c0db35f43c4d1b4f580e8df53914310afc10ae0397d29d697af4/cffi-1.17.1-cp313-cp313-manylinux_2_17_x86_64.manylinux2014_x86_64.whl", hash = "sha256:dd398dbc6773384a17fe0d3e7eeb8d1a21c2200473ee6806bb5e6a8e62bb73dd", size = 479447, upload-time = "2024-09-04T20:44:38.492Z" },
    { url = "https://files.pythonhosted.org/packages/5f/e4/fb8b3dd8dc0e98edf1135ff067ae070bb32ef9d509d6cb0f538cd6f7483f/cffi-1.17.1-cp313-cp313-musllinux_1_1_aarch64.whl", hash = "sha256:3edc8d958eb099c634dace3c7e16560ae474aa3803a5df240542b305d14e14ed", size = 484358, upload-time = "2024-09-04T20:44:40.046Z" },
    { url = "https://files.pythonhosted.org/packages/f1/47/d7145bf2dc04684935d57d67dff9d6d795b2ba2796806bb109864be3a151/cffi-1.17.1-cp313-cp313-musllinux_1_1_x86_64.whl", hash = "sha256:72e72408cad3d5419375fc87d289076ee319835bdfa2caad331e377589aebba9", size = 488469, upload-time = "2024-09-04T20:44:41.616Z" },
    { url = "https://files.pythonhosted.org/packages/bf/ee/f94057fa6426481d663b88637a9a10e859e492c73d0384514a17d78ee205/cffi-1.17.1-cp313-cp313-win32.whl", hash = "sha256:e03eab0a8677fa80d646b5ddece1cbeaf556c313dcfac435ba11f107ba117b5d", size = 172475, upload-time = "2024-09-04T20:44:43.733Z" },
    { url = "https://files.pythonhosted.org/packages/7c/fc/6a8cb64e5f0324877d503c854da15d76c1e50eb722e320b15345c4d0c6de/cffi-1.17.1-cp313-cp313-win_amd64.whl", hash = "sha256:f6a16c31041f09ead72d69f583767292f750d24913dadacf5756b966aacb3f1a", size = 182009, upload-time = "2024-09-04T20:44:45.309Z" },
]

[[package]]
name = "cfgv"
version = "3.4.0"
source = { registry = "https://pypi.org/simple" }
sdist = { url = "https://files.pythonhosted.org/packages/11/74/539e56497d9bd1d484fd863dd69cbbfa653cd2aa27abfe35653494d85e94/cfgv-3.4.0.tar.gz", hash = "sha256:e52591d4c5f5dead8e0f673fb16db7949d2cfb3f7da4582893288f0ded8fe560", size = 7114, upload-time = "2023-08-12T20:38:17.776Z" }
wheels = [
    { url = "https://files.pythonhosted.org/packages/c5/55/51844dd50c4fc7a33b653bfaba4c2456f06955289ca770a5dbd5fd267374/cfgv-3.4.0-py2.py3-none-any.whl", hash = "sha256:b7265b1f29fd3316bfcd2b330d63d024f2bfd8bcb8b0272f8e19a504856c48f9", size = 7249, upload-time = "2023-08-12T20:38:16.269Z" },
]

[[package]]
name = "charset-normalizer"
version = "3.4.2"
source = { registry = "https://pypi.org/simple" }
sdist = { url = "https://files.pythonhosted.org/packages/e4/33/89c2ced2b67d1c2a61c19c6751aa8902d46ce3dacb23600a283619f5a12d/charset_normalizer-3.4.2.tar.gz", hash = "sha256:5baececa9ecba31eff645232d59845c07aa030f0c81ee70184a90d35099a0e63", size = 126367, upload-time = "2025-05-02T08:34:42.01Z" }
wheels = [
    { url = "https://files.pythonhosted.org/packages/95/28/9901804da60055b406e1a1c5ba7aac1276fb77f1dde635aabfc7fd84b8ab/charset_normalizer-3.4.2-cp310-cp310-macosx_10_9_universal2.whl", hash = "sha256:7c48ed483eb946e6c04ccbe02c6b4d1d48e51944b6db70f697e089c193404941", size = 201818, upload-time = "2025-05-02T08:31:46.725Z" },
    { url = "https://files.pythonhosted.org/packages/d9/9b/892a8c8af9110935e5adcbb06d9c6fe741b6bb02608c6513983048ba1a18/charset_normalizer-3.4.2-cp310-cp310-manylinux_2_17_aarch64.manylinux2014_aarch64.whl", hash = "sha256:b2d318c11350e10662026ad0eb71bb51c7812fc8590825304ae0bdd4ac283acd", size = 144649, upload-time = "2025-05-02T08:31:48.889Z" },
    { url = "https://files.pythonhosted.org/packages/7b/a5/4179abd063ff6414223575e008593861d62abfc22455b5d1a44995b7c101/charset_normalizer-3.4.2-cp310-cp310-manylinux_2_17_ppc64le.manylinux2014_ppc64le.whl", hash = "sha256:9cbfacf36cb0ec2897ce0ebc5d08ca44213af24265bd56eca54bee7923c48fd6", size = 155045, upload-time = "2025-05-02T08:31:50.757Z" },
    { url = "https://files.pythonhosted.org/packages/3b/95/bc08c7dfeddd26b4be8c8287b9bb055716f31077c8b0ea1cd09553794665/charset_normalizer-3.4.2-cp310-cp310-manylinux_2_17_s390x.manylinux2014_s390x.whl", hash = "sha256:18dd2e350387c87dabe711b86f83c9c78af772c748904d372ade190b5c7c9d4d", size = 147356, upload-time = "2025-05-02T08:31:52.634Z" },
    { url = "https://files.pythonhosted.org/packages/a8/2d/7a5b635aa65284bf3eab7653e8b4151ab420ecbae918d3e359d1947b4d61/charset_normalizer-3.4.2-cp310-cp310-manylinux_2_17_x86_64.manylinux2014_x86_64.whl", hash = "sha256:8075c35cd58273fee266c58c0c9b670947c19df5fb98e7b66710e04ad4e9ff86", size = 149471, upload-time = "2025-05-02T08:31:56.207Z" },
    { url = "https://files.pythonhosted.org/packages/ae/38/51fc6ac74251fd331a8cfdb7ec57beba8c23fd5493f1050f71c87ef77ed0/charset_normalizer-3.4.2-cp310-cp310-manylinux_2_5_i686.manylinux1_i686.manylinux_2_17_i686.manylinux2014_i686.whl", hash = "sha256:5bf4545e3b962767e5c06fe1738f951f77d27967cb2caa64c28be7c4563e162c", size = 151317, upload-time = "2025-05-02T08:31:57.613Z" },
    { url = "https://files.pythonhosted.org/packages/b7/17/edee1e32215ee6e9e46c3e482645b46575a44a2d72c7dfd49e49f60ce6bf/charset_normalizer-3.4.2-cp310-cp310-musllinux_1_2_aarch64.whl", hash = "sha256:7a6ab32f7210554a96cd9e33abe3ddd86732beeafc7a28e9955cdf22ffadbab0", size = 146368, upload-time = "2025-05-02T08:31:59.468Z" },
    { url = "https://files.pythonhosted.org/packages/26/2c/ea3e66f2b5f21fd00b2825c94cafb8c326ea6240cd80a91eb09e4a285830/charset_normalizer-3.4.2-cp310-cp310-musllinux_1_2_i686.whl", hash = "sha256:b33de11b92e9f75a2b545d6e9b6f37e398d86c3e9e9653c4864eb7e89c5773ef", size = 154491, upload-time = "2025-05-02T08:32:01.219Z" },
    { url = "https://files.pythonhosted.org/packages/52/47/7be7fa972422ad062e909fd62460d45c3ef4c141805b7078dbab15904ff7/charset_normalizer-3.4.2-cp310-cp310-musllinux_1_2_ppc64le.whl", hash = "sha256:8755483f3c00d6c9a77f490c17e6ab0c8729e39e6390328e42521ef175380ae6", size = 157695, upload-time = "2025-05-02T08:32:03.045Z" },
    { url = "https://files.pythonhosted.org/packages/2f/42/9f02c194da282b2b340f28e5fb60762de1151387a36842a92b533685c61e/charset_normalizer-3.4.2-cp310-cp310-musllinux_1_2_s390x.whl", hash = "sha256:68a328e5f55ec37c57f19ebb1fdc56a248db2e3e9ad769919a58672958e8f366", size = 154849, upload-time = "2025-05-02T08:32:04.651Z" },
    { url = "https://files.pythonhosted.org/packages/67/44/89cacd6628f31fb0b63201a618049be4be2a7435a31b55b5eb1c3674547a/charset_normalizer-3.4.2-cp310-cp310-musllinux_1_2_x86_64.whl", hash = "sha256:21b2899062867b0e1fde9b724f8aecb1af14f2778d69aacd1a5a1853a597a5db", size = 150091, upload-time = "2025-05-02T08:32:06.719Z" },
    { url = "https://files.pythonhosted.org/packages/1f/79/4b8da9f712bc079c0f16b6d67b099b0b8d808c2292c937f267d816ec5ecc/charset_normalizer-3.4.2-cp310-cp310-win32.whl", hash = "sha256:e8082b26888e2f8b36a042a58307d5b917ef2b1cacab921ad3323ef91901c71a", size = 98445, upload-time = "2025-05-02T08:32:08.66Z" },
    { url = "https://files.pythonhosted.org/packages/7d/d7/96970afb4fb66497a40761cdf7bd4f6fca0fc7bafde3a84f836c1f57a926/charset_normalizer-3.4.2-cp310-cp310-win_amd64.whl", hash = "sha256:f69a27e45c43520f5487f27627059b64aaf160415589230992cec34c5e18a509", size = 105782, upload-time = "2025-05-02T08:32:10.46Z" },
    { url = "https://files.pythonhosted.org/packages/05/85/4c40d00dcc6284a1c1ad5de5e0996b06f39d8232f1031cd23c2f5c07ee86/charset_normalizer-3.4.2-cp311-cp311-macosx_10_9_universal2.whl", hash = "sha256:be1e352acbe3c78727a16a455126d9ff83ea2dfdcbc83148d2982305a04714c2", size = 198794, upload-time = "2025-05-02T08:32:11.945Z" },
    { url = "https://files.pythonhosted.org/packages/41/d9/7a6c0b9db952598e97e93cbdfcb91bacd89b9b88c7c983250a77c008703c/charset_normalizer-3.4.2-cp311-cp311-manylinux_2_17_aarch64.manylinux2014_aarch64.whl", hash = "sha256:aa88ca0b1932e93f2d961bf3addbb2db902198dca337d88c89e1559e066e7645", size = 142846, upload-time = "2025-05-02T08:32:13.946Z" },
    { url = "https://files.pythonhosted.org/packages/66/82/a37989cda2ace7e37f36c1a8ed16c58cf48965a79c2142713244bf945c89/charset_normalizer-3.4.2-cp311-cp311-manylinux_2_17_ppc64le.manylinux2014_ppc64le.whl", hash = "sha256:d524ba3f1581b35c03cb42beebab4a13e6cdad7b36246bd22541fa585a56cccd", size = 153350, upload-time = "2025-05-02T08:32:15.873Z" },
    { url = "https://files.pythonhosted.org/packages/df/68/a576b31b694d07b53807269d05ec3f6f1093e9545e8607121995ba7a8313/charset_normalizer-3.4.2-cp311-cp311-manylinux_2_17_s390x.manylinux2014_s390x.whl", hash = "sha256:28a1005facc94196e1fb3e82a3d442a9d9110b8434fc1ded7a24a2983c9888d8", size = 145657, upload-time = "2025-05-02T08:32:17.283Z" },
    { url = "https://files.pythonhosted.org/packages/92/9b/ad67f03d74554bed3aefd56fe836e1623a50780f7c998d00ca128924a499/charset_normalizer-3.4.2-cp311-cp311-manylinux_2_17_x86_64.manylinux2014_x86_64.whl", hash = "sha256:fdb20a30fe1175ecabed17cbf7812f7b804b8a315a25f24678bcdf120a90077f", size = 147260, upload-time = "2025-05-02T08:32:18.807Z" },
    { url = "https://files.pythonhosted.org/packages/a6/e6/8aebae25e328160b20e31a7e9929b1578bbdc7f42e66f46595a432f8539e/charset_normalizer-3.4.2-cp311-cp311-manylinux_2_5_i686.manylinux1_i686.manylinux_2_17_i686.manylinux2014_i686.whl", hash = "sha256:0f5d9ed7f254402c9e7d35d2f5972c9bbea9040e99cd2861bd77dc68263277c7", size = 149164, upload-time = "2025-05-02T08:32:20.333Z" },
    { url = "https://files.pythonhosted.org/packages/8b/f2/b3c2f07dbcc248805f10e67a0262c93308cfa149a4cd3d1fe01f593e5fd2/charset_normalizer-3.4.2-cp311-cp311-musllinux_1_2_aarch64.whl", hash = "sha256:efd387a49825780ff861998cd959767800d54f8308936b21025326de4b5a42b9", size = 144571, upload-time = "2025-05-02T08:32:21.86Z" },
    { url = "https://files.pythonhosted.org/packages/60/5b/c3f3a94bc345bc211622ea59b4bed9ae63c00920e2e8f11824aa5708e8b7/charset_normalizer-3.4.2-cp311-cp311-musllinux_1_2_i686.whl", hash = "sha256:f0aa37f3c979cf2546b73e8222bbfa3dc07a641585340179d768068e3455e544", size = 151952, upload-time = "2025-05-02T08:32:23.434Z" },
    { url = "https://files.pythonhosted.org/packages/e2/4d/ff460c8b474122334c2fa394a3f99a04cf11c646da895f81402ae54f5c42/charset_normalizer-3.4.2-cp311-cp311-musllinux_1_2_ppc64le.whl", hash = "sha256:e70e990b2137b29dc5564715de1e12701815dacc1d056308e2b17e9095372a82", size = 155959, upload-time = "2025-05-02T08:32:24.993Z" },
    { url = "https://files.pythonhosted.org/packages/a2/2b/b964c6a2fda88611a1fe3d4c400d39c66a42d6c169c924818c848f922415/charset_normalizer-3.4.2-cp311-cp311-musllinux_1_2_s390x.whl", hash = "sha256:0c8c57f84ccfc871a48a47321cfa49ae1df56cd1d965a09abe84066f6853b9c0", size = 153030, upload-time = "2025-05-02T08:32:26.435Z" },
    { url = "https://files.pythonhosted.org/packages/59/2e/d3b9811db26a5ebf444bc0fa4f4be5aa6d76fc6e1c0fd537b16c14e849b6/charset_normalizer-3.4.2-cp311-cp311-musllinux_1_2_x86_64.whl", hash = "sha256:6b66f92b17849b85cad91259efc341dce9c1af48e2173bf38a85c6329f1033e5", size = 148015, upload-time = "2025-05-02T08:32:28.376Z" },
    { url = "https://files.pythonhosted.org/packages/90/07/c5fd7c11eafd561bb51220d600a788f1c8d77c5eef37ee49454cc5c35575/charset_normalizer-3.4.2-cp311-cp311-win32.whl", hash = "sha256:daac4765328a919a805fa5e2720f3e94767abd632ae410a9062dff5412bae65a", size = 98106, upload-time = "2025-05-02T08:32:30.281Z" },
    { url = "https://files.pythonhosted.org/packages/a8/05/5e33dbef7e2f773d672b6d79f10ec633d4a71cd96db6673625838a4fd532/charset_normalizer-3.4.2-cp311-cp311-win_amd64.whl", hash = "sha256:e53efc7c7cee4c1e70661e2e112ca46a575f90ed9ae3fef200f2a25e954f4b28", size = 105402, upload-time = "2025-05-02T08:32:32.191Z" },
    { url = "https://files.pythonhosted.org/packages/d7/a4/37f4d6035c89cac7930395a35cc0f1b872e652eaafb76a6075943754f095/charset_normalizer-3.4.2-cp312-cp312-macosx_10_13_universal2.whl", hash = "sha256:0c29de6a1a95f24b9a1aa7aefd27d2487263f00dfd55a77719b530788f75cff7", size = 199936, upload-time = "2025-05-02T08:32:33.712Z" },
    { url = "https://files.pythonhosted.org/packages/ee/8a/1a5e33b73e0d9287274f899d967907cd0bf9c343e651755d9307e0dbf2b3/charset_normalizer-3.4.2-cp312-cp312-manylinux_2_17_aarch64.manylinux2014_aarch64.whl", hash = "sha256:cddf7bd982eaa998934a91f69d182aec997c6c468898efe6679af88283b498d3", size = 143790, upload-time = "2025-05-02T08:32:35.768Z" },
    { url = "https://files.pythonhosted.org/packages/66/52/59521f1d8e6ab1482164fa21409c5ef44da3e9f653c13ba71becdd98dec3/charset_normalizer-3.4.2-cp312-cp312-manylinux_2_17_ppc64le.manylinux2014_ppc64le.whl", hash = "sha256:fcbe676a55d7445b22c10967bceaaf0ee69407fbe0ece4d032b6eb8d4565982a", size = 153924, upload-time = "2025-05-02T08:32:37.284Z" },
    { url = "https://files.pythonhosted.org/packages/86/2d/fb55fdf41964ec782febbf33cb64be480a6b8f16ded2dbe8db27a405c09f/charset_normalizer-3.4.2-cp312-cp312-manylinux_2_17_s390x.manylinux2014_s390x.whl", hash = "sha256:d41c4d287cfc69060fa91cae9683eacffad989f1a10811995fa309df656ec214", size = 146626, upload-time = "2025-05-02T08:32:38.803Z" },
    { url = "https://files.pythonhosted.org/packages/8c/73/6ede2ec59bce19b3edf4209d70004253ec5f4e319f9a2e3f2f15601ed5f7/charset_normalizer-3.4.2-cp312-cp312-manylinux_2_17_x86_64.manylinux2014_x86_64.whl", hash = "sha256:4e594135de17ab3866138f496755f302b72157d115086d100c3f19370839dd3a", size = 148567, upload-time = "2025-05-02T08:32:40.251Z" },
    { url = "https://files.pythonhosted.org/packages/09/14/957d03c6dc343c04904530b6bef4e5efae5ec7d7990a7cbb868e4595ee30/charset_normalizer-3.4.2-cp312-cp312-manylinux_2_5_i686.manylinux1_i686.manylinux_2_17_i686.manylinux2014_i686.whl", hash = "sha256:cf713fe9a71ef6fd5adf7a79670135081cd4431c2943864757f0fa3a65b1fafd", size = 150957, upload-time = "2025-05-02T08:32:41.705Z" },
    { url = "https://files.pythonhosted.org/packages/0d/c8/8174d0e5c10ccebdcb1b53cc959591c4c722a3ad92461a273e86b9f5a302/charset_normalizer-3.4.2-cp312-cp312-musllinux_1_2_aarch64.whl", hash = "sha256:a370b3e078e418187da8c3674eddb9d983ec09445c99a3a263c2011993522981", size = 145408, upload-time = "2025-05-02T08:32:43.709Z" },
    { url = "https://files.pythonhosted.org/packages/58/aa/8904b84bc8084ac19dc52feb4f5952c6df03ffb460a887b42615ee1382e8/charset_normalizer-3.4.2-cp312-cp312-musllinux_1_2_i686.whl", hash = "sha256:a955b438e62efdf7e0b7b52a64dc5c3396e2634baa62471768a64bc2adb73d5c", size = 153399, upload-time = "2025-05-02T08:32:46.197Z" },
    { url = "https://files.pythonhosted.org/packages/c2/26/89ee1f0e264d201cb65cf054aca6038c03b1a0c6b4ae998070392a3ce605/charset_normalizer-3.4.2-cp312-cp312-musllinux_1_2_ppc64le.whl", hash = "sha256:7222ffd5e4de8e57e03ce2cef95a4c43c98fcb72ad86909abdfc2c17d227fc1b", size = 156815, upload-time = "2025-05-02T08:32:48.105Z" },
    { url = "https://files.pythonhosted.org/packages/fd/07/68e95b4b345bad3dbbd3a8681737b4338ff2c9df29856a6d6d23ac4c73cb/charset_normalizer-3.4.2-cp312-cp312-musllinux_1_2_s390x.whl", hash = "sha256:bee093bf902e1d8fc0ac143c88902c3dfc8941f7ea1d6a8dd2bcb786d33db03d", size = 154537, upload-time = "2025-05-02T08:32:49.719Z" },
    { url = "https://files.pythonhosted.org/packages/77/1a/5eefc0ce04affb98af07bc05f3bac9094513c0e23b0562d64af46a06aae4/charset_normalizer-3.4.2-cp312-cp312-musllinux_1_2_x86_64.whl", hash = "sha256:dedb8adb91d11846ee08bec4c8236c8549ac721c245678282dcb06b221aab59f", size = 149565, upload-time = "2025-05-02T08:32:51.404Z" },
    { url = "https://files.pythonhosted.org/packages/37/a0/2410e5e6032a174c95e0806b1a6585eb21e12f445ebe239fac441995226a/charset_normalizer-3.4.2-cp312-cp312-win32.whl", hash = "sha256:db4c7bf0e07fc3b7d89ac2a5880a6a8062056801b83ff56d8464b70f65482b6c", size = 98357, upload-time = "2025-05-02T08:32:53.079Z" },
    { url = "https://files.pythonhosted.org/packages/6c/4f/c02d5c493967af3eda9c771ad4d2bbc8df6f99ddbeb37ceea6e8716a32bc/charset_normalizer-3.4.2-cp312-cp312-win_amd64.whl", hash = "sha256:5a9979887252a82fefd3d3ed2a8e3b937a7a809f65dcb1e068b090e165bbe99e", size = 105776, upload-time = "2025-05-02T08:32:54.573Z" },
    { url = "https://files.pythonhosted.org/packages/ea/12/a93df3366ed32db1d907d7593a94f1fe6293903e3e92967bebd6950ed12c/charset_normalizer-3.4.2-cp313-cp313-macosx_10_13_universal2.whl", hash = "sha256:926ca93accd5d36ccdabd803392ddc3e03e6d4cd1cf17deff3b989ab8e9dbcf0", size = 199622, upload-time = "2025-05-02T08:32:56.363Z" },
    { url = "https://files.pythonhosted.org/packages/04/93/bf204e6f344c39d9937d3c13c8cd5bbfc266472e51fc8c07cb7f64fcd2de/charset_normalizer-3.4.2-cp313-cp313-manylinux_2_17_aarch64.manylinux2014_aarch64.whl", hash = "sha256:eba9904b0f38a143592d9fc0e19e2df0fa2e41c3c3745554761c5f6447eedabf", size = 143435, upload-time = "2025-05-02T08:32:58.551Z" },
    { url = "https://files.pythonhosted.org/packages/22/2a/ea8a2095b0bafa6c5b5a55ffdc2f924455233ee7b91c69b7edfcc9e02284/charset_normalizer-3.4.2-cp313-cp313-manylinux_2_17_ppc64le.manylinux2014_ppc64le.whl", hash = "sha256:3fddb7e2c84ac87ac3a947cb4e66d143ca5863ef48e4a5ecb83bd48619e4634e", size = 153653, upload-time = "2025-05-02T08:33:00.342Z" },
    { url = "https://files.pythonhosted.org/packages/b6/57/1b090ff183d13cef485dfbe272e2fe57622a76694061353c59da52c9a659/charset_normalizer-3.4.2-cp313-cp313-manylinux_2_17_s390x.manylinux2014_s390x.whl", hash = "sha256:98f862da73774290f251b9df8d11161b6cf25b599a66baf087c1ffe340e9bfd1", size = 146231, upload-time = "2025-05-02T08:33:02.081Z" },
    { url = "https://files.pythonhosted.org/packages/e2/28/ffc026b26f441fc67bd21ab7f03b313ab3fe46714a14b516f931abe1a2d8/charset_normalizer-3.4.2-cp313-cp313-manylinux_2_17_x86_64.manylinux2014_x86_64.whl", hash = "sha256:6c9379d65defcab82d07b2a9dfbfc2e95bc8fe0ebb1b176a3190230a3ef0e07c", size = 148243, upload-time = "2025-05-02T08:33:04.063Z" },
    { url = "https://files.pythonhosted.org/packages/c0/0f/9abe9bd191629c33e69e47c6ef45ef99773320e9ad8e9cb08b8ab4a8d4cb/charset_normalizer-3.4.2-cp313-cp313-manylinux_2_5_i686.manylinux1_i686.manylinux_2_17_i686.manylinux2014_i686.whl", hash = "sha256:e635b87f01ebc977342e2697d05b56632f5f879a4f15955dfe8cef2448b51691", size = 150442, upload-time = "2025-05-02T08:33:06.418Z" },
    { url = "https://files.pythonhosted.org/packages/67/7c/a123bbcedca91d5916c056407f89a7f5e8fdfce12ba825d7d6b9954a1a3c/charset_normalizer-3.4.2-cp313-cp313-musllinux_1_2_aarch64.whl", hash = "sha256:1c95a1e2902a8b722868587c0e1184ad5c55631de5afc0eb96bc4b0d738092c0", size = 145147, upload-time = "2025-05-02T08:33:08.183Z" },
    { url = "https://files.pythonhosted.org/packages/ec/fe/1ac556fa4899d967b83e9893788e86b6af4d83e4726511eaaad035e36595/charset_normalizer-3.4.2-cp313-cp313-musllinux_1_2_i686.whl", hash = "sha256:ef8de666d6179b009dce7bcb2ad4c4a779f113f12caf8dc77f0162c29d20490b", size = 153057, upload-time = "2025-05-02T08:33:09.986Z" },
    { url = "https://files.pythonhosted.org/packages/2b/ff/acfc0b0a70b19e3e54febdd5301a98b72fa07635e56f24f60502e954c461/charset_normalizer-3.4.2-cp313-cp313-musllinux_1_2_ppc64le.whl", hash = "sha256:32fc0341d72e0f73f80acb0a2c94216bd704f4f0bce10aedea38f30502b271ff", size = 156454, upload-time = "2025-05-02T08:33:11.814Z" },
    { url = "https://files.pythonhosted.org/packages/92/08/95b458ce9c740d0645feb0e96cea1f5ec946ea9c580a94adfe0b617f3573/charset_normalizer-3.4.2-cp313-cp313-musllinux_1_2_s390x.whl", hash = "sha256:289200a18fa698949d2b39c671c2cc7a24d44096784e76614899a7ccf2574b7b", size = 154174, upload-time = "2025-05-02T08:33:13.707Z" },
    { url = "https://files.pythonhosted.org/packages/78/be/8392efc43487ac051eee6c36d5fbd63032d78f7728cb37aebcc98191f1ff/charset_normalizer-3.4.2-cp313-cp313-musllinux_1_2_x86_64.whl", hash = "sha256:4a476b06fbcf359ad25d34a057b7219281286ae2477cc5ff5e3f70a246971148", size = 149166, upload-time = "2025-05-02T08:33:15.458Z" },
    { url = "https://files.pythonhosted.org/packages/44/96/392abd49b094d30b91d9fbda6a69519e95802250b777841cf3bda8fe136c/charset_normalizer-3.4.2-cp313-cp313-win32.whl", hash = "sha256:aaeeb6a479c7667fbe1099af9617c83aaca22182d6cf8c53966491a0f1b7ffb7", size = 98064, upload-time = "2025-05-02T08:33:17.06Z" },
    { url = "https://files.pythonhosted.org/packages/e9/b0/0200da600134e001d91851ddc797809e2fe0ea72de90e09bec5a2fbdaccb/charset_normalizer-3.4.2-cp313-cp313-win_amd64.whl", hash = "sha256:aa6af9e7d59f9c12b33ae4e9450619cf2488e2bbe9b44030905877f0b2324980", size = 105641, upload-time = "2025-05-02T08:33:18.753Z" },
    { url = "https://files.pythonhosted.org/packages/20/94/c5790835a017658cbfabd07f3bfb549140c3ac458cfc196323996b10095a/charset_normalizer-3.4.2-py3-none-any.whl", hash = "sha256:7f56930ab0abd1c45cd15be65cc741c28b1c9a34876ce8c17a2fa107810c0af0", size = 52626, upload-time = "2025-05-02T08:34:40.053Z" },
]

[[package]]
name = "click"
version = "8.2.1"
source = { registry = "https://pypi.org/simple" }
dependencies = [
    { name = "colorama", marker = "sys_platform == 'win32'" },
]
sdist = { url = "https://files.pythonhosted.org/packages/60/6c/8ca2efa64cf75a977a0d7fac081354553ebe483345c734fb6b6515d96bbc/click-8.2.1.tar.gz", hash = "sha256:27c491cc05d968d271d5a1db13e3b5a184636d9d930f148c50b038f0d0646202", size = 286342, upload-time = "2025-05-20T23:19:49.832Z" }
wheels = [
    { url = "https://files.pythonhosted.org/packages/85/32/10bb5764d90a8eee674e9dc6f4db6a0ab47c8c4d0d83c27f7c39ac415a4d/click-8.2.1-py3-none-any.whl", hash = "sha256:61a3265b914e850b85317d0b3109c7f8cd35a670f963866005d6ef1d5175a12b", size = 102215, upload-time = "2025-05-20T23:19:47.796Z" },
]

[[package]]
name = "colorama"
version = "0.4.6"
source = { registry = "https://pypi.org/simple" }
sdist = { url = "https://files.pythonhosted.org/packages/d8/53/6f443c9a4a8358a93a6792e2acffb9d9d5cb0a5cfd8802644b7b1c9a02e4/colorama-0.4.6.tar.gz", hash = "sha256:08695f5cb7ed6e0531a20572697297273c47b8cae5a63ffc6d6ed5c201be6e44", size = 27697, upload-time = "2022-10-25T02:36:22.414Z" }
wheels = [
    { url = "https://files.pythonhosted.org/packages/d1/d6/3965ed04c63042e047cb6a3e6ed1a63a35087b6a609aa3a15ed8ac56c221/colorama-0.4.6-py2.py3-none-any.whl", hash = "sha256:4f1d9991f5acc0ca119f9d443620b77f9d6b33703e51011c16baf57afb285fc6", size = 25335, upload-time = "2022-10-25T02:36:20.889Z" },
]

[[package]]
name = "coverage"
version = "7.9.2"
source = { registry = "https://pypi.org/simple" }
sdist = { url = "https://files.pythonhosted.org/packages/04/b7/c0465ca253df10a9e8dae0692a4ae6e9726d245390aaef92360e1d6d3832/coverage-7.9.2.tar.gz", hash = "sha256:997024fa51e3290264ffd7492ec97d0690293ccd2b45a6cd7d82d945a4a80c8b", size = 813556, upload-time = "2025-07-03T10:54:15.101Z" }
wheels = [
    { url = "https://files.pythonhosted.org/packages/a1/0d/5c2114fd776c207bd55068ae8dc1bef63ecd1b767b3389984a8e58f2b926/coverage-7.9.2-cp310-cp310-macosx_10_9_x86_64.whl", hash = "sha256:66283a192a14a3854b2e7f3418d7db05cdf411012ab7ff5db98ff3b181e1f912", size = 212039, upload-time = "2025-07-03T10:52:38.955Z" },
    { url = "https://files.pythonhosted.org/packages/cf/ad/dc51f40492dc2d5fcd31bb44577bc0cc8920757d6bc5d3e4293146524ef9/coverage-7.9.2-cp310-cp310-macosx_11_0_arm64.whl", hash = "sha256:4e01d138540ef34fcf35c1aa24d06c3de2a4cffa349e29a10056544f35cca15f", size = 212428, upload-time = "2025-07-03T10:52:41.36Z" },
    { url = "https://files.pythonhosted.org/packages/a2/a3/55cb3ff1b36f00df04439c3993d8529193cdf165a2467bf1402539070f16/coverage-7.9.2-cp310-cp310-manylinux_2_17_aarch64.manylinux2014_aarch64.whl", hash = "sha256:f22627c1fe2745ee98d3ab87679ca73a97e75ca75eb5faee48660d060875465f", size = 241534, upload-time = "2025-07-03T10:52:42.956Z" },
    { url = "https://files.pythonhosted.org/packages/eb/c9/a8410b91b6be4f6e9c2e9f0dce93749b6b40b751d7065b4410bf89cb654b/coverage-7.9.2-cp310-cp310-manylinux_2_5_i686.manylinux1_i686.manylinux_2_17_i686.manylinux2014_i686.whl", hash = "sha256:4b1c2d8363247b46bd51f393f86c94096e64a1cf6906803fa8d5a9d03784bdbf", size = 239408, upload-time = "2025-07-03T10:52:44.199Z" },
    { url = "https://files.pythonhosted.org/packages/ff/c4/6f3e56d467c612b9070ae71d5d3b114c0b899b5788e1ca3c93068ccb7018/coverage-7.9.2-cp310-cp310-manylinux_2_5_x86_64.manylinux1_x86_64.manylinux_2_17_x86_64.manylinux2014_x86_64.whl", hash = "sha256:c10c882b114faf82dbd33e876d0cbd5e1d1ebc0d2a74ceef642c6152f3f4d547", size = 240552, upload-time = "2025-07-03T10:52:45.477Z" },
    { url = "https://files.pythonhosted.org/packages/fd/20/04eda789d15af1ce79bce5cc5fd64057c3a0ac08fd0576377a3096c24663/coverage-7.9.2-cp310-cp310-musllinux_1_2_aarch64.whl", hash = "sha256:de3c0378bdf7066c3988d66cd5232d161e933b87103b014ab1b0b4676098fa45", size = 240464, upload-time = "2025-07-03T10:52:46.809Z" },
    { url = "https://files.pythonhosted.org/packages/a9/5a/217b32c94cc1a0b90f253514815332d08ec0812194a1ce9cca97dda1cd20/coverage-7.9.2-cp310-cp310-musllinux_1_2_i686.whl", hash = "sha256:1e2f097eae0e5991e7623958a24ced3282676c93c013dde41399ff63e230fcf2", size = 239134, upload-time = "2025-07-03T10:52:48.149Z" },
    { url = "https://files.pythonhosted.org/packages/34/73/1d019c48f413465eb5d3b6898b6279e87141c80049f7dbf73fd020138549/coverage-7.9.2-cp310-cp310-musllinux_1_2_x86_64.whl", hash = "sha256:28dc1f67e83a14e7079b6cea4d314bc8b24d1aed42d3582ff89c0295f09b181e", size = 239405, upload-time = "2025-07-03T10:52:49.687Z" },
    { url = "https://files.pythonhosted.org/packages/49/6c/a2beca7aa2595dad0c0d3f350382c381c92400efe5261e2631f734a0e3fe/coverage-7.9.2-cp310-cp310-win32.whl", hash = "sha256:bf7d773da6af9e10dbddacbf4e5cab13d06d0ed93561d44dae0188a42c65be7e", size = 214519, upload-time = "2025-07-03T10:52:51.036Z" },
    { url = "https://files.pythonhosted.org/packages/fc/c8/91e5e4a21f9a51e2c7cdd86e587ae01a4fcff06fc3fa8cde4d6f7cf68df4/coverage-7.9.2-cp310-cp310-win_amd64.whl", hash = "sha256:0c0378ba787681ab1897f7c89b415bd56b0b2d9a47e5a3d8dc0ea55aac118d6c", size = 215400, upload-time = "2025-07-03T10:52:52.313Z" },
    { url = "https://files.pythonhosted.org/packages/39/40/916786453bcfafa4c788abee4ccd6f592b5b5eca0cd61a32a4e5a7ef6e02/coverage-7.9.2-cp311-cp311-macosx_10_9_x86_64.whl", hash = "sha256:a7a56a2964a9687b6aba5b5ced6971af308ef6f79a91043c05dd4ee3ebc3e9ba", size = 212152, upload-time = "2025-07-03T10:52:53.562Z" },
    { url = "https://files.pythonhosted.org/packages/9f/66/cc13bae303284b546a030762957322bbbff1ee6b6cb8dc70a40f8a78512f/coverage-7.9.2-cp311-cp311-macosx_11_0_arm64.whl", hash = "sha256:123d589f32c11d9be7fe2e66d823a236fe759b0096f5db3fb1b75b2fa414a4fa", size = 212540, upload-time = "2025-07-03T10:52:55.196Z" },
    { url = "https://files.pythonhosted.org/packages/0f/3c/d56a764b2e5a3d43257c36af4a62c379df44636817bb5f89265de4bf8bd7/coverage-7.9.2-cp311-cp311-manylinux_2_17_aarch64.manylinux2014_aarch64.whl", hash = "sha256:333b2e0ca576a7dbd66e85ab402e35c03b0b22f525eed82681c4b866e2e2653a", size = 245097, upload-time = "2025-07-03T10:52:56.509Z" },
    { url = "https://files.pythonhosted.org/packages/b1/46/bd064ea8b3c94eb4ca5d90e34d15b806cba091ffb2b8e89a0d7066c45791/coverage-7.9.2-cp311-cp311-manylinux_2_5_i686.manylinux1_i686.manylinux_2_17_i686.manylinux2014_i686.whl", hash = "sha256:326802760da234baf9f2f85a39e4a4b5861b94f6c8d95251f699e4f73b1835dc", size = 242812, upload-time = "2025-07-03T10:52:57.842Z" },
    { url = "https://files.pythonhosted.org/packages/43/02/d91992c2b29bc7afb729463bc918ebe5f361be7f1daae93375a5759d1e28/coverage-7.9.2-cp311-cp311-manylinux_2_5_x86_64.manylinux1_x86_64.manylinux_2_17_x86_64.manylinux2014_x86_64.whl", hash = "sha256:19e7be4cfec248df38ce40968c95d3952fbffd57b400d4b9bb580f28179556d2", size = 244617, upload-time = "2025-07-03T10:52:59.239Z" },
    { url = "https://files.pythonhosted.org/packages/b7/4f/8fadff6bf56595a16d2d6e33415841b0163ac660873ed9a4e9046194f779/coverage-7.9.2-cp311-cp311-musllinux_1_2_aarch64.whl", hash = "sha256:0b4a4cb73b9f2b891c1788711408ef9707666501ba23684387277ededab1097c", size = 244263, upload-time = "2025-07-03T10:53:00.601Z" },
    { url = "https://files.pythonhosted.org/packages/9b/d2/e0be7446a2bba11739edb9f9ba4eff30b30d8257370e237418eb44a14d11/coverage-7.9.2-cp311-cp311-musllinux_1_2_i686.whl", hash = "sha256:2c8937fa16c8c9fbbd9f118588756e7bcdc7e16a470766a9aef912dd3f117dbd", size = 242314, upload-time = "2025-07-03T10:53:01.932Z" },
    { url = "https://files.pythonhosted.org/packages/9d/7d/dcbac9345000121b8b57a3094c2dfcf1ccc52d8a14a40c1d4bc89f936f80/coverage-7.9.2-cp311-cp311-musllinux_1_2_x86_64.whl", hash = "sha256:42da2280c4d30c57a9b578bafd1d4494fa6c056d4c419d9689e66d775539be74", size = 242904, upload-time = "2025-07-03T10:53:03.478Z" },
    { url = "https://files.pythonhosted.org/packages/41/58/11e8db0a0c0510cf31bbbdc8caf5d74a358b696302a45948d7c768dfd1cf/coverage-7.9.2-cp311-cp311-win32.whl", hash = "sha256:14fa8d3da147f5fdf9d298cacc18791818f3f1a9f542c8958b80c228320e90c6", size = 214553, upload-time = "2025-07-03T10:53:05.174Z" },
    { url = "https://files.pythonhosted.org/packages/3a/7d/751794ec8907a15e257136e48dc1021b1f671220ecccfd6c4eaf30802714/coverage-7.9.2-cp311-cp311-win_amd64.whl", hash = "sha256:549cab4892fc82004f9739963163fd3aac7a7b0df430669b75b86d293d2df2a7", size = 215441, upload-time = "2025-07-03T10:53:06.472Z" },
    { url = "https://files.pythonhosted.org/packages/62/5b/34abcedf7b946c1c9e15b44f326cb5b0da852885312b30e916f674913428/coverage-7.9.2-cp311-cp311-win_arm64.whl", hash = "sha256:c2667a2b913e307f06aa4e5677f01a9746cd08e4b35e14ebcde6420a9ebb4c62", size = 213873, upload-time = "2025-07-03T10:53:07.699Z" },
    { url = "https://files.pythonhosted.org/packages/53/d7/7deefc6fd4f0f1d4c58051f4004e366afc9e7ab60217ac393f247a1de70a/coverage-7.9.2-cp312-cp312-macosx_10_13_x86_64.whl", hash = "sha256:ae9eb07f1cfacd9cfe8eaee6f4ff4b8a289a668c39c165cd0c8548484920ffc0", size = 212344, upload-time = "2025-07-03T10:53:09.3Z" },
    { url = "https://files.pythonhosted.org/packages/95/0c/ee03c95d32be4d519e6a02e601267769ce2e9a91fc8faa1b540e3626c680/coverage-7.9.2-cp312-cp312-macosx_11_0_arm64.whl", hash = "sha256:9ce85551f9a1119f02adc46d3014b5ee3f765deac166acf20dbb851ceb79b6f3", size = 212580, upload-time = "2025-07-03T10:53:11.52Z" },
    { url = "https://files.pythonhosted.org/packages/8b/9f/826fa4b544b27620086211b87a52ca67592622e1f3af9e0a62c87aea153a/coverage-7.9.2-cp312-cp312-manylinux_2_17_aarch64.manylinux2014_aarch64.whl", hash = "sha256:f8f6389ac977c5fb322e0e38885fbbf901743f79d47f50db706e7644dcdcb6e1", size = 246383, upload-time = "2025-07-03T10:53:13.134Z" },
    { url = "https://files.pythonhosted.org/packages/7f/b3/4477aafe2a546427b58b9c540665feff874f4db651f4d3cb21b308b3a6d2/coverage-7.9.2-cp312-cp312-manylinux_2_5_i686.manylinux1_i686.manylinux_2_17_i686.manylinux2014_i686.whl", hash = "sha256:ff0d9eae8cdfcd58fe7893b88993723583a6ce4dfbfd9f29e001922544f95615", size = 243400, upload-time = "2025-07-03T10:53:14.614Z" },
    { url = "https://files.pythonhosted.org/packages/f8/c2/efffa43778490c226d9d434827702f2dfbc8041d79101a795f11cbb2cf1e/coverage-7.9.2-cp312-cp312-manylinux_2_5_x86_64.manylinux1_x86_64.manylinux_2_17_x86_64.manylinux2014_x86_64.whl", hash = "sha256:fae939811e14e53ed8a9818dad51d434a41ee09df9305663735f2e2d2d7d959b", size = 245591, upload-time = "2025-07-03T10:53:15.872Z" },
    { url = "https://files.pythonhosted.org/packages/c6/e7/a59888e882c9a5f0192d8627a30ae57910d5d449c80229b55e7643c078c4/coverage-7.9.2-cp312-cp312-musllinux_1_2_aarch64.whl", hash = "sha256:31991156251ec202c798501e0a42bbdf2169dcb0f137b1f5c0f4267f3fc68ef9", size = 245402, upload-time = "2025-07-03T10:53:17.124Z" },
    { url = "https://files.pythonhosted.org/packages/92/a5/72fcd653ae3d214927edc100ce67440ed8a0a1e3576b8d5e6d066ed239db/coverage-7.9.2-cp312-cp312-musllinux_1_2_i686.whl", hash = "sha256:d0d67963f9cbfc7c7f96d4ac74ed60ecbebd2ea6eeb51887af0f8dce205e545f", size = 243583, upload-time = "2025-07-03T10:53:18.781Z" },
    { url = "https://files.pythonhosted.org/packages/5c/f5/84e70e4df28f4a131d580d7d510aa1ffd95037293da66fd20d446090a13b/coverage-7.9.2-cp312-cp312-musllinux_1_2_x86_64.whl", hash = "sha256:49b752a2858b10580969ec6af6f090a9a440a64a301ac1528d7ca5f7ed497f4d", size = 244815, upload-time = "2025-07-03T10:53:20.168Z" },
    { url = "https://files.pythonhosted.org/packages/39/e7/d73d7cbdbd09fdcf4642655ae843ad403d9cbda55d725721965f3580a314/coverage-7.9.2-cp312-cp312-win32.whl", hash = "sha256:88d7598b8ee130f32f8a43198ee02edd16d7f77692fa056cb779616bbea1b355", size = 214719, upload-time = "2025-07-03T10:53:21.521Z" },
    { url = "https://files.pythonhosted.org/packages/9f/d6/7486dcc3474e2e6ad26a2af2db7e7c162ccd889c4c68fa14ea8ec189c9e9/coverage-7.9.2-cp312-cp312-win_amd64.whl", hash = "sha256:9dfb070f830739ee49d7c83e4941cc767e503e4394fdecb3b54bfdac1d7662c0", size = 215509, upload-time = "2025-07-03T10:53:22.853Z" },
    { url = "https://files.pythonhosted.org/packages/b7/34/0439f1ae2593b0346164d907cdf96a529b40b7721a45fdcf8b03c95fcd90/coverage-7.9.2-cp312-cp312-win_arm64.whl", hash = "sha256:4e2c058aef613e79df00e86b6d42a641c877211384ce5bd07585ed7ba71ab31b", size = 213910, upload-time = "2025-07-03T10:53:24.472Z" },
    { url = "https://files.pythonhosted.org/packages/94/9d/7a8edf7acbcaa5e5c489a646226bed9591ee1c5e6a84733c0140e9ce1ae1/coverage-7.9.2-cp313-cp313-macosx_10_13_x86_64.whl", hash = "sha256:985abe7f242e0d7bba228ab01070fde1d6c8fa12f142e43debe9ed1dde686038", size = 212367, upload-time = "2025-07-03T10:53:25.811Z" },
    { url = "https://files.pythonhosted.org/packages/e8/9e/5cd6f130150712301f7e40fb5865c1bc27b97689ec57297e568d972eec3c/coverage-7.9.2-cp313-cp313-macosx_11_0_arm64.whl", hash = "sha256:82c3939264a76d44fde7f213924021ed31f55ef28111a19649fec90c0f109e6d", size = 212632, upload-time = "2025-07-03T10:53:27.075Z" },
    { url = "https://files.pythonhosted.org/packages/a8/de/6287a2c2036f9fd991c61cefa8c64e57390e30c894ad3aa52fac4c1e14a8/coverage-7.9.2-cp313-cp313-manylinux_2_17_aarch64.manylinux2014_aarch64.whl", hash = "sha256:ae5d563e970dbe04382f736ec214ef48103d1b875967c89d83c6e3f21706d5b3", size = 245793, upload-time = "2025-07-03T10:53:28.408Z" },
    { url = "https://files.pythonhosted.org/packages/06/cc/9b5a9961d8160e3cb0b558c71f8051fe08aa2dd4b502ee937225da564ed1/coverage-7.9.2-cp313-cp313-manylinux_2_5_i686.manylinux1_i686.manylinux_2_17_i686.manylinux2014_i686.whl", hash = "sha256:bdd612e59baed2a93c8843c9a7cb902260f181370f1d772f4842987535071d14", size = 243006, upload-time = "2025-07-03T10:53:29.754Z" },
    { url = "https://files.pythonhosted.org/packages/49/d9/4616b787d9f597d6443f5588619c1c9f659e1f5fc9eebf63699eb6d34b78/coverage-7.9.2-cp313-cp313-manylinux_2_5_x86_64.manylinux1_x86_64.manylinux_2_17_x86_64.manylinux2014_x86_64.whl", hash = "sha256:256ea87cb2a1ed992bcdfc349d8042dcea1b80436f4ddf6e246d6bee4b5d73b6", size = 244990, upload-time = "2025-07-03T10:53:31.098Z" },
    { url = "https://files.pythonhosted.org/packages/48/83/801cdc10f137b2d02b005a761661649ffa60eb173dcdaeb77f571e4dc192/coverage-7.9.2-cp313-cp313-musllinux_1_2_aarch64.whl", hash = "sha256:f44ae036b63c8ea432f610534a2668b0c3aee810e7037ab9d8ff6883de480f5b", size = 245157, upload-time = "2025-07-03T10:53:32.717Z" },
    { url = "https://files.pythonhosted.org/packages/c8/a4/41911ed7e9d3ceb0ffb019e7635468df7499f5cc3edca5f7dfc078e9c5ec/coverage-7.9.2-cp313-cp313-musllinux_1_2_i686.whl", hash = "sha256:82d76ad87c932935417a19b10cfe7abb15fd3f923cfe47dbdaa74ef4e503752d", size = 243128, upload-time = "2025-07-03T10:53:34.009Z" },
    { url = "https://files.pythonhosted.org/packages/10/41/344543b71d31ac9cb00a664d5d0c9ef134a0fe87cb7d8430003b20fa0b7d/coverage-7.9.2-cp313-cp313-musllinux_1_2_x86_64.whl", hash = "sha256:619317bb86de4193debc712b9e59d5cffd91dc1d178627ab2a77b9870deb2868", size = 244511, upload-time = "2025-07-03T10:53:35.434Z" },
    { url = "https://files.pythonhosted.org/packages/d5/81/3b68c77e4812105e2a060f6946ba9e6f898ddcdc0d2bfc8b4b152a9ae522/coverage-7.9.2-cp313-cp313-win32.whl", hash = "sha256:0a07757de9feb1dfafd16ab651e0f628fd7ce551604d1bf23e47e1ddca93f08a", size = 214765, upload-time = "2025-07-03T10:53:36.787Z" },
    { url = "https://files.pythonhosted.org/packages/06/a2/7fac400f6a346bb1a4004eb2a76fbff0e242cd48926a2ce37a22a6a1d917/coverage-7.9.2-cp313-cp313-win_amd64.whl", hash = "sha256:115db3d1f4d3f35f5bb021e270edd85011934ff97c8797216b62f461dd69374b", size = 215536, upload-time = "2025-07-03T10:53:38.188Z" },
    { url = "https://files.pythonhosted.org/packages/08/47/2c6c215452b4f90d87017e61ea0fd9e0486bb734cb515e3de56e2c32075f/coverage-7.9.2-cp313-cp313-win_arm64.whl", hash = "sha256:48f82f889c80af8b2a7bb6e158d95a3fbec6a3453a1004d04e4f3b5945a02694", size = 213943, upload-time = "2025-07-03T10:53:39.492Z" },
    { url = "https://files.pythonhosted.org/packages/a3/46/e211e942b22d6af5e0f323faa8a9bc7c447a1cf1923b64c47523f36ed488/coverage-7.9.2-cp313-cp313t-macosx_10_13_x86_64.whl", hash = "sha256:55a28954545f9d2f96870b40f6c3386a59ba8ed50caf2d949676dac3ecab99f5", size = 213088, upload-time = "2025-07-03T10:53:40.874Z" },
    { url = "https://files.pythonhosted.org/packages/d2/2f/762551f97e124442eccd907bf8b0de54348635b8866a73567eb4e6417acf/coverage-7.9.2-cp313-cp313t-macosx_11_0_arm64.whl", hash = "sha256:cdef6504637731a63c133bb2e6f0f0214e2748495ec15fe42d1e219d1b133f0b", size = 213298, upload-time = "2025-07-03T10:53:42.218Z" },
    { url = "https://files.pythonhosted.org/packages/7a/b7/76d2d132b7baf7360ed69be0bcab968f151fa31abe6d067f0384439d9edb/coverage-7.9.2-cp313-cp313t-manylinux_2_17_aarch64.manylinux2014_aarch64.whl", hash = "sha256:bcd5ebe66c7a97273d5d2ddd4ad0ed2e706b39630ed4b53e713d360626c3dbb3", size = 256541, upload-time = "2025-07-03T10:53:43.823Z" },
    { url = "https://files.pythonhosted.org/packages/a0/17/392b219837d7ad47d8e5974ce5f8dc3deb9f99a53b3bd4d123602f960c81/coverage-7.9.2-cp313-cp313t-manylinux_2_5_i686.manylinux1_i686.manylinux_2_17_i686.manylinux2014_i686.whl", hash = "sha256:9303aed20872d7a3c9cb39c5d2b9bdbe44e3a9a1aecb52920f7e7495410dfab8", size = 252761, upload-time = "2025-07-03T10:53:45.19Z" },
    { url = "https://files.pythonhosted.org/packages/d5/77/4256d3577fe1b0daa8d3836a1ebe68eaa07dd2cbaf20cf5ab1115d6949d4/coverage-7.9.2-cp313-cp313t-manylinux_2_5_x86_64.manylinux1_x86_64.manylinux_2_17_x86_64.manylinux2014_x86_64.whl", hash = "sha256:bc18ea9e417a04d1920a9a76fe9ebd2f43ca505b81994598482f938d5c315f46", size = 254917, upload-time = "2025-07-03T10:53:46.931Z" },
    { url = "https://files.pythonhosted.org/packages/53/99/fc1a008eef1805e1ddb123cf17af864743354479ea5129a8f838c433cc2c/coverage-7.9.2-cp313-cp313t-musllinux_1_2_aarch64.whl", hash = "sha256:6406cff19880aaaadc932152242523e892faff224da29e241ce2fca329866584", size = 256147, upload-time = "2025-07-03T10:53:48.289Z" },
    { url = "https://files.pythonhosted.org/packages/92/c0/f63bf667e18b7f88c2bdb3160870e277c4874ced87e21426128d70aa741f/coverage-7.9.2-cp313-cp313t-musllinux_1_2_i686.whl", hash = "sha256:2d0d4f6ecdf37fcc19c88fec3e2277d5dee740fb51ffdd69b9579b8c31e4232e", size = 254261, upload-time = "2025-07-03T10:53:49.99Z" },
    { url = "https://files.pythonhosted.org/packages/8c/32/37dd1c42ce3016ff8ec9e4b607650d2e34845c0585d3518b2a93b4830c1a/coverage-7.9.2-cp313-cp313t-musllinux_1_2_x86_64.whl", hash = "sha256:c33624f50cf8de418ab2b4d6ca9eda96dc45b2c4231336bac91454520e8d1fac", size = 255099, upload-time = "2025-07-03T10:53:51.354Z" },
    { url = "https://files.pythonhosted.org/packages/da/2e/af6b86f7c95441ce82f035b3affe1cd147f727bbd92f563be35e2d585683/coverage-7.9.2-cp313-cp313t-win32.whl", hash = "sha256:1df6b76e737c6a92210eebcb2390af59a141f9e9430210595251fbaf02d46926", size = 215440, upload-time = "2025-07-03T10:53:52.808Z" },
    { url = "https://files.pythonhosted.org/packages/4d/bb/8a785d91b308867f6b2e36e41c569b367c00b70c17f54b13ac29bcd2d8c8/coverage-7.9.2-cp313-cp313t-win_amd64.whl", hash = "sha256:f5fd54310b92741ebe00d9c0d1d7b2b27463952c022da6d47c175d246a98d1bd", size = 216537, upload-time = "2025-07-03T10:53:54.273Z" },
    { url = "https://files.pythonhosted.org/packages/1d/a0/a6bffb5e0f41a47279fd45a8f3155bf193f77990ae1c30f9c224b61cacb0/coverage-7.9.2-cp313-cp313t-win_arm64.whl", hash = "sha256:c48c2375287108c887ee87d13b4070a381c6537d30e8487b24ec721bf2a781cb", size = 214398, upload-time = "2025-07-03T10:53:56.715Z" },
    { url = "https://files.pythonhosted.org/packages/d7/85/f8bbefac27d286386961c25515431482a425967e23d3698b75a250872924/coverage-7.9.2-pp39.pp310.pp311-none-any.whl", hash = "sha256:8a1166db2fb62473285bcb092f586e081e92656c7dfa8e9f62b4d39d7e6b5050", size = 204013, upload-time = "2025-07-03T10:54:12.084Z" },
    { url = "https://files.pythonhosted.org/packages/3c/38/bbe2e63902847cf79036ecc75550d0698af31c91c7575352eb25190d0fb3/coverage-7.9.2-py3-none-any.whl", hash = "sha256:e425cd5b00f6fc0ed7cdbd766c70be8baab4b7839e4d4fe5fac48581dd968ea4", size = 204005, upload-time = "2025-07-03T10:54:13.491Z" },
]

[package.optional-dependencies]
toml = [
    { name = "tomli", marker = "python_full_version <= '3.11'" },
]

[[package]]
name = "darglint"
version = "1.8.1"
source = { registry = "https://pypi.org/simple" }
sdist = { url = "https://files.pythonhosted.org/packages/d4/2c/86e8549e349388c18ca8a4ff8661bb5347da550f598656d32a98eaaf91cc/darglint-1.8.1.tar.gz", hash = "sha256:080d5106df149b199822e7ee7deb9c012b49891538f14a11be681044f0bb20da", size = 74435, upload-time = "2021-10-18T03:40:37.283Z" }
wheels = [
    { url = "https://files.pythonhosted.org/packages/69/28/85d1e0396d64422c5218d68e5cdcc53153aa8a2c83c7dbc3ee1502adf3a1/darglint-1.8.1-py3-none-any.whl", hash = "sha256:5ae11c259c17b0701618a20c3da343a3eb98b3bc4b5a83d31cdd94f5ebdced8d", size = 120767, upload-time = "2021-10-18T03:40:35.034Z" },
]

[[package]]
name = "dill"
version = "0.4.0"
source = { registry = "https://pypi.org/simple" }
sdist = { url = "https://files.pythonhosted.org/packages/12/80/630b4b88364e9a8c8c5797f4602d0f76ef820909ee32f0bacb9f90654042/dill-0.4.0.tar.gz", hash = "sha256:0633f1d2df477324f53a895b02c901fb961bdbf65a17122586ea7019292cbcf0", size = 186976, upload-time = "2025-04-16T00:41:48.867Z" }
wheels = [
    { url = "https://files.pythonhosted.org/packages/50/3d/9373ad9c56321fdab5b41197068e1d8c25883b3fea29dd361f9b55116869/dill-0.4.0-py3-none-any.whl", hash = "sha256:44f54bf6412c2c8464c14e8243eb163690a9800dbe2c367330883b19c7561049", size = 119668, upload-time = "2025-04-16T00:41:47.671Z" },
]

[[package]]
name = "distlib"
version = "0.4.0"
source = { registry = "https://pypi.org/simple" }
sdist = { url = "https://files.pythonhosted.org/packages/96/8e/709914eb2b5749865801041647dc7f4e6d00b549cfe88b65ca192995f07c/distlib-0.4.0.tar.gz", hash = "sha256:feec40075be03a04501a973d81f633735b4b69f98b05450592310c0f401a4e0d", size = 614605, upload-time = "2025-07-17T16:52:00.465Z" }
wheels = [
    { url = "https://files.pythonhosted.org/packages/33/6b/e0547afaf41bf2c42e52430072fa5658766e3d65bd4b03a563d1b6336f57/distlib-0.4.0-py2.py3-none-any.whl", hash = "sha256:9659f7d87e46584a30b5780e43ac7a2143098441670ff0a49d5f9034c54a6c16", size = 469047, upload-time = "2025-07-17T16:51:58.613Z" },
]

[[package]]
name = "exceptiongroup"
version = "1.3.0"
source = { registry = "https://pypi.org/simple" }
dependencies = [
    { name = "typing-extensions", marker = "python_full_version < '3.11'" },
]
sdist = { url = "https://files.pythonhosted.org/packages/0b/9f/a65090624ecf468cdca03533906e7c69ed7588582240cfe7cc9e770b50eb/exceptiongroup-1.3.0.tar.gz", hash = "sha256:b241f5885f560bc56a59ee63ca4c6a8bfa46ae4ad651af316d4e81817bb9fd88", size = 29749, upload-time = "2025-05-10T17:42:51.123Z" }
wheels = [
    { url = "https://files.pythonhosted.org/packages/36/f4/c6e662dade71f56cd2f3735141b265c3c79293c109549c1e6933b0651ffc/exceptiongroup-1.3.0-py3-none-any.whl", hash = "sha256:4d111e6e0c13d0644cad6ddaa7ed0261a0b36971f6d23e7ec9b4b9097da78a10", size = 16674, upload-time = "2025-05-10T17:42:49.33Z" },
]

[[package]]
name = "fastapi"
version = "0.116.1"
source = { registry = "https://pypi.org/simple" }
dependencies = [
    { name = "pydantic" },
    { name = "starlette" },
    { name = "typing-extensions" },
]
sdist = { url = "https://files.pythonhosted.org/packages/78/d7/6c8b3bfe33eeffa208183ec037fee0cce9f7f024089ab1c5d12ef04bd27c/fastapi-0.116.1.tar.gz", hash = "sha256:ed52cbf946abfd70c5a0dccb24673f0670deeb517a88b3544d03c2a6bf283143", size = 296485, upload-time = "2025-07-11T16:22:32.057Z" }
wheels = [
    { url = "https://files.pythonhosted.org/packages/e5/47/d63c60f59a59467fda0f93f46335c9d18526d7071f025cb5b89d5353ea42/fastapi-0.116.1-py3-none-any.whl", hash = "sha256:c46ac7c312df840f0c9e220f7964bada936781bc4e2e6eb71f1c4d7553786565", size = 95631, upload-time = "2025-07-11T16:22:30.485Z" },
]

[[package]]
name = "filelock"
version = "3.18.0"
source = { registry = "https://pypi.org/simple" }
sdist = { url = "https://files.pythonhosted.org/packages/0a/10/c23352565a6544bdc5353e0b15fc1c563352101f30e24bf500207a54df9a/filelock-3.18.0.tar.gz", hash = "sha256:adbc88eabb99d2fec8c9c1b229b171f18afa655400173ddc653d5d01501fb9f2", size = 18075, upload-time = "2025-03-14T07:11:40.47Z" }
wheels = [
    { url = "https://files.pythonhosted.org/packages/4d/36/2a115987e2d8c300a974597416d9de88f2444426de9571f4b59b2cca3acc/filelock-3.18.0-py3-none-any.whl", hash = "sha256:c401f4f8377c4464e6db25fff06205fd89bdd83b65eb0488ed1b160f780e21de", size = 16215, upload-time = "2025-03-14T07:11:39.145Z" },
]

[[package]]
name = "granian"
version = "2.4.2"
source = { registry = "https://pypi.org/simple" }
dependencies = [
    { name = "click" },
]
sdist = { url = "https://files.pythonhosted.org/packages/c8/65/3a0e83802aa618105aeec14acb753e72e3d700ef97ca68395f0179bbe692/granian-2.4.2.tar.gz", hash = "sha256:b6ff836875373886e4ad937ce1e4e706d4d3e0066432fe81d55354bd4471be3e", size = 105903, upload-time = "2025-07-15T18:25:49.28Z" }
wheels = [
    { url = "https://files.pythonhosted.org/packages/ba/9f/37f6db96e78933b0a3514301f7cd22eb00a974c9e4a4e29d10667635431a/granian-2.4.2-cp310-cp310-macosx_10_12_x86_64.whl", hash = "sha256:83c08dd27f067119e5eba4cebec76f76373a5a00492abc182ef08b84ddd50cbf", size = 2875824, upload-time = "2025-07-15T18:22:58.258Z" },
    { url = "https://files.pythonhosted.org/packages/11/81/342bb135cc6bb825a1a284b39ca0276b3827d6396a2b8275c8d21102500f/granian-2.4.2-cp310-cp310-macosx_11_0_arm64.whl", hash = "sha256:61ce1a2d27eccbd962eba0201648dae260433a3a039f6de7ca36bcb25694c3cb", size = 2519073, upload-time = "2025-07-15T18:23:01.148Z" },
    { url = "https://files.pythonhosted.org/packages/58/3b/f6f4a2e716a28d769f5bd8fcf8751eec44158b50179c90358ec3b839752c/granian-2.4.2-cp310-cp310-manylinux_2_17_armv7l.manylinux2014_armv7l.whl", hash = "sha256:b7603db54b349c899895c21709a3fdffcbeaeea888c106e342ec3dd8f623bbbb", size = 2996232, upload-time = "2025-07-15T18:23:02.511Z" },
    { url = "https://files.pythonhosted.org/packages/56/3f/aee0dde374f59a5b199a1c91047fe7ae31cd2c1c528ebdc72a4c49550f26/granian-2.4.2-cp310-cp310-manylinux_2_17_i686.manylinux2014_i686.whl", hash = "sha256:3c0db8c66afb704679d4048ae709638c560798b9662843a08236f1beee422ba5", size = 2835308, upload-time = "2025-07-15T18:23:03.769Z" },
    { url = "https://files.pythonhosted.org/packages/fd/bf/1af095eb8059d206165acd1d9d7ea849b46364e9ee89c36ec24330af1216/granian-2.4.2-cp310-cp310-manylinux_2_17_x86_64.manylinux2014_x86_64.whl", hash = "sha256:637a7091fb3933431fde25b34bc7dbfbf464a78016522b21b0bc830be63f72e1", size = 3056943, upload-time = "2025-07-15T18:23:05.102Z" },
    { url = "https://files.pythonhosted.org/packages/a7/b7/1c5a853cb30f47c9c04acf1d0e241efd296517cce7acfb7eceaf8de1c4b2/granian-2.4.2-cp310-cp310-manylinux_2_28_aarch64.whl", hash = "sha256:4bbf6049a0cfe531de1d117611f7b6857505f5ad5608f46cdf88573f1ddaa4b8", size = 2895116, upload-time = "2025-07-15T18:23:07.402Z" },
    { url = "https://files.pythonhosted.org/packages/9a/3a/d6bfb08ddde60808dcbce4ee672f6b3cfe834e1213d0cd0331c6cf2274c2/granian-2.4.2-cp310-cp310-musllinux_1_1_aarch64.whl", hash = "sha256:b6eb07449cdd74d4d80dca17bd9266b7a36cedb7127627199190b982fc64ee18", size = 2894673, upload-time = "2025-07-15T18:23:08.821Z" },
    { url = "https://files.pythonhosted.org/packages/55/26/d3333972320eaeb71024441a28243fea1db1116a1a288a221fae4e7d7825/granian-2.4.2-cp310-cp310-musllinux_1_1_armv7l.whl", hash = "sha256:483d6eda92a6c52744b43b7f750c064de2534b91bbc50a685518762b585a8f28", size = 3169140, upload-time = "2025-07-15T18:23:10.424Z" },
    { url = "https://files.pythonhosted.org/packages/cc/7e/a7b9403ffa69fc31728bffec4e47269fc1d9a7628cad98214977a8b1a49b/granian-2.4.2-cp310-cp310-musllinux_1_1_x86_64.whl", hash = "sha256:5602b323101949676571e62174d659e965f24bf13628ddbe09cbe15e0b615e5f", size = 3086706, upload-time = "2025-07-15T18:23:11.804Z" },
    { url = "https://files.pythonhosted.org/packages/7c/c7/454afa41e1fb3bd1dfd7ed45ff2af421ddb783e51b31c3e1efdc2d530b09/granian-2.4.2-cp310-cp310-win_amd64.whl", hash = "sha256:19e5cd89a3def6b04b0582744f675f055472a8c5894c0adef8f3fbce563278e1", size = 2815996, upload-time = "2025-07-15T18:23:13.444Z" },
    { url = "https://files.pythonhosted.org/packages/f1/9d/3ec5b6801cf02dd3ca50bddddd0ed8d39d829234e4278f6411408843ce46/granian-2.4.2-cp311-cp311-macosx_10_12_x86_64.whl", hash = "sha256:7e19380a103485c02116329bbe38f6294c287213416d49141397343b4c989259", size = 2875976, upload-time = "2025-07-15T18:23:15.096Z" },
    { url = "https://files.pythonhosted.org/packages/f4/33/6ebab8a50610798b4daea858c6dc16f734cef5ed446839e541cdc9ded7df/granian-2.4.2-cp311-cp311-macosx_11_0_arm64.whl", hash = "sha256:5285e8accd1cebe3259e201c6b422186c21130fc86f39f9d406600f185d7992c", size = 2519547, upload-time = "2025-07-15T18:23:17.497Z" },
    { url = "https://files.pythonhosted.org/packages/16/3e/94019e504b52ef594d94b53c0f5e191015a4fec748b0d269af7529abdd58/granian-2.4.2-cp311-cp311-manylinux_2_17_armv7l.manylinux2014_armv7l.whl", hash = "sha256:b03f8308f8e56cb2f8adbb20393838fcc508515f88fc402c01bda3d1398f61a7", size = 2996474, upload-time = "2025-07-15T18:23:18.916Z" },
    { url = "https://files.pythonhosted.org/packages/86/0b/f0832e002d08785b761cd1ccd901106be24959d1bed4f6974a84ff78606f/granian-2.4.2-cp311-cp311-manylinux_2_17_i686.manylinux2014_i686.whl", hash = "sha256:75558ddf5757cf12944c4ac59c82e57c2e6d41f24637c43f9b8b1a373548638a", size = 2835268, upload-time = "2025-07-15T18:23:20.293Z" },
    { url = "https://files.pythonhosted.org/packages/b2/8e/69526ebccd5c3f17640a006b57f3df6fcc8d8876f522ebc804c4911740be/granian-2.4.2-cp311-cp311-manylinux_2_17_x86_64.manylinux2014_x86_64.whl", hash = "sha256:a1a2c8da80c14ec2e1db0a22612133ff71f7334c3b24d7131d6bb900dfeb4757", size = 3056975, upload-time = "2025-07-15T18:23:21.647Z" },
    { url = "https://files.pythonhosted.org/packages/bb/a8/499c416bc2548d7aff9b99e187d7c7d6493a27024747fa6c969d8a2ff89d/granian-2.4.2-cp311-cp311-manylinux_2_28_aarch64.whl", hash = "sha256:98d95e5c9a5a87aa8cb3a94c67fc1bf5de09627ef50f10c93ecd1f460d6ad079", size = 2895031, upload-time = "2025-07-15T18:23:22.947Z" },
    { url = "https://files.pythonhosted.org/packages/5c/8a/aa6c46d7b7f43c6db136d5351df95d42cff3bcffb0e4b14048618b01f929/granian-2.4.2-cp311-cp311-musllinux_1_1_aarch64.whl", hash = "sha256:b936b8484b2960176261222196ddca091fbf7c2e3d218ad8885a0bad80d10f03", size = 2894676, upload-time = "2025-07-15T18:23:24.29Z" },
    { url = "https://files.pythonhosted.org/packages/0b/ac/cc693759579215ae1a32de04d7914c442ed9b0a46015ebd705609eb2f2a8/granian-2.4.2-cp311-cp311-musllinux_1_1_armv7l.whl", hash = "sha256:77a987def1dbd230da70dbdf379a2b3a9f8107375c477907c8c88f4c820d1a44", size = 3169535, upload-time = "2025-07-15T18:23:25.755Z" },
    { url = "https://files.pythonhosted.org/packages/76/cf/c691321455d832f2bc96aa856cfa473623aa255a9bbbec216500c24fb313/granian-2.4.2-cp311-cp311-musllinux_1_1_x86_64.whl", hash = "sha256:69c4ac42c1b00aa17bbc8e39efc847ce1f7d8c32b56c0fc22167e7b2da8edd98", size = 3086577, upload-time = "2025-07-15T18:23:27.113Z" },
    { url = "https://files.pythonhosted.org/packages/63/82/5f03f735eb829f9b9ec0e87210a925538aeed13c332526dfaa3d5d551e2f/granian-2.4.2-cp311-cp311-win_amd64.whl", hash = "sha256:d8b046dc6dae020f001fe5021cf8bb1f0625c9f1518dc9478ef3f8be685c09ba", size = 2815928, upload-time = "2025-07-15T18:23:30.735Z" },
    { url = "https://files.pythonhosted.org/packages/86/8f/915ccdb5a5a36a7872b416e888c945979d6ded9cb63bb38f2b0ab2973314/granian-2.4.2-cp312-cp312-macosx_10_12_x86_64.whl", hash = "sha256:9068678156be35c9068e07c75f6643af42c35df7c48e8f3356bc389a4c991b32", size = 2870762, upload-time = "2025-07-15T18:23:32.511Z" },
    { url = "https://files.pythonhosted.org/packages/ca/a7/7ae02f9e4ddb5ce28d481ce659e9db4494bfbd1e9ee5fd5e2c534d121fbc/granian-2.4.2-cp312-cp312-macosx_11_0_arm64.whl", hash = "sha256:43562368e817763137d431146deb164a6e1f3c216e6c2e0ff6e1415ea22641e1", size = 2507395, upload-time = "2025-07-15T18:23:33.858Z" },
    { url = "https://files.pythonhosted.org/packages/dd/9e/75e0849730dd527748f78b5ba824e904f72a8e1289bbb311cfc1d3ea8381/granian-2.4.2-cp312-cp312-manylinux_2_17_armv7l.manylinux2014_armv7l.whl", hash = "sha256:32f0403c2281a7593569947d832347f3559971edf3aca8f599f0e861c39061a1", size = 2991074, upload-time = "2025-07-15T18:23:35.799Z" },
    { url = "https://files.pythonhosted.org/packages/70/14/3247391e6f239b43e35fad5ea2591b98fe45fe165e6dba2dae70fc06bbb7/granian-2.4.2-cp312-cp312-manylinux_2_17_i686.manylinux2014_i686.whl", hash = "sha256:3e79eef6ba5bd3b14da7a45456632f49f32767f6732dc297e06cb0b2bff77ac1", size = 2827557, upload-time = "2025-07-15T18:23:37.538Z" },
    { url = "https://files.pythonhosted.org/packages/2a/73/9281fdccfd4fc42652693b6fcca676f8b2ebe95efb1349e7ea044d77b6f3/granian-2.4.2-cp312-cp312-manylinux_2_17_x86_64.manylinux2014_x86_64.whl", hash = "sha256:6ad2775cd9c67eecceb3542e7a93077f2e7df154cddfb891b3e4362d8d41f23a", size = 3048453, upload-time = "2025-07-15T18:23:38.945Z" },
    { url = "https://files.pythonhosted.org/packages/11/74/a19f2a76224e10251ddf0dc827139aed27fc908d2469f146f4bfd291d252/granian-2.4.2-cp312-cp312-manylinux_2_28_aarch64.whl", hash = "sha256:27bdc4e3166feef3a562eba80cd6596f623954f6c142849bb0ac135d1b6a056b", size = 2888448, upload-time = "2025-07-15T18:23:40.215Z" },
    { url = "https://files.pythonhosted.org/packages/63/ce/52ee75ad662902789b46b4f8e629ac48cb61060d867d1c568ef071ecc309/granian-2.4.2-cp312-cp312-musllinux_1_1_aarch64.whl", hash = "sha256:ad25979d9d9fa5d88f2e41df61d51da60f590b6968fb28b964c2790b7e7ec016", size = 2877780, upload-time = "2025-07-15T18:23:41.583Z" },
    { url = "https://files.pythonhosted.org/packages/b9/37/92e55ec5524868e1055aed5b4c5cebf2db1182ceb0117870f0fc13a2af22/granian-2.4.2-cp312-cp312-musllinux_1_1_armv7l.whl", hash = "sha256:8dfc8746f810ac35c06abe34418c87acf493c825c2b16013f9797e47f7b3eb33", size = 3152325, upload-time = "2025-07-15T18:23:43.083Z" },
    { url = "https://files.pythonhosted.org/packages/8a/15/d39ba79446afac6fff7df51ad38d303ea0ed285847f649af9498a7300056/granian-2.4.2-cp312-cp312-musllinux_1_1_x86_64.whl", hash = "sha256:e56ec859e760481435a97810ecbccea4ff073ce321aa84132bafd70cb055a8e9", size = 3081260, upload-time = "2025-07-15T18:23:44.405Z" },
    { url = "https://files.pythonhosted.org/packages/cf/b1/41f768ca26ac7e2297e62799db04f87eaab3f08d1e17e484f54cb143490f/granian-2.4.2-cp312-cp312-win_amd64.whl", hash = "sha256:03ddb45371140774bc71a9f0995972d90a83a083d6dc27eb37931cd76418a0f8", size = 2809944, upload-time = "2025-07-15T18:23:45.819Z" },
    { url = "https://files.pythonhosted.org/packages/10/2b/34c093bc98f435846bb10a13a0ed63a970538566a445d8b8b30a4c93237d/granian-2.4.2-cp313-cp313-macosx_10_12_x86_64.whl", hash = "sha256:a581cae0db4eb4bff980aa7028ee6f1f9808c5b6f41cd14de601462fb0c836ed", size = 2870435, upload-time = "2025-07-15T18:23:47.316Z" },
    { url = "https://files.pythonhosted.org/packages/54/b0/d1798be93c1febf66aec6b79d9536a6c82bacc2f5b25a3d0ec67cf0b7cbe/granian-2.4.2-cp313-cp313-macosx_11_0_arm64.whl", hash = "sha256:5c111a4c4ff11369a83b7d8410e56d25678f6cd15530ec587cbbd10e859e936f", size = 2506757, upload-time = "2025-07-15T18:23:49.105Z" },
    { url = "https://files.pythonhosted.org/packages/21/9e/70b47d86c853ff2a1f12c4c0b32341c3d025526229e1484b2438eb9d4a5e/granian-2.4.2-cp313-cp313-manylinux_2_17_armv7l.manylinux2014_armv7l.whl", hash = "sha256:9b0aa7a3b831530aecd4d1dcbea23b92969277c296c637e1c81d8b2aafad58da", size = 2990889, upload-time = "2025-07-15T18:23:50.603Z" },
    { url = "https://files.pythonhosted.org/packages/db/63/7a539b8c81f1778ba478dfcce7c7932f0cd33797440ecd012e8ed4a363d8/granian-2.4.2-cp313-cp313-manylinux_2_17_i686.manylinux2014_i686.whl", hash = "sha256:0d911bf98b3f121f8479755e9474cc0d90002775bd8e7a720f9d95363ce6021e", size = 2827597, upload-time = "2025-07-15T18:23:53.205Z" },
    { url = "https://files.pythonhosted.org/packages/4f/de/7b75e48e6728170a22754665aa4d30095dd80b068dcce0192a0d5f4f1616/granian-2.4.2-cp313-cp313-manylinux_2_17_x86_64.manylinux2014_x86_64.whl", hash = "sha256:47e3c70e0421325a9e8d0f4c351243edca12732cd7bdcdb157feac5e0c91ce3b", size = 3047972, upload-time = "2025-07-15T18:23:54.613Z" },
    { url = "https://files.pythonhosted.org/packages/3b/0d/4670885ed5662ebba0759bcc9834d07ca3c722ff115fe334f7acf25c3bc1/granian-2.4.2-cp313-cp313-manylinux_2_28_aarch64.whl", hash = "sha256:27bb57c8250f5a9c85890b57934f6a5828d2691a2b9bc3634adc455387d1cdd6", size = 2888344, upload-time = "2025-07-15T18:23:55.92Z" },
    { url = "https://files.pythonhosted.org/packages/f8/a3/1c5d84d46ec2e8179ebd73b59fa4076afec8187ea4470617a2987f1c6250/granian-2.4.2-cp313-cp313-musllinux_1_1_aarch64.whl", hash = "sha256:85c8ec1efb59b46ca2528353404639423816071788c450aa145ce32a2e2dad7a", size = 2877441, upload-time = "2025-07-15T18:23:57.289Z" },
    { url = "https://files.pythonhosted.org/packages/45/13/5b99c3312884ce86607e0ca5a939c413280a6a69648d13685e95b0a6edef/granian-2.4.2-cp313-cp313-musllinux_1_1_armv7l.whl", hash = "sha256:8536b165847acd8a5e894356434a25a3e263b8a0aeeb405f413b18f0a041798a", size = 3152190, upload-time = "2025-07-15T18:23:58.934Z" },
    { url = "https://files.pythonhosted.org/packages/d7/4a/230318005c6ece8eef6a2e5e918d443cc98dae7837e1598292f6e1ba8e43/granian-2.4.2-cp313-cp313-musllinux_1_1_x86_64.whl", hash = "sha256:29bdbcde1ce615bd81583eab6508f9a6aeb6f8372b03bea784810b853e8fd47d", size = 3080768, upload-time = "2025-07-15T18:24:00.787Z" },
    { url = "https://files.pythonhosted.org/packages/79/b2/daa9bc61c37ed2a3cf4328100536376292aa3d47b7af4162f45c80d2c4f5/granian-2.4.2-cp313-cp313-win_amd64.whl", hash = "sha256:5391f4c09dfdf8a1690e46d414cab7d1e6ee49ad3007ff190c210192a352862b", size = 2809479, upload-time = "2025-07-15T18:24:02.094Z" },
    { url = "https://files.pythonhosted.org/packages/5e/7a/61bfa510fcb52d4abf99942b309fa7bd84c3826efec548505ffe163d3619/granian-2.4.2-cp313-cp313t-macosx_10_12_x86_64.whl", hash = "sha256:162c3f6ace924809693eebb47970c35658916778e0023f0c46e2e861ffcd5ca2", size = 2827141, upload-time = "2025-07-15T18:24:03.529Z" },
    { url = "https://files.pythonhosted.org/packages/7d/56/bc40aac00e079895e2786f0241c64cd9f4807c935edecb07750995d1fae3/granian-2.4.2-cp313-cp313t-macosx_11_0_arm64.whl", hash = "sha256:dbb9e9e6aae8dfc42bbe4dcaa53e4fea422299622883c221fea47f1c8af44af7", size = 2473891, upload-time = "2025-07-15T18:24:05.644Z" },
    { url = "https://files.pythonhosted.org/packages/29/71/eed17fa79c5565850d9be5a802502541d7e59f9484574fcf4332652a068e/granian-2.4.2-cp313-cp313t-manylinux_2_17_x86_64.manylinux2014_x86_64.whl", hash = "sha256:3b71147b78788faeed0a1753fbdc276e4052a1093a367124de7910d793d04a81", size = 2905117, upload-time = "2025-07-15T18:24:07.015Z" },
    { url = "https://files.pythonhosted.org/packages/7e/ef/86d81d361f3ca4d32d24432b852d65b54fb97a7024884d6b78b427a96c3a/granian-2.4.2-cp313-cp313t-manylinux_2_28_aarch64.whl", hash = "sha256:22f99b52e7d769b65e1a62a763447655ac1a2eafe67901a75d360a22624a93cb", size = 2756635, upload-time = "2025-07-15T18:24:08.742Z" },
    { url = "https://files.pythonhosted.org/packages/d8/ac/bae2bb7e6ab4952888efdc456a0057a596d04c419b4ada428b98a4c8ec02/granian-2.4.2-cp313-cp313t-musllinux_1_1_aarch64.whl", hash = "sha256:5d75695a10742c7ee79a9724ac54e845d3700885471eebd00183c6a3823ec562", size = 2867860, upload-time = "2025-07-15T18:24:10.174Z" },
    { url = "https://files.pythonhosted.org/packages/3a/a2/7c84e116333292968c7619fb10762d17a2504bc4276b28fdfc3193450431/granian-2.4.2-cp313-cp313t-musllinux_1_1_armv7l.whl", hash = "sha256:32e3c76938b06f87bddd96a4544f01f72c2d544ea60085c57e4ba64dfc255fc8", size = 3146321, upload-time = "2025-07-15T18:24:11.586Z" },
    { url = "https://files.pythonhosted.org/packages/7a/79/469c58daa95ec45d7bcb5326b698c8badcc4377112ff563cd29d2284fa5e/granian-2.4.2-cp313-cp313t-musllinux_1_1_x86_64.whl", hash = "sha256:c42617d4a49dd04a8947fae27b09c6c329efc185bed2a15f56e08829c0ecb674", size = 3071950, upload-time = "2025-07-15T18:24:12.995Z" },
    { url = "https://files.pythonhosted.org/packages/e7/40/bec6e1719695fd53b5697e2d9cd5e82b20403187df16962eb5b8c492de19/granian-2.4.2-cp313-cp313t-win_amd64.whl", hash = "sha256:5fbc433effc8121ba9050f5a8d82373759d87220f9a3773e2cb5305dd1641290", size = 2802367, upload-time = "2025-07-15T18:24:14.386Z" },
    { url = "https://files.pythonhosted.org/packages/be/5b/6057cccfe161fbd7fe0c6f04b40d7c8fec0c48ddda48f798468cf239920c/granian-2.4.2-cp314-cp314-macosx_10_12_x86_64.whl", hash = "sha256:1b6999ecb1e7d1beed922e03345481b03abfa08d95c4c66482e2fb463d2cbd0b", size = 2863133, upload-time = "2025-07-15T18:24:15.77Z" },
    { url = "https://files.pythonhosted.org/packages/7b/a5/298661e6fbc700ea140c34f9be3c0a11528d0c12140f2e940679f143c884/granian-2.4.2-cp314-cp314-macosx_11_0_arm64.whl", hash = "sha256:2e212151dc49fa274910b0643f43b87681e2b29072f69a42e156db3e07dc821c", size = 2497857, upload-time = "2025-07-15T18:24:17.183Z" },
    { url = "https://files.pythonhosted.org/packages/ec/73/29e2e258cdef1b560f5ba48ad9abd04ccb491135e31e0834ba91abfda64d/granian-2.4.2-cp314-cp314-manylinux_2_17_armv7l.manylinux2014_armv7l.whl", hash = "sha256:feb070ded4851931f27da1b8469151bd9a4e3e91814b03c0929cf3bfac02adaa", size = 2990936, upload-time = "2025-07-15T18:24:18.633Z" },
    { url = "https://files.pythonhosted.org/packages/89/b7/8809a6911396de91999b9ad85734ba51eb5bb0f63978d17b4d76e05f947d/granian-2.4.2-cp314-cp314-manylinux_2_17_i686.manylinux2014_i686.whl", hash = "sha256:856895472aea005acbe2d2d8cc7cb620b77cdb1aa5b5db3ad534205322a97a48", size = 2818176, upload-time = "2025-07-15T18:24:20.091Z" },
    { url = "https://files.pythonhosted.org/packages/85/c4/8f36c9a1a6155e166b45bc78a88b793607b665e2bf65ab59d04160762863/granian-2.4.2-cp314-cp314-manylinux_2_17_x86_64.manylinux2014_x86_64.whl", hash = "sha256:a793f3c67c0b53dea2bf4e7760c671291b0d76286bddee2ae2e77ac7a72bf6a0", size = 3040169, upload-time = "2025-07-15T18:24:22.148Z" },
    { url = "https://files.pythonhosted.org/packages/1a/c4/b0ad308041634419179ea9c1648de0aa18a57395a0973f8a597798a890a4/granian-2.4.2-cp314-cp314-manylinux_2_28_aarch64.whl", hash = "sha256:a04b419e0b8f82a0d13d811f77a90977e61a8568217ae67fa0dfa1697477e994", size = 2885932, upload-time = "2025-07-15T18:24:23.66Z" },
    { url = "https://files.pythonhosted.org/packages/61/c9/27bf7ddba696a823442403268a0e4279fa41df67fce21f77b333a005440d/granian-2.4.2-cp314-cp314-musllinux_1_1_aarch64.whl", hash = "sha256:b6abbe67a4530dd97c6643c5563e46d2940337332d7985c5aaea144e3c4014c5", size = 2875600, upload-time = "2025-07-15T18:24:25.131Z" },
    { url = "https://files.pythonhosted.org/packages/26/ed/2a0c8560181d0f06ca38f7cd205196900fef3c48f861745eab0c0bfb2b74/granian-2.4.2-cp314-cp314-musllinux_1_1_armv7l.whl", hash = "sha256:2e40996c3a83658775698ee53fd98aa7b12cd145cce9fc8ba4cc47fb32996747", size = 3152161, upload-time = "2025-07-15T18:24:26.614Z" },
    { url = "https://files.pythonhosted.org/packages/19/9c/573e99084e76434fc914870a7e36a0f401d4c1400ffce18cfdd5edb2c4b0/granian-2.4.2-cp314-cp314-musllinux_1_1_x86_64.whl", hash = "sha256:e3dc91a9b33c81a8944e4b64397fc1026668965cb68a00a28298c26e333e4175", size = 3075669, upload-time = "2025-07-15T18:24:33.074Z" },
    { url = "https://files.pythonhosted.org/packages/45/35/3c14d4c24d6aa3fb40d26ba1e7310287b85019d08ddb65261d9626ec3e53/granian-2.4.2-cp314-cp314-win_amd64.whl", hash = "sha256:61a3be045ffa29deefbf4cdf31b62b1b5fb086d3d70be39a09074f47211e6dc6", size = 2798374, upload-time = "2025-07-15T18:24:35.02Z" },
    { url = "https://files.pythonhosted.org/packages/e2/2c/61d9bc6b5f1bf6df866ebcfa648268f67d76b71e01e57ae36f3da21ab6ea/granian-2.4.2-cp314-cp314t-macosx_10_12_x86_64.whl", hash = "sha256:6bfad70d2b2f9ab6be82152acb1c49e300667e246791fab9c2da357496c45b93", size = 2818697, upload-time = "2025-07-15T18:24:36.723Z" },
    { url = "https://files.pythonhosted.org/packages/54/5c/e281a46fe90b55e31e3aa78c511908e4de503957f33cc4c5d8db334d963d/granian-2.4.2-cp314-cp314t-macosx_11_0_arm64.whl", hash = "sha256:801466bdce5f47e540526ca0ef29771cf7a8e1a9680ed61151912009c009990e", size = 2465417, upload-time = "2025-07-15T18:24:38.173Z" },
    { url = "https://files.pythonhosted.org/packages/ef/e7/632c6001cda926f670bfaca517dd37f2d1e455f63408a493ddb2e21e35ab/granian-2.4.2-cp314-cp314t-manylinux_2_17_x86_64.manylinux2014_x86_64.whl", hash = "sha256:b7efa569dcd3f80773b705503e16ef41290ee06c84494fe32fc530e0833c2c20", size = 2901939, upload-time = "2025-07-15T18:24:40.033Z" },
    { url = "https://files.pythonhosted.org/packages/86/32/a16a02aebea6e7c81cca3e52304134aa7e46753152de334dae1374df6adf/granian-2.4.2-cp314-cp314t-manylinux_2_28_aarch64.whl", hash = "sha256:3684266f59d585a3577a929fc5ec04c31fc9864a7ae640fb01774566db49bb44", size = 2754146, upload-time = "2025-07-15T18:24:41.442Z" },
    { url = "https://files.pythonhosted.org/packages/ae/15/1c6780369b969fc76336953e310bd43b627cf959b2a031b3a4701d579a31/granian-2.4.2-cp314-cp314t-musllinux_1_1_aarch64.whl", hash = "sha256:15f091092437020973a15fc4d99b9c49ca9dd42a07ed3c09596d192151738818", size = 2866032, upload-time = "2025-07-15T18:24:42.973Z" },
    { url = "https://files.pythonhosted.org/packages/0b/76/cd5804f8a4b1d83ce59c41bb060040762bb1053dc1a55cc70b2ef865cf61/granian-2.4.2-cp314-cp314t-musllinux_1_1_armv7l.whl", hash = "sha256:b8c35aeb9b85a9ff160eeefcfdefd0beec30da17e218f743ca9506ff644712cf", size = 3143260, upload-time = "2025-07-15T18:24:44.405Z" },
    { url = "https://files.pythonhosted.org/packages/5b/48/27e99fe808227d41c1bbeabab3235a9c6c77d8bde412d49d030317b9b8c9/granian-2.4.2-cp314-cp314t-musllinux_1_1_x86_64.whl", hash = "sha256:2691958f51f49d79d39795dbc8e52caae43836c98c62a2bc79e2f4afbc77e292", size = 3070763, upload-time = "2025-07-15T18:24:45.987Z" },
    { url = "https://files.pythonhosted.org/packages/1a/0d/5ee90e3b02a07ff8b9e6828c680df2ad0a404e568aee0fc9460923d46020/granian-2.4.2-cp314-cp314t-win_amd64.whl", hash = "sha256:f644f1f2c8a0573421fe4b19ee8b7a420f579617a7da3a4172265752888fd71e", size = 2790305, upload-time = "2025-07-15T18:24:47.999Z" },
    { url = "https://files.pythonhosted.org/packages/11/8a/0d91ecbca575bf261b3afd55fed98e42f6897120bd72aac8225c6bb62466/granian-2.4.2-pp310-pypy310_pp73-macosx_10_12_x86_64.whl", hash = "sha256:0194509fde4415a2468fd67495e650178faa9cc1e6fafa388bcd2349254e1f96", size = 2872451, upload-time = "2025-07-15T18:25:07.705Z" },
    { url = "https://files.pythonhosted.org/packages/c3/f8/4b1b76a8067e90ea7e7917eae66d8abac389d1cfec8c475504dcebe45258/granian-2.4.2-pp310-pypy310_pp73-macosx_11_0_arm64.whl", hash = "sha256:bafc6bc78f7a4140b4f434eef2404d7d12a4872acf183351ed7e9b4ee1288deb", size = 2510654, upload-time = "2025-07-15T18:25:09.342Z" },
    { url = "https://files.pythonhosted.org/packages/d9/e2/3e61ed7251160120f450d674acc236b63939d9069502acfe2a74452692b8/granian-2.4.2-pp310-pypy310_pp73-manylinux_2_17_x86_64.manylinux2014_x86_64.whl", hash = "sha256:2a44e2d894b719c6ffa2cbce40707f01c5648f1296be940303e250e5d169b527", size = 3058063, upload-time = "2025-07-15T18:25:10.874Z" },
    { url = "https://files.pythonhosted.org/packages/3a/ec/c3bc4646b7f2fe8e66770b13f9114194aae1dc319dc93125b26de46a0a80/granian-2.4.2-pp310-pypy310_pp73-manylinux_2_28_aarch64.whl", hash = "sha256:15c7684549bcefb06261379354d569b9013ad6e6d6a9640286b31062b2254097", size = 2881350, upload-time = "2025-07-15T18:25:12.623Z" },
    { url = "https://files.pythonhosted.org/packages/29/e2/0421ffe4079bc599b763f1d73b1f2f2639a0a58422bf6f132275ff233572/granian-2.4.2-pp310-pypy310_pp73-musllinux_1_1_aarch64.whl", hash = "sha256:3f238207b95303ac42b1000c47e221e13670c125d2116df3f6bf9544ad0012d6", size = 2879289, upload-time = "2025-07-15T18:25:14.13Z" },
    { url = "https://files.pythonhosted.org/packages/d3/8a/6601c64bf05f13f28f9c822869b17bc39784e5ef04b148c40deb18795ef9/granian-2.4.2-pp310-pypy310_pp73-musllinux_1_1_armv7l.whl", hash = "sha256:bd0d41908a3e529175ec4a024a817ca0b77c470f549c3dcf514e475bfdf5b6db", size = 3187672, upload-time = "2025-07-15T18:25:15.825Z" },
    { url = "https://files.pythonhosted.org/packages/ca/42/41fcee57559af20382b91de6e6fd72308d47226074b33276336d24b62349/granian-2.4.2-pp310-pypy310_pp73-musllinux_1_1_x86_64.whl", hash = "sha256:8575ec62b137cedf81e886f1f27d1f8f5557ab79e97a78789e9be2b43023a248", size = 3083080, upload-time = "2025-07-15T18:25:17.358Z" },
    { url = "https://files.pythonhosted.org/packages/44/b1/bea78dab5ce4c22de33eaabd8a59804f86a7b09abfc9b4e9ec4586748565/granian-2.4.2-pp310-pypy310_pp73-win_amd64.whl", hash = "sha256:57036054b4378d53f2420bef338d31bdc26ab846629cfc3e2fa639ac122bffc3", size = 2820150, upload-time = "2025-07-15T18:25:19.024Z" },
    { url = "https://files.pythonhosted.org/packages/c4/67/97c3907949edf4585ae5ad0c7cf2f06f2feb3f171f412eaa854ce45f7bca/granian-2.4.2-pp311-pypy311_pp73-macosx_10_12_x86_64.whl", hash = "sha256:6e9925f6a00327e92c5acb6e3f5d0395d3a4471145564f23e5193ab70905b48c", size = 2872484, upload-time = "2025-07-15T18:25:20.658Z" },
    { url = "https://files.pythonhosted.org/packages/f2/3a/36ceabf94cb94c2eb119705e3977c0953e6d13873cf4176e8b5c6d0ed89f/granian-2.4.2-pp311-pypy311_pp73-macosx_11_0_arm64.whl", hash = "sha256:08356672b3384171956e82ccfc73c1a8364a477a3c499174dd754a63142292d8", size = 2511161, upload-time = "2025-07-15T18:25:22.623Z" },
    { url = "https://files.pythonhosted.org/packages/96/50/4962cba3f0bb9fedf1271c62c09704f909e072cee34fcaf4e176092c8558/granian-2.4.2-pp311-pypy311_pp73-manylinux_2_17_x86_64.manylinux2014_x86_64.whl", hash = "sha256:cd53a899568a7238623a166b87adb0f1f35195530b178f23479a8280e2cc670f", size = 3058094, upload-time = "2025-07-15T18:25:24.248Z" },
    { url = "https://files.pythonhosted.org/packages/9c/3a/05520fffb1fa73b3755bdabf962c5708eaf820bb3449481c76b244fec15d/granian-2.4.2-pp311-pypy311_pp73-manylinux_2_28_aarch64.whl", hash = "sha256:b132bfbbe2d03ebb82261e64f7b07c21c83143b0e1b53e02e8280eff8f4d85f1", size = 2881362, upload-time = "2025-07-15T18:25:25.932Z" },
    { url = "https://files.pythonhosted.org/packages/1d/05/cb80f2a10d17bdc5ff2300b30be68e3ee90879da1af522f0f1f8a92d6f5e/granian-2.4.2-pp311-pypy311_pp73-musllinux_1_1_aarch64.whl", hash = "sha256:90e37e1419ec91daf37188a706b1a7243b6c59a32c8565c487f98884d265e904", size = 2879160, upload-time = "2025-07-15T18:25:27.921Z" },
    { url = "https://files.pythonhosted.org/packages/a6/65/ae255a2f09a4c0e92dbbfe07ab53fd2ab4de11ba19e54a6e6e38d0fa8df7/granian-2.4.2-pp311-pypy311_pp73-musllinux_1_1_armv7l.whl", hash = "sha256:6449d834cb90c147281f1a48b703223c0afaa2fc132a1a6342334853f81c8257", size = 3187986, upload-time = "2025-07-15T18:25:29.434Z" },
    { url = "https://files.pythonhosted.org/packages/87/82/2c723ee02dc615533f92b2a954b8ec62583c1b2e3994066db9d53d8c615c/granian-2.4.2-pp311-pypy311_pp73-musllinux_1_1_x86_64.whl", hash = "sha256:5e1d007a02088b21b8c453f5822d7d085c7651d27fc68574fa218ce73fc49c14", size = 3083254, upload-time = "2025-07-15T18:25:31.381Z" },
    { url = "https://files.pythonhosted.org/packages/c3/69/e2800216902be13c0e5457f977be69c088d25a54229a0443a05c81a0c505/granian-2.4.2-pp311-pypy311_pp73-win_amd64.whl", hash = "sha256:05cd0e39ea5099aedd5833d164d7ef1e0059f6f9e3c63e5d78f7aacae9f69b08", size = 2820217, upload-time = "2025-07-15T18:25:33.305Z" },
]

[package.optional-dependencies]
reload = [
    { name = "watchfiles" },
]

[[package]]
name = "greenlet"
version = "3.2.3"
source = { registry = "https://pypi.org/simple" }
sdist = { url = "https://files.pythonhosted.org/packages/c9/92/bb85bd6e80148a4d2e0c59f7c0c2891029f8fd510183afc7d8d2feeed9b6/greenlet-3.2.3.tar.gz", hash = "sha256:8b0dd8ae4c0d6f5e54ee55ba935eeb3d735a9b58a8a1e5b5cbab64e01a39f365", size = 185752, upload-time = "2025-06-05T16:16:09.955Z" }
wheels = [
    { url = "https://files.pythonhosted.org/packages/92/db/b4c12cff13ebac2786f4f217f06588bccd8b53d260453404ef22b121fc3a/greenlet-3.2.3-cp310-cp310-macosx_11_0_universal2.whl", hash = "sha256:1afd685acd5597349ee6d7a88a8bec83ce13c106ac78c196ee9dde7c04fe87be", size = 268977, upload-time = "2025-06-05T16:10:24.001Z" },
    { url = "https://files.pythonhosted.org/packages/52/61/75b4abd8147f13f70986df2801bf93735c1bd87ea780d70e3b3ecda8c165/greenlet-3.2.3-cp310-cp310-manylinux2014_aarch64.manylinux_2_17_aarch64.whl", hash = "sha256:761917cac215c61e9dc7324b2606107b3b292a8349bdebb31503ab4de3f559ac", size = 627351, upload-time = "2025-06-05T16:38:50.685Z" },
    { url = "https://files.pythonhosted.org/packages/35/aa/6894ae299d059d26254779a5088632874b80ee8cf89a88bca00b0709d22f/greenlet-3.2.3-cp310-cp310-manylinux2014_ppc64le.manylinux_2_17_ppc64le.whl", hash = "sha256:a433dbc54e4a37e4fff90ef34f25a8c00aed99b06856f0119dcf09fbafa16392", size = 638599, upload-time = "2025-06-05T16:41:34.057Z" },
    { url = "https://files.pythonhosted.org/packages/30/64/e01a8261d13c47f3c082519a5e9dbf9e143cc0498ed20c911d04e54d526c/greenlet-3.2.3-cp310-cp310-manylinux2014_s390x.manylinux_2_17_s390x.whl", hash = "sha256:72e77ed69312bab0434d7292316d5afd6896192ac4327d44f3d613ecb85b037c", size = 634482, upload-time = "2025-06-05T16:48:16.26Z" },
    { url = "https://files.pythonhosted.org/packages/47/48/ff9ca8ba9772d083a4f5221f7b4f0ebe8978131a9ae0909cf202f94cd879/greenlet-3.2.3-cp310-cp310-manylinux2014_x86_64.manylinux_2_17_x86_64.whl", hash = "sha256:68671180e3849b963649254a882cd544a3c75bfcd2c527346ad8bb53494444db", size = 633284, upload-time = "2025-06-05T16:13:01.599Z" },
    { url = "https://files.pythonhosted.org/packages/e9/45/626e974948713bc15775b696adb3eb0bd708bec267d6d2d5c47bb47a6119/greenlet-3.2.3-cp310-cp310-manylinux_2_24_x86_64.manylinux_2_28_x86_64.whl", hash = "sha256:49c8cfb18fb419b3d08e011228ef8a25882397f3a859b9fe1436946140b6756b", size = 582206, upload-time = "2025-06-05T16:12:48.51Z" },
    { url = "https://files.pythonhosted.org/packages/b1/8e/8b6f42c67d5df7db35b8c55c9a850ea045219741bb14416255616808c690/greenlet-3.2.3-cp310-cp310-musllinux_1_1_aarch64.whl", hash = "sha256:efc6dc8a792243c31f2f5674b670b3a95d46fa1c6a912b8e310d6f542e7b0712", size = 1111412, upload-time = "2025-06-05T16:36:45.479Z" },
    { url = "https://files.pythonhosted.org/packages/05/46/ab58828217349500a7ebb81159d52ca357da747ff1797c29c6023d79d798/greenlet-3.2.3-cp310-cp310-musllinux_1_1_x86_64.whl", hash = "sha256:731e154aba8e757aedd0781d4b240f1225b075b4409f1bb83b05ff410582cf00", size = 1135054, upload-time = "2025-06-05T16:12:36.478Z" },
    { url = "https://files.pythonhosted.org/packages/68/7f/d1b537be5080721c0f0089a8447d4ef72839039cdb743bdd8ffd23046e9a/greenlet-3.2.3-cp310-cp310-win_amd64.whl", hash = "sha256:96c20252c2f792defe9a115d3287e14811036d51e78b3aaddbee23b69b216302", size = 296573, upload-time = "2025-06-05T16:34:26.521Z" },
    { url = "https://files.pythonhosted.org/packages/fc/2e/d4fcb2978f826358b673f779f78fa8a32ee37df11920dc2bb5589cbeecef/greenlet-3.2.3-cp311-cp311-macosx_11_0_universal2.whl", hash = "sha256:784ae58bba89fa1fa5733d170d42486580cab9decda3484779f4759345b29822", size = 270219, upload-time = "2025-06-05T16:10:10.414Z" },
    { url = "https://files.pythonhosted.org/packages/16/24/929f853e0202130e4fe163bc1d05a671ce8dcd604f790e14896adac43a52/greenlet-3.2.3-cp311-cp311-manylinux2014_aarch64.manylinux_2_17_aarch64.whl", hash = "sha256:0921ac4ea42a5315d3446120ad48f90c3a6b9bb93dd9b3cf4e4d84a66e42de83", size = 630383, upload-time = "2025-06-05T16:38:51.785Z" },
    { url = "https://files.pythonhosted.org/packages/d1/b2/0320715eb61ae70c25ceca2f1d5ae620477d246692d9cc284c13242ec31c/greenlet-3.2.3-cp311-cp311-manylinux2014_ppc64le.manylinux_2_17_ppc64le.whl", hash = "sha256:d2971d93bb99e05f8c2c0c2f4aa9484a18d98c4c3bd3c62b65b7e6ae33dfcfaf", size = 642422, upload-time = "2025-06-05T16:41:35.259Z" },
    { url = "https://files.pythonhosted.org/packages/bd/49/445fd1a210f4747fedf77615d941444349c6a3a4a1135bba9701337cd966/greenlet-3.2.3-cp311-cp311-manylinux2014_s390x.manylinux_2_17_s390x.whl", hash = "sha256:c667c0bf9d406b77a15c924ef3285e1e05250948001220368e039b6aa5b5034b", size = 638375, upload-time = "2025-06-05T16:48:18.235Z" },
    { url = "https://files.pythonhosted.org/packages/7e/c8/ca19760cf6eae75fa8dc32b487e963d863b3ee04a7637da77b616703bc37/greenlet-3.2.3-cp311-cp311-manylinux2014_x86_64.manylinux_2_17_x86_64.whl", hash = "sha256:592c12fb1165be74592f5de0d70f82bc5ba552ac44800d632214b76089945147", size = 637627, upload-time = "2025-06-05T16:13:02.858Z" },
    { url = "https://files.pythonhosted.org/packages/65/89/77acf9e3da38e9bcfca881e43b02ed467c1dedc387021fc4d9bd9928afb8/greenlet-3.2.3-cp311-cp311-manylinux_2_24_x86_64.manylinux_2_28_x86_64.whl", hash = "sha256:29e184536ba333003540790ba29829ac14bb645514fbd7e32af331e8202a62a5", size = 585502, upload-time = "2025-06-05T16:12:49.642Z" },
    { url = "https://files.pythonhosted.org/packages/97/c6/ae244d7c95b23b7130136e07a9cc5aadd60d59b5951180dc7dc7e8edaba7/greenlet-3.2.3-cp311-cp311-musllinux_1_1_aarch64.whl", hash = "sha256:93c0bb79844a367782ec4f429d07589417052e621aa39a5ac1fb99c5aa308edc", size = 1114498, upload-time = "2025-06-05T16:36:46.598Z" },
    { url = "https://files.pythonhosted.org/packages/89/5f/b16dec0cbfd3070658e0d744487919740c6d45eb90946f6787689a7efbce/greenlet-3.2.3-cp311-cp311-musllinux_1_1_x86_64.whl", hash = "sha256:751261fc5ad7b6705f5f76726567375bb2104a059454e0226e1eef6c756748ba", size = 1139977, upload-time = "2025-06-05T16:12:38.262Z" },
    { url = "https://files.pythonhosted.org/packages/66/77/d48fb441b5a71125bcac042fc5b1494c806ccb9a1432ecaa421e72157f77/greenlet-3.2.3-cp311-cp311-win_amd64.whl", hash = "sha256:83a8761c75312361aa2b5b903b79da97f13f556164a7dd2d5448655425bd4c34", size = 297017, upload-time = "2025-06-05T16:25:05.225Z" },
    { url = "https://files.pythonhosted.org/packages/f3/94/ad0d435f7c48debe960c53b8f60fb41c2026b1d0fa4a99a1cb17c3461e09/greenlet-3.2.3-cp312-cp312-macosx_11_0_universal2.whl", hash = "sha256:25ad29caed5783d4bd7a85c9251c651696164622494c00802a139c00d639242d", size = 271992, upload-time = "2025-06-05T16:11:23.467Z" },
    { url = "https://files.pythonhosted.org/packages/93/5d/7c27cf4d003d6e77749d299c7c8f5fd50b4f251647b5c2e97e1f20da0ab5/greenlet-3.2.3-cp312-cp312-manylinux2014_aarch64.manylinux_2_17_aarch64.whl", hash = "sha256:88cd97bf37fe24a6710ec6a3a7799f3f81d9cd33317dcf565ff9950c83f55e0b", size = 638820, upload-time = "2025-06-05T16:38:52.882Z" },
    { url = "https://files.pythonhosted.org/packages/c6/7e/807e1e9be07a125bb4c169144937910bf59b9d2f6d931578e57f0bce0ae2/greenlet-3.2.3-cp312-cp312-manylinux2014_ppc64le.manylinux_2_17_ppc64le.whl", hash = "sha256:baeedccca94880d2f5666b4fa16fc20ef50ba1ee353ee2d7092b383a243b0b0d", size = 653046, upload-time = "2025-06-05T16:41:36.343Z" },
    { url = "https://files.pythonhosted.org/packages/9d/ab/158c1a4ea1068bdbc78dba5a3de57e4c7aeb4e7fa034320ea94c688bfb61/greenlet-3.2.3-cp312-cp312-manylinux2014_s390x.manylinux_2_17_s390x.whl", hash = "sha256:be52af4b6292baecfa0f397f3edb3c6092ce071b499dd6fe292c9ac9f2c8f264", size = 647701, upload-time = "2025-06-05T16:48:19.604Z" },
    { url = "https://files.pythonhosted.org/packages/cc/0d/93729068259b550d6a0288da4ff72b86ed05626eaf1eb7c0d3466a2571de/greenlet-3.2.3-cp312-cp312-manylinux2014_x86_64.manylinux_2_17_x86_64.whl", hash = "sha256:0cc73378150b8b78b0c9fe2ce56e166695e67478550769536a6742dca3651688", size = 649747, upload-time = "2025-06-05T16:13:04.628Z" },
    { url = "https://files.pythonhosted.org/packages/f6/f6/c82ac1851c60851302d8581680573245c8fc300253fc1ff741ae74a6c24d/greenlet-3.2.3-cp312-cp312-manylinux_2_24_x86_64.manylinux_2_28_x86_64.whl", hash = "sha256:706d016a03e78df129f68c4c9b4c4f963f7d73534e48a24f5f5a7101ed13dbbb", size = 605461, upload-time = "2025-06-05T16:12:50.792Z" },
    { url = "https://files.pythonhosted.org/packages/98/82/d022cf25ca39cf1200650fc58c52af32c90f80479c25d1cbf57980ec3065/greenlet-3.2.3-cp312-cp312-musllinux_1_1_aarch64.whl", hash = "sha256:419e60f80709510c343c57b4bb5a339d8767bf9aef9b8ce43f4f143240f88b7c", size = 1121190, upload-time = "2025-06-05T16:36:48.59Z" },
    { url = "https://files.pythonhosted.org/packages/f5/e1/25297f70717abe8104c20ecf7af0a5b82d2f5a980eb1ac79f65654799f9f/greenlet-3.2.3-cp312-cp312-musllinux_1_1_x86_64.whl", hash = "sha256:93d48533fade144203816783373f27a97e4193177ebaaf0fc396db19e5d61163", size = 1149055, upload-time = "2025-06-05T16:12:40.457Z" },
    { url = "https://files.pythonhosted.org/packages/1f/8f/8f9e56c5e82eb2c26e8cde787962e66494312dc8cb261c460e1f3a9c88bc/greenlet-3.2.3-cp312-cp312-win_amd64.whl", hash = "sha256:7454d37c740bb27bdeddfc3f358f26956a07d5220818ceb467a483197d84f849", size = 297817, upload-time = "2025-06-05T16:29:49.244Z" },
    { url = "https://files.pythonhosted.org/packages/b1/cf/f5c0b23309070ae93de75c90d29300751a5aacefc0a3ed1b1d8edb28f08b/greenlet-3.2.3-cp313-cp313-macosx_11_0_universal2.whl", hash = "sha256:500b8689aa9dd1ab26872a34084503aeddefcb438e2e7317b89b11eaea1901ad", size = 270732, upload-time = "2025-06-05T16:10:08.26Z" },
    { url = "https://files.pythonhosted.org/packages/48/ae/91a957ba60482d3fecf9be49bc3948f341d706b52ddb9d83a70d42abd498/greenlet-3.2.3-cp313-cp313-manylinux2014_aarch64.manylinux_2_17_aarch64.whl", hash = "sha256:a07d3472c2a93117af3b0136f246b2833fdc0b542d4a9799ae5f41c28323faef", size = 639033, upload-time = "2025-06-05T16:38:53.983Z" },
    { url = "https://files.pythonhosted.org/packages/6f/df/20ffa66dd5a7a7beffa6451bdb7400d66251374ab40b99981478c69a67a8/greenlet-3.2.3-cp313-cp313-manylinux2014_ppc64le.manylinux_2_17_ppc64le.whl", hash = "sha256:8704b3768d2f51150626962f4b9a9e4a17d2e37c8a8d9867bbd9fa4eb938d3b3", size = 652999, upload-time = "2025-06-05T16:41:37.89Z" },
    { url = "https://files.pythonhosted.org/packages/51/b4/ebb2c8cb41e521f1d72bf0465f2f9a2fd803f674a88db228887e6847077e/greenlet-3.2.3-cp313-cp313-manylinux2014_s390x.manylinux_2_17_s390x.whl", hash = "sha256:5035d77a27b7c62db6cf41cf786cfe2242644a7a337a0e155c80960598baab95", size = 647368, upload-time = "2025-06-05T16:48:21.467Z" },
    { url = "https://files.pythonhosted.org/packages/8e/6a/1e1b5aa10dced4ae876a322155705257748108b7fd2e4fae3f2a091fe81a/greenlet-3.2.3-cp313-cp313-manylinux2014_x86_64.manylinux_2_17_x86_64.whl", hash = "sha256:2d8aa5423cd4a396792f6d4580f88bdc6efcb9205891c9d40d20f6e670992efb", size = 650037, upload-time = "2025-06-05T16:13:06.402Z" },
    { url = "https://files.pythonhosted.org/packages/26/f2/ad51331a157c7015c675702e2d5230c243695c788f8f75feba1af32b3617/greenlet-3.2.3-cp313-cp313-manylinux_2_24_x86_64.manylinux_2_28_x86_64.whl", hash = "sha256:2c724620a101f8170065d7dded3f962a2aea7a7dae133a009cada42847e04a7b", size = 608402, upload-time = "2025-06-05T16:12:51.91Z" },
    { url = "https://files.pythonhosted.org/packages/26/bc/862bd2083e6b3aff23300900a956f4ea9a4059de337f5c8734346b9b34fc/greenlet-3.2.3-cp313-cp313-musllinux_1_1_aarch64.whl", hash = "sha256:873abe55f134c48e1f2a6f53f7d1419192a3d1a4e873bace00499a4e45ea6af0", size = 1119577, upload-time = "2025-06-05T16:36:49.787Z" },
    { url = "https://files.pythonhosted.org/packages/86/94/1fc0cc068cfde885170e01de40a619b00eaa8f2916bf3541744730ffb4c3/greenlet-3.2.3-cp313-cp313-musllinux_1_1_x86_64.whl", hash = "sha256:024571bbce5f2c1cfff08bf3fbaa43bbc7444f580ae13b0099e95d0e6e67ed36", size = 1147121, upload-time = "2025-06-05T16:12:42.527Z" },
    { url = "https://files.pythonhosted.org/packages/27/1a/199f9587e8cb08a0658f9c30f3799244307614148ffe8b1e3aa22f324dea/greenlet-3.2.3-cp313-cp313-win_amd64.whl", hash = "sha256:5195fb1e75e592dd04ce79881c8a22becdfa3e6f500e7feb059b1e6fdd54d3e3", size = 297603, upload-time = "2025-06-05T16:20:12.651Z" },
    { url = "https://files.pythonhosted.org/packages/d8/ca/accd7aa5280eb92b70ed9e8f7fd79dc50a2c21d8c73b9a0856f5b564e222/greenlet-3.2.3-cp314-cp314-macosx_11_0_universal2.whl", hash = "sha256:3d04332dddb10b4a211b68111dabaee2e1a073663d117dc10247b5b1642bac86", size = 271479, upload-time = "2025-06-05T16:10:47.525Z" },
    { url = "https://files.pythonhosted.org/packages/55/71/01ed9895d9eb49223280ecc98a557585edfa56b3d0e965b9fa9f7f06b6d9/greenlet-3.2.3-cp314-cp314-manylinux2014_aarch64.manylinux_2_17_aarch64.whl", hash = "sha256:8186162dffde068a465deab08fc72c767196895c39db26ab1c17c0b77a6d8b97", size = 683952, upload-time = "2025-06-05T16:38:55.125Z" },
    { url = "https://files.pythonhosted.org/packages/ea/61/638c4bdf460c3c678a0a1ef4c200f347dff80719597e53b5edb2fb27ab54/greenlet-3.2.3-cp314-cp314-manylinux2014_ppc64le.manylinux_2_17_ppc64le.whl", hash = "sha256:f4bfbaa6096b1b7a200024784217defedf46a07c2eee1a498e94a1b5f8ec5728", size = 696917, upload-time = "2025-06-05T16:41:38.959Z" },
    { url = "https://files.pythonhosted.org/packages/22/cc/0bd1a7eb759d1f3e3cc2d1bc0f0b487ad3cc9f34d74da4b80f226fde4ec3/greenlet-3.2.3-cp314-cp314-manylinux2014_s390x.manylinux_2_17_s390x.whl", hash = "sha256:ed6cfa9200484d234d8394c70f5492f144b20d4533f69262d530a1a082f6ee9a", size = 692443, upload-time = "2025-06-05T16:48:23.113Z" },
    { url = "https://files.pythonhosted.org/packages/67/10/b2a4b63d3f08362662e89c103f7fe28894a51ae0bc890fabf37d1d780e52/greenlet-3.2.3-cp314-cp314-manylinux2014_x86_64.manylinux_2_17_x86_64.whl", hash = "sha256:02b0df6f63cd15012bed5401b47829cfd2e97052dc89da3cfaf2c779124eb892", size = 692995, upload-time = "2025-06-05T16:13:07.972Z" },
    { url = "https://files.pythonhosted.org/packages/5a/c6/ad82f148a4e3ce9564056453a71529732baf5448ad53fc323e37efe34f66/greenlet-3.2.3-cp314-cp314-manylinux_2_24_x86_64.manylinux_2_28_x86_64.whl", hash = "sha256:86c2d68e87107c1792e2e8d5399acec2487a4e993ab76c792408e59394d52141", size = 655320, upload-time = "2025-06-05T16:12:53.453Z" },
    { url = "https://files.pythonhosted.org/packages/5c/4f/aab73ecaa6b3086a4c89863d94cf26fa84cbff63f52ce9bc4342b3087a06/greenlet-3.2.3-cp314-cp314-win_amd64.whl", hash = "sha256:8c47aae8fbbfcf82cc13327ae802ba13c9c36753b67e760023fd116bc124a62a", size = 301236, upload-time = "2025-06-05T16:15:20.111Z" },
]

[[package]]
name = "h11"
version = "0.16.0"
source = { registry = "https://pypi.org/simple" }
sdist = { url = "https://files.pythonhosted.org/packages/01/ee/02a2c011bdab74c6fb3c75474d40b3052059d95df7e73351460c8588d963/h11-0.16.0.tar.gz", hash = "sha256:4e35b956cf45792e4caa5885e69fba00bdbc6ffafbfa020300e549b208ee5ff1", size = 101250, upload-time = "2025-04-24T03:35:25.427Z" }
wheels = [
    { url = "https://files.pythonhosted.org/packages/04/4b/29cac41a4d98d144bf5f6d33995617b185d14b22401f75ca86f384e87ff1/h11-0.16.0-py3-none-any.whl", hash = "sha256:63cf8bbe7522de3bf65932fda1d9c2772064ffb3dae62d55932da54b31cb6c86", size = 37515, upload-time = "2025-04-24T03:35:24.344Z" },
]

[[package]]
name = "hatchling"
version = "1.27.0"
source = { registry = "https://pypi.org/simple" }
dependencies = [
    { name = "packaging" },
    { name = "pathspec" },
    { name = "pluggy" },
    { name = "tomli", marker = "python_full_version < '3.11'" },
    { name = "trove-classifiers" },
]
sdist = { url = "https://files.pythonhosted.org/packages/8f/8a/cc1debe3514da292094f1c3a700e4ca25442489731ef7c0814358816bb03/hatchling-1.27.0.tar.gz", hash = "sha256:971c296d9819abb3811112fc52c7a9751c8d381898f36533bb16f9791e941fd6", size = 54983, upload-time = "2024-12-15T17:08:11.894Z" }
wheels = [
    { url = "https://files.pythonhosted.org/packages/08/e7/ae38d7a6dfba0533684e0b2136817d667588ae3ec984c1a4e5df5eb88482/hatchling-1.27.0-py3-none-any.whl", hash = "sha256:d3a2f3567c4f926ea39849cdf924c7e99e6686c9c8e288ae1037c8fa2a5d937b", size = 75794, upload-time = "2024-12-15T17:08:10.364Z" },
]

[[package]]
name = "httpcore"
version = "1.0.9"
source = { registry = "https://pypi.org/simple" }
dependencies = [
    { name = "certifi" },
    { name = "h11" },
]
sdist = { url = "https://files.pythonhosted.org/packages/06/94/82699a10bca87a5556c9c59b5963f2d039dbd239f25bc2a63907a05a14cb/httpcore-1.0.9.tar.gz", hash = "sha256:6e34463af53fd2ab5d807f399a9b45ea31c3dfa2276f15a2c3f00afff6e176e8", size = 85484, upload-time = "2025-04-24T22:06:22.219Z" }
wheels = [
    { url = "https://files.pythonhosted.org/packages/7e/f5/f66802a942d491edb555dd61e3a9961140fd64c90bce1eafd741609d334d/httpcore-1.0.9-py3-none-any.whl", hash = "sha256:2d400746a40668fc9dec9810239072b40b4484b640a8c38fd654a024c7a1bf55", size = 78784, upload-time = "2025-04-24T22:06:20.566Z" },
]

[[package]]
name = "httpx"
version = "0.28.1"
source = { registry = "https://pypi.org/simple" }
dependencies = [
    { name = "anyio" },
    { name = "certifi" },
    { name = "httpcore" },
    { name = "idna" },
]
sdist = { url = "https://files.pythonhosted.org/packages/b1/df/48c586a5fe32a0f01324ee087459e112ebb7224f646c0b5023f5e79e9956/httpx-0.28.1.tar.gz", hash = "sha256:75e98c5f16b0f35b567856f597f06ff2270a374470a5c2392242528e3e3e42fc", size = 141406, upload-time = "2024-12-06T15:37:23.222Z" }
wheels = [
    { url = "https://files.pythonhosted.org/packages/2a/39/e50c7c3a983047577ee07d2a9e53faf5a69493943ec3f6a384bdc792deb2/httpx-0.28.1-py3-none-any.whl", hash = "sha256:d909fcccc110f8c7faf814ca82a9a4d816bc5a6dbfea25d6591d6985b8ba59ad", size = 73517, upload-time = "2024-12-06T15:37:21.509Z" },
]

[[package]]
name = "identify"
version = "2.6.12"
source = { registry = "https://pypi.org/simple" }
sdist = { url = "https://files.pythonhosted.org/packages/a2/88/d193a27416618628a5eea64e3223acd800b40749a96ffb322a9b55a49ed1/identify-2.6.12.tar.gz", hash = "sha256:d8de45749f1efb108badef65ee8386f0f7bb19a7f26185f74de6367bffbaf0e6", size = 99254, upload-time = "2025-05-23T20:37:53.3Z" }
wheels = [
    { url = "https://files.pythonhosted.org/packages/7a/cd/18f8da995b658420625f7ef13f037be53ae04ec5ad33f9b718240dcfd48c/identify-2.6.12-py2.py3-none-any.whl", hash = "sha256:ad9672d5a72e0d2ff7c5c8809b62dfa60458626352fb0eb7b55e69bdc45334a2", size = 99145, upload-time = "2025-05-23T20:37:51.495Z" },
]

[[package]]
name = "idna"
version = "3.10"
source = { registry = "https://pypi.org/simple" }
sdist = { url = "https://files.pythonhosted.org/packages/f1/70/7703c29685631f5a7590aa73f1f1d3fa9a380e654b86af429e0934a32f7d/idna-3.10.tar.gz", hash = "sha256:12f65c9b470abda6dc35cf8e63cc574b1c52b11df2c86030af0ac09b01b13ea9", size = 190490, upload-time = "2024-09-15T18:07:39.745Z" }
wheels = [
    { url = "https://files.pythonhosted.org/packages/76/c6/c88e154df9c4e1a2a66ccf0005a88dfb2650c1dffb6f5ce603dfbd452ce3/idna-3.10-py3-none-any.whl", hash = "sha256:946d195a0d259cbba61165e88e65941f16e9b36ea6ddb97f00452bae8b1287d3", size = 70442, upload-time = "2024-09-15T18:07:37.964Z" },
]

[[package]]
name = "iniconfig"
version = "2.1.0"
source = { registry = "https://pypi.org/simple" }
sdist = { url = "https://files.pythonhosted.org/packages/f2/97/ebf4da567aa6827c909642694d71c9fcf53e5b504f2d96afea02718862f3/iniconfig-2.1.0.tar.gz", hash = "sha256:3abbd2e30b36733fee78f9c7f7308f2d0050e88f0087fd25c2645f63c773e1c7", size = 4793, upload-time = "2025-03-19T20:09:59.721Z" }
wheels = [
    { url = "https://files.pythonhosted.org/packages/2c/e1/e6716421ea10d38022b952c159d5161ca1193197fb744506875fbb87ea7b/iniconfig-2.1.0-py3-none-any.whl", hash = "sha256:9deba5723312380e77435581c6bf4935c94cbfab9b1ed33ef8d238ea168eb760", size = 6050, upload-time = "2025-03-19T20:10:01.071Z" },
]

[[package]]
name = "jinja2"
version = "3.1.6"
source = { registry = "https://pypi.org/simple" }
dependencies = [
    { name = "markupsafe" },
]
sdist = { url = "https://files.pythonhosted.org/packages/df/bf/f7da0350254c0ed7c72f3e33cef02e048281fec7ecec5f032d4aac52226b/jinja2-3.1.6.tar.gz", hash = "sha256:0137fb05990d35f1275a587e9aee6d56da821fc83491a0fb838183be43f66d6d", size = 245115, upload-time = "2025-03-05T20:05:02.478Z" }
wheels = [
    { url = "https://files.pythonhosted.org/packages/62/a1/3d680cbfd5f4b8f15abc1d571870c5fc3e594bb582bc3b64ea099db13e56/jinja2-3.1.6-py3-none-any.whl", hash = "sha256:85ece4451f492d0c13c5dd7c13a64681a86afae63a5f347908daf103ce6d2f67", size = 134899, upload-time = "2025-03-05T20:05:00.369Z" },
]

[[package]]
name = "libsass"
version = "0.23.0"
source = { registry = "https://pypi.org/simple" }
sdist = { url = "https://files.pythonhosted.org/packages/79/b4/ab091585eaa77299558e3289ca206846aefc123fb320b5656ab2542c20ad/libsass-0.23.0.tar.gz", hash = "sha256:6f209955ede26684e76912caf329f4ccb57e4a043fd77fe0e7348dd9574f1880", size = 316068, upload-time = "2024-01-06T18:53:05.404Z" }
wheels = [
    { url = "https://files.pythonhosted.org/packages/e5/13/fc1bea1de880ca935137183727c7d4dd921c4128fc08b8ddc3698ba5a8a3/libsass-0.23.0-cp38-abi3-macosx_11_0_x86_64.whl", hash = "sha256:34cae047cbbfc4ffa832a61cbb110f3c95f5471c6170c842d3fed161e40814dc", size = 1086783, upload-time = "2024-01-06T19:02:38.903Z" },
    { url = "https://files.pythonhosted.org/packages/55/2f/6af938651ff3aec0a0b00742209df1172bc297fa73531f292801693b7315/libsass-0.23.0-cp38-abi3-macosx_14_0_arm64.whl", hash = "sha256:ea97d1b45cdc2fc3590cb9d7b60f1d8915d3ce17a98c1f2d4dd47ee0d9c68ce6", size = 982759, upload-time = "2024-01-06T19:02:41.331Z" },
    { url = "https://files.pythonhosted.org/packages/fd/5a/eb5b62641df0459a3291fc206cf5bd669c0feed7814dded8edef4ade8512/libsass-0.23.0-cp38-abi3-manylinux_2_5_x86_64.manylinux1_x86_64.whl", hash = "sha256:4a218406d605f325d234e4678bd57126a66a88841cb95bee2caeafdc6f138306", size = 9444543, upload-time = "2024-01-06T19:02:43.191Z" },
    { url = "https://files.pythonhosted.org/packages/e5/fc/275783f5120970d859ae37d04b6a60c13bdec2aa4294b9dfa8a37b5c2513/libsass-0.23.0-cp38-abi3-win32.whl", hash = "sha256:31e86d92a5c7a551df844b72d83fc2b5e50abc6fbbb31e296f7bebd6489ed1b4", size = 775481, upload-time = "2024-01-06T19:02:46.05Z" },
    { url = "https://files.pythonhosted.org/packages/ef/20/caf3c7cf2432d85263119798c45221ddf67bdd7dae8f626d14ff8db04040/libsass-0.23.0-cp38-abi3-win_amd64.whl", hash = "sha256:a2ec85d819f353cbe807432d7275d653710d12b08ec7ef61c124a580a8352f3c", size = 872914, upload-time = "2024-01-06T19:02:47.61Z" },
]

[[package]]
name = "mako"
version = "1.3.10"
source = { registry = "https://pypi.org/simple" }
dependencies = [
    { name = "markupsafe" },
]
sdist = { url = "https://files.pythonhosted.org/packages/9e/38/bd5b78a920a64d708fe6bc8e0a2c075e1389d53bef8413725c63ba041535/mako-1.3.10.tar.gz", hash = "sha256:99579a6f39583fa7e5630a28c3c1f440e4e97a414b80372649c0ce338da2ea28", size = 392474, upload-time = "2025-04-10T12:44:31.16Z" }
wheels = [
    { url = "https://files.pythonhosted.org/packages/87/fb/99f81ac72ae23375f22b7afdb7642aba97c00a713c217124420147681a2f/mako-1.3.10-py3-none-any.whl", hash = "sha256:baef24a52fc4fc514a0887ac600f9f1cff3d82c61d4d700a1fa84d597b88db59", size = 78509, upload-time = "2025-04-10T12:50:53.297Z" },
]

[[package]]
name = "markdown-it-py"
version = "3.0.0"
source = { registry = "https://pypi.org/simple" }
dependencies = [
    { name = "mdurl" },
]
sdist = { url = "https://files.pythonhosted.org/packages/38/71/3b932df36c1a044d397a1f92d1cf91ee0a503d91e470cbd670aa66b07ed0/markdown-it-py-3.0.0.tar.gz", hash = "sha256:e3f60a94fa066dc52ec76661e37c851cb232d92f9886b15cb560aaada2df8feb", size = 74596, upload-time = "2023-06-03T06:41:14.443Z" }
wheels = [
    { url = "https://files.pythonhosted.org/packages/42/d7/1ec15b46af6af88f19b8e5ffea08fa375d433c998b8a7639e76935c14f1f/markdown_it_py-3.0.0-py3-none-any.whl", hash = "sha256:355216845c60bd96232cd8d8c40e8f9765cc86f46880e43a8fd22dc1a1a8cab1", size = 87528, upload-time = "2023-06-03T06:41:11.019Z" },
]

[[package]]
name = "markupsafe"
version = "3.0.2"
source = { registry = "https://pypi.org/simple" }
sdist = { url = "https://files.pythonhosted.org/packages/b2/97/5d42485e71dfc078108a86d6de8fa46db44a1a9295e89c5d6d4a06e23a62/markupsafe-3.0.2.tar.gz", hash = "sha256:ee55d3edf80167e48ea11a923c7386f4669df67d7994554387f84e7d8b0a2bf0", size = 20537, upload-time = "2024-10-18T15:21:54.129Z" }
wheels = [
    { url = "https://files.pythonhosted.org/packages/04/90/d08277ce111dd22f77149fd1a5d4653eeb3b3eaacbdfcbae5afb2600eebd/MarkupSafe-3.0.2-cp310-cp310-macosx_10_9_universal2.whl", hash = "sha256:7e94c425039cde14257288fd61dcfb01963e658efbc0ff54f5306b06054700f8", size = 14357, upload-time = "2024-10-18T15:20:51.44Z" },
    { url = "https://files.pythonhosted.org/packages/04/e1/6e2194baeae0bca1fae6629dc0cbbb968d4d941469cbab11a3872edff374/MarkupSafe-3.0.2-cp310-cp310-macosx_11_0_arm64.whl", hash = "sha256:9e2d922824181480953426608b81967de705c3cef4d1af983af849d7bd619158", size = 12393, upload-time = "2024-10-18T15:20:52.426Z" },
    { url = "https://files.pythonhosted.org/packages/1d/69/35fa85a8ece0a437493dc61ce0bb6d459dcba482c34197e3efc829aa357f/MarkupSafe-3.0.2-cp310-cp310-manylinux_2_17_aarch64.manylinux2014_aarch64.whl", hash = "sha256:38a9ef736c01fccdd6600705b09dc574584b89bea478200c5fbf112a6b0d5579", size = 21732, upload-time = "2024-10-18T15:20:53.578Z" },
    { url = "https://files.pythonhosted.org/packages/22/35/137da042dfb4720b638d2937c38a9c2df83fe32d20e8c8f3185dbfef05f7/MarkupSafe-3.0.2-cp310-cp310-manylinux_2_17_x86_64.manylinux2014_x86_64.whl", hash = "sha256:bbcb445fa71794da8f178f0f6d66789a28d7319071af7a496d4d507ed566270d", size = 20866, upload-time = "2024-10-18T15:20:55.06Z" },
    { url = "https://files.pythonhosted.org/packages/29/28/6d029a903727a1b62edb51863232152fd335d602def598dade38996887f0/MarkupSafe-3.0.2-cp310-cp310-manylinux_2_5_i686.manylinux1_i686.manylinux_2_17_i686.manylinux2014_i686.whl", hash = "sha256:57cb5a3cf367aeb1d316576250f65edec5bb3be939e9247ae594b4bcbc317dfb", size = 20964, upload-time = "2024-10-18T15:20:55.906Z" },
    { url = "https://files.pythonhosted.org/packages/cc/cd/07438f95f83e8bc028279909d9c9bd39e24149b0d60053a97b2bc4f8aa51/MarkupSafe-3.0.2-cp310-cp310-musllinux_1_2_aarch64.whl", hash = "sha256:3809ede931876f5b2ec92eef964286840ed3540dadf803dd570c3b7e13141a3b", size = 21977, upload-time = "2024-10-18T15:20:57.189Z" },
    { url = "https://files.pythonhosted.org/packages/29/01/84b57395b4cc062f9c4c55ce0df7d3108ca32397299d9df00fedd9117d3d/MarkupSafe-3.0.2-cp310-cp310-musllinux_1_2_i686.whl", hash = "sha256:e07c3764494e3776c602c1e78e298937c3315ccc9043ead7e685b7f2b8d47b3c", size = 21366, upload-time = "2024-10-18T15:20:58.235Z" },
    { url = "https://files.pythonhosted.org/packages/bd/6e/61ebf08d8940553afff20d1fb1ba7294b6f8d279df9fd0c0db911b4bbcfd/MarkupSafe-3.0.2-cp310-cp310-musllinux_1_2_x86_64.whl", hash = "sha256:b424c77b206d63d500bcb69fa55ed8d0e6a3774056bdc4839fc9298a7edca171", size = 21091, upload-time = "2024-10-18T15:20:59.235Z" },
    { url = "https://files.pythonhosted.org/packages/11/23/ffbf53694e8c94ebd1e7e491de185124277964344733c45481f32ede2499/MarkupSafe-3.0.2-cp310-cp310-win32.whl", hash = "sha256:fcabf5ff6eea076f859677f5f0b6b5c1a51e70a376b0579e0eadef8db48c6b50", size = 15065, upload-time = "2024-10-18T15:21:00.307Z" },
    { url = "https://files.pythonhosted.org/packages/44/06/e7175d06dd6e9172d4a69a72592cb3f7a996a9c396eee29082826449bbc3/MarkupSafe-3.0.2-cp310-cp310-win_amd64.whl", hash = "sha256:6af100e168aa82a50e186c82875a5893c5597a0c1ccdb0d8b40240b1f28b969a", size = 15514, upload-time = "2024-10-18T15:21:01.122Z" },
    { url = "https://files.pythonhosted.org/packages/6b/28/bbf83e3f76936960b850435576dd5e67034e200469571be53f69174a2dfd/MarkupSafe-3.0.2-cp311-cp311-macosx_10_9_universal2.whl", hash = "sha256:9025b4018f3a1314059769c7bf15441064b2207cb3f065e6ea1e7359cb46db9d", size = 14353, upload-time = "2024-10-18T15:21:02.187Z" },
    { url = "https://files.pythonhosted.org/packages/6c/30/316d194b093cde57d448a4c3209f22e3046c5bb2fb0820b118292b334be7/MarkupSafe-3.0.2-cp311-cp311-macosx_11_0_arm64.whl", hash = "sha256:93335ca3812df2f366e80509ae119189886b0f3c2b81325d39efdb84a1e2ae93", size = 12392, upload-time = "2024-10-18T15:21:02.941Z" },
    { url = "https://files.pythonhosted.org/packages/f2/96/9cdafba8445d3a53cae530aaf83c38ec64c4d5427d975c974084af5bc5d2/MarkupSafe-3.0.2-cp311-cp311-manylinux_2_17_aarch64.manylinux2014_aarch64.whl", hash = "sha256:2cb8438c3cbb25e220c2ab33bb226559e7afb3baec11c4f218ffa7308603c832", size = 23984, upload-time = "2024-10-18T15:21:03.953Z" },
    { url = "https://files.pythonhosted.org/packages/f1/a4/aefb044a2cd8d7334c8a47d3fb2c9f328ac48cb349468cc31c20b539305f/MarkupSafe-3.0.2-cp311-cp311-manylinux_2_17_x86_64.manylinux2014_x86_64.whl", hash = "sha256:a123e330ef0853c6e822384873bef7507557d8e4a082961e1defa947aa59ba84", size = 23120, upload-time = "2024-10-18T15:21:06.495Z" },
    { url = "https://files.pythonhosted.org/packages/8d/21/5e4851379f88f3fad1de30361db501300d4f07bcad047d3cb0449fc51f8c/MarkupSafe-3.0.2-cp311-cp311-manylinux_2_5_i686.manylinux1_i686.manylinux_2_17_i686.manylinux2014_i686.whl", hash = "sha256:1e084f686b92e5b83186b07e8a17fc09e38fff551f3602b249881fec658d3eca", size = 23032, upload-time = "2024-10-18T15:21:07.295Z" },
    { url = "https://files.pythonhosted.org/packages/00/7b/e92c64e079b2d0d7ddf69899c98842f3f9a60a1ae72657c89ce2655c999d/MarkupSafe-3.0.2-cp311-cp311-musllinux_1_2_aarch64.whl", hash = "sha256:d8213e09c917a951de9d09ecee036d5c7d36cb6cb7dbaece4c71a60d79fb9798", size = 24057, upload-time = "2024-10-18T15:21:08.073Z" },
    { url = "https://files.pythonhosted.org/packages/f9/ac/46f960ca323037caa0a10662ef97d0a4728e890334fc156b9f9e52bcc4ca/MarkupSafe-3.0.2-cp311-cp311-musllinux_1_2_i686.whl", hash = "sha256:5b02fb34468b6aaa40dfc198d813a641e3a63b98c2b05a16b9f80b7ec314185e", size = 23359, upload-time = "2024-10-18T15:21:09.318Z" },
    { url = "https://files.pythonhosted.org/packages/69/84/83439e16197337b8b14b6a5b9c2105fff81d42c2a7c5b58ac7b62ee2c3b1/MarkupSafe-3.0.2-cp311-cp311-musllinux_1_2_x86_64.whl", hash = "sha256:0bff5e0ae4ef2e1ae4fdf2dfd5b76c75e5c2fa4132d05fc1b0dabcd20c7e28c4", size = 23306, upload-time = "2024-10-18T15:21:10.185Z" },
    { url = "https://files.pythonhosted.org/packages/9a/34/a15aa69f01e2181ed8d2b685c0d2f6655d5cca2c4db0ddea775e631918cd/MarkupSafe-3.0.2-cp311-cp311-win32.whl", hash = "sha256:6c89876f41da747c8d3677a2b540fb32ef5715f97b66eeb0c6b66f5e3ef6f59d", size = 15094, upload-time = "2024-10-18T15:21:11.005Z" },
    { url = "https://files.pythonhosted.org/packages/da/b8/3a3bd761922d416f3dc5d00bfbed11f66b1ab89a0c2b6e887240a30b0f6b/MarkupSafe-3.0.2-cp311-cp311-win_amd64.whl", hash = "sha256:70a87b411535ccad5ef2f1df5136506a10775d267e197e4cf531ced10537bd6b", size = 15521, upload-time = "2024-10-18T15:21:12.911Z" },
    { url = "https://files.pythonhosted.org/packages/22/09/d1f21434c97fc42f09d290cbb6350d44eb12f09cc62c9476effdb33a18aa/MarkupSafe-3.0.2-cp312-cp312-macosx_10_13_universal2.whl", hash = "sha256:9778bd8ab0a994ebf6f84c2b949e65736d5575320a17ae8984a77fab08db94cf", size = 14274, upload-time = "2024-10-18T15:21:13.777Z" },
    { url = "https://files.pythonhosted.org/packages/6b/b0/18f76bba336fa5aecf79d45dcd6c806c280ec44538b3c13671d49099fdd0/MarkupSafe-3.0.2-cp312-cp312-macosx_11_0_arm64.whl", hash = "sha256:846ade7b71e3536c4e56b386c2a47adf5741d2d8b94ec9dc3e92e5e1ee1e2225", size = 12348, upload-time = "2024-10-18T15:21:14.822Z" },
    { url = "https://files.pythonhosted.org/packages/e0/25/dd5c0f6ac1311e9b40f4af06c78efde0f3b5cbf02502f8ef9501294c425b/MarkupSafe-3.0.2-cp312-cp312-manylinux_2_17_aarch64.manylinux2014_aarch64.whl", hash = "sha256:1c99d261bd2d5f6b59325c92c73df481e05e57f19837bdca8413b9eac4bd8028", size = 24149, upload-time = "2024-10-18T15:21:15.642Z" },
    { url = "https://files.pythonhosted.org/packages/f3/f0/89e7aadfb3749d0f52234a0c8c7867877876e0a20b60e2188e9850794c17/MarkupSafe-3.0.2-cp312-cp312-manylinux_2_17_x86_64.manylinux2014_x86_64.whl", hash = "sha256:e17c96c14e19278594aa4841ec148115f9c7615a47382ecb6b82bd8fea3ab0c8", size = 23118, upload-time = "2024-10-18T15:21:17.133Z" },
    { url = "https://files.pythonhosted.org/packages/d5/da/f2eeb64c723f5e3777bc081da884b414671982008c47dcc1873d81f625b6/MarkupSafe-3.0.2-cp312-cp312-manylinux_2_5_i686.manylinux1_i686.manylinux_2_17_i686.manylinux2014_i686.whl", hash = "sha256:88416bd1e65dcea10bc7569faacb2c20ce071dd1f87539ca2ab364bf6231393c", size = 22993, upload-time = "2024-10-18T15:21:18.064Z" },
    { url = "https://files.pythonhosted.org/packages/da/0e/1f32af846df486dce7c227fe0f2398dc7e2e51d4a370508281f3c1c5cddc/MarkupSafe-3.0.2-cp312-cp312-musllinux_1_2_aarch64.whl", hash = "sha256:2181e67807fc2fa785d0592dc2d6206c019b9502410671cc905d132a92866557", size = 24178, upload-time = "2024-10-18T15:21:18.859Z" },
    { url = "https://files.pythonhosted.org/packages/c4/f6/bb3ca0532de8086cbff5f06d137064c8410d10779c4c127e0e47d17c0b71/MarkupSafe-3.0.2-cp312-cp312-musllinux_1_2_i686.whl", hash = "sha256:52305740fe773d09cffb16f8ed0427942901f00adedac82ec8b67752f58a1b22", size = 23319, upload-time = "2024-10-18T15:21:19.671Z" },
    { url = "https://files.pythonhosted.org/packages/a2/82/8be4c96ffee03c5b4a034e60a31294daf481e12c7c43ab8e34a1453ee48b/MarkupSafe-3.0.2-cp312-cp312-musllinux_1_2_x86_64.whl", hash = "sha256:ad10d3ded218f1039f11a75f8091880239651b52e9bb592ca27de44eed242a48", size = 23352, upload-time = "2024-10-18T15:21:20.971Z" },
    { url = "https://files.pythonhosted.org/packages/51/ae/97827349d3fcffee7e184bdf7f41cd6b88d9919c80f0263ba7acd1bbcb18/MarkupSafe-3.0.2-cp312-cp312-win32.whl", hash = "sha256:0f4ca02bea9a23221c0182836703cbf8930c5e9454bacce27e767509fa286a30", size = 15097, upload-time = "2024-10-18T15:21:22.646Z" },
    { url = "https://files.pythonhosted.org/packages/c1/80/a61f99dc3a936413c3ee4e1eecac96c0da5ed07ad56fd975f1a9da5bc630/MarkupSafe-3.0.2-cp312-cp312-win_amd64.whl", hash = "sha256:8e06879fc22a25ca47312fbe7c8264eb0b662f6db27cb2d3bbbc74b1df4b9b87", size = 15601, upload-time = "2024-10-18T15:21:23.499Z" },
    { url = "https://files.pythonhosted.org/packages/83/0e/67eb10a7ecc77a0c2bbe2b0235765b98d164d81600746914bebada795e97/MarkupSafe-3.0.2-cp313-cp313-macosx_10_13_universal2.whl", hash = "sha256:ba9527cdd4c926ed0760bc301f6728ef34d841f405abf9d4f959c478421e4efd", size = 14274, upload-time = "2024-10-18T15:21:24.577Z" },
    { url = "https://files.pythonhosted.org/packages/2b/6d/9409f3684d3335375d04e5f05744dfe7e9f120062c9857df4ab490a1031a/MarkupSafe-3.0.2-cp313-cp313-macosx_11_0_arm64.whl", hash = "sha256:f8b3d067f2e40fe93e1ccdd6b2e1d16c43140e76f02fb1319a05cf2b79d99430", size = 12352, upload-time = "2024-10-18T15:21:25.382Z" },
    { url = "https://files.pythonhosted.org/packages/d2/f5/6eadfcd3885ea85fe2a7c128315cc1bb7241e1987443d78c8fe712d03091/MarkupSafe-3.0.2-cp313-cp313-manylinux_2_17_aarch64.manylinux2014_aarch64.whl", hash = "sha256:569511d3b58c8791ab4c2e1285575265991e6d8f8700c7be0e88f86cb0672094", size = 24122, upload-time = "2024-10-18T15:21:26.199Z" },
    { url = "https://files.pythonhosted.org/packages/0c/91/96cf928db8236f1bfab6ce15ad070dfdd02ed88261c2afafd4b43575e9e9/MarkupSafe-3.0.2-cp313-cp313-manylinux_2_17_x86_64.manylinux2014_x86_64.whl", hash = "sha256:15ab75ef81add55874e7ab7055e9c397312385bd9ced94920f2802310c930396", size = 23085, upload-time = "2024-10-18T15:21:27.029Z" },
    { url = "https://files.pythonhosted.org/packages/c2/cf/c9d56af24d56ea04daae7ac0940232d31d5a8354f2b457c6d856b2057d69/MarkupSafe-3.0.2-cp313-cp313-manylinux_2_5_i686.manylinux1_i686.manylinux_2_17_i686.manylinux2014_i686.whl", hash = "sha256:f3818cb119498c0678015754eba762e0d61e5b52d34c8b13d770f0719f7b1d79", size = 22978, upload-time = "2024-10-18T15:21:27.846Z" },
    { url = "https://files.pythonhosted.org/packages/2a/9f/8619835cd6a711d6272d62abb78c033bda638fdc54c4e7f4272cf1c0962b/MarkupSafe-3.0.2-cp313-cp313-musllinux_1_2_aarch64.whl", hash = "sha256:cdb82a876c47801bb54a690c5ae105a46b392ac6099881cdfb9f6e95e4014c6a", size = 24208, upload-time = "2024-10-18T15:21:28.744Z" },
    { url = "https://files.pythonhosted.org/packages/f9/bf/176950a1792b2cd2102b8ffeb5133e1ed984547b75db47c25a67d3359f77/MarkupSafe-3.0.2-cp313-cp313-musllinux_1_2_i686.whl", hash = "sha256:cabc348d87e913db6ab4aa100f01b08f481097838bdddf7c7a84b7575b7309ca", size = 23357, upload-time = "2024-10-18T15:21:29.545Z" },
    { url = "https://files.pythonhosted.org/packages/ce/4f/9a02c1d335caabe5c4efb90e1b6e8ee944aa245c1aaaab8e8a618987d816/MarkupSafe-3.0.2-cp313-cp313-musllinux_1_2_x86_64.whl", hash = "sha256:444dcda765c8a838eaae23112db52f1efaf750daddb2d9ca300bcae1039adc5c", size = 23344, upload-time = "2024-10-18T15:21:30.366Z" },
    { url = "https://files.pythonhosted.org/packages/ee/55/c271b57db36f748f0e04a759ace9f8f759ccf22b4960c270c78a394f58be/MarkupSafe-3.0.2-cp313-cp313-win32.whl", hash = "sha256:bcf3e58998965654fdaff38e58584d8937aa3096ab5354d493c77d1fdd66d7a1", size = 15101, upload-time = "2024-10-18T15:21:31.207Z" },
    { url = "https://files.pythonhosted.org/packages/29/88/07df22d2dd4df40aba9f3e402e6dc1b8ee86297dddbad4872bd5e7b0094f/MarkupSafe-3.0.2-cp313-cp313-win_amd64.whl", hash = "sha256:e6a2a455bd412959b57a172ce6328d2dd1f01cb2135efda2e4576e8a23fa3b0f", size = 15603, upload-time = "2024-10-18T15:21:32.032Z" },
    { url = "https://files.pythonhosted.org/packages/62/6a/8b89d24db2d32d433dffcd6a8779159da109842434f1dd2f6e71f32f738c/MarkupSafe-3.0.2-cp313-cp313t-macosx_10_13_universal2.whl", hash = "sha256:b5a6b3ada725cea8a5e634536b1b01c30bcdcd7f9c6fff4151548d5bf6b3a36c", size = 14510, upload-time = "2024-10-18T15:21:33.625Z" },
    { url = "https://files.pythonhosted.org/packages/7a/06/a10f955f70a2e5a9bf78d11a161029d278eeacbd35ef806c3fd17b13060d/MarkupSafe-3.0.2-cp313-cp313t-macosx_11_0_arm64.whl", hash = "sha256:a904af0a6162c73e3edcb969eeeb53a63ceeb5d8cf642fade7d39e7963a22ddb", size = 12486, upload-time = "2024-10-18T15:21:34.611Z" },
    { url = "https://files.pythonhosted.org/packages/34/cf/65d4a571869a1a9078198ca28f39fba5fbb910f952f9dbc5220afff9f5e6/MarkupSafe-3.0.2-cp313-cp313t-manylinux_2_17_aarch64.manylinux2014_aarch64.whl", hash = "sha256:4aa4e5faecf353ed117801a068ebab7b7e09ffb6e1d5e412dc852e0da018126c", size = 25480, upload-time = "2024-10-18T15:21:35.398Z" },
    { url = "https://files.pythonhosted.org/packages/0c/e3/90e9651924c430b885468b56b3d597cabf6d72be4b24a0acd1fa0e12af67/MarkupSafe-3.0.2-cp313-cp313t-manylinux_2_17_x86_64.manylinux2014_x86_64.whl", hash = "sha256:c0ef13eaeee5b615fb07c9a7dadb38eac06a0608b41570d8ade51c56539e509d", size = 23914, upload-time = "2024-10-18T15:21:36.231Z" },
    { url = "https://files.pythonhosted.org/packages/66/8c/6c7cf61f95d63bb866db39085150df1f2a5bd3335298f14a66b48e92659c/MarkupSafe-3.0.2-cp313-cp313t-manylinux_2_5_i686.manylinux1_i686.manylinux_2_17_i686.manylinux2014_i686.whl", hash = "sha256:d16a81a06776313e817c951135cf7340a3e91e8c1ff2fac444cfd75fffa04afe", size = 23796, upload-time = "2024-10-18T15:21:37.073Z" },
    { url = "https://files.pythonhosted.org/packages/bb/35/cbe9238ec3f47ac9a7c8b3df7a808e7cb50fe149dc7039f5f454b3fba218/MarkupSafe-3.0.2-cp313-cp313t-musllinux_1_2_aarch64.whl", hash = "sha256:6381026f158fdb7c72a168278597a5e3a5222e83ea18f543112b2662a9b699c5", size = 25473, upload-time = "2024-10-18T15:21:37.932Z" },
    { url = "https://files.pythonhosted.org/packages/e6/32/7621a4382488aa283cc05e8984a9c219abad3bca087be9ec77e89939ded9/MarkupSafe-3.0.2-cp313-cp313t-musllinux_1_2_i686.whl", hash = "sha256:3d79d162e7be8f996986c064d1c7c817f6df3a77fe3d6859f6f9e7be4b8c213a", size = 24114, upload-time = "2024-10-18T15:21:39.799Z" },
    { url = "https://files.pythonhosted.org/packages/0d/80/0985960e4b89922cb5a0bac0ed39c5b96cbc1a536a99f30e8c220a996ed9/MarkupSafe-3.0.2-cp313-cp313t-musllinux_1_2_x86_64.whl", hash = "sha256:131a3c7689c85f5ad20f9f6fb1b866f402c445b220c19fe4308c0b147ccd2ad9", size = 24098, upload-time = "2024-10-18T15:21:40.813Z" },
    { url = "https://files.pythonhosted.org/packages/82/78/fedb03c7d5380df2427038ec8d973587e90561b2d90cd472ce9254cf348b/MarkupSafe-3.0.2-cp313-cp313t-win32.whl", hash = "sha256:ba8062ed2cf21c07a9e295d5b8a2a5ce678b913b45fdf68c32d95d6c1291e0b6", size = 15208, upload-time = "2024-10-18T15:21:41.814Z" },
    { url = "https://files.pythonhosted.org/packages/4f/65/6079a46068dfceaeabb5dcad6d674f5f5c61a6fa5673746f42a9f4c233b3/MarkupSafe-3.0.2-cp313-cp313t-win_amd64.whl", hash = "sha256:e444a31f8db13eb18ada366ab3cf45fd4b31e4db1236a4448f68778c1d1a5a2f", size = 15739, upload-time = "2024-10-18T15:21:42.784Z" },
]

[[package]]
name = "mdurl"
version = "0.1.2"
source = { registry = "https://pypi.org/simple" }
sdist = { url = "https://files.pythonhosted.org/packages/d6/54/cfe61301667036ec958cb99bd3efefba235e65cdeb9c84d24a8293ba1d90/mdurl-0.1.2.tar.gz", hash = "sha256:bb413d29f5eea38f31dd4754dd7377d4465116fb207585f97bf925588687c1ba", size = 8729, upload-time = "2022-08-14T12:40:10.846Z" }
wheels = [
    { url = "https://files.pythonhosted.org/packages/b3/38/89ba8ad64ae25be8de66a6d463314cf1eb366222074cfda9ee839c56a4b4/mdurl-0.1.2-py3-none-any.whl", hash = "sha256:84008a41e51615a49fc9966191ff91509e3c40b939176e643fd50a5c2196b8f8", size = 9979, upload-time = "2022-08-14T12:40:09.779Z" },
]

[[package]]
name = "narwhals"
version = "1.48.0"
source = { registry = "https://pypi.org/simple" }
sdist = { url = "https://files.pythonhosted.org/packages/fc/cd/7395d6c247e821cba6243e9f7ed202fae3fefef643c96581b5ecab927bad/narwhals-1.48.0.tar.gz", hash = "sha256:7243b456cbdb60edb148731a8f9b203f473a373a249ad66c699362508730e63f", size = 515112, upload-time = "2025-07-21T10:06:08.215Z" }
wheels = [
    { url = "https://files.pythonhosted.org/packages/75/72/5406044d4c251f3d8f78cec05b74839d0332d34c9e94b59120f3697ecf48/narwhals-1.48.0-py3-none-any.whl", hash = "sha256:2bbddc3adeed0c5b15ead8fe61f1d5e459f00c1d2fa60921e52a0f9bdc06077d", size = 376866, upload-time = "2025-07-21T10:06:06.561Z" },
]

[[package]]
name = "nodeenv"
version = "1.9.1"
source = { registry = "https://pypi.org/simple" }
sdist = { url = "https://files.pythonhosted.org/packages/43/16/fc88b08840de0e0a72a2f9d8c6bae36be573e475a6326ae854bcc549fc45/nodeenv-1.9.1.tar.gz", hash = "sha256:6ec12890a2dab7946721edbfbcd91f3319c6ccc9aec47be7c7e6b7011ee6645f", size = 47437, upload-time = "2024-06-04T18:44:11.171Z" }
wheels = [
    { url = "https://files.pythonhosted.org/packages/d2/1d/1b658dbd2b9fa9c4c9f32accbfc0205d532c8c6194dc0f2a4c0428e7128a/nodeenv-1.9.1-py2.py3-none-any.whl", hash = "sha256:ba11c9782d29c27c70ffbdda2d7415098754709be8a7056d79a737cd901155c9", size = 22314, upload-time = "2024-06-04T18:44:08.352Z" },
]

[[package]]
name = "numpy"
version = "2.2.6"
source = { registry = "https://pypi.org/simple" }
resolution-markers = [
    "python_full_version < '3.11'",
]
sdist = { url = "https://files.pythonhosted.org/packages/76/21/7d2a95e4bba9dc13d043ee156a356c0a8f0c6309dff6b21b4d71a073b8a8/numpy-2.2.6.tar.gz", hash = "sha256:e29554e2bef54a90aa5cc07da6ce955accb83f21ab5de01a62c8478897b264fd", size = 20276440, upload-time = "2025-05-17T22:38:04.611Z" }
wheels = [
    { url = "https://files.pythonhosted.org/packages/9a/3e/ed6db5be21ce87955c0cbd3009f2803f59fa08df21b5df06862e2d8e2bdd/numpy-2.2.6-cp310-cp310-macosx_10_9_x86_64.whl", hash = "sha256:b412caa66f72040e6d268491a59f2c43bf03eb6c96dd8f0307829feb7fa2b6fb", size = 21165245, upload-time = "2025-05-17T21:27:58.555Z" },
    { url = "https://files.pythonhosted.org/packages/22/c2/4b9221495b2a132cc9d2eb862e21d42a009f5a60e45fc44b00118c174bff/numpy-2.2.6-cp310-cp310-macosx_11_0_arm64.whl", hash = "sha256:8e41fd67c52b86603a91c1a505ebaef50b3314de0213461c7a6e99c9a3beff90", size = 14360048, upload-time = "2025-05-17T21:28:21.406Z" },
    { url = "https://files.pythonhosted.org/packages/fd/77/dc2fcfc66943c6410e2bf598062f5959372735ffda175b39906d54f02349/numpy-2.2.6-cp310-cp310-macosx_14_0_arm64.whl", hash = "sha256:37e990a01ae6ec7fe7fa1c26c55ecb672dd98b19c3d0e1d1f326fa13cb38d163", size = 5340542, upload-time = "2025-05-17T21:28:30.931Z" },
    { url = "https://files.pythonhosted.org/packages/7a/4f/1cb5fdc353a5f5cc7feb692db9b8ec2c3d6405453f982435efc52561df58/numpy-2.2.6-cp310-cp310-macosx_14_0_x86_64.whl", hash = "sha256:5a6429d4be8ca66d889b7cf70f536a397dc45ba6faeb5f8c5427935d9592e9cf", size = 6878301, upload-time = "2025-05-17T21:28:41.613Z" },
    { url = "https://files.pythonhosted.org/packages/eb/17/96a3acd228cec142fcb8723bd3cc39c2a474f7dcf0a5d16731980bcafa95/numpy-2.2.6-cp310-cp310-manylinux_2_17_aarch64.manylinux2014_aarch64.whl", hash = "sha256:efd28d4e9cd7d7a8d39074a4d44c63eda73401580c5c76acda2ce969e0a38e83", size = 14297320, upload-time = "2025-05-17T21:29:02.78Z" },
    { url = "https://files.pythonhosted.org/packages/b4/63/3de6a34ad7ad6646ac7d2f55ebc6ad439dbbf9c4370017c50cf403fb19b5/numpy-2.2.6-cp310-cp310-manylinux_2_17_x86_64.manylinux2014_x86_64.whl", hash = "sha256:fc7b73d02efb0e18c000e9ad8b83480dfcd5dfd11065997ed4c6747470ae8915", size = 16801050, upload-time = "2025-05-17T21:29:27.675Z" },
    { url = "https://files.pythonhosted.org/packages/07/b6/89d837eddef52b3d0cec5c6ba0456c1bf1b9ef6a6672fc2b7873c3ec4e2e/numpy-2.2.6-cp310-cp310-musllinux_1_2_aarch64.whl", hash = "sha256:74d4531beb257d2c3f4b261bfb0fc09e0f9ebb8842d82a7b4209415896adc680", size = 15807034, upload-time = "2025-05-17T21:29:51.102Z" },
    { url = "https://files.pythonhosted.org/packages/01/c8/dc6ae86e3c61cfec1f178e5c9f7858584049b6093f843bca541f94120920/numpy-2.2.6-cp310-cp310-musllinux_1_2_x86_64.whl", hash = "sha256:8fc377d995680230e83241d8a96def29f204b5782f371c532579b4f20607a289", size = 18614185, upload-time = "2025-05-17T21:30:18.703Z" },
    { url = "https://files.pythonhosted.org/packages/5b/c5/0064b1b7e7c89137b471ccec1fd2282fceaae0ab3a9550f2568782d80357/numpy-2.2.6-cp310-cp310-win32.whl", hash = "sha256:b093dd74e50a8cba3e873868d9e93a85b78e0daf2e98c6797566ad8044e8363d", size = 6527149, upload-time = "2025-05-17T21:30:29.788Z" },
    { url = "https://files.pythonhosted.org/packages/a3/dd/4b822569d6b96c39d1215dbae0582fd99954dcbcf0c1a13c61783feaca3f/numpy-2.2.6-cp310-cp310-win_amd64.whl", hash = "sha256:f0fd6321b839904e15c46e0d257fdd101dd7f530fe03fd6359c1ea63738703f3", size = 12904620, upload-time = "2025-05-17T21:30:48.994Z" },
    { url = "https://files.pythonhosted.org/packages/da/a8/4f83e2aa666a9fbf56d6118faaaf5f1974d456b1823fda0a176eff722839/numpy-2.2.6-cp311-cp311-macosx_10_9_x86_64.whl", hash = "sha256:f9f1adb22318e121c5c69a09142811a201ef17ab257a1e66ca3025065b7f53ae", size = 21176963, upload-time = "2025-05-17T21:31:19.36Z" },
    { url = "https://files.pythonhosted.org/packages/b3/2b/64e1affc7972decb74c9e29e5649fac940514910960ba25cd9af4488b66c/numpy-2.2.6-cp311-cp311-macosx_11_0_arm64.whl", hash = "sha256:c820a93b0255bc360f53eca31a0e676fd1101f673dda8da93454a12e23fc5f7a", size = 14406743, upload-time = "2025-05-17T21:31:41.087Z" },
    { url = "https://files.pythonhosted.org/packages/4a/9f/0121e375000b5e50ffdd8b25bf78d8e1a5aa4cca3f185d41265198c7b834/numpy-2.2.6-cp311-cp311-macosx_14_0_arm64.whl", hash = "sha256:3d70692235e759f260c3d837193090014aebdf026dfd167834bcba43e30c2a42", size = 5352616, upload-time = "2025-05-17T21:31:50.072Z" },
    { url = "https://files.pythonhosted.org/packages/31/0d/b48c405c91693635fbe2dcd7bc84a33a602add5f63286e024d3b6741411c/numpy-2.2.6-cp311-cp311-macosx_14_0_x86_64.whl", hash = "sha256:481b49095335f8eed42e39e8041327c05b0f6f4780488f61286ed3c01368d491", size = 6889579, upload-time = "2025-05-17T21:32:01.712Z" },
    { url = "https://files.pythonhosted.org/packages/52/b8/7f0554d49b565d0171eab6e99001846882000883998e7b7d9f0d98b1f934/numpy-2.2.6-cp311-cp311-manylinux_2_17_aarch64.manylinux2014_aarch64.whl", hash = "sha256:b64d8d4d17135e00c8e346e0a738deb17e754230d7e0810ac5012750bbd85a5a", size = 14312005, upload-time = "2025-05-17T21:32:23.332Z" },
    { url = "https://files.pythonhosted.org/packages/b3/dd/2238b898e51bd6d389b7389ffb20d7f4c10066d80351187ec8e303a5a475/numpy-2.2.6-cp311-cp311-manylinux_2_17_x86_64.manylinux2014_x86_64.whl", hash = "sha256:ba10f8411898fc418a521833e014a77d3ca01c15b0c6cdcce6a0d2897e6dbbdf", size = 16821570, upload-time = "2025-05-17T21:32:47.991Z" },
    { url = "https://files.pythonhosted.org/packages/83/6c/44d0325722cf644f191042bf47eedad61c1e6df2432ed65cbe28509d404e/numpy-2.2.6-cp311-cp311-musllinux_1_2_aarch64.whl", hash = "sha256:bd48227a919f1bafbdda0583705e547892342c26fb127219d60a5c36882609d1", size = 15818548, upload-time = "2025-05-17T21:33:11.728Z" },
    { url = "https://files.pythonhosted.org/packages/ae/9d/81e8216030ce66be25279098789b665d49ff19eef08bfa8cb96d4957f422/numpy-2.2.6-cp311-cp311-musllinux_1_2_x86_64.whl", hash = "sha256:9551a499bf125c1d4f9e250377c1ee2eddd02e01eac6644c080162c0c51778ab", size = 18620521, upload-time = "2025-05-17T21:33:39.139Z" },
    { url = "https://files.pythonhosted.org/packages/6a/fd/e19617b9530b031db51b0926eed5345ce8ddc669bb3bc0044b23e275ebe8/numpy-2.2.6-cp311-cp311-win32.whl", hash = "sha256:0678000bb9ac1475cd454c6b8c799206af8107e310843532b04d49649c717a47", size = 6525866, upload-time = "2025-05-17T21:33:50.273Z" },
    { url = "https://files.pythonhosted.org/packages/31/0a/f354fb7176b81747d870f7991dc763e157a934c717b67b58456bc63da3df/numpy-2.2.6-cp311-cp311-win_amd64.whl", hash = "sha256:e8213002e427c69c45a52bbd94163084025f533a55a59d6f9c5b820774ef3303", size = 12907455, upload-time = "2025-05-17T21:34:09.135Z" },
    { url = "https://files.pythonhosted.org/packages/82/5d/c00588b6cf18e1da539b45d3598d3557084990dcc4331960c15ee776ee41/numpy-2.2.6-cp312-cp312-macosx_10_13_x86_64.whl", hash = "sha256:41c5a21f4a04fa86436124d388f6ed60a9343a6f767fced1a8a71c3fbca038ff", size = 20875348, upload-time = "2025-05-17T21:34:39.648Z" },
    { url = "https://files.pythonhosted.org/packages/66/ee/560deadcdde6c2f90200450d5938f63a34b37e27ebff162810f716f6a230/numpy-2.2.6-cp312-cp312-macosx_11_0_arm64.whl", hash = "sha256:de749064336d37e340f640b05f24e9e3dd678c57318c7289d222a8a2f543e90c", size = 14119362, upload-time = "2025-05-17T21:35:01.241Z" },
    { url = "https://files.pythonhosted.org/packages/3c/65/4baa99f1c53b30adf0acd9a5519078871ddde8d2339dc5a7fde80d9d87da/numpy-2.2.6-cp312-cp312-macosx_14_0_arm64.whl", hash = "sha256:894b3a42502226a1cac872f840030665f33326fc3dac8e57c607905773cdcde3", size = 5084103, upload-time = "2025-05-17T21:35:10.622Z" },
    { url = "https://files.pythonhosted.org/packages/cc/89/e5a34c071a0570cc40c9a54eb472d113eea6d002e9ae12bb3a8407fb912e/numpy-2.2.6-cp312-cp312-macosx_14_0_x86_64.whl", hash = "sha256:71594f7c51a18e728451bb50cc60a3ce4e6538822731b2933209a1f3614e9282", size = 6625382, upload-time = "2025-05-17T21:35:21.414Z" },
    { url = "https://files.pythonhosted.org/packages/f8/35/8c80729f1ff76b3921d5c9487c7ac3de9b2a103b1cd05e905b3090513510/numpy-2.2.6-cp312-cp312-manylinux_2_17_aarch64.manylinux2014_aarch64.whl", hash = "sha256:f2618db89be1b4e05f7a1a847a9c1c0abd63e63a1607d892dd54668dd92faf87", size = 14018462, upload-time = "2025-05-17T21:35:42.174Z" },
    { url = "https://files.pythonhosted.org/packages/8c/3d/1e1db36cfd41f895d266b103df00ca5b3cbe965184df824dec5c08c6b803/numpy-2.2.6-cp312-cp312-manylinux_2_17_x86_64.manylinux2014_x86_64.whl", hash = "sha256:fd83c01228a688733f1ded5201c678f0c53ecc1006ffbc404db9f7a899ac6249", size = 16527618, upload-time = "2025-05-17T21:36:06.711Z" },
    { url = "https://files.pythonhosted.org/packages/61/c6/03ed30992602c85aa3cd95b9070a514f8b3c33e31124694438d88809ae36/numpy-2.2.6-cp312-cp312-musllinux_1_2_aarch64.whl", hash = "sha256:37c0ca431f82cd5fa716eca9506aefcabc247fb27ba69c5062a6d3ade8cf8f49", size = 15505511, upload-time = "2025-05-17T21:36:29.965Z" },
    { url = "https://files.pythonhosted.org/packages/b7/25/5761d832a81df431e260719ec45de696414266613c9ee268394dd5ad8236/numpy-2.2.6-cp312-cp312-musllinux_1_2_x86_64.whl", hash = "sha256:fe27749d33bb772c80dcd84ae7e8df2adc920ae8297400dabec45f0dedb3f6de", size = 18313783, upload-time = "2025-05-17T21:36:56.883Z" },
    { url = "https://files.pythonhosted.org/packages/57/0a/72d5a3527c5ebffcd47bde9162c39fae1f90138c961e5296491ce778e682/numpy-2.2.6-cp312-cp312-win32.whl", hash = "sha256:4eeaae00d789f66c7a25ac5f34b71a7035bb474e679f410e5e1a94deb24cf2d4", size = 6246506, upload-time = "2025-05-17T21:37:07.368Z" },
    { url = "https://files.pythonhosted.org/packages/36/fa/8c9210162ca1b88529ab76b41ba02d433fd54fecaf6feb70ef9f124683f1/numpy-2.2.6-cp312-cp312-win_amd64.whl", hash = "sha256:c1f9540be57940698ed329904db803cf7a402f3fc200bfe599334c9bd84a40b2", size = 12614190, upload-time = "2025-05-17T21:37:26.213Z" },
    { url = "https://files.pythonhosted.org/packages/f9/5c/6657823f4f594f72b5471f1db1ab12e26e890bb2e41897522d134d2a3e81/numpy-2.2.6-cp313-cp313-macosx_10_13_x86_64.whl", hash = "sha256:0811bb762109d9708cca4d0b13c4f67146e3c3b7cf8d34018c722adb2d957c84", size = 20867828, upload-time = "2025-05-17T21:37:56.699Z" },
    { url = "https://files.pythonhosted.org/packages/dc/9e/14520dc3dadf3c803473bd07e9b2bd1b69bc583cb2497b47000fed2fa92f/numpy-2.2.6-cp313-cp313-macosx_11_0_arm64.whl", hash = "sha256:287cc3162b6f01463ccd86be154f284d0893d2b3ed7292439ea97eafa8170e0b", size = 14143006, upload-time = "2025-05-17T21:38:18.291Z" },
    { url = "https://files.pythonhosted.org/packages/4f/06/7e96c57d90bebdce9918412087fc22ca9851cceaf5567a45c1f404480e9e/numpy-2.2.6-cp313-cp313-macosx_14_0_arm64.whl", hash = "sha256:f1372f041402e37e5e633e586f62aa53de2eac8d98cbfb822806ce4bbefcb74d", size = 5076765, upload-time = "2025-05-17T21:38:27.319Z" },
    { url = "https://files.pythonhosted.org/packages/73/ed/63d920c23b4289fdac96ddbdd6132e9427790977d5457cd132f18e76eae0/numpy-2.2.6-cp313-cp313-macosx_14_0_x86_64.whl", hash = "sha256:55a4d33fa519660d69614a9fad433be87e5252f4b03850642f88993f7b2ca566", size = 6617736, upload-time = "2025-05-17T21:38:38.141Z" },
    { url = "https://files.pythonhosted.org/packages/85/c5/e19c8f99d83fd377ec8c7e0cf627a8049746da54afc24ef0a0cb73d5dfb5/numpy-2.2.6-cp313-cp313-manylinux_2_17_aarch64.manylinux2014_aarch64.whl", hash = "sha256:f92729c95468a2f4f15e9bb94c432a9229d0d50de67304399627a943201baa2f", size = 14010719, upload-time = "2025-05-17T21:38:58.433Z" },
    { url = "https://files.pythonhosted.org/packages/19/49/4df9123aafa7b539317bf6d342cb6d227e49f7a35b99c287a6109b13dd93/numpy-2.2.6-cp313-cp313-manylinux_2_17_x86_64.manylinux2014_x86_64.whl", hash = "sha256:1bc23a79bfabc5d056d106f9befb8d50c31ced2fbc70eedb8155aec74a45798f", size = 16526072, upload-time = "2025-05-17T21:39:22.638Z" },
    { url = "https://files.pythonhosted.org/packages/b2/6c/04b5f47f4f32f7c2b0e7260442a8cbcf8168b0e1a41ff1495da42f42a14f/numpy-2.2.6-cp313-cp313-musllinux_1_2_aarch64.whl", hash = "sha256:e3143e4451880bed956e706a3220b4e5cf6172ef05fcc397f6f36a550b1dd868", size = 15503213, upload-time = "2025-05-17T21:39:45.865Z" },
    { url = "https://files.pythonhosted.org/packages/17/0a/5cd92e352c1307640d5b6fec1b2ffb06cd0dabe7d7b8227f97933d378422/numpy-2.2.6-cp313-cp313-musllinux_1_2_x86_64.whl", hash = "sha256:b4f13750ce79751586ae2eb824ba7e1e8dba64784086c98cdbbcc6a42112ce0d", size = 18316632, upload-time = "2025-05-17T21:40:13.331Z" },
    { url = "https://files.pythonhosted.org/packages/f0/3b/5cba2b1d88760ef86596ad0f3d484b1cbff7c115ae2429678465057c5155/numpy-2.2.6-cp313-cp313-win32.whl", hash = "sha256:5beb72339d9d4fa36522fc63802f469b13cdbe4fdab4a288f0c441b74272ebfd", size = 6244532, upload-time = "2025-05-17T21:43:46.099Z" },
    { url = "https://files.pythonhosted.org/packages/cb/3b/d58c12eafcb298d4e6d0d40216866ab15f59e55d148a5658bb3132311fcf/numpy-2.2.6-cp313-cp313-win_amd64.whl", hash = "sha256:b0544343a702fa80c95ad5d3d608ea3599dd54d4632df855e4c8d24eb6ecfa1c", size = 12610885, upload-time = "2025-05-17T21:44:05.145Z" },
    { url = "https://files.pythonhosted.org/packages/6b/9e/4bf918b818e516322db999ac25d00c75788ddfd2d2ade4fa66f1f38097e1/numpy-2.2.6-cp313-cp313t-macosx_10_13_x86_64.whl", hash = "sha256:0bca768cd85ae743b2affdc762d617eddf3bcf8724435498a1e80132d04879e6", size = 20963467, upload-time = "2025-05-17T21:40:44Z" },
    { url = "https://files.pythonhosted.org/packages/61/66/d2de6b291507517ff2e438e13ff7b1e2cdbdb7cb40b3ed475377aece69f9/numpy-2.2.6-cp313-cp313t-macosx_11_0_arm64.whl", hash = "sha256:fc0c5673685c508a142ca65209b4e79ed6740a4ed6b2267dbba90f34b0b3cfda", size = 14225144, upload-time = "2025-05-17T21:41:05.695Z" },
    { url = "https://files.pythonhosted.org/packages/e4/25/480387655407ead912e28ba3a820bc69af9adf13bcbe40b299d454ec011f/numpy-2.2.6-cp313-cp313t-macosx_14_0_arm64.whl", hash = "sha256:5bd4fc3ac8926b3819797a7c0e2631eb889b4118a9898c84f585a54d475b7e40", size = 5200217, upload-time = "2025-05-17T21:41:15.903Z" },
    { url = "https://files.pythonhosted.org/packages/aa/4a/6e313b5108f53dcbf3aca0c0f3e9c92f4c10ce57a0a721851f9785872895/numpy-2.2.6-cp313-cp313t-macosx_14_0_x86_64.whl", hash = "sha256:fee4236c876c4e8369388054d02d0e9bb84821feb1a64dd59e137e6511a551f8", size = 6712014, upload-time = "2025-05-17T21:41:27.321Z" },
    { url = "https://files.pythonhosted.org/packages/b7/30/172c2d5c4be71fdf476e9de553443cf8e25feddbe185e0bd88b096915bcc/numpy-2.2.6-cp313-cp313t-manylinux_2_17_aarch64.manylinux2014_aarch64.whl", hash = "sha256:e1dda9c7e08dc141e0247a5b8f49cf05984955246a327d4c48bda16821947b2f", size = 14077935, upload-time = "2025-05-17T21:41:49.738Z" },
    { url = "https://files.pythonhosted.org/packages/12/fb/9e743f8d4e4d3c710902cf87af3512082ae3d43b945d5d16563f26ec251d/numpy-2.2.6-cp313-cp313t-manylinux_2_17_x86_64.manylinux2014_x86_64.whl", hash = "sha256:f447e6acb680fd307f40d3da4852208af94afdfab89cf850986c3ca00562f4fa", size = 16600122, upload-time = "2025-05-17T21:42:14.046Z" },
    { url = "https://files.pythonhosted.org/packages/12/75/ee20da0e58d3a66f204f38916757e01e33a9737d0b22373b3eb5a27358f9/numpy-2.2.6-cp313-cp313t-musllinux_1_2_aarch64.whl", hash = "sha256:389d771b1623ec92636b0786bc4ae56abafad4a4c513d36a55dce14bd9ce8571", size = 15586143, upload-time = "2025-05-17T21:42:37.464Z" },
    { url = "https://files.pythonhosted.org/packages/76/95/bef5b37f29fc5e739947e9ce5179ad402875633308504a52d188302319c8/numpy-2.2.6-cp313-cp313t-musllinux_1_2_x86_64.whl", hash = "sha256:8e9ace4a37db23421249ed236fdcdd457d671e25146786dfc96835cd951aa7c1", size = 18385260, upload-time = "2025-05-17T21:43:05.189Z" },
    { url = "https://files.pythonhosted.org/packages/09/04/f2f83279d287407cf36a7a8053a5abe7be3622a4363337338f2585e4afda/numpy-2.2.6-cp313-cp313t-win32.whl", hash = "sha256:038613e9fb8c72b0a41f025a7e4c3f0b7a1b5d768ece4796b674c8f3fe13efff", size = 6377225, upload-time = "2025-05-17T21:43:16.254Z" },
    { url = "https://files.pythonhosted.org/packages/67/0e/35082d13c09c02c011cf21570543d202ad929d961c02a147493cb0c2bdf5/numpy-2.2.6-cp313-cp313t-win_amd64.whl", hash = "sha256:6031dd6dfecc0cf9f668681a37648373bddd6421fff6c66ec1624eed0180ee06", size = 12771374, upload-time = "2025-05-17T21:43:35.479Z" },
    { url = "https://files.pythonhosted.org/packages/9e/3b/d94a75f4dbf1ef5d321523ecac21ef23a3cd2ac8b78ae2aac40873590229/numpy-2.2.6-pp310-pypy310_pp73-macosx_10_15_x86_64.whl", hash = "sha256:0b605b275d7bd0c640cad4e5d30fa701a8d59302e127e5f79138ad62762c3e3d", size = 21040391, upload-time = "2025-05-17T21:44:35.948Z" },
    { url = "https://files.pythonhosted.org/packages/17/f4/09b2fa1b58f0fb4f7c7963a1649c64c4d315752240377ed74d9cd878f7b5/numpy-2.2.6-pp310-pypy310_pp73-macosx_14_0_x86_64.whl", hash = "sha256:7befc596a7dc9da8a337f79802ee8adb30a552a94f792b9c9d18c840055907db", size = 6786754, upload-time = "2025-05-17T21:44:47.446Z" },
    { url = "https://files.pythonhosted.org/packages/af/30/feba75f143bdc868a1cc3f44ccfa6c4b9ec522b36458e738cd00f67b573f/numpy-2.2.6-pp310-pypy310_pp73-manylinux_2_17_x86_64.manylinux2014_x86_64.whl", hash = "sha256:ce47521a4754c8f4593837384bd3424880629f718d87c5d44f8ed763edd63543", size = 16643476, upload-time = "2025-05-17T21:45:11.871Z" },
    { url = "https://files.pythonhosted.org/packages/37/48/ac2a9584402fb6c0cd5b5d1a91dcf176b15760130dd386bbafdbfe3640bf/numpy-2.2.6-pp310-pypy310_pp73-win_amd64.whl", hash = "sha256:d042d24c90c41b54fd506da306759e06e568864df8ec17ccc17e9e884634fd00", size = 12812666, upload-time = "2025-05-17T21:45:31.426Z" },
]

[[package]]
name = "numpy"
version = "2.3.1"
source = { registry = "https://pypi.org/simple" }
resolution-markers = [
    "python_full_version >= '3.12'",
    "python_full_version == '3.11.*'",
]
sdist = { url = "https://files.pythonhosted.org/packages/2e/19/d7c972dfe90a353dbd3efbbe1d14a5951de80c99c9dc1b93cd998d51dc0f/numpy-2.3.1.tar.gz", hash = "sha256:1ec9ae20a4226da374362cca3c62cd753faf2f951440b0e3b98e93c235441d2b", size = 20390372, upload-time = "2025-06-21T12:28:33.469Z" }
wheels = [
    { url = "https://files.pythonhosted.org/packages/b0/c7/87c64d7ab426156530676000c94784ef55676df2f13b2796f97722464124/numpy-2.3.1-cp311-cp311-macosx_10_9_x86_64.whl", hash = "sha256:6ea9e48336a402551f52cd8f593343699003d2353daa4b72ce8d34f66b722070", size = 21199346, upload-time = "2025-06-21T11:47:47.57Z" },
    { url = "https://files.pythonhosted.org/packages/58/0e/0966c2f44beeac12af8d836e5b5f826a407cf34c45cb73ddcdfce9f5960b/numpy-2.3.1-cp311-cp311-macosx_11_0_arm64.whl", hash = "sha256:5ccb7336eaf0e77c1635b232c141846493a588ec9ea777a7c24d7166bb8533ae", size = 14361143, upload-time = "2025-06-21T11:48:10.766Z" },
    { url = "https://files.pythonhosted.org/packages/7d/31/6e35a247acb1bfc19226791dfc7d4c30002cd4e620e11e58b0ddf836fe52/numpy-2.3.1-cp311-cp311-macosx_14_0_arm64.whl", hash = "sha256:0bb3a4a61e1d327e035275d2a993c96fa786e4913aa089843e6a2d9dd205c66a", size = 5378989, upload-time = "2025-06-21T11:48:19.998Z" },
    { url = "https://files.pythonhosted.org/packages/b0/25/93b621219bb6f5a2d4e713a824522c69ab1f06a57cd571cda70e2e31af44/numpy-2.3.1-cp311-cp311-macosx_14_0_x86_64.whl", hash = "sha256:e344eb79dab01f1e838ebb67aab09965fb271d6da6b00adda26328ac27d4a66e", size = 6912890, upload-time = "2025-06-21T11:48:31.376Z" },
    { url = "https://files.pythonhosted.org/packages/ef/60/6b06ed98d11fb32e27fb59468b42383f3877146d3ee639f733776b6ac596/numpy-2.3.1-cp311-cp311-manylinux_2_28_aarch64.whl", hash = "sha256:467db865b392168ceb1ef1ffa6f5a86e62468c43e0cfb4ab6da667ede10e58db", size = 14569032, upload-time = "2025-06-21T11:48:52.563Z" },
    { url = "https://files.pythonhosted.org/packages/75/c9/9bec03675192077467a9c7c2bdd1f2e922bd01d3a69b15c3a0fdcd8548f6/numpy-2.3.1-cp311-cp311-manylinux_2_28_x86_64.whl", hash = "sha256:afed2ce4a84f6b0fc6c1ce734ff368cbf5a5e24e8954a338f3bdffa0718adffb", size = 16930354, upload-time = "2025-06-21T11:49:17.473Z" },
    { url = "https://files.pythonhosted.org/packages/6a/e2/5756a00cabcf50a3f527a0c968b2b4881c62b1379223931853114fa04cda/numpy-2.3.1-cp311-cp311-musllinux_1_2_aarch64.whl", hash = "sha256:0025048b3c1557a20bc80d06fdeb8cc7fc193721484cca82b2cfa072fec71a93", size = 15879605, upload-time = "2025-06-21T11:49:41.161Z" },
    { url = "https://files.pythonhosted.org/packages/ff/86/a471f65f0a86f1ca62dcc90b9fa46174dd48f50214e5446bc16a775646c5/numpy-2.3.1-cp311-cp311-musllinux_1_2_x86_64.whl", hash = "sha256:a5ee121b60aa509679b682819c602579e1df14a5b07fe95671c8849aad8f2115", size = 18666994, upload-time = "2025-06-21T11:50:08.516Z" },
    { url = "https://files.pythonhosted.org/packages/43/a6/482a53e469b32be6500aaf61cfafd1de7a0b0d484babf679209c3298852e/numpy-2.3.1-cp311-cp311-win32.whl", hash = "sha256:a8b740f5579ae4585831b3cf0e3b0425c667274f82a484866d2adf9570539369", size = 6603672, upload-time = "2025-06-21T11:50:19.584Z" },
    { url = "https://files.pythonhosted.org/packages/6b/fb/bb613f4122c310a13ec67585c70e14b03bfc7ebabd24f4d5138b97371d7c/numpy-2.3.1-cp311-cp311-win_amd64.whl", hash = "sha256:d4580adadc53311b163444f877e0789f1c8861e2698f6b2a4ca852fda154f3ff", size = 13024015, upload-time = "2025-06-21T11:50:39.139Z" },
    { url = "https://files.pythonhosted.org/packages/51/58/2d842825af9a0c041aca246dc92eb725e1bc5e1c9ac89712625db0c4e11c/numpy-2.3.1-cp311-cp311-win_arm64.whl", hash = "sha256:ec0bdafa906f95adc9a0c6f26a4871fa753f25caaa0e032578a30457bff0af6a", size = 10456989, upload-time = "2025-06-21T11:50:55.616Z" },
    { url = "https://files.pythonhosted.org/packages/c6/56/71ad5022e2f63cfe0ca93559403d0edef14aea70a841d640bd13cdba578e/numpy-2.3.1-cp312-cp312-macosx_10_13_x86_64.whl", hash = "sha256:2959d8f268f3d8ee402b04a9ec4bb7604555aeacf78b360dc4ec27f1d508177d", size = 20896664, upload-time = "2025-06-21T12:15:30.845Z" },
    { url = "https://files.pythonhosted.org/packages/25/65/2db52ba049813670f7f987cc5db6dac9be7cd95e923cc6832b3d32d87cef/numpy-2.3.1-cp312-cp312-macosx_11_0_arm64.whl", hash = "sha256:762e0c0c6b56bdedfef9a8e1d4538556438288c4276901ea008ae44091954e29", size = 14131078, upload-time = "2025-06-21T12:15:52.23Z" },
    { url = "https://files.pythonhosted.org/packages/57/dd/28fa3c17b0e751047ac928c1e1b6990238faad76e9b147e585b573d9d1bd/numpy-2.3.1-cp312-cp312-macosx_14_0_arm64.whl", hash = "sha256:867ef172a0976aaa1f1d1b63cf2090de8b636a7674607d514505fb7276ab08fc", size = 5112554, upload-time = "2025-06-21T12:16:01.434Z" },
    { url = "https://files.pythonhosted.org/packages/c9/fc/84ea0cba8e760c4644b708b6819d91784c290288c27aca916115e3311d17/numpy-2.3.1-cp312-cp312-macosx_14_0_x86_64.whl", hash = "sha256:4e602e1b8682c2b833af89ba641ad4176053aaa50f5cacda1a27004352dde943", size = 6646560, upload-time = "2025-06-21T12:16:11.895Z" },
    { url = "https://files.pythonhosted.org/packages/61/b2/512b0c2ddec985ad1e496b0bd853eeb572315c0f07cd6997473ced8f15e2/numpy-2.3.1-cp312-cp312-manylinux_2_28_aarch64.whl", hash = "sha256:8e333040d069eba1652fb08962ec5b76af7f2c7bce1df7e1418c8055cf776f25", size = 14260638, upload-time = "2025-06-21T12:16:32.611Z" },
    { url = "https://files.pythonhosted.org/packages/6e/45/c51cb248e679a6c6ab14b7a8e3ead3f4a3fe7425fc7a6f98b3f147bec532/numpy-2.3.1-cp312-cp312-manylinux_2_28_x86_64.whl", hash = "sha256:e7cbf5a5eafd8d230a3ce356d892512185230e4781a361229bd902ff403bc660", size = 16632729, upload-time = "2025-06-21T12:16:57.439Z" },
    { url = "https://files.pythonhosted.org/packages/e4/ff/feb4be2e5c09a3da161b412019caf47183099cbea1132fd98061808c2df2/numpy-2.3.1-cp312-cp312-musllinux_1_2_aarch64.whl", hash = "sha256:5f1b8f26d1086835f442286c1d9b64bb3974b0b1e41bb105358fd07d20872952", size = 15565330, upload-time = "2025-06-21T12:17:20.638Z" },
    { url = "https://files.pythonhosted.org/packages/bc/6d/ceafe87587101e9ab0d370e4f6e5f3f3a85b9a697f2318738e5e7e176ce3/numpy-2.3.1-cp312-cp312-musllinux_1_2_x86_64.whl", hash = "sha256:ee8340cb48c9b7a5899d1149eece41ca535513a9698098edbade2a8e7a84da77", size = 18361734, upload-time = "2025-06-21T12:17:47.938Z" },
    { url = "https://files.pythonhosted.org/packages/2b/19/0fb49a3ea088be691f040c9bf1817e4669a339d6e98579f91859b902c636/numpy-2.3.1-cp312-cp312-win32.whl", hash = "sha256:e772dda20a6002ef7061713dc1e2585bc1b534e7909b2030b5a46dae8ff077ab", size = 6320411, upload-time = "2025-06-21T12:17:58.475Z" },
    { url = "https://files.pythonhosted.org/packages/b1/3e/e28f4c1dd9e042eb57a3eb652f200225e311b608632bc727ae378623d4f8/numpy-2.3.1-cp312-cp312-win_amd64.whl", hash = "sha256:cfecc7822543abdea6de08758091da655ea2210b8ffa1faf116b940693d3df76", size = 12734973, upload-time = "2025-06-21T12:18:17.601Z" },
    { url = "https://files.pythonhosted.org/packages/04/a8/8a5e9079dc722acf53522b8f8842e79541ea81835e9b5483388701421073/numpy-2.3.1-cp312-cp312-win_arm64.whl", hash = "sha256:7be91b2239af2658653c5bb6f1b8bccafaf08226a258caf78ce44710a0160d30", size = 10191491, upload-time = "2025-06-21T12:18:33.585Z" },
    { url = "https://files.pythonhosted.org/packages/d4/bd/35ad97006d8abff8631293f8ea6adf07b0108ce6fec68da3c3fcca1197f2/numpy-2.3.1-cp313-cp313-macosx_10_13_x86_64.whl", hash = "sha256:25a1992b0a3fdcdaec9f552ef10d8103186f5397ab45e2d25f8ac51b1a6b97e8", size = 20889381, upload-time = "2025-06-21T12:19:04.103Z" },
    { url = "https://files.pythonhosted.org/packages/f1/4f/df5923874d8095b6062495b39729178eef4a922119cee32a12ee1bd4664c/numpy-2.3.1-cp313-cp313-macosx_11_0_arm64.whl", hash = "sha256:7dea630156d39b02a63c18f508f85010230409db5b2927ba59c8ba4ab3e8272e", size = 14152726, upload-time = "2025-06-21T12:19:25.599Z" },
    { url = "https://files.pythonhosted.org/packages/8c/0f/a1f269b125806212a876f7efb049b06c6f8772cf0121139f97774cd95626/numpy-2.3.1-cp313-cp313-macosx_14_0_arm64.whl", hash = "sha256:bada6058dd886061f10ea15f230ccf7dfff40572e99fef440a4a857c8728c9c0", size = 5105145, upload-time = "2025-06-21T12:19:34.782Z" },
    { url = "https://files.pythonhosted.org/packages/6d/63/a7f7fd5f375b0361682f6ffbf686787e82b7bbd561268e4f30afad2bb3c0/numpy-2.3.1-cp313-cp313-macosx_14_0_x86_64.whl", hash = "sha256:a894f3816eb17b29e4783e5873f92faf55b710c2519e5c351767c51f79d8526d", size = 6639409, upload-time = "2025-06-21T12:19:45.228Z" },
    { url = "https://files.pythonhosted.org/packages/bf/0d/1854a4121af895aab383f4aa233748f1df4671ef331d898e32426756a8a6/numpy-2.3.1-cp313-cp313-manylinux_2_28_aarch64.whl", hash = "sha256:18703df6c4a4fee55fd3d6e5a253d01c5d33a295409b03fda0c86b3ca2ff41a1", size = 14257630, upload-time = "2025-06-21T12:20:06.544Z" },
    { url = "https://files.pythonhosted.org/packages/50/30/af1b277b443f2fb08acf1c55ce9d68ee540043f158630d62cef012750f9f/numpy-2.3.1-cp313-cp313-manylinux_2_28_x86_64.whl", hash = "sha256:5902660491bd7a48b2ec16c23ccb9124b8abfd9583c5fdfa123fe6b421e03de1", size = 16627546, upload-time = "2025-06-21T12:20:31.002Z" },
    { url = "https://files.pythonhosted.org/packages/6e/ec/3b68220c277e463095342d254c61be8144c31208db18d3fd8ef02712bcd6/numpy-2.3.1-cp313-cp313-musllinux_1_2_aarch64.whl", hash = "sha256:36890eb9e9d2081137bd78d29050ba63b8dab95dff7912eadf1185e80074b2a0", size = 15562538, upload-time = "2025-06-21T12:20:54.322Z" },
    { url = "https://files.pythonhosted.org/packages/77/2b/4014f2bcc4404484021c74d4c5ee8eb3de7e3f7ac75f06672f8dcf85140a/numpy-2.3.1-cp313-cp313-musllinux_1_2_x86_64.whl", hash = "sha256:a780033466159c2270531e2b8ac063704592a0bc62ec4a1b991c7c40705eb0e8", size = 18360327, upload-time = "2025-06-21T12:21:21.053Z" },
    { url = "https://files.pythonhosted.org/packages/40/8d/2ddd6c9b30fcf920837b8672f6c65590c7d92e43084c25fc65edc22e93ca/numpy-2.3.1-cp313-cp313-win32.whl", hash = "sha256:39bff12c076812595c3a306f22bfe49919c5513aa1e0e70fac756a0be7c2a2b8", size = 6312330, upload-time = "2025-06-21T12:25:07.447Z" },
    { url = "https://files.pythonhosted.org/packages/dd/c8/beaba449925988d415efccb45bf977ff8327a02f655090627318f6398c7b/numpy-2.3.1-cp313-cp313-win_amd64.whl", hash = "sha256:8d5ee6eec45f08ce507a6570e06f2f879b374a552087a4179ea7838edbcbfa42", size = 12731565, upload-time = "2025-06-21T12:25:26.444Z" },
    { url = "https://files.pythonhosted.org/packages/0b/c3/5c0c575d7ec78c1126998071f58facfc124006635da75b090805e642c62e/numpy-2.3.1-cp313-cp313-win_arm64.whl", hash = "sha256:0c4d9e0a8368db90f93bd192bfa771ace63137c3488d198ee21dfb8e7771916e", size = 10190262, upload-time = "2025-06-21T12:25:42.196Z" },
    { url = "https://files.pythonhosted.org/packages/ea/19/a029cd335cf72f79d2644dcfc22d90f09caa86265cbbde3b5702ccef6890/numpy-2.3.1-cp313-cp313t-macosx_10_13_x86_64.whl", hash = "sha256:b0b5397374f32ec0649dd98c652a1798192042e715df918c20672c62fb52d4b8", size = 20987593, upload-time = "2025-06-21T12:21:51.664Z" },
    { url = "https://files.pythonhosted.org/packages/25/91/8ea8894406209107d9ce19b66314194675d31761fe2cb3c84fe2eeae2f37/numpy-2.3.1-cp313-cp313t-macosx_11_0_arm64.whl", hash = "sha256:c5bdf2015ccfcee8253fb8be695516ac4457c743473a43290fd36eba6a1777eb", size = 14300523, upload-time = "2025-06-21T12:22:13.583Z" },
    { url = "https://files.pythonhosted.org/packages/a6/7f/06187b0066eefc9e7ce77d5f2ddb4e314a55220ad62dd0bfc9f2c44bac14/numpy-2.3.1-cp313-cp313t-macosx_14_0_arm64.whl", hash = "sha256:d70f20df7f08b90a2062c1f07737dd340adccf2068d0f1b9b3d56e2038979fee", size = 5227993, upload-time = "2025-06-21T12:22:22.53Z" },
    { url = "https://files.pythonhosted.org/packages/e8/ec/a926c293c605fa75e9cfb09f1e4840098ed46d2edaa6e2152ee35dc01ed3/numpy-2.3.1-cp313-cp313t-macosx_14_0_x86_64.whl", hash = "sha256:2fb86b7e58f9ac50e1e9dd1290154107e47d1eef23a0ae9145ded06ea606f992", size = 6736652, upload-time = "2025-06-21T12:22:33.629Z" },
    { url = "https://files.pythonhosted.org/packages/e3/62/d68e52fb6fde5586650d4c0ce0b05ff3a48ad4df4ffd1b8866479d1d671d/numpy-2.3.1-cp313-cp313t-manylinux_2_28_aarch64.whl", hash = "sha256:23ab05b2d241f76cb883ce8b9a93a680752fbfcbd51c50eff0b88b979e471d8c", size = 14331561, upload-time = "2025-06-21T12:22:55.056Z" },
    { url = "https://files.pythonhosted.org/packages/fc/ec/b74d3f2430960044bdad6900d9f5edc2dc0fb8bf5a0be0f65287bf2cbe27/numpy-2.3.1-cp313-cp313t-manylinux_2_28_x86_64.whl", hash = "sha256:ce2ce9e5de4703a673e705183f64fd5da5bf36e7beddcb63a25ee2286e71ca48", size = 16693349, upload-time = "2025-06-21T12:23:20.53Z" },
    { url = "https://files.pythonhosted.org/packages/0d/15/def96774b9d7eb198ddadfcbd20281b20ebb510580419197e225f5c55c3e/numpy-2.3.1-cp313-cp313t-musllinux_1_2_aarch64.whl", hash = "sha256:c4913079974eeb5c16ccfd2b1f09354b8fed7e0d6f2cab933104a09a6419b1ee", size = 15642053, upload-time = "2025-06-21T12:23:43.697Z" },
    { url = "https://files.pythonhosted.org/packages/2b/57/c3203974762a759540c6ae71d0ea2341c1fa41d84e4971a8e76d7141678a/numpy-2.3.1-cp313-cp313t-musllinux_1_2_x86_64.whl", hash = "sha256:010ce9b4f00d5c036053ca684c77441f2f2c934fd23bee058b4d6f196efd8280", size = 18434184, upload-time = "2025-06-21T12:24:10.708Z" },
    { url = "https://files.pythonhosted.org/packages/22/8a/ccdf201457ed8ac6245187850aff4ca56a79edbea4829f4e9f14d46fa9a5/numpy-2.3.1-cp313-cp313t-win32.whl", hash = "sha256:6269b9edfe32912584ec496d91b00b6d34282ca1d07eb10e82dfc780907d6c2e", size = 6440678, upload-time = "2025-06-21T12:24:21.596Z" },
    { url = "https://files.pythonhosted.org/packages/f1/7e/7f431d8bd8eb7e03d79294aed238b1b0b174b3148570d03a8a8a8f6a0da9/numpy-2.3.1-cp313-cp313t-win_amd64.whl", hash = "sha256:2a809637460e88a113e186e87f228d74ae2852a2e0c44de275263376f17b5bdc", size = 12870697, upload-time = "2025-06-21T12:24:40.644Z" },
    { url = "https://files.pythonhosted.org/packages/d4/ca/af82bf0fad4c3e573c6930ed743b5308492ff19917c7caaf2f9b6f9e2e98/numpy-2.3.1-cp313-cp313t-win_arm64.whl", hash = "sha256:eccb9a159db9aed60800187bc47a6d3451553f0e1b08b068d8b277ddfbb9b244", size = 10260376, upload-time = "2025-06-21T12:24:56.884Z" },
    { url = "https://files.pythonhosted.org/packages/e8/34/facc13b9b42ddca30498fc51f7f73c3d0f2be179943a4b4da8686e259740/numpy-2.3.1-pp311-pypy311_pp73-macosx_10_15_x86_64.whl", hash = "sha256:ad506d4b09e684394c42c966ec1527f6ebc25da7f4da4b1b056606ffe446b8a3", size = 21070637, upload-time = "2025-06-21T12:26:12.518Z" },
    { url = "https://files.pythonhosted.org/packages/65/b6/41b705d9dbae04649b529fc9bd3387664c3281c7cd78b404a4efe73dcc45/numpy-2.3.1-pp311-pypy311_pp73-macosx_14_0_arm64.whl", hash = "sha256:ebb8603d45bc86bbd5edb0d63e52c5fd9e7945d3a503b77e486bd88dde67a19b", size = 5304087, upload-time = "2025-06-21T12:26:22.294Z" },
    { url = "https://files.pythonhosted.org/packages/7a/b4/fe3ac1902bff7a4934a22d49e1c9d71a623204d654d4cc43c6e8fe337fcb/numpy-2.3.1-pp311-pypy311_pp73-macosx_14_0_x86_64.whl", hash = "sha256:15aa4c392ac396e2ad3d0a2680c0f0dee420f9fed14eef09bdb9450ee6dcb7b7", size = 6817588, upload-time = "2025-06-21T12:26:32.939Z" },
    { url = "https://files.pythonhosted.org/packages/ae/ee/89bedf69c36ace1ac8f59e97811c1f5031e179a37e4821c3a230bf750142/numpy-2.3.1-pp311-pypy311_pp73-manylinux_2_28_aarch64.whl", hash = "sha256:c6e0bf9d1a2f50d2b65a7cf56db37c095af17b59f6c132396f7c6d5dd76484df", size = 14399010, upload-time = "2025-06-21T12:26:54.086Z" },
    { url = "https://files.pythonhosted.org/packages/15/08/e00e7070ede29b2b176165eba18d6f9784d5349be3c0c1218338e79c27fd/numpy-2.3.1-pp311-pypy311_pp73-manylinux_2_28_x86_64.whl", hash = "sha256:eabd7e8740d494ce2b4ea0ff05afa1b7b291e978c0ae075487c51e8bd93c0c68", size = 16752042, upload-time = "2025-06-21T12:27:19.018Z" },
    { url = "https://files.pythonhosted.org/packages/48/6b/1c6b515a83d5564b1698a61efa245727c8feecf308f4091f565988519d20/numpy-2.3.1-pp311-pypy311_pp73-win_amd64.whl", hash = "sha256:e610832418a2bc09d974cc9fecebfa51e9532d6190223bc5ef6a7402ebf3b5cb", size = 12927246, upload-time = "2025-06-21T12:27:38.618Z" },
]

[[package]]
name = "outcome"
version = "1.3.0.post0"
source = { registry = "https://pypi.org/simple" }
dependencies = [
    { name = "attrs" },
]
sdist = { url = "https://files.pythonhosted.org/packages/98/df/77698abfac98571e65ffeb0c1fba8ffd692ab8458d617a0eed7d9a8d38f2/outcome-1.3.0.post0.tar.gz", hash = "sha256:9dcf02e65f2971b80047b377468e72a268e15c0af3cf1238e6ff14f7f91143b8", size = 21060, upload-time = "2023-10-26T04:26:04.361Z" }
wheels = [
    { url = "https://files.pythonhosted.org/packages/55/8b/5ab7257531a5d830fc8000c476e63c935488d74609b50f9384a643ec0a62/outcome-1.3.0.post0-py2.py3-none-any.whl", hash = "sha256:e771c5ce06d1415e356078d3bdd68523f284b4ce5419828922b6871e65eda82b", size = 10692, upload-time = "2023-10-26T04:26:02.532Z" },
]

[[package]]
name = "packaging"
version = "25.0"
source = { registry = "https://pypi.org/simple" }
sdist = { url = "https://files.pythonhosted.org/packages/a1/d4/1fc4078c65507b51b96ca8f8c3ba19e6a61c8253c72794544580a7b6c24d/packaging-25.0.tar.gz", hash = "sha256:d443872c98d677bf60f6a1f2f8c1cb748e8fe762d2bf9d3148b5599295b0fc4f", size = 165727, upload-time = "2025-04-19T11:48:59.673Z" }
wheels = [
    { url = "https://files.pythonhosted.org/packages/20/12/38679034af332785aac8774540895e234f4d07f7545804097de4b666afd8/packaging-25.0-py3-none-any.whl", hash = "sha256:29572ef2b1f17581046b3a2227d5c611fb25ec70ca1ba8554b24b0e69331a484", size = 66469, upload-time = "2025-04-19T11:48:57.875Z" },
]

[[package]]
name = "pandas"
version = "2.3.1"
source = { registry = "https://pypi.org/simple" }
dependencies = [
    { name = "numpy", version = "2.2.6", source = { registry = "https://pypi.org/simple" }, marker = "python_full_version < '3.11'" },
    { name = "numpy", version = "2.3.1", source = { registry = "https://pypi.org/simple" }, marker = "python_full_version >= '3.11'" },
    { name = "python-dateutil" },
    { name = "pytz" },
    { name = "tzdata" },
]
sdist = { url = "https://files.pythonhosted.org/packages/d1/6f/75aa71f8a14267117adeeed5d21b204770189c0a0025acbdc03c337b28fc/pandas-2.3.1.tar.gz", hash = "sha256:0a95b9ac964fe83ce317827f80304d37388ea77616b1425f0ae41c9d2d0d7bb2", size = 4487493, upload-time = "2025-07-07T19:20:04.079Z" }
wheels = [
    { url = "https://files.pythonhosted.org/packages/c4/ca/aa97b47287221fa37a49634532e520300088e290b20d690b21ce3e448143/pandas-2.3.1-cp310-cp310-macosx_10_9_x86_64.whl", hash = "sha256:22c2e866f7209ebc3a8f08d75766566aae02bcc91d196935a1d9e59c7b990ac9", size = 11542731, upload-time = "2025-07-07T19:18:12.619Z" },
    { url = "https://files.pythonhosted.org/packages/80/bf/7938dddc5f01e18e573dcfb0f1b8c9357d9b5fa6ffdee6e605b92efbdff2/pandas-2.3.1-cp310-cp310-macosx_11_0_arm64.whl", hash = "sha256:3583d348546201aff730c8c47e49bc159833f971c2899d6097bce68b9112a4f1", size = 10790031, upload-time = "2025-07-07T19:18:16.611Z" },
    { url = "https://files.pythonhosted.org/packages/ee/2f/9af748366763b2a494fed477f88051dbf06f56053d5c00eba652697e3f94/pandas-2.3.1-cp310-cp310-manylinux_2_17_aarch64.manylinux2014_aarch64.whl", hash = "sha256:0f951fbb702dacd390561e0ea45cdd8ecfa7fb56935eb3dd78e306c19104b9b0", size = 11724083, upload-time = "2025-07-07T19:18:20.512Z" },
    { url = "https://files.pythonhosted.org/packages/2c/95/79ab37aa4c25d1e7df953dde407bb9c3e4ae47d154bc0dd1692f3a6dcf8c/pandas-2.3.1-cp310-cp310-manylinux_2_17_x86_64.manylinux2014_x86_64.whl", hash = "sha256:cd05b72ec02ebfb993569b4931b2e16fbb4d6ad6ce80224a3ee838387d83a191", size = 12342360, upload-time = "2025-07-07T19:18:23.194Z" },
    { url = "https://files.pythonhosted.org/packages/75/a7/d65e5d8665c12c3c6ff5edd9709d5836ec9b6f80071b7f4a718c6106e86e/pandas-2.3.1-cp310-cp310-musllinux_1_2_aarch64.whl", hash = "sha256:1b916a627919a247d865aed068eb65eb91a344b13f5b57ab9f610b7716c92de1", size = 13202098, upload-time = "2025-07-07T19:18:25.558Z" },
    { url = "https://files.pythonhosted.org/packages/65/f3/4c1dbd754dbaa79dbf8b537800cb2fa1a6e534764fef50ab1f7533226c5c/pandas-2.3.1-cp310-cp310-musllinux_1_2_x86_64.whl", hash = "sha256:fe67dc676818c186d5a3d5425250e40f179c2a89145df477dd82945eaea89e97", size = 13837228, upload-time = "2025-07-07T19:18:28.344Z" },
    { url = "https://files.pythonhosted.org/packages/3f/d6/d7f5777162aa9b48ec3910bca5a58c9b5927cfd9cfde3aa64322f5ba4b9f/pandas-2.3.1-cp310-cp310-win_amd64.whl", hash = "sha256:2eb789ae0274672acbd3c575b0598d213345660120a257b47b5dafdc618aec83", size = 11336561, upload-time = "2025-07-07T19:18:31.211Z" },
    { url = "https://files.pythonhosted.org/packages/76/1c/ccf70029e927e473a4476c00e0d5b32e623bff27f0402d0a92b7fc29bb9f/pandas-2.3.1-cp311-cp311-macosx_10_9_x86_64.whl", hash = "sha256:2b0540963d83431f5ce8870ea02a7430adca100cec8a050f0811f8e31035541b", size = 11566608, upload-time = "2025-07-07T19:18:33.86Z" },
    { url = "https://files.pythonhosted.org/packages/ec/d3/3c37cb724d76a841f14b8f5fe57e5e3645207cc67370e4f84717e8bb7657/pandas-2.3.1-cp311-cp311-macosx_11_0_arm64.whl", hash = "sha256:fe7317f578c6a153912bd2292f02e40c1d8f253e93c599e82620c7f69755c74f", size = 10823181, upload-time = "2025-07-07T19:18:36.151Z" },
    { url = "https://files.pythonhosted.org/packages/8a/4c/367c98854a1251940edf54a4df0826dcacfb987f9068abf3e3064081a382/pandas-2.3.1-cp311-cp311-manylinux_2_17_aarch64.manylinux2014_aarch64.whl", hash = "sha256:e6723a27ad7b244c0c79d8e7007092d7c8f0f11305770e2f4cd778b3ad5f9f85", size = 11793570, upload-time = "2025-07-07T19:18:38.385Z" },
    { url = "https://files.pythonhosted.org/packages/07/5f/63760ff107bcf5146eee41b38b3985f9055e710a72fdd637b791dea3495c/pandas-2.3.1-cp311-cp311-manylinux_2_17_x86_64.manylinux2014_x86_64.whl", hash = "sha256:3462c3735fe19f2638f2c3a40bd94ec2dc5ba13abbb032dd2fa1f540a075509d", size = 12378887, upload-time = "2025-07-07T19:18:41.284Z" },
    { url = "https://files.pythonhosted.org/packages/15/53/f31a9b4dfe73fe4711c3a609bd8e60238022f48eacedc257cd13ae9327a7/pandas-2.3.1-cp311-cp311-musllinux_1_2_aarch64.whl", hash = "sha256:98bcc8b5bf7afed22cc753a28bc4d9e26e078e777066bc53fac7904ddef9a678", size = 13230957, upload-time = "2025-07-07T19:18:44.187Z" },
    { url = "https://files.pythonhosted.org/packages/e0/94/6fce6bf85b5056d065e0a7933cba2616dcb48596f7ba3c6341ec4bcc529d/pandas-2.3.1-cp311-cp311-musllinux_1_2_x86_64.whl", hash = "sha256:4d544806b485ddf29e52d75b1f559142514e60ef58a832f74fb38e48d757b299", size = 13883883, upload-time = "2025-07-07T19:18:46.498Z" },
    { url = "https://files.pythonhosted.org/packages/c8/7b/bdcb1ed8fccb63d04bdb7635161d0ec26596d92c9d7a6cce964e7876b6c1/pandas-2.3.1-cp311-cp311-win_amd64.whl", hash = "sha256:b3cd4273d3cb3707b6fffd217204c52ed92859533e31dc03b7c5008aa933aaab", size = 11340212, upload-time = "2025-07-07T19:18:49.293Z" },
    { url = "https://files.pythonhosted.org/packages/46/de/b8445e0f5d217a99fe0eeb2f4988070908979bec3587c0633e5428ab596c/pandas-2.3.1-cp312-cp312-macosx_10_13_x86_64.whl", hash = "sha256:689968e841136f9e542020698ee1c4fbe9caa2ed2213ae2388dc7b81721510d3", size = 11588172, upload-time = "2025-07-07T19:18:52.054Z" },
    { url = "https://files.pythonhosted.org/packages/1e/e0/801cdb3564e65a5ac041ab99ea6f1d802a6c325bb6e58c79c06a3f1cd010/pandas-2.3.1-cp312-cp312-macosx_11_0_arm64.whl", hash = "sha256:025e92411c16cbe5bb2a4abc99732a6b132f439b8aab23a59fa593eb00704232", size = 10717365, upload-time = "2025-07-07T19:18:54.785Z" },
    { url = "https://files.pythonhosted.org/packages/51/a5/c76a8311833c24ae61a376dbf360eb1b1c9247a5d9c1e8b356563b31b80c/pandas-2.3.1-cp312-cp312-manylinux_2_17_aarch64.manylinux2014_aarch64.whl", hash = "sha256:9b7ff55f31c4fcb3e316e8f7fa194566b286d6ac430afec0d461163312c5841e", size = 11280411, upload-time = "2025-07-07T19:18:57.045Z" },
    { url = "https://files.pythonhosted.org/packages/da/01/e383018feba0a1ead6cf5fe8728e5d767fee02f06a3d800e82c489e5daaf/pandas-2.3.1-cp312-cp312-manylinux_2_17_x86_64.manylinux2014_x86_64.whl", hash = "sha256:7dcb79bf373a47d2a40cf7232928eb7540155abbc460925c2c96d2d30b006eb4", size = 11988013, upload-time = "2025-07-07T19:18:59.771Z" },
    { url = "https://files.pythonhosted.org/packages/5b/14/cec7760d7c9507f11c97d64f29022e12a6cc4fc03ac694535e89f88ad2ec/pandas-2.3.1-cp312-cp312-musllinux_1_2_aarch64.whl", hash = "sha256:56a342b231e8862c96bdb6ab97170e203ce511f4d0429589c8ede1ee8ece48b8", size = 12767210, upload-time = "2025-07-07T19:19:02.944Z" },
    { url = "https://files.pythonhosted.org/packages/50/b9/6e2d2c6728ed29fb3d4d4d302504fb66f1a543e37eb2e43f352a86365cdf/pandas-2.3.1-cp312-cp312-musllinux_1_2_x86_64.whl", hash = "sha256:ca7ed14832bce68baef331f4d7f294411bed8efd032f8109d690df45e00c4679", size = 13440571, upload-time = "2025-07-07T19:19:06.82Z" },
    { url = "https://files.pythonhosted.org/packages/80/a5/3a92893e7399a691bad7664d977cb5e7c81cf666c81f89ea76ba2bff483d/pandas-2.3.1-cp312-cp312-win_amd64.whl", hash = "sha256:ac942bfd0aca577bef61f2bc8da8147c4ef6879965ef883d8e8d5d2dc3e744b8", size = 10987601, upload-time = "2025-07-07T19:19:09.589Z" },
    { url = "https://files.pythonhosted.org/packages/32/ed/ff0a67a2c5505e1854e6715586ac6693dd860fbf52ef9f81edee200266e7/pandas-2.3.1-cp313-cp313-macosx_10_13_x86_64.whl", hash = "sha256:9026bd4a80108fac2239294a15ef9003c4ee191a0f64b90f170b40cfb7cf2d22", size = 11531393, upload-time = "2025-07-07T19:19:12.245Z" },
    { url = "https://files.pythonhosted.org/packages/c7/db/d8f24a7cc9fb0972adab0cc80b6817e8bef888cfd0024eeb5a21c0bb5c4a/pandas-2.3.1-cp313-cp313-macosx_11_0_arm64.whl", hash = "sha256:6de8547d4fdb12421e2d047a2c446c623ff4c11f47fddb6b9169eb98ffba485a", size = 10668750, upload-time = "2025-07-07T19:19:14.612Z" },
    { url = "https://files.pythonhosted.org/packages/0f/b0/80f6ec783313f1e2356b28b4fd8d2148c378370045da918c73145e6aab50/pandas-2.3.1-cp313-cp313-manylinux_2_17_aarch64.manylinux2014_aarch64.whl", hash = "sha256:782647ddc63c83133b2506912cc6b108140a38a37292102aaa19c81c83db2928", size = 11342004, upload-time = "2025-07-07T19:19:16.857Z" },
    { url = "https://files.pythonhosted.org/packages/e9/e2/20a317688435470872885e7fc8f95109ae9683dec7c50be29b56911515a5/pandas-2.3.1-cp313-cp313-manylinux_2_17_x86_64.manylinux2014_x86_64.whl", hash = "sha256:2ba6aff74075311fc88504b1db890187a3cd0f887a5b10f5525f8e2ef55bfdb9", size = 12050869, upload-time = "2025-07-07T19:19:19.265Z" },
    { url = "https://files.pythonhosted.org/packages/55/79/20d746b0a96c67203a5bee5fb4e00ac49c3e8009a39e1f78de264ecc5729/pandas-2.3.1-cp313-cp313-musllinux_1_2_aarch64.whl", hash = "sha256:e5635178b387bd2ba4ac040f82bc2ef6e6b500483975c4ebacd34bec945fda12", size = 12750218, upload-time = "2025-07-07T19:19:21.547Z" },
    { url = "https://files.pythonhosted.org/packages/7c/0f/145c8b41e48dbf03dd18fdd7f24f8ba95b8254a97a3379048378f33e7838/pandas-2.3.1-cp313-cp313-musllinux_1_2_x86_64.whl", hash = "sha256:6f3bf5ec947526106399a9e1d26d40ee2b259c66422efdf4de63c848492d91bb", size = 13416763, upload-time = "2025-07-07T19:19:23.939Z" },
    { url = "https://files.pythonhosted.org/packages/b2/c0/54415af59db5cdd86a3d3bf79863e8cc3fa9ed265f0745254061ac09d5f2/pandas-2.3.1-cp313-cp313-win_amd64.whl", hash = "sha256:1c78cf43c8fde236342a1cb2c34bcff89564a7bfed7e474ed2fffa6aed03a956", size = 10987482, upload-time = "2025-07-07T19:19:42.699Z" },
    { url = "https://files.pythonhosted.org/packages/48/64/2fd2e400073a1230e13b8cd604c9bc95d9e3b962e5d44088ead2e8f0cfec/pandas-2.3.1-cp313-cp313t-macosx_10_13_x86_64.whl", hash = "sha256:8dfc17328e8da77be3cf9f47509e5637ba8f137148ed0e9b5241e1baf526e20a", size = 12029159, upload-time = "2025-07-07T19:19:26.362Z" },
    { url = "https://files.pythonhosted.org/packages/d8/0a/d84fd79b0293b7ef88c760d7dca69828d867c89b6d9bc52d6a27e4d87316/pandas-2.3.1-cp313-cp313t-macosx_11_0_arm64.whl", hash = "sha256:ec6c851509364c59a5344458ab935e6451b31b818be467eb24b0fe89bd05b6b9", size = 11393287, upload-time = "2025-07-07T19:19:29.157Z" },
    { url = "https://files.pythonhosted.org/packages/50/ae/ff885d2b6e88f3c7520bb74ba319268b42f05d7e583b5dded9837da2723f/pandas-2.3.1-cp313-cp313t-manylinux_2_17_aarch64.manylinux2014_aarch64.whl", hash = "sha256:911580460fc4884d9b05254b38a6bfadddfcc6aaef856fb5859e7ca202e45275", size = 11309381, upload-time = "2025-07-07T19:19:31.436Z" },
    { url = "https://files.pythonhosted.org/packages/85/86/1fa345fc17caf5d7780d2699985c03dbe186c68fee00b526813939062bb0/pandas-2.3.1-cp313-cp313t-manylinux_2_17_x86_64.manylinux2014_x86_64.whl", hash = "sha256:2f4d6feeba91744872a600e6edbbd5b033005b431d5ae8379abee5bcfa479fab", size = 11883998, upload-time = "2025-07-07T19:19:34.267Z" },
    { url = "https://files.pythonhosted.org/packages/81/aa/e58541a49b5e6310d89474333e994ee57fea97c8aaa8fc7f00b873059bbf/pandas-2.3.1-cp313-cp313t-musllinux_1_2_aarch64.whl", hash = "sha256:fe37e757f462d31a9cd7580236a82f353f5713a80e059a29753cf938c6775d96", size = 12704705, upload-time = "2025-07-07T19:19:36.856Z" },
    { url = "https://files.pythonhosted.org/packages/d5/f9/07086f5b0f2a19872554abeea7658200824f5835c58a106fa8f2ae96a46c/pandas-2.3.1-cp313-cp313t-musllinux_1_2_x86_64.whl", hash = "sha256:5db9637dbc24b631ff3707269ae4559bce4b7fd75c1c4d7e13f40edc42df4444", size = 13189044, upload-time = "2025-07-07T19:19:39.999Z" },
]

[[package]]
name = "pathspec"
version = "0.12.1"
source = { registry = "https://pypi.org/simple" }
sdist = { url = "https://files.pythonhosted.org/packages/ca/bc/f35b8446f4531a7cb215605d100cd88b7ac6f44ab3fc94870c120ab3adbf/pathspec-0.12.1.tar.gz", hash = "sha256:a482d51503a1ab33b1c67a6c3813a26953dbdc71c31dacaef9a838c4e29f5712", size = 51043, upload-time = "2023-12-10T22:30:45Z" }
wheels = [
    { url = "https://files.pythonhosted.org/packages/cc/20/ff623b09d963f88bfde16306a54e12ee5ea43e9b597108672ff3a408aad6/pathspec-0.12.1-py3-none-any.whl", hash = "sha256:a0d503e138a4c123b27490a4f7beda6a01c6f288df0e4a8b79c7eb0dc7b4cc08", size = 31191, upload-time = "2023-12-10T22:30:43.14Z" },
]

[[package]]
name = "pillow"
version = "11.3.0"
source = { registry = "https://pypi.org/simple" }
sdist = { url = "https://files.pythonhosted.org/packages/f3/0d/d0d6dea55cd152ce3d6767bb38a8fc10e33796ba4ba210cbab9354b6d238/pillow-11.3.0.tar.gz", hash = "sha256:3828ee7586cd0b2091b6209e5ad53e20d0649bbe87164a459d0676e035e8f523", size = 47113069, upload-time = "2025-07-01T09:16:30.666Z" }
wheels = [
    { url = "https://files.pythonhosted.org/packages/4c/5d/45a3553a253ac8763f3561371432a90bdbe6000fbdcf1397ffe502aa206c/pillow-11.3.0-cp310-cp310-macosx_10_10_x86_64.whl", hash = "sha256:1b9c17fd4ace828b3003dfd1e30bff24863e0eb59b535e8f80194d9cc7ecf860", size = 5316554, upload-time = "2025-07-01T09:13:39.342Z" },
    { url = "https://files.pythonhosted.org/packages/7c/c8/67c12ab069ef586a25a4a79ced553586748fad100c77c0ce59bb4983ac98/pillow-11.3.0-cp310-cp310-macosx_11_0_arm64.whl", hash = "sha256:65dc69160114cdd0ca0f35cb434633c75e8e7fad4cf855177a05bf38678f73ad", size = 4686548, upload-time = "2025-07-01T09:13:41.835Z" },
    { url = "https://files.pythonhosted.org/packages/2f/bd/6741ebd56263390b382ae4c5de02979af7f8bd9807346d068700dd6d5cf9/pillow-11.3.0-cp310-cp310-manylinux2014_aarch64.manylinux_2_17_aarch64.whl", hash = "sha256:7107195ddc914f656c7fc8e4a5e1c25f32e9236ea3ea860f257b0436011fddd0", size = 5859742, upload-time = "2025-07-03T13:09:47.439Z" },
    { url = "https://files.pythonhosted.org/packages/ca/0b/c412a9e27e1e6a829e6ab6c2dca52dd563efbedf4c9c6aa453d9a9b77359/pillow-11.3.0-cp310-cp310-manylinux2014_x86_64.manylinux_2_17_x86_64.whl", hash = "sha256:cc3e831b563b3114baac7ec2ee86819eb03caa1a2cef0b481a5675b59c4fe23b", size = 7633087, upload-time = "2025-07-03T13:09:51.796Z" },
    { url = "https://files.pythonhosted.org/packages/59/9d/9b7076aaf30f5dd17e5e5589b2d2f5a5d7e30ff67a171eb686e4eecc2adf/pillow-11.3.0-cp310-cp310-manylinux_2_27_aarch64.manylinux_2_28_aarch64.whl", hash = "sha256:f1f182ebd2303acf8c380a54f615ec883322593320a9b00438eb842c1f37ae50", size = 5963350, upload-time = "2025-07-01T09:13:43.865Z" },
    { url = "https://files.pythonhosted.org/packages/f0/16/1a6bf01fb622fb9cf5c91683823f073f053005c849b1f52ed613afcf8dae/pillow-11.3.0-cp310-cp310-manylinux_2_27_x86_64.manylinux_2_28_x86_64.whl", hash = "sha256:4445fa62e15936a028672fd48c4c11a66d641d2c05726c7ec1f8ba6a572036ae", size = 6631840, upload-time = "2025-07-01T09:13:46.161Z" },
    { url = "https://files.pythonhosted.org/packages/7b/e6/6ff7077077eb47fde78739e7d570bdcd7c10495666b6afcd23ab56b19a43/pillow-11.3.0-cp310-cp310-musllinux_1_2_aarch64.whl", hash = "sha256:71f511f6b3b91dd543282477be45a033e4845a40278fa8dcdbfdb07109bf18f9", size = 6074005, upload-time = "2025-07-01T09:13:47.829Z" },
    { url = "https://files.pythonhosted.org/packages/c3/3a/b13f36832ea6d279a697231658199e0a03cd87ef12048016bdcc84131601/pillow-11.3.0-cp310-cp310-musllinux_1_2_x86_64.whl", hash = "sha256:040a5b691b0713e1f6cbe222e0f4f74cd233421e105850ae3b3c0ceda520f42e", size = 6708372, upload-time = "2025-07-01T09:13:52.145Z" },
    { url = "https://files.pythonhosted.org/packages/6c/e4/61b2e1a7528740efbc70b3d581f33937e38e98ef3d50b05007267a55bcb2/pillow-11.3.0-cp310-cp310-win32.whl", hash = "sha256:89bd777bc6624fe4115e9fac3352c79ed60f3bb18651420635f26e643e3dd1f6", size = 6277090, upload-time = "2025-07-01T09:13:53.915Z" },
    { url = "https://files.pythonhosted.org/packages/a9/d3/60c781c83a785d6afbd6a326ed4d759d141de43aa7365725cbcd65ce5e54/pillow-11.3.0-cp310-cp310-win_amd64.whl", hash = "sha256:19d2ff547c75b8e3ff46f4d9ef969a06c30ab2d4263a9e287733aa8b2429ce8f", size = 6985988, upload-time = "2025-07-01T09:13:55.699Z" },
    { url = "https://files.pythonhosted.org/packages/9f/28/4f4a0203165eefb3763939c6789ba31013a2e90adffb456610f30f613850/pillow-11.3.0-cp310-cp310-win_arm64.whl", hash = "sha256:819931d25e57b513242859ce1876c58c59dc31587847bf74cfe06b2e0cb22d2f", size = 2422899, upload-time = "2025-07-01T09:13:57.497Z" },
    { url = "https://files.pythonhosted.org/packages/db/26/77f8ed17ca4ffd60e1dcd220a6ec6d71210ba398cfa33a13a1cd614c5613/pillow-11.3.0-cp311-cp311-macosx_10_10_x86_64.whl", hash = "sha256:1cd110edf822773368b396281a2293aeb91c90a2db00d78ea43e7e861631b722", size = 5316531, upload-time = "2025-07-01T09:13:59.203Z" },
    { url = "https://files.pythonhosted.org/packages/cb/39/ee475903197ce709322a17a866892efb560f57900d9af2e55f86db51b0a5/pillow-11.3.0-cp311-cp311-macosx_11_0_arm64.whl", hash = "sha256:9c412fddd1b77a75aa904615ebaa6001f169b26fd467b4be93aded278266b288", size = 4686560, upload-time = "2025-07-01T09:14:01.101Z" },
    { url = "https://files.pythonhosted.org/packages/d5/90/442068a160fd179938ba55ec8c97050a612426fae5ec0a764e345839f76d/pillow-11.3.0-cp311-cp311-manylinux2014_aarch64.manylinux_2_17_aarch64.whl", hash = "sha256:7d1aa4de119a0ecac0a34a9c8bde33f34022e2e8f99104e47a3ca392fd60e37d", size = 5870978, upload-time = "2025-07-03T13:09:55.638Z" },
    { url = "https://files.pythonhosted.org/packages/13/92/dcdd147ab02daf405387f0218dcf792dc6dd5b14d2573d40b4caeef01059/pillow-11.3.0-cp311-cp311-manylinux2014_x86_64.manylinux_2_17_x86_64.whl", hash = "sha256:91da1d88226663594e3f6b4b8c3c8d85bd504117d043740a8e0ec449087cc494", size = 7641168, upload-time = "2025-07-03T13:10:00.37Z" },
    { url = "https://files.pythonhosted.org/packages/6e/db/839d6ba7fd38b51af641aa904e2960e7a5644d60ec754c046b7d2aee00e5/pillow-11.3.0-cp311-cp311-manylinux_2_27_aarch64.manylinux_2_28_aarch64.whl", hash = "sha256:643f189248837533073c405ec2f0bb250ba54598cf80e8c1e043381a60632f58", size = 5973053, upload-time = "2025-07-01T09:14:04.491Z" },
    { url = "https://files.pythonhosted.org/packages/f2/2f/d7675ecae6c43e9f12aa8d58b6012683b20b6edfbdac7abcb4e6af7a3784/pillow-11.3.0-cp311-cp311-manylinux_2_27_x86_64.manylinux_2_28_x86_64.whl", hash = "sha256:106064daa23a745510dabce1d84f29137a37224831d88eb4ce94bb187b1d7e5f", size = 6640273, upload-time = "2025-07-01T09:14:06.235Z" },
    { url = "https://files.pythonhosted.org/packages/45/ad/931694675ede172e15b2ff03c8144a0ddaea1d87adb72bb07655eaffb654/pillow-11.3.0-cp311-cp311-musllinux_1_2_aarch64.whl", hash = "sha256:cd8ff254faf15591e724dc7c4ddb6bf4793efcbe13802a4ae3e863cd300b493e", size = 6082043, upload-time = "2025-07-01T09:14:07.978Z" },
    { url = "https://files.pythonhosted.org/packages/3a/04/ba8f2b11fc80d2dd462d7abec16351b45ec99cbbaea4387648a44190351a/pillow-11.3.0-cp311-cp311-musllinux_1_2_x86_64.whl", hash = "sha256:932c754c2d51ad2b2271fd01c3d121daaa35e27efae2a616f77bf164bc0b3e94", size = 6715516, upload-time = "2025-07-01T09:14:10.233Z" },
    { url = "https://files.pythonhosted.org/packages/48/59/8cd06d7f3944cc7d892e8533c56b0acb68399f640786313275faec1e3b6f/pillow-11.3.0-cp311-cp311-win32.whl", hash = "sha256:b4b8f3efc8d530a1544e5962bd6b403d5f7fe8b9e08227c6b255f98ad82b4ba0", size = 6274768, upload-time = "2025-07-01T09:14:11.921Z" },
    { url = "https://files.pythonhosted.org/packages/f1/cc/29c0f5d64ab8eae20f3232da8f8571660aa0ab4b8f1331da5c2f5f9a938e/pillow-11.3.0-cp311-cp311-win_amd64.whl", hash = "sha256:1a992e86b0dd7aeb1f053cd506508c0999d710a8f07b4c791c63843fc6a807ac", size = 6986055, upload-time = "2025-07-01T09:14:13.623Z" },
    { url = "https://files.pythonhosted.org/packages/c6/df/90bd886fabd544c25addd63e5ca6932c86f2b701d5da6c7839387a076b4a/pillow-11.3.0-cp311-cp311-win_arm64.whl", hash = "sha256:30807c931ff7c095620fe04448e2c2fc673fcbb1ffe2a7da3fb39613489b1ddd", size = 2423079, upload-time = "2025-07-01T09:14:15.268Z" },
    { url = "https://files.pythonhosted.org/packages/40/fe/1bc9b3ee13f68487a99ac9529968035cca2f0a51ec36892060edcc51d06a/pillow-11.3.0-cp312-cp312-macosx_10_13_x86_64.whl", hash = "sha256:fdae223722da47b024b867c1ea0be64e0df702c5e0a60e27daad39bf960dd1e4", size = 5278800, upload-time = "2025-07-01T09:14:17.648Z" },
    { url = "https://files.pythonhosted.org/packages/2c/32/7e2ac19b5713657384cec55f89065fb306b06af008cfd87e572035b27119/pillow-11.3.0-cp312-cp312-macosx_11_0_arm64.whl", hash = "sha256:921bd305b10e82b4d1f5e802b6850677f965d8394203d182f078873851dada69", size = 4686296, upload-time = "2025-07-01T09:14:19.828Z" },
    { url = "https://files.pythonhosted.org/packages/8e/1e/b9e12bbe6e4c2220effebc09ea0923a07a6da1e1f1bfbc8d7d29a01ce32b/pillow-11.3.0-cp312-cp312-manylinux2014_aarch64.manylinux_2_17_aarch64.whl", hash = "sha256:eb76541cba2f958032d79d143b98a3a6b3ea87f0959bbe256c0b5e416599fd5d", size = 5871726, upload-time = "2025-07-03T13:10:04.448Z" },
    { url = "https://files.pythonhosted.org/packages/8d/33/e9200d2bd7ba00dc3ddb78df1198a6e80d7669cce6c2bdbeb2530a74ec58/pillow-11.3.0-cp312-cp312-manylinux2014_x86_64.manylinux_2_17_x86_64.whl", hash = "sha256:67172f2944ebba3d4a7b54f2e95c786a3a50c21b88456329314caaa28cda70f6", size = 7644652, upload-time = "2025-07-03T13:10:10.391Z" },
    { url = "https://files.pythonhosted.org/packages/41/f1/6f2427a26fc683e00d985bc391bdd76d8dd4e92fac33d841127eb8fb2313/pillow-11.3.0-cp312-cp312-manylinux_2_27_aarch64.manylinux_2_28_aarch64.whl", hash = "sha256:97f07ed9f56a3b9b5f49d3661dc9607484e85c67e27f3e8be2c7d28ca032fec7", size = 5977787, upload-time = "2025-07-01T09:14:21.63Z" },
    { url = "https://files.pythonhosted.org/packages/e4/c9/06dd4a38974e24f932ff5f98ea3c546ce3f8c995d3f0985f8e5ba48bba19/pillow-11.3.0-cp312-cp312-manylinux_2_27_x86_64.manylinux_2_28_x86_64.whl", hash = "sha256:676b2815362456b5b3216b4fd5bd89d362100dc6f4945154ff172e206a22c024", size = 6645236, upload-time = "2025-07-01T09:14:23.321Z" },
    { url = "https://files.pythonhosted.org/packages/40/e7/848f69fb79843b3d91241bad658e9c14f39a32f71a301bcd1d139416d1be/pillow-11.3.0-cp312-cp312-musllinux_1_2_aarch64.whl", hash = "sha256:3e184b2f26ff146363dd07bde8b711833d7b0202e27d13540bfe2e35a323a809", size = 6086950, upload-time = "2025-07-01T09:14:25.237Z" },
    { url = "https://files.pythonhosted.org/packages/0b/1a/7cff92e695a2a29ac1958c2a0fe4c0b2393b60aac13b04a4fe2735cad52d/pillow-11.3.0-cp312-cp312-musllinux_1_2_x86_64.whl", hash = "sha256:6be31e3fc9a621e071bc17bb7de63b85cbe0bfae91bb0363c893cbe67247780d", size = 6723358, upload-time = "2025-07-01T09:14:27.053Z" },
    { url = "https://files.pythonhosted.org/packages/26/7d/73699ad77895f69edff76b0f332acc3d497f22f5d75e5360f78cbcaff248/pillow-11.3.0-cp312-cp312-win32.whl", hash = "sha256:7b161756381f0918e05e7cb8a371fff367e807770f8fe92ecb20d905d0e1c149", size = 6275079, upload-time = "2025-07-01T09:14:30.104Z" },
    { url = "https://files.pythonhosted.org/packages/8c/ce/e7dfc873bdd9828f3b6e5c2bbb74e47a98ec23cc5c74fc4e54462f0d9204/pillow-11.3.0-cp312-cp312-win_amd64.whl", hash = "sha256:a6444696fce635783440b7f7a9fc24b3ad10a9ea3f0ab66c5905be1c19ccf17d", size = 6986324, upload-time = "2025-07-01T09:14:31.899Z" },
    { url = "https://files.pythonhosted.org/packages/16/8f/b13447d1bf0b1f7467ce7d86f6e6edf66c0ad7cf44cf5c87a37f9bed9936/pillow-11.3.0-cp312-cp312-win_arm64.whl", hash = "sha256:2aceea54f957dd4448264f9bf40875da0415c83eb85f55069d89c0ed436e3542", size = 2423067, upload-time = "2025-07-01T09:14:33.709Z" },
    { url = "https://files.pythonhosted.org/packages/1e/93/0952f2ed8db3a5a4c7a11f91965d6184ebc8cd7cbb7941a260d5f018cd2d/pillow-11.3.0-cp313-cp313-ios_13_0_arm64_iphoneos.whl", hash = "sha256:1c627742b539bba4309df89171356fcb3cc5a9178355b2727d1b74a6cf155fbd", size = 2128328, upload-time = "2025-07-01T09:14:35.276Z" },
    { url = "https://files.pythonhosted.org/packages/4b/e8/100c3d114b1a0bf4042f27e0f87d2f25e857e838034e98ca98fe7b8c0a9c/pillow-11.3.0-cp313-cp313-ios_13_0_arm64_iphonesimulator.whl", hash = "sha256:30b7c02f3899d10f13d7a48163c8969e4e653f8b43416d23d13d1bbfdc93b9f8", size = 2170652, upload-time = "2025-07-01T09:14:37.203Z" },
    { url = "https://files.pythonhosted.org/packages/aa/86/3f758a28a6e381758545f7cdb4942e1cb79abd271bea932998fc0db93cb6/pillow-11.3.0-cp313-cp313-ios_13_0_x86_64_iphonesimulator.whl", hash = "sha256:7859a4cc7c9295f5838015d8cc0a9c215b77e43d07a25e460f35cf516df8626f", size = 2227443, upload-time = "2025-07-01T09:14:39.344Z" },
    { url = "https://files.pythonhosted.org/packages/01/f4/91d5b3ffa718df2f53b0dc109877993e511f4fd055d7e9508682e8aba092/pillow-11.3.0-cp313-cp313-macosx_10_13_x86_64.whl", hash = "sha256:ec1ee50470b0d050984394423d96325b744d55c701a439d2bd66089bff963d3c", size = 5278474, upload-time = "2025-07-01T09:14:41.843Z" },
    { url = "https://files.pythonhosted.org/packages/f9/0e/37d7d3eca6c879fbd9dba21268427dffda1ab00d4eb05b32923d4fbe3b12/pillow-11.3.0-cp313-cp313-macosx_11_0_arm64.whl", hash = "sha256:7db51d222548ccfd274e4572fdbf3e810a5e66b00608862f947b163e613b67dd", size = 4686038, upload-time = "2025-07-01T09:14:44.008Z" },
    { url = "https://files.pythonhosted.org/packages/ff/b0/3426e5c7f6565e752d81221af9d3676fdbb4f352317ceafd42899aaf5d8a/pillow-11.3.0-cp313-cp313-manylinux2014_aarch64.manylinux_2_17_aarch64.whl", hash = "sha256:2d6fcc902a24ac74495df63faad1884282239265c6839a0a6416d33faedfae7e", size = 5864407, upload-time = "2025-07-03T13:10:15.628Z" },
    { url = "https://files.pythonhosted.org/packages/fc/c1/c6c423134229f2a221ee53f838d4be9d82bab86f7e2f8e75e47b6bf6cd77/pillow-11.3.0-cp313-cp313-manylinux2014_x86_64.manylinux_2_17_x86_64.whl", hash = "sha256:f0f5d8f4a08090c6d6d578351a2b91acf519a54986c055af27e7a93feae6d3f1", size = 7639094, upload-time = "2025-07-03T13:10:21.857Z" },
    { url = "https://files.pythonhosted.org/packages/ba/c9/09e6746630fe6372c67c648ff9deae52a2bc20897d51fa293571977ceb5d/pillow-11.3.0-cp313-cp313-manylinux_2_27_aarch64.manylinux_2_28_aarch64.whl", hash = "sha256:c37d8ba9411d6003bba9e518db0db0c58a680ab9fe5179f040b0463644bc9805", size = 5973503, upload-time = "2025-07-01T09:14:45.698Z" },
    { url = "https://files.pythonhosted.org/packages/d5/1c/a2a29649c0b1983d3ef57ee87a66487fdeb45132df66ab30dd37f7dbe162/pillow-11.3.0-cp313-cp313-manylinux_2_27_x86_64.manylinux_2_28_x86_64.whl", hash = "sha256:13f87d581e71d9189ab21fe0efb5a23e9f28552d5be6979e84001d3b8505abe8", size = 6642574, upload-time = "2025-07-01T09:14:47.415Z" },
    { url = "https://files.pythonhosted.org/packages/36/de/d5cc31cc4b055b6c6fd990e3e7f0f8aaf36229a2698501bcb0cdf67c7146/pillow-11.3.0-cp313-cp313-musllinux_1_2_aarch64.whl", hash = "sha256:023f6d2d11784a465f09fd09a34b150ea4672e85fb3d05931d89f373ab14abb2", size = 6084060, upload-time = "2025-07-01T09:14:49.636Z" },
    { url = "https://files.pythonhosted.org/packages/d5/ea/502d938cbaeec836ac28a9b730193716f0114c41325db428e6b280513f09/pillow-11.3.0-cp313-cp313-musllinux_1_2_x86_64.whl", hash = "sha256:45dfc51ac5975b938e9809451c51734124e73b04d0f0ac621649821a63852e7b", size = 6721407, upload-time = "2025-07-01T09:14:51.962Z" },
    { url = "https://files.pythonhosted.org/packages/45/9c/9c5e2a73f125f6cbc59cc7087c8f2d649a7ae453f83bd0362ff7c9e2aee2/pillow-11.3.0-cp313-cp313-win32.whl", hash = "sha256:a4d336baed65d50d37b88ca5b60c0fa9d81e3a87d4a7930d3880d1624d5b31f3", size = 6273841, upload-time = "2025-07-01T09:14:54.142Z" },
    { url = "https://files.pythonhosted.org/packages/23/85/397c73524e0cd212067e0c969aa245b01d50183439550d24d9f55781b776/pillow-11.3.0-cp313-cp313-win_amd64.whl", hash = "sha256:0bce5c4fd0921f99d2e858dc4d4d64193407e1b99478bc5cacecba2311abde51", size = 6978450, upload-time = "2025-07-01T09:14:56.436Z" },
    { url = "https://files.pythonhosted.org/packages/17/d2/622f4547f69cd173955194b78e4d19ca4935a1b0f03a302d655c9f6aae65/pillow-11.3.0-cp313-cp313-win_arm64.whl", hash = "sha256:1904e1264881f682f02b7f8167935cce37bc97db457f8e7849dc3a6a52b99580", size = 2423055, upload-time = "2025-07-01T09:14:58.072Z" },
    { url = "https://files.pythonhosted.org/packages/dd/80/a8a2ac21dda2e82480852978416cfacd439a4b490a501a288ecf4fe2532d/pillow-11.3.0-cp313-cp313t-macosx_10_13_x86_64.whl", hash = "sha256:4c834a3921375c48ee6b9624061076bc0a32a60b5532b322cc0ea64e639dd50e", size = 5281110, upload-time = "2025-07-01T09:14:59.79Z" },
    { url = "https://files.pythonhosted.org/packages/44/d6/b79754ca790f315918732e18f82a8146d33bcd7f4494380457ea89eb883d/pillow-11.3.0-cp313-cp313t-macosx_11_0_arm64.whl", hash = "sha256:5e05688ccef30ea69b9317a9ead994b93975104a677a36a8ed8106be9260aa6d", size = 4689547, upload-time = "2025-07-01T09:15:01.648Z" },
    { url = "https://files.pythonhosted.org/packages/49/20/716b8717d331150cb00f7fdd78169c01e8e0c219732a78b0e59b6bdb2fd6/pillow-11.3.0-cp313-cp313t-manylinux2014_aarch64.manylinux_2_17_aarch64.whl", hash = "sha256:1019b04af07fc0163e2810167918cb5add8d74674b6267616021ab558dc98ced", size = 5901554, upload-time = "2025-07-03T13:10:27.018Z" },
    { url = "https://files.pythonhosted.org/packages/74/cf/a9f3a2514a65bb071075063a96f0a5cf949c2f2fce683c15ccc83b1c1cab/pillow-11.3.0-cp313-cp313t-manylinux2014_x86_64.manylinux_2_17_x86_64.whl", hash = "sha256:f944255db153ebb2b19c51fe85dd99ef0ce494123f21b9db4877ffdfc5590c7c", size = 7669132, upload-time = "2025-07-03T13:10:33.01Z" },
    { url = "https://files.pythonhosted.org/packages/98/3c/da78805cbdbee9cb43efe8261dd7cc0b4b93f2ac79b676c03159e9db2187/pillow-11.3.0-cp313-cp313t-manylinux_2_27_aarch64.manylinux_2_28_aarch64.whl", hash = "sha256:1f85acb69adf2aaee8b7da124efebbdb959a104db34d3a2cb0f3793dbae422a8", size = 6005001, upload-time = "2025-07-01T09:15:03.365Z" },
    { url = "https://files.pythonhosted.org/packages/6c/fa/ce044b91faecf30e635321351bba32bab5a7e034c60187fe9698191aef4f/pillow-11.3.0-cp313-cp313t-manylinux_2_27_x86_64.manylinux_2_28_x86_64.whl", hash = "sha256:05f6ecbeff5005399bb48d198f098a9b4b6bdf27b8487c7f38ca16eeb070cd59", size = 6668814, upload-time = "2025-07-01T09:15:05.655Z" },
    { url = "https://files.pythonhosted.org/packages/7b/51/90f9291406d09bf93686434f9183aba27b831c10c87746ff49f127ee80cb/pillow-11.3.0-cp313-cp313t-musllinux_1_2_aarch64.whl", hash = "sha256:a7bc6e6fd0395bc052f16b1a8670859964dbd7003bd0af2ff08342eb6e442cfe", size = 6113124, upload-time = "2025-07-01T09:15:07.358Z" },
    { url = "https://files.pythonhosted.org/packages/cd/5a/6fec59b1dfb619234f7636d4157d11fb4e196caeee220232a8d2ec48488d/pillow-11.3.0-cp313-cp313t-musllinux_1_2_x86_64.whl", hash = "sha256:83e1b0161c9d148125083a35c1c5a89db5b7054834fd4387499e06552035236c", size = 6747186, upload-time = "2025-07-01T09:15:09.317Z" },
    { url = "https://files.pythonhosted.org/packages/49/6b/00187a044f98255225f172de653941e61da37104a9ea60e4f6887717e2b5/pillow-11.3.0-cp313-cp313t-win32.whl", hash = "sha256:2a3117c06b8fb646639dce83694f2f9eac405472713fcb1ae887469c0d4f6788", size = 6277546, upload-time = "2025-07-01T09:15:11.311Z" },
    { url = "https://files.pythonhosted.org/packages/e8/5c/6caaba7e261c0d75bab23be79f1d06b5ad2a2ae49f028ccec801b0e853d6/pillow-11.3.0-cp313-cp313t-win_amd64.whl", hash = "sha256:857844335c95bea93fb39e0fa2726b4d9d758850b34075a7e3ff4f4fa3aa3b31", size = 6985102, upload-time = "2025-07-01T09:15:13.164Z" },
    { url = "https://files.pythonhosted.org/packages/f3/7e/b623008460c09a0cb38263c93b828c666493caee2eb34ff67f778b87e58c/pillow-11.3.0-cp313-cp313t-win_arm64.whl", hash = "sha256:8797edc41f3e8536ae4b10897ee2f637235c94f27404cac7297f7b607dd0716e", size = 2424803, upload-time = "2025-07-01T09:15:15.695Z" },
    { url = "https://files.pythonhosted.org/packages/73/f4/04905af42837292ed86cb1b1dabe03dce1edc008ef14c473c5c7e1443c5d/pillow-11.3.0-cp314-cp314-macosx_10_13_x86_64.whl", hash = "sha256:d9da3df5f9ea2a89b81bb6087177fb1f4d1c7146d583a3fe5c672c0d94e55e12", size = 5278520, upload-time = "2025-07-01T09:15:17.429Z" },
    { url = "https://files.pythonhosted.org/packages/41/b0/33d79e377a336247df6348a54e6d2a2b85d644ca202555e3faa0cf811ecc/pillow-11.3.0-cp314-cp314-macosx_11_0_arm64.whl", hash = "sha256:0b275ff9b04df7b640c59ec5a3cb113eefd3795a8df80bac69646ef699c6981a", size = 4686116, upload-time = "2025-07-01T09:15:19.423Z" },
    { url = "https://files.pythonhosted.org/packages/49/2d/ed8bc0ab219ae8768f529597d9509d184fe8a6c4741a6864fea334d25f3f/pillow-11.3.0-cp314-cp314-manylinux2014_aarch64.manylinux_2_17_aarch64.whl", hash = "sha256:0743841cabd3dba6a83f38a92672cccbd69af56e3e91777b0ee7f4dba4385632", size = 5864597, upload-time = "2025-07-03T13:10:38.404Z" },
    { url = "https://files.pythonhosted.org/packages/b5/3d/b932bb4225c80b58dfadaca9d42d08d0b7064d2d1791b6a237f87f661834/pillow-11.3.0-cp314-cp314-manylinux2014_x86_64.manylinux_2_17_x86_64.whl", hash = "sha256:2465a69cf967b8b49ee1b96d76718cd98c4e925414ead59fdf75cf0fd07df673", size = 7638246, upload-time = "2025-07-03T13:10:44.987Z" },
    { url = "https://files.pythonhosted.org/packages/09/b5/0487044b7c096f1b48f0d7ad416472c02e0e4bf6919541b111efd3cae690/pillow-11.3.0-cp314-cp314-manylinux_2_27_aarch64.manylinux_2_28_aarch64.whl", hash = "sha256:41742638139424703b4d01665b807c6468e23e699e8e90cffefe291c5832b027", size = 5973336, upload-time = "2025-07-01T09:15:21.237Z" },
    { url = "https://files.pythonhosted.org/packages/a8/2d/524f9318f6cbfcc79fbc004801ea6b607ec3f843977652fdee4857a7568b/pillow-11.3.0-cp314-cp314-manylinux_2_27_x86_64.manylinux_2_28_x86_64.whl", hash = "sha256:93efb0b4de7e340d99057415c749175e24c8864302369e05914682ba642e5d77", size = 6642699, upload-time = "2025-07-01T09:15:23.186Z" },
    { url = "https://files.pythonhosted.org/packages/6f/d2/a9a4f280c6aefedce1e8f615baaa5474e0701d86dd6f1dede66726462bbd/pillow-11.3.0-cp314-cp314-musllinux_1_2_aarch64.whl", hash = "sha256:7966e38dcd0fa11ca390aed7c6f20454443581d758242023cf36fcb319b1a874", size = 6083789, upload-time = "2025-07-01T09:15:25.1Z" },
    { url = "https://files.pythonhosted.org/packages/fe/54/86b0cd9dbb683a9d5e960b66c7379e821a19be4ac5810e2e5a715c09a0c0/pillow-11.3.0-cp314-cp314-musllinux_1_2_x86_64.whl", hash = "sha256:98a9afa7b9007c67ed84c57c9e0ad86a6000da96eaa638e4f8abe5b65ff83f0a", size = 6720386, upload-time = "2025-07-01T09:15:27.378Z" },
    { url = "https://files.pythonhosted.org/packages/e7/95/88efcaf384c3588e24259c4203b909cbe3e3c2d887af9e938c2022c9dd48/pillow-11.3.0-cp314-cp314-win32.whl", hash = "sha256:02a723e6bf909e7cea0dac1b0e0310be9d7650cd66222a5f1c571455c0a45214", size = 6370911, upload-time = "2025-07-01T09:15:29.294Z" },
    { url = "https://files.pythonhosted.org/packages/2e/cc/934e5820850ec5eb107e7b1a72dd278140731c669f396110ebc326f2a503/pillow-11.3.0-cp314-cp314-win_amd64.whl", hash = "sha256:a418486160228f64dd9e9efcd132679b7a02a5f22c982c78b6fc7dab3fefb635", size = 7117383, upload-time = "2025-07-01T09:15:31.128Z" },
    { url = "https://files.pythonhosted.org/packages/d6/e9/9c0a616a71da2a5d163aa37405e8aced9a906d574b4a214bede134e731bc/pillow-11.3.0-cp314-cp314-win_arm64.whl", hash = "sha256:155658efb5e044669c08896c0c44231c5e9abcaadbc5cd3648df2f7c0b96b9a6", size = 2511385, upload-time = "2025-07-01T09:15:33.328Z" },
    { url = "https://files.pythonhosted.org/packages/1a/33/c88376898aff369658b225262cd4f2659b13e8178e7534df9e6e1fa289f6/pillow-11.3.0-cp314-cp314t-macosx_10_13_x86_64.whl", hash = "sha256:59a03cdf019efbfeeed910bf79c7c93255c3d54bc45898ac2a4140071b02b4ae", size = 5281129, upload-time = "2025-07-01T09:15:35.194Z" },
    { url = "https://files.pythonhosted.org/packages/1f/70/d376247fb36f1844b42910911c83a02d5544ebd2a8bad9efcc0f707ea774/pillow-11.3.0-cp314-cp314t-macosx_11_0_arm64.whl", hash = "sha256:f8a5827f84d973d8636e9dc5764af4f0cf2318d26744b3d902931701b0d46653", size = 4689580, upload-time = "2025-07-01T09:15:37.114Z" },
    { url = "https://files.pythonhosted.org/packages/eb/1c/537e930496149fbac69efd2fc4329035bbe2e5475b4165439e3be9cb183b/pillow-11.3.0-cp314-cp314t-manylinux2014_aarch64.manylinux_2_17_aarch64.whl", hash = "sha256:ee92f2fd10f4adc4b43d07ec5e779932b4eb3dbfbc34790ada5a6669bc095aa6", size = 5902860, upload-time = "2025-07-03T13:10:50.248Z" },
    { url = "https://files.pythonhosted.org/packages/bd/57/80f53264954dcefeebcf9dae6e3eb1daea1b488f0be8b8fef12f79a3eb10/pillow-11.3.0-cp314-cp314t-manylinux2014_x86_64.manylinux_2_17_x86_64.whl", hash = "sha256:c96d333dcf42d01f47b37e0979b6bd73ec91eae18614864622d9b87bbd5bbf36", size = 7670694, upload-time = "2025-07-03T13:10:56.432Z" },
    { url = "https://files.pythonhosted.org/packages/70/ff/4727d3b71a8578b4587d9c276e90efad2d6fe0335fd76742a6da08132e8c/pillow-11.3.0-cp314-cp314t-manylinux_2_27_aarch64.manylinux_2_28_aarch64.whl", hash = "sha256:4c96f993ab8c98460cd0c001447bff6194403e8b1d7e149ade5f00594918128b", size = 6005888, upload-time = "2025-07-01T09:15:39.436Z" },
    { url = "https://files.pythonhosted.org/packages/05/ae/716592277934f85d3be51d7256f3636672d7b1abfafdc42cf3f8cbd4b4c8/pillow-11.3.0-cp314-cp314t-manylinux_2_27_x86_64.manylinux_2_28_x86_64.whl", hash = "sha256:41342b64afeba938edb034d122b2dda5db2139b9a4af999729ba8818e0056477", size = 6670330, upload-time = "2025-07-01T09:15:41.269Z" },
    { url = "https://files.pythonhosted.org/packages/e7/bb/7fe6cddcc8827b01b1a9766f5fdeb7418680744f9082035bdbabecf1d57f/pillow-11.3.0-cp314-cp314t-musllinux_1_2_aarch64.whl", hash = "sha256:068d9c39a2d1b358eb9f245ce7ab1b5c3246c7c8c7d9ba58cfa5b43146c06e50", size = 6114089, upload-time = "2025-07-01T09:15:43.13Z" },
    { url = "https://files.pythonhosted.org/packages/8b/f5/06bfaa444c8e80f1a8e4bff98da9c83b37b5be3b1deaa43d27a0db37ef84/pillow-11.3.0-cp314-cp314t-musllinux_1_2_x86_64.whl", hash = "sha256:a1bc6ba083b145187f648b667e05a2534ecc4b9f2784c2cbe3089e44868f2b9b", size = 6748206, upload-time = "2025-07-01T09:15:44.937Z" },
    { url = "https://files.pythonhosted.org/packages/f0/77/bc6f92a3e8e6e46c0ca78abfffec0037845800ea38c73483760362804c41/pillow-11.3.0-cp314-cp314t-win32.whl", hash = "sha256:118ca10c0d60b06d006be10a501fd6bbdfef559251ed31b794668ed569c87e12", size = 6377370, upload-time = "2025-07-01T09:15:46.673Z" },
    { url = "https://files.pythonhosted.org/packages/4a/82/3a721f7d69dca802befb8af08b7c79ebcab461007ce1c18bd91a5d5896f9/pillow-11.3.0-cp314-cp314t-win_amd64.whl", hash = "sha256:8924748b688aa210d79883357d102cd64690e56b923a186f35a82cbc10f997db", size = 7121500, upload-time = "2025-07-01T09:15:48.512Z" },
    { url = "https://files.pythonhosted.org/packages/89/c7/5572fa4a3f45740eaab6ae86fcdf7195b55beac1371ac8c619d880cfe948/pillow-11.3.0-cp314-cp314t-win_arm64.whl", hash = "sha256:79ea0d14d3ebad43ec77ad5272e6ff9bba5b679ef73375ea760261207fa8e0aa", size = 2512835, upload-time = "2025-07-01T09:15:50.399Z" },
    { url = "https://files.pythonhosted.org/packages/6f/8b/209bd6b62ce8367f47e68a218bffac88888fdf2c9fcf1ecadc6c3ec1ebc7/pillow-11.3.0-pp310-pypy310_pp73-macosx_10_15_x86_64.whl", hash = "sha256:3cee80663f29e3843b68199b9d6f4f54bd1d4a6b59bdd91bceefc51238bcb967", size = 5270556, upload-time = "2025-07-01T09:16:09.961Z" },
    { url = "https://files.pythonhosted.org/packages/2e/e6/231a0b76070c2cfd9e260a7a5b504fb72da0a95279410fa7afd99d9751d6/pillow-11.3.0-pp310-pypy310_pp73-macosx_11_0_arm64.whl", hash = "sha256:b5f56c3f344f2ccaf0dd875d3e180f631dc60a51b314295a3e681fe8cf851fbe", size = 4654625, upload-time = "2025-07-01T09:16:11.913Z" },
    { url = "https://files.pythonhosted.org/packages/13/f4/10cf94fda33cb12765f2397fc285fa6d8eb9c29de7f3185165b702fc7386/pillow-11.3.0-pp310-pypy310_pp73-manylinux2014_aarch64.manylinux_2_17_aarch64.whl", hash = "sha256:e67d793d180c9df62f1f40aee3accca4829d3794c95098887edc18af4b8b780c", size = 4874207, upload-time = "2025-07-03T13:11:10.201Z" },
    { url = "https://files.pythonhosted.org/packages/72/c9/583821097dc691880c92892e8e2d41fe0a5a3d6021f4963371d2f6d57250/pillow-11.3.0-pp310-pypy310_pp73-manylinux2014_x86_64.manylinux_2_17_x86_64.whl", hash = "sha256:d000f46e2917c705e9fb93a3606ee4a819d1e3aa7a9b442f6444f07e77cf5e25", size = 6583939, upload-time = "2025-07-03T13:11:15.68Z" },
    { url = "https://files.pythonhosted.org/packages/3b/8e/5c9d410f9217b12320efc7c413e72693f48468979a013ad17fd690397b9a/pillow-11.3.0-pp310-pypy310_pp73-manylinux_2_27_aarch64.manylinux_2_28_aarch64.whl", hash = "sha256:527b37216b6ac3a12d7838dc3bd75208ec57c1c6d11ef01902266a5a0c14fc27", size = 4957166, upload-time = "2025-07-01T09:16:13.74Z" },
    { url = "https://files.pythonhosted.org/packages/62/bb/78347dbe13219991877ffb3a91bf09da8317fbfcd4b5f9140aeae020ad71/pillow-11.3.0-pp310-pypy310_pp73-manylinux_2_27_x86_64.manylinux_2_28_x86_64.whl", hash = "sha256:be5463ac478b623b9dd3937afd7fb7ab3d79dd290a28e2b6df292dc75063eb8a", size = 5581482, upload-time = "2025-07-01T09:16:16.107Z" },
    { url = "https://files.pythonhosted.org/packages/d9/28/1000353d5e61498aaeaaf7f1e4b49ddb05f2c6575f9d4f9f914a3538b6e1/pillow-11.3.0-pp310-pypy310_pp73-win_amd64.whl", hash = "sha256:8dc70ca24c110503e16918a658b869019126ecfe03109b754c402daff12b3d9f", size = 6984596, upload-time = "2025-07-01T09:16:18.07Z" },
    { url = "https://files.pythonhosted.org/packages/9e/e3/6fa84033758276fb31da12e5fb66ad747ae83b93c67af17f8c6ff4cc8f34/pillow-11.3.0-pp311-pypy311_pp73-macosx_10_15_x86_64.whl", hash = "sha256:7c8ec7a017ad1bd562f93dbd8505763e688d388cde6e4a010ae1486916e713e6", size = 5270566, upload-time = "2025-07-01T09:16:19.801Z" },
    { url = "https://files.pythonhosted.org/packages/5b/ee/e8d2e1ab4892970b561e1ba96cbd59c0d28cf66737fc44abb2aec3795a4e/pillow-11.3.0-pp311-pypy311_pp73-macosx_11_0_arm64.whl", hash = "sha256:9ab6ae226de48019caa8074894544af5b53a117ccb9d3b3dcb2871464c829438", size = 4654618, upload-time = "2025-07-01T09:16:21.818Z" },
    { url = "https://files.pythonhosted.org/packages/f2/6d/17f80f4e1f0761f02160fc433abd4109fa1548dcfdca46cfdadaf9efa565/pillow-11.3.0-pp311-pypy311_pp73-manylinux2014_aarch64.manylinux_2_17_aarch64.whl", hash = "sha256:fe27fb049cdcca11f11a7bfda64043c37b30e6b91f10cb5bab275806c32f6ab3", size = 4874248, upload-time = "2025-07-03T13:11:20.738Z" },
    { url = "https://files.pythonhosted.org/packages/de/5f/c22340acd61cef960130585bbe2120e2fd8434c214802f07e8c03596b17e/pillow-11.3.0-pp311-pypy311_pp73-manylinux2014_x86_64.manylinux_2_17_x86_64.whl", hash = "sha256:465b9e8844e3c3519a983d58b80be3f668e2a7a5db97f2784e7079fbc9f9822c", size = 6583963, upload-time = "2025-07-03T13:11:26.283Z" },
    { url = "https://files.pythonhosted.org/packages/31/5e/03966aedfbfcbb4d5f8aa042452d3361f325b963ebbadddac05b122e47dd/pillow-11.3.0-pp311-pypy311_pp73-manylinux_2_27_aarch64.manylinux_2_28_aarch64.whl", hash = "sha256:5418b53c0d59b3824d05e029669efa023bbef0f3e92e75ec8428f3799487f361", size = 4957170, upload-time = "2025-07-01T09:16:23.762Z" },
    { url = "https://files.pythonhosted.org/packages/cc/2d/e082982aacc927fc2cab48e1e731bdb1643a1406acace8bed0900a61464e/pillow-11.3.0-pp311-pypy311_pp73-manylinux_2_27_x86_64.manylinux_2_28_x86_64.whl", hash = "sha256:504b6f59505f08ae014f724b6207ff6222662aab5cc9542577fb084ed0676ac7", size = 5581505, upload-time = "2025-07-01T09:16:25.593Z" },
    { url = "https://files.pythonhosted.org/packages/34/e7/ae39f538fd6844e982063c3a5e4598b8ced43b9633baa3a85ef33af8c05c/pillow-11.3.0-pp311-pypy311_pp73-win_amd64.whl", hash = "sha256:c84d689db21a1c397d001aa08241044aa2069e7587b398c8cc63020390b1c1b8", size = 6984598, upload-time = "2025-07-01T09:16:27.732Z" },
]

[[package]]
name = "platformdirs"
version = "4.3.8"
source = { registry = "https://pypi.org/simple" }
sdist = { url = "https://files.pythonhosted.org/packages/fe/8b/3c73abc9c759ecd3f1f7ceff6685840859e8070c4d947c93fae71f6a0bf2/platformdirs-4.3.8.tar.gz", hash = "sha256:3d512d96e16bcb959a814c9f348431070822a6496326a4be0911c40b5a74c2bc", size = 21362, upload-time = "2025-05-07T22:47:42.121Z" }
wheels = [
    { url = "https://files.pythonhosted.org/packages/fe/39/979e8e21520d4e47a0bbe349e2713c0aac6f3d853d0e5b34d76206c439aa/platformdirs-4.3.8-py3-none-any.whl", hash = "sha256:ff7059bb7eb1179e2685604f4aaf157cfd9535242bd23742eadc3c13542139b4", size = 18567, upload-time = "2025-05-07T22:47:40.376Z" },
]

[[package]]
name = "playwright"
version = "1.53.0"
source = { registry = "https://pypi.org/simple" }
dependencies = [
    { name = "greenlet" },
    { name = "pyee" },
]
wheels = [
    { url = "https://files.pythonhosted.org/packages/f5/e2/2f107be74419280749723bd1197c99351f4b8a0a25e974b9764affb940b2/playwright-1.53.0-py3-none-macosx_10_13_x86_64.whl", hash = "sha256:48a1a15ce810f0ffe512b6050de9871ea193b41dd3cc1bbed87b8431012419ba", size = 40392498, upload-time = "2025-06-25T21:48:34.17Z" },
    { url = "https://files.pythonhosted.org/packages/ac/d5/e8c57a4f6fd46059fb2d51da2d22b47afc886b42400f06b742cd4a9ba131/playwright-1.53.0-py3-none-macosx_11_0_arm64.whl", hash = "sha256:a701f9498a5b87e3f929ec01cea3109fbde75821b19c7ba4bba54f6127b94f76", size = 38647035, upload-time = "2025-06-25T21:48:38.414Z" },
    { url = "https://files.pythonhosted.org/packages/4d/f3/da18cd7c22398531316e58fd131243fd9156fe7765aae239ae542a5d07d2/playwright-1.53.0-py3-none-macosx_11_0_universal2.whl", hash = "sha256:f765498341c4037b4c01e742ae32dd335622f249488ccd77ca32d301d7c82c61", size = 40392502, upload-time = "2025-06-25T21:48:42.293Z" },
    { url = "https://files.pythonhosted.org/packages/92/32/5d871c3753fbee5113eefc511b9e44c0006a27f2301b4c6bffa4346fbd94/playwright-1.53.0-py3-none-manylinux1_x86_64.whl", hash = "sha256:db19cb5b58f3b15cad3e2419f4910c053e889202fc202461ee183f1530d1db60", size = 45848364, upload-time = "2025-06-25T21:48:45.849Z" },
    { url = "https://files.pythonhosted.org/packages/dc/6b/9942f86661ff41332f9299db4950623123e60ca71e4fb6e6942fc0212624/playwright-1.53.0-py3-none-manylinux_2_17_aarch64.manylinux2014_aarch64.whl", hash = "sha256:9276c9c935fc062f51f4f5107e56420afd6d9a524348dc437793dc2e34c742e3", size = 45235174, upload-time = "2025-06-25T21:48:49.579Z" },
    { url = "https://files.pythonhosted.org/packages/51/63/28b3f2d36e6a95e88f033d2aa7af06083f6f4aa0d9764759d96033cd053e/playwright-1.53.0-py3-none-win32.whl", hash = "sha256:36eedec101724ff5a000cddab87dd9a72a39f9b3e65a687169c465484e667c06", size = 35415131, upload-time = "2025-06-25T21:48:53.403Z" },
    { url = "https://files.pythonhosted.org/packages/a9/b5/4ca25974a90d16cfd4a9a953ee5a666cf484a0bdacb4eed484e5cab49e66/playwright-1.53.0-py3-none-win_amd64.whl", hash = "sha256:d68975807a0fd997433537f1dcf2893cda95884a39dc23c6f591b8d5f691e9e8", size = 35415138, upload-time = "2025-06-25T21:48:57.082Z" },
    { url = "https://files.pythonhosted.org/packages/9a/81/b42ff2116df5d07ccad2dc4eeb20af92c975a1fbc7cd3ed37b678468b813/playwright-1.53.0-py3-none-win_arm64.whl", hash = "sha256:fcfd481f76568d7b011571160e801b47034edd9e2383c43d83a5fb3f35c67885", size = 31188568, upload-time = "2025-06-25T21:49:00.194Z" },
]

[[package]]
name = "plotly"
version = "6.2.0"
source = { registry = "https://pypi.org/simple" }
dependencies = [
    { name = "narwhals" },
    { name = "packaging" },
]
sdist = { url = "https://files.pythonhosted.org/packages/6e/5c/0efc297df362b88b74957a230af61cd6929f531f72f48063e8408702ffba/plotly-6.2.0.tar.gz", hash = "sha256:9dfa23c328000f16c928beb68927444c1ab9eae837d1fe648dbcda5360c7953d", size = 6801941, upload-time = "2025-06-26T16:20:45.765Z" }
wheels = [
    { url = "https://files.pythonhosted.org/packages/ed/20/f2b7ac96a91cc5f70d81320adad24cc41bf52013508d649b1481db225780/plotly-6.2.0-py3-none-any.whl", hash = "sha256:32c444d4c940887219cb80738317040363deefdfee4f354498cc0b6dab8978bd", size = 9635469, upload-time = "2025-06-26T16:20:40.76Z" },
]

[[package]]
name = "pluggy"
version = "1.6.0"
source = { registry = "https://pypi.org/simple" }
sdist = { url = "https://files.pythonhosted.org/packages/f9/e2/3e91f31a7d2b083fe6ef3fa267035b518369d9511ffab804f839851d2779/pluggy-1.6.0.tar.gz", hash = "sha256:7dcc130b76258d33b90f61b658791dede3486c3e6bfb003ee5c9bfb396dd22f3", size = 69412, upload-time = "2025-05-15T12:30:07.975Z" }
wheels = [
    { url = "https://files.pythonhosted.org/packages/54/20/4d324d65cc6d9205fabedc306948156824eb9f0ee1633355a8f7ec5c66bf/pluggy-1.6.0-py3-none-any.whl", hash = "sha256:e920276dd6813095e9377c0bc5566d94c932c33b27a3e3945d8389c374dd4746", size = 20538, upload-time = "2025-05-15T12:30:06.134Z" },
]

[[package]]
name = "pre-commit"
version = "4.2.0"
source = { registry = "https://pypi.org/simple" }
dependencies = [
    { name = "cfgv" },
    { name = "identify" },
    { name = "nodeenv" },
    { name = "pyyaml" },
    { name = "virtualenv" },
]
sdist = { url = "https://files.pythonhosted.org/packages/08/39/679ca9b26c7bb2999ff122d50faa301e49af82ca9c066ec061cfbc0c6784/pre_commit-4.2.0.tar.gz", hash = "sha256:601283b9757afd87d40c4c4a9b2b5de9637a8ea02eaff7adc2d0fb4e04841146", size = 193424, upload-time = "2025-03-18T21:35:20.987Z" }
wheels = [
    { url = "https://files.pythonhosted.org/packages/88/74/a88bf1b1efeae488a0c0b7bdf71429c313722d1fc0f377537fbe554e6180/pre_commit-4.2.0-py2.py3-none-any.whl", hash = "sha256:a009ca7205f1eb497d10b845e52c838a98b6cdd2102a6c8e4540e94ee75c58bd", size = 220707, upload-time = "2025-03-18T21:35:19.343Z" },
]

[[package]]
name = "psutil"
version = "7.0.0"
source = { registry = "https://pypi.org/simple" }
sdist = { url = "https://files.pythonhosted.org/packages/2a/80/336820c1ad9286a4ded7e845b2eccfcb27851ab8ac6abece774a6ff4d3de/psutil-7.0.0.tar.gz", hash = "sha256:7be9c3eba38beccb6495ea33afd982a44074b78f28c434a1f51cc07fd315c456", size = 497003, upload-time = "2025-02-13T21:54:07.946Z" }
wheels = [
    { url = "https://files.pythonhosted.org/packages/ed/e6/2d26234410f8b8abdbf891c9da62bee396583f713fb9f3325a4760875d22/psutil-7.0.0-cp36-abi3-macosx_10_9_x86_64.whl", hash = "sha256:101d71dc322e3cffd7cea0650b09b3d08b8e7c4109dd6809fe452dfd00e58b25", size = 238051, upload-time = "2025-02-13T21:54:12.36Z" },
    { url = "https://files.pythonhosted.org/packages/04/8b/30f930733afe425e3cbfc0e1468a30a18942350c1a8816acfade80c005c4/psutil-7.0.0-cp36-abi3-macosx_11_0_arm64.whl", hash = "sha256:39db632f6bb862eeccf56660871433e111b6ea58f2caea825571951d4b6aa3da", size = 239535, upload-time = "2025-02-13T21:54:16.07Z" },
    { url = "https://files.pythonhosted.org/packages/2a/ed/d362e84620dd22876b55389248e522338ed1bf134a5edd3b8231d7207f6d/psutil-7.0.0-cp36-abi3-manylinux_2_12_i686.manylinux2010_i686.manylinux_2_17_i686.manylinux2014_i686.whl", hash = "sha256:1fcee592b4c6f146991ca55919ea3d1f8926497a713ed7faaf8225e174581e91", size = 275004, upload-time = "2025-02-13T21:54:18.662Z" },
    { url = "https://files.pythonhosted.org/packages/bf/b9/b0eb3f3cbcb734d930fdf839431606844a825b23eaf9a6ab371edac8162c/psutil-7.0.0-cp36-abi3-manylinux_2_12_x86_64.manylinux2010_x86_64.manylinux_2_17_x86_64.manylinux2014_x86_64.whl", hash = "sha256:4b1388a4f6875d7e2aff5c4ca1cc16c545ed41dd8bb596cefea80111db353a34", size = 277986, upload-time = "2025-02-13T21:54:21.811Z" },
    { url = "https://files.pythonhosted.org/packages/eb/a2/709e0fe2f093556c17fbafda93ac032257242cabcc7ff3369e2cb76a97aa/psutil-7.0.0-cp36-abi3-manylinux_2_17_aarch64.manylinux2014_aarch64.whl", hash = "sha256:a5f098451abc2828f7dc6b58d44b532b22f2088f4999a937557b603ce72b1993", size = 279544, upload-time = "2025-02-13T21:54:24.68Z" },
    { url = "https://files.pythonhosted.org/packages/50/e6/eecf58810b9d12e6427369784efe814a1eec0f492084ce8eb8f4d89d6d61/psutil-7.0.0-cp37-abi3-win32.whl", hash = "sha256:ba3fcef7523064a6c9da440fc4d6bd07da93ac726b5733c29027d7dc95b39d99", size = 241053, upload-time = "2025-02-13T21:54:34.31Z" },
    { url = "https://files.pythonhosted.org/packages/50/1b/6921afe68c74868b4c9fa424dad3be35b095e16687989ebbb50ce4fceb7c/psutil-7.0.0-cp37-abi3-win_amd64.whl", hash = "sha256:4cf3d4eb1aa9b348dec30105c55cd9b7d4629285735a102beb4441e38db90553", size = 244885, upload-time = "2025-02-13T21:54:37.486Z" },
]

[[package]]
name = "psycopg"
version = "3.2.9"
source = { registry = "https://pypi.org/simple" }
dependencies = [
    { name = "typing-extensions", marker = "python_full_version < '3.13'" },
    { name = "tzdata", marker = "sys_platform == 'win32'" },
]
sdist = { url = "https://files.pythonhosted.org/packages/27/4a/93a6ab570a8d1a4ad171a1f4256e205ce48d828781312c0bbaff36380ecb/psycopg-3.2.9.tar.gz", hash = "sha256:2fbb46fcd17bc81f993f28c47f1ebea38d66ae97cc2dbc3cad73b37cefbff700", size = 158122, upload-time = "2025-05-13T16:11:15.533Z" }
wheels = [
    { url = "https://files.pythonhosted.org/packages/44/b0/a73c195a56eb6b92e937a5ca58521a5c3346fb233345adc80fd3e2f542e2/psycopg-3.2.9-py3-none-any.whl", hash = "sha256:01a8dadccdaac2123c916208c96e06631641c0566b22005493f09663c7a8d3b6", size = 202705, upload-time = "2025-05-13T16:06:26.584Z" },
]

[package.optional-dependencies]
binary = [
    { name = "psycopg-binary", marker = "implementation_name != 'pypy'" },
]

[[package]]
name = "psycopg-binary"
version = "3.2.9"
source = { registry = "https://pypi.org/simple" }
wheels = [
    { url = "https://files.pythonhosted.org/packages/b6/ce/d677bc51f9b180986e5515268603519cee682eb6b5e765ae46cdb8526579/psycopg_binary-3.2.9-cp310-cp310-macosx_10_9_x86_64.whl", hash = "sha256:528239bbf55728ba0eacbd20632342867590273a9bacedac7538ebff890f1093", size = 4033081, upload-time = "2025-05-13T16:06:29.666Z" },
    { url = "https://files.pythonhosted.org/packages/de/f4/b56263eb20dc36d71d7188622872098400536928edf86895736e28546b3c/psycopg_binary-3.2.9-cp310-cp310-macosx_11_0_arm64.whl", hash = "sha256:e4978c01ca4c208c9d6376bd585e2c0771986b76ff7ea518f6d2b51faece75e8", size = 4082141, upload-time = "2025-05-13T16:06:33.81Z" },
    { url = "https://files.pythonhosted.org/packages/68/47/5316c3b0a2b1ff5f1d440a27638250569994534874a2ce88bf24f5c51c0f/psycopg_binary-3.2.9-cp310-cp310-manylinux_2_17_aarch64.manylinux2014_aarch64.whl", hash = "sha256:1ed2bab85b505d13e66a914d0f8cdfa9475c16d3491cf81394e0748b77729af2", size = 4678993, upload-time = "2025-05-13T16:06:36.309Z" },
    { url = "https://files.pythonhosted.org/packages/53/24/b2c667b59f07fd7d7805c0c2074351bf2b98a336c5030d961db316512ffb/psycopg_binary-3.2.9-cp310-cp310-manylinux_2_17_i686.manylinux2014_i686.whl", hash = "sha256:799fa1179ab8a58d1557a95df28b492874c8f4135101b55133ec9c55fc9ae9d7", size = 4500117, upload-time = "2025-05-13T16:06:38.847Z" },
    { url = "https://files.pythonhosted.org/packages/ae/91/a08f8878b0fe0b34b083c149df950bce168bc1b18b2fe849fa42bf4378d4/psycopg_binary-3.2.9-cp310-cp310-manylinux_2_17_ppc64le.manylinux2014_ppc64le.whl", hash = "sha256:bb37ac3955d19e4996c3534abfa4f23181333974963826db9e0f00731274b695", size = 4766985, upload-time = "2025-05-13T16:06:42.502Z" },
    { url = "https://files.pythonhosted.org/packages/10/be/3a45d5b7d8f4c4332fd42465f2170b5aef4d28a7c79e79ac7e5e1dac74d7/psycopg_binary-3.2.9-cp310-cp310-manylinux_2_17_x86_64.manylinux2014_x86_64.whl", hash = "sha256:001e986656f7e06c273dd4104e27f4b4e0614092e544d950c7c938d822b1a894", size = 4461990, upload-time = "2025-05-13T16:06:45.971Z" },
    { url = "https://files.pythonhosted.org/packages/03/ce/20682b9a4fc270d8dc644a0b16c1978732146c6ff0abbc48fbab2f4a70aa/psycopg_binary-3.2.9-cp310-cp310-musllinux_1_2_aarch64.whl", hash = "sha256:fa5c80d8b4cbf23f338db88a7251cef8bb4b68e0f91cf8b6ddfa93884fdbb0c1", size = 3777947, upload-time = "2025-05-13T16:06:49.134Z" },
    { url = "https://files.pythonhosted.org/packages/07/5c/f6d486e00bcd8709908ccdd436b2a190d390dfd61e318de4060bc6ee2a1e/psycopg_binary-3.2.9-cp310-cp310-musllinux_1_2_i686.whl", hash = "sha256:39a127e0cf9b55bd4734a8008adf3e01d1fd1cb36339c6a9e2b2cbb6007c50ee", size = 3337502, upload-time = "2025-05-13T16:06:51.378Z" },
    { url = "https://files.pythonhosted.org/packages/0b/a1/086508e929c0123a7f532840bb0a0c8a1ebd7e06aef3ee7fa44a3589bcdf/psycopg_binary-3.2.9-cp310-cp310-musllinux_1_2_ppc64le.whl", hash = "sha256:fb7599e436b586e265bea956751453ad32eb98be6a6e694252f4691c31b16edb", size = 3440809, upload-time = "2025-05-13T16:06:54.552Z" },
    { url = "https://files.pythonhosted.org/packages/40/f2/3a347a0f894355a6b173fca2202eca279b6197727b24e4896cf83f4263ee/psycopg_binary-3.2.9-cp310-cp310-musllinux_1_2_x86_64.whl", hash = "sha256:5d2c9fe14fe42b3575a0b4e09b081713e83b762c8dc38a3771dd3265f8f110e7", size = 3497231, upload-time = "2025-05-13T16:06:58.858Z" },
    { url = "https://files.pythonhosted.org/packages/18/31/0845a385eb6f4521b398793293b5f746a101e80d5c43792990442d26bc2e/psycopg_binary-3.2.9-cp310-cp310-win_amd64.whl", hash = "sha256:7e4660fad2807612bb200de7262c88773c3483e85d981324b3c647176e41fdc8", size = 2936845, upload-time = "2025-05-13T16:07:02.712Z" },
    { url = "https://files.pythonhosted.org/packages/b6/84/259ea58aca48e03c3c793b4ccfe39ed63db7b8081ef784d039330d9eed96/psycopg_binary-3.2.9-cp311-cp311-macosx_10_9_x86_64.whl", hash = "sha256:2504e9fd94eabe545d20cddcc2ff0da86ee55d76329e1ab92ecfcc6c0a8156c4", size = 4040785, upload-time = "2025-05-13T16:07:07.569Z" },
    { url = "https://files.pythonhosted.org/packages/25/22/ce58ffda2b7e36e45042b4d67f1bbd4dd2ccf4cfd2649696685c61046475/psycopg_binary-3.2.9-cp311-cp311-macosx_11_0_arm64.whl", hash = "sha256:093a0c079dd6228a7f3c3d82b906b41964eaa062a9a8c19f45ab4984bf4e872b", size = 4087601, upload-time = "2025-05-13T16:07:11.75Z" },
    { url = "https://files.pythonhosted.org/packages/c6/4f/b043e85268650c245025e80039b79663d8986f857bc3d3a72b1de67f3550/psycopg_binary-3.2.9-cp311-cp311-manylinux_2_17_aarch64.manylinux2014_aarch64.whl", hash = "sha256:387c87b51d72442708e7a853e7e7642717e704d59571da2f3b29e748be58c78a", size = 4676524, upload-time = "2025-05-13T16:07:17.038Z" },
    { url = "https://files.pythonhosted.org/packages/da/29/7afbfbd3740ea52fda488db190ef2ef2a9ff7379b85501a2142fb9f7dd56/psycopg_binary-3.2.9-cp311-cp311-manylinux_2_17_i686.manylinux2014_i686.whl", hash = "sha256:d9ac10a2ebe93a102a326415b330fff7512f01a9401406896e78a81d75d6eddc", size = 4495671, upload-time = "2025-05-13T16:07:21.709Z" },
    { url = "https://files.pythonhosted.org/packages/ea/eb/df69112d18a938cbb74efa1573082248437fa663ba66baf2cdba8a95a2d0/psycopg_binary-3.2.9-cp311-cp311-manylinux_2_17_ppc64le.manylinux2014_ppc64le.whl", hash = "sha256:72fdbda5b4c2a6a72320857ef503a6589f56d46821592d4377c8c8604810342b", size = 4768132, upload-time = "2025-05-13T16:07:25.818Z" },
    { url = "https://files.pythonhosted.org/packages/76/fe/4803b20220c04f508f50afee9169268553f46d6eed99640a08c8c1e76409/psycopg_binary-3.2.9-cp311-cp311-manylinux_2_17_x86_64.manylinux2014_x86_64.whl", hash = "sha256:f34e88940833d46108f949fdc1fcfb74d6b5ae076550cd67ab59ef47555dba95", size = 4458394, upload-time = "2025-05-13T16:07:29.148Z" },
    { url = "https://files.pythonhosted.org/packages/0f/0f/5ecc64607ef6f62b04e610b7837b1a802ca6f7cb7211339f5d166d55f1dd/psycopg_binary-3.2.9-cp311-cp311-musllinux_1_2_aarch64.whl", hash = "sha256:a3e0f89fe35cb03ff1646ab663dabf496477bab2a072315192dbaa6928862891", size = 3776879, upload-time = "2025-05-13T16:07:32.503Z" },
    { url = "https://files.pythonhosted.org/packages/c8/d8/1c3d6e99b7db67946d0eac2cd15d10a79aa7b1e3222ce4aa8e7df72027f5/psycopg_binary-3.2.9-cp311-cp311-musllinux_1_2_i686.whl", hash = "sha256:6afb3e62f2a3456f2180a4eef6b03177788df7ce938036ff7f09b696d418d186", size = 3333329, upload-time = "2025-05-13T16:07:35.555Z" },
    { url = "https://files.pythonhosted.org/packages/d7/02/a4e82099816559f558ccaf2b6945097973624dc58d5d1c91eb1e54e5a8e9/psycopg_binary-3.2.9-cp311-cp311-musllinux_1_2_ppc64le.whl", hash = "sha256:cc19ed5c7afca3f6b298bfc35a6baa27adb2019670d15c32d0bb8f780f7d560d", size = 3435683, upload-time = "2025-05-13T16:07:37.863Z" },
    { url = "https://files.pythonhosted.org/packages/91/e4/f27055290d58e8818bed8a297162a096ef7f8ecdf01d98772d4b02af46c4/psycopg_binary-3.2.9-cp311-cp311-musllinux_1_2_x86_64.whl", hash = "sha256:bc75f63653ce4ec764c8f8c8b0ad9423e23021e1c34a84eb5f4ecac8538a4a4a", size = 3497124, upload-time = "2025-05-13T16:07:40.567Z" },
    { url = "https://files.pythonhosted.org/packages/67/3d/17ed07579625529534605eeaeba34f0536754a5667dbf20ea2624fc80614/psycopg_binary-3.2.9-cp311-cp311-win_amd64.whl", hash = "sha256:3db3ba3c470801e94836ad78bf11fd5fab22e71b0c77343a1ee95d693879937a", size = 2939520, upload-time = "2025-05-13T16:07:45.467Z" },
    { url = "https://files.pythonhosted.org/packages/29/6f/ec9957e37a606cd7564412e03f41f1b3c3637a5be018d0849914cb06e674/psycopg_binary-3.2.9-cp312-cp312-macosx_10_13_x86_64.whl", hash = "sha256:be7d650a434921a6b1ebe3fff324dbc2364393eb29d7672e638ce3e21076974e", size = 4022205, upload-time = "2025-05-13T16:07:48.195Z" },
    { url = "https://files.pythonhosted.org/packages/6b/ba/497b8bea72b20a862ac95a94386967b745a472d9ddc88bc3f32d5d5f0d43/psycopg_binary-3.2.9-cp312-cp312-macosx_11_0_arm64.whl", hash = "sha256:6a76b4722a529390683c0304501f238b365a46b1e5fb6b7249dbc0ad6fea51a0", size = 4083795, upload-time = "2025-05-13T16:07:50.917Z" },
    { url = "https://files.pythonhosted.org/packages/42/07/af9503e8e8bdad3911fd88e10e6a29240f9feaa99f57d6fac4a18b16f5a0/psycopg_binary-3.2.9-cp312-cp312-manylinux_2_17_aarch64.manylinux2014_aarch64.whl", hash = "sha256:96a551e4683f1c307cfc3d9a05fec62c00a7264f320c9962a67a543e3ce0d8ff", size = 4655043, upload-time = "2025-05-13T16:07:54.857Z" },
    { url = "https://files.pythonhosted.org/packages/28/ed/aff8c9850df1648cc6a5cc7a381f11ee78d98a6b807edd4a5ae276ad60ad/psycopg_binary-3.2.9-cp312-cp312-manylinux_2_17_i686.manylinux2014_i686.whl", hash = "sha256:61d0a6ceed8f08c75a395bc28cb648a81cf8dee75ba4650093ad1a24a51c8724", size = 4477972, upload-time = "2025-05-13T16:07:57.925Z" },
    { url = "https://files.pythonhosted.org/packages/5c/bd/8e9d1b77ec1a632818fe2f457c3a65af83c68710c4c162d6866947d08cc5/psycopg_binary-3.2.9-cp312-cp312-manylinux_2_17_ppc64le.manylinux2014_ppc64le.whl", hash = "sha256:ad280bbd409bf598683dda82232f5215cfc5f2b1bf0854e409b4d0c44a113b1d", size = 4737516, upload-time = "2025-05-13T16:08:01.616Z" },
    { url = "https://files.pythonhosted.org/packages/46/ec/222238f774cd5a0881f3f3b18fb86daceae89cc410f91ef6a9fb4556f236/psycopg_binary-3.2.9-cp312-cp312-manylinux_2_17_x86_64.manylinux2014_x86_64.whl", hash = "sha256:76eddaf7fef1d0994e3d536ad48aa75034663d3a07f6f7e3e601105ae73aeff6", size = 4436160, upload-time = "2025-05-13T16:08:04.278Z" },
    { url = "https://files.pythonhosted.org/packages/37/78/af5af2a1b296eeca54ea7592cd19284739a844974c9747e516707e7b3b39/psycopg_binary-3.2.9-cp312-cp312-musllinux_1_2_aarch64.whl", hash = "sha256:52e239cd66c4158e412318fbe028cd94b0ef21b0707f56dcb4bdc250ee58fd40", size = 3753518, upload-time = "2025-05-13T16:08:07.567Z" },
    { url = "https://files.pythonhosted.org/packages/ec/ac/8a3ed39ea069402e9e6e6a2f79d81a71879708b31cc3454283314994b1ae/psycopg_binary-3.2.9-cp312-cp312-musllinux_1_2_i686.whl", hash = "sha256:08bf9d5eabba160dd4f6ad247cf12f229cc19d2458511cab2eb9647f42fa6795", size = 3313598, upload-time = "2025-05-13T16:08:09.999Z" },
    { url = "https://files.pythonhosted.org/packages/da/43/26549af068347c808fbfe5f07d2fa8cef747cfff7c695136172991d2378b/psycopg_binary-3.2.9-cp312-cp312-musllinux_1_2_ppc64le.whl", hash = "sha256:1b2cf018168cad87580e67bdde38ff5e51511112f1ce6ce9a8336871f465c19a", size = 3407289, upload-time = "2025-05-13T16:08:12.66Z" },
    { url = "https://files.pythonhosted.org/packages/67/55/ea8d227c77df8e8aec880ded398316735add8fda5eb4ff5cc96fac11e964/psycopg_binary-3.2.9-cp312-cp312-musllinux_1_2_x86_64.whl", hash = "sha256:14f64d1ac6942ff089fc7e926440f7a5ced062e2ed0949d7d2d680dc5c00e2d4", size = 3472493, upload-time = "2025-05-13T16:08:15.672Z" },
    { url = "https://files.pythonhosted.org/packages/3c/02/6ff2a5bc53c3cd653d281666728e29121149179c73fddefb1e437024c192/psycopg_binary-3.2.9-cp312-cp312-win_amd64.whl", hash = "sha256:7a838852e5afb6b4126f93eb409516a8c02a49b788f4df8b6469a40c2157fa21", size = 2927400, upload-time = "2025-05-13T16:08:18.652Z" },
    { url = "https://files.pythonhosted.org/packages/28/0b/f61ff4e9f23396aca674ed4d5c9a5b7323738021d5d72d36d8b865b3deaf/psycopg_binary-3.2.9-cp313-cp313-macosx_10_13_x86_64.whl", hash = "sha256:98bbe35b5ad24a782c7bf267596638d78aa0e87abc7837bdac5b2a2ab954179e", size = 4017127, upload-time = "2025-05-13T16:08:21.391Z" },
    { url = "https://files.pythonhosted.org/packages/bc/00/7e181fb1179fbfc24493738b61efd0453d4b70a0c4b12728e2b82db355fd/psycopg_binary-3.2.9-cp313-cp313-macosx_11_0_arm64.whl", hash = "sha256:72691a1615ebb42da8b636c5ca9f2b71f266be9e172f66209a361c175b7842c5", size = 4080322, upload-time = "2025-05-13T16:08:24.049Z" },
    { url = "https://files.pythonhosted.org/packages/58/fd/94fc267c1d1392c4211e54ccb943be96ea4032e761573cf1047951887494/psycopg_binary-3.2.9-cp313-cp313-manylinux_2_17_aarch64.manylinux2014_aarch64.whl", hash = "sha256:25ab464bfba8c401f5536d5aa95f0ca1dd8257b5202eede04019b4415f491351", size = 4655097, upload-time = "2025-05-13T16:08:27.376Z" },
    { url = "https://files.pythonhosted.org/packages/41/17/31b3acf43de0b2ba83eac5878ff0dea5a608ca2a5c5dd48067999503a9de/psycopg_binary-3.2.9-cp313-cp313-manylinux_2_17_i686.manylinux2014_i686.whl", hash = "sha256:0e8aeefebe752f46e3c4b769e53f1d4ad71208fe1150975ef7662c22cca80fab", size = 4482114, upload-time = "2025-05-13T16:08:30.781Z" },
    { url = "https://files.pythonhosted.org/packages/85/78/b4d75e5fd5a85e17f2beb977abbba3389d11a4536b116205846b0e1cf744/psycopg_binary-3.2.9-cp313-cp313-manylinux_2_17_ppc64le.manylinux2014_ppc64le.whl", hash = "sha256:b7e4e4dd177a8665c9ce86bc9caae2ab3aa9360b7ce7ec01827ea1baea9ff748", size = 4737693, upload-time = "2025-05-13T16:08:34.625Z" },
    { url = "https://files.pythonhosted.org/packages/3b/95/7325a8550e3388b00b5e54f4ced5e7346b531eb4573bf054c3dbbfdc14fe/psycopg_binary-3.2.9-cp313-cp313-manylinux_2_17_x86_64.manylinux2014_x86_64.whl", hash = "sha256:7fc2915949e5c1ea27a851f7a472a7da7d0a40d679f0a31e42f1022f3c562e87", size = 4437423, upload-time = "2025-05-13T16:08:37.444Z" },
    { url = "https://files.pythonhosted.org/packages/1a/db/cef77d08e59910d483df4ee6da8af51c03bb597f500f1fe818f0f3b925d3/psycopg_binary-3.2.9-cp313-cp313-musllinux_1_2_aarch64.whl", hash = "sha256:a1fa38a4687b14f517f049477178093c39c2a10fdcced21116f47c017516498f", size = 3758667, upload-time = "2025-05-13T16:08:40.116Z" },
    { url = "https://files.pythonhosted.org/packages/95/3e/252fcbffb47189aa84d723b54682e1bb6d05c8875fa50ce1ada914ae6e28/psycopg_binary-3.2.9-cp313-cp313-musllinux_1_2_i686.whl", hash = "sha256:5be8292d07a3ab828dc95b5ee6b69ca0a5b2e579a577b39671f4f5b47116dfd2", size = 3320576, upload-time = "2025-05-13T16:08:43.243Z" },
    { url = "https://files.pythonhosted.org/packages/1c/cd/9b5583936515d085a1bec32b45289ceb53b80d9ce1cea0fef4c782dc41a7/psycopg_binary-3.2.9-cp313-cp313-musllinux_1_2_ppc64le.whl", hash = "sha256:778588ca9897b6c6bab39b0d3034efff4c5438f5e3bd52fda3914175498202f9", size = 3411439, upload-time = "2025-05-13T16:08:47.321Z" },
    { url = "https://files.pythonhosted.org/packages/45/6b/6f1164ea1634c87956cdb6db759e0b8c5827f989ee3cdff0f5c70e8331f2/psycopg_binary-3.2.9-cp313-cp313-musllinux_1_2_x86_64.whl", hash = "sha256:f0d5b3af045a187aedbd7ed5fc513bd933a97aaff78e61c3745b330792c4345b", size = 3477477, upload-time = "2025-05-13T16:08:51.166Z" },
    { url = "https://files.pythonhosted.org/packages/7b/1d/bf54cfec79377929da600c16114f0da77a5f1670f45e0c3af9fcd36879bc/psycopg_binary-3.2.9-cp313-cp313-win_amd64.whl", hash = "sha256:2290bc146a1b6a9730350f695e8b670e1d1feb8446597bed0bbe7c3c30e0abcb", size = 2928009, upload-time = "2025-05-13T16:08:53.67Z" },
]

[[package]]
name = "py-cpuinfo"
version = "9.0.0"
source = { registry = "https://pypi.org/simple" }
sdist = { url = "https://files.pythonhosted.org/packages/37/a8/d832f7293ebb21690860d2e01d8115e5ff6f2ae8bbdc953f0eb0fa4bd2c7/py-cpuinfo-9.0.0.tar.gz", hash = "sha256:3cdbbf3fac90dc6f118bfd64384f309edeadd902d7c8fb17f02ffa1fc3f49690", size = 104716, upload-time = "2022-10-25T20:38:06.303Z" }
wheels = [
    { url = "https://files.pythonhosted.org/packages/e0/a9/023730ba63db1e494a271cb018dcd361bd2c917ba7004c3e49d5daf795a2/py_cpuinfo-9.0.0-py3-none-any.whl", hash = "sha256:859625bc251f64e21f077d099d4162689c762b5d6a4c3c97553d56241c9674d5", size = 22335, upload-time = "2022-10-25T20:38:27.636Z" },
]

[[package]]
name = "pycparser"
version = "2.22"
source = { registry = "https://pypi.org/simple" }
sdist = { url = "https://files.pythonhosted.org/packages/1d/b2/31537cf4b1ca988837256c910a668b553fceb8f069bedc4b1c826024b52c/pycparser-2.22.tar.gz", hash = "sha256:491c8be9c040f5390f5bf44a5b07752bd07f56edf992381b05c701439eec10f6", size = 172736, upload-time = "2024-03-30T13:22:22.564Z" }
wheels = [
    { url = "https://files.pythonhosted.org/packages/13/a3/a812df4e2dd5696d1f351d58b8fe16a405b234ad2886a0dab9183fb78109/pycparser-2.22-py3-none-any.whl", hash = "sha256:c3702b6d3dd8c7abc1afa565d7e63d53a1d0bd86cdc24edd75470f4de499cfcc", size = 117552, upload-time = "2024-03-30T13:22:20.476Z" },
]

[[package]]
name = "pydantic"
version = "2.11.7"
source = { registry = "https://pypi.org/simple" }
dependencies = [
    { name = "annotated-types" },
    { name = "pydantic-core" },
    { name = "typing-extensions" },
    { name = "typing-inspection" },
]
sdist = { url = "https://files.pythonhosted.org/packages/00/dd/4325abf92c39ba8623b5af936ddb36ffcfe0beae70405d456ab1fb2f5b8c/pydantic-2.11.7.tar.gz", hash = "sha256:d989c3c6cb79469287b1569f7447a17848c998458d49ebe294e975b9baf0f0db", size = 788350, upload-time = "2025-06-14T08:33:17.137Z" }
wheels = [
    { url = "https://files.pythonhosted.org/packages/6a/c0/ec2b1c8712ca690e5d61979dee872603e92b8a32f94cc1b72d53beab008a/pydantic-2.11.7-py3-none-any.whl", hash = "sha256:dde5df002701f6de26248661f6835bbe296a47bf73990135c7d07ce741b9623b", size = 444782, upload-time = "2025-06-14T08:33:14.905Z" },
]

[[package]]
name = "pydantic-core"
version = "2.33.2"
source = { registry = "https://pypi.org/simple" }
dependencies = [
    { name = "typing-extensions" },
]
sdist = { url = "https://files.pythonhosted.org/packages/ad/88/5f2260bdfae97aabf98f1778d43f69574390ad787afb646292a638c923d4/pydantic_core-2.33.2.tar.gz", hash = "sha256:7cb8bc3605c29176e1b105350d2e6474142d7c1bd1d9327c4a9bdb46bf827acc", size = 435195, upload-time = "2025-04-23T18:33:52.104Z" }
wheels = [
    { url = "https://files.pythonhosted.org/packages/e5/92/b31726561b5dae176c2d2c2dc43a9c5bfba5d32f96f8b4c0a600dd492447/pydantic_core-2.33.2-cp310-cp310-macosx_10_12_x86_64.whl", hash = "sha256:2b3d326aaef0c0399d9afffeb6367d5e26ddc24d351dbc9c636840ac355dc5d8", size = 2028817, upload-time = "2025-04-23T18:30:43.919Z" },
    { url = "https://files.pythonhosted.org/packages/a3/44/3f0b95fafdaca04a483c4e685fe437c6891001bf3ce8b2fded82b9ea3aa1/pydantic_core-2.33.2-cp310-cp310-macosx_11_0_arm64.whl", hash = "sha256:0e5b2671f05ba48b94cb90ce55d8bdcaaedb8ba00cc5359f6810fc918713983d", size = 1861357, upload-time = "2025-04-23T18:30:46.372Z" },
    { url = "https://files.pythonhosted.org/packages/30/97/e8f13b55766234caae05372826e8e4b3b96e7b248be3157f53237682e43c/pydantic_core-2.33.2-cp310-cp310-manylinux_2_17_aarch64.manylinux2014_aarch64.whl", hash = "sha256:0069c9acc3f3981b9ff4cdfaf088e98d83440a4c7ea1bc07460af3d4dc22e72d", size = 1898011, upload-time = "2025-04-23T18:30:47.591Z" },
    { url = "https://files.pythonhosted.org/packages/9b/a3/99c48cf7bafc991cc3ee66fd544c0aae8dc907b752f1dad2d79b1b5a471f/pydantic_core-2.33.2-cp310-cp310-manylinux_2_17_armv7l.manylinux2014_armv7l.whl", hash = "sha256:d53b22f2032c42eaaf025f7c40c2e3b94568ae077a606f006d206a463bc69572", size = 1982730, upload-time = "2025-04-23T18:30:49.328Z" },
    { url = "https://files.pythonhosted.org/packages/de/8e/a5b882ec4307010a840fb8b58bd9bf65d1840c92eae7534c7441709bf54b/pydantic_core-2.33.2-cp310-cp310-manylinux_2_17_ppc64le.manylinux2014_ppc64le.whl", hash = "sha256:0405262705a123b7ce9f0b92f123334d67b70fd1f20a9372b907ce1080c7ba02", size = 2136178, upload-time = "2025-04-23T18:30:50.907Z" },
    { url = "https://files.pythonhosted.org/packages/e4/bb/71e35fc3ed05af6834e890edb75968e2802fe98778971ab5cba20a162315/pydantic_core-2.33.2-cp310-cp310-manylinux_2_17_s390x.manylinux2014_s390x.whl", hash = "sha256:4b25d91e288e2c4e0662b8038a28c6a07eaac3e196cfc4ff69de4ea3db992a1b", size = 2736462, upload-time = "2025-04-23T18:30:52.083Z" },
    { url = "https://files.pythonhosted.org/packages/31/0d/c8f7593e6bc7066289bbc366f2235701dcbebcd1ff0ef8e64f6f239fb47d/pydantic_core-2.33.2-cp310-cp310-manylinux_2_17_x86_64.manylinux2014_x86_64.whl", hash = "sha256:6bdfe4b3789761f3bcb4b1ddf33355a71079858958e3a552f16d5af19768fef2", size = 2005652, upload-time = "2025-04-23T18:30:53.389Z" },
    { url = "https://files.pythonhosted.org/packages/d2/7a/996d8bd75f3eda405e3dd219ff5ff0a283cd8e34add39d8ef9157e722867/pydantic_core-2.33.2-cp310-cp310-manylinux_2_5_i686.manylinux1_i686.whl", hash = "sha256:efec8db3266b76ef9607c2c4c419bdb06bf335ae433b80816089ea7585816f6a", size = 2113306, upload-time = "2025-04-23T18:30:54.661Z" },
    { url = "https://files.pythonhosted.org/packages/ff/84/daf2a6fb2db40ffda6578a7e8c5a6e9c8affb251a05c233ae37098118788/pydantic_core-2.33.2-cp310-cp310-musllinux_1_1_aarch64.whl", hash = "sha256:031c57d67ca86902726e0fae2214ce6770bbe2f710dc33063187a68744a5ecac", size = 2073720, upload-time = "2025-04-23T18:30:56.11Z" },
    { url = "https://files.pythonhosted.org/packages/77/fb/2258da019f4825128445ae79456a5499c032b55849dbd5bed78c95ccf163/pydantic_core-2.33.2-cp310-cp310-musllinux_1_1_armv7l.whl", hash = "sha256:f8de619080e944347f5f20de29a975c2d815d9ddd8be9b9b7268e2e3ef68605a", size = 2244915, upload-time = "2025-04-23T18:30:57.501Z" },
    { url = "https://files.pythonhosted.org/packages/d8/7a/925ff73756031289468326e355b6fa8316960d0d65f8b5d6b3a3e7866de7/pydantic_core-2.33.2-cp310-cp310-musllinux_1_1_x86_64.whl", hash = "sha256:73662edf539e72a9440129f231ed3757faab89630d291b784ca99237fb94db2b", size = 2241884, upload-time = "2025-04-23T18:30:58.867Z" },
    { url = "https://files.pythonhosted.org/packages/0b/b0/249ee6d2646f1cdadcb813805fe76265745c4010cf20a8eba7b0e639d9b2/pydantic_core-2.33.2-cp310-cp310-win32.whl", hash = "sha256:0a39979dcbb70998b0e505fb1556a1d550a0781463ce84ebf915ba293ccb7e22", size = 1910496, upload-time = "2025-04-23T18:31:00.078Z" },
    { url = "https://files.pythonhosted.org/packages/66/ff/172ba8f12a42d4b552917aa65d1f2328990d3ccfc01d5b7c943ec084299f/pydantic_core-2.33.2-cp310-cp310-win_amd64.whl", hash = "sha256:b0379a2b24882fef529ec3b4987cb5d003b9cda32256024e6fe1586ac45fc640", size = 1955019, upload-time = "2025-04-23T18:31:01.335Z" },
    { url = "https://files.pythonhosted.org/packages/3f/8d/71db63483d518cbbf290261a1fc2839d17ff89fce7089e08cad07ccfce67/pydantic_core-2.33.2-cp311-cp311-macosx_10_12_x86_64.whl", hash = "sha256:4c5b0a576fb381edd6d27f0a85915c6daf2f8138dc5c267a57c08a62900758c7", size = 2028584, upload-time = "2025-04-23T18:31:03.106Z" },
    { url = "https://files.pythonhosted.org/packages/24/2f/3cfa7244ae292dd850989f328722d2aef313f74ffc471184dc509e1e4e5a/pydantic_core-2.33.2-cp311-cp311-macosx_11_0_arm64.whl", hash = "sha256:e799c050df38a639db758c617ec771fd8fb7a5f8eaaa4b27b101f266b216a246", size = 1855071, upload-time = "2025-04-23T18:31:04.621Z" },
    { url = "https://files.pythonhosted.org/packages/b3/d3/4ae42d33f5e3f50dd467761304be2fa0a9417fbf09735bc2cce003480f2a/pydantic_core-2.33.2-cp311-cp311-manylinux_2_17_aarch64.manylinux2014_aarch64.whl", hash = "sha256:dc46a01bf8d62f227d5ecee74178ffc448ff4e5197c756331f71efcc66dc980f", size = 1897823, upload-time = "2025-04-23T18:31:06.377Z" },
    { url = "https://files.pythonhosted.org/packages/f4/f3/aa5976e8352b7695ff808599794b1fba2a9ae2ee954a3426855935799488/pydantic_core-2.33.2-cp311-cp311-manylinux_2_17_armv7l.manylinux2014_armv7l.whl", hash = "sha256:a144d4f717285c6d9234a66778059f33a89096dfb9b39117663fd8413d582dcc", size = 1983792, upload-time = "2025-04-23T18:31:07.93Z" },
    { url = "https://files.pythonhosted.org/packages/d5/7a/cda9b5a23c552037717f2b2a5257e9b2bfe45e687386df9591eff7b46d28/pydantic_core-2.33.2-cp311-cp311-manylinux_2_17_ppc64le.manylinux2014_ppc64le.whl", hash = "sha256:73cf6373c21bc80b2e0dc88444f41ae60b2f070ed02095754eb5a01df12256de", size = 2136338, upload-time = "2025-04-23T18:31:09.283Z" },
    { url = "https://files.pythonhosted.org/packages/2b/9f/b8f9ec8dd1417eb9da784e91e1667d58a2a4a7b7b34cf4af765ef663a7e5/pydantic_core-2.33.2-cp311-cp311-manylinux_2_17_s390x.manylinux2014_s390x.whl", hash = "sha256:3dc625f4aa79713512d1976fe9f0bc99f706a9dee21dfd1810b4bbbf228d0e8a", size = 2730998, upload-time = "2025-04-23T18:31:11.7Z" },
    { url = "https://files.pythonhosted.org/packages/47/bc/cd720e078576bdb8255d5032c5d63ee5c0bf4b7173dd955185a1d658c456/pydantic_core-2.33.2-cp311-cp311-manylinux_2_17_x86_64.manylinux2014_x86_64.whl", hash = "sha256:881b21b5549499972441da4758d662aeea93f1923f953e9cbaff14b8b9565aef", size = 2003200, upload-time = "2025-04-23T18:31:13.536Z" },
    { url = "https://files.pythonhosted.org/packages/ca/22/3602b895ee2cd29d11a2b349372446ae9727c32e78a94b3d588a40fdf187/pydantic_core-2.33.2-cp311-cp311-manylinux_2_5_i686.manylinux1_i686.whl", hash = "sha256:bdc25f3681f7b78572699569514036afe3c243bc3059d3942624e936ec93450e", size = 2113890, upload-time = "2025-04-23T18:31:15.011Z" },
    { url = "https://files.pythonhosted.org/packages/ff/e6/e3c5908c03cf00d629eb38393a98fccc38ee0ce8ecce32f69fc7d7b558a7/pydantic_core-2.33.2-cp311-cp311-musllinux_1_1_aarch64.whl", hash = "sha256:fe5b32187cbc0c862ee201ad66c30cf218e5ed468ec8dc1cf49dec66e160cc4d", size = 2073359, upload-time = "2025-04-23T18:31:16.393Z" },
    { url = "https://files.pythonhosted.org/packages/12/e7/6a36a07c59ebefc8777d1ffdaf5ae71b06b21952582e4b07eba88a421c79/pydantic_core-2.33.2-cp311-cp311-musllinux_1_1_armv7l.whl", hash = "sha256:bc7aee6f634a6f4a95676fcb5d6559a2c2a390330098dba5e5a5f28a2e4ada30", size = 2245883, upload-time = "2025-04-23T18:31:17.892Z" },
    { url = "https://files.pythonhosted.org/packages/16/3f/59b3187aaa6cc0c1e6616e8045b284de2b6a87b027cce2ffcea073adf1d2/pydantic_core-2.33.2-cp311-cp311-musllinux_1_1_x86_64.whl", hash = "sha256:235f45e5dbcccf6bd99f9f472858849f73d11120d76ea8707115415f8e5ebebf", size = 2241074, upload-time = "2025-04-23T18:31:19.205Z" },
    { url = "https://files.pythonhosted.org/packages/e0/ed/55532bb88f674d5d8f67ab121a2a13c385df382de2a1677f30ad385f7438/pydantic_core-2.33.2-cp311-cp311-win32.whl", hash = "sha256:6368900c2d3ef09b69cb0b913f9f8263b03786e5b2a387706c5afb66800efd51", size = 1910538, upload-time = "2025-04-23T18:31:20.541Z" },
    { url = "https://files.pythonhosted.org/packages/fe/1b/25b7cccd4519c0b23c2dd636ad39d381abf113085ce4f7bec2b0dc755eb1/pydantic_core-2.33.2-cp311-cp311-win_amd64.whl", hash = "sha256:1e063337ef9e9820c77acc768546325ebe04ee38b08703244c1309cccc4f1bab", size = 1952909, upload-time = "2025-04-23T18:31:22.371Z" },
    { url = "https://files.pythonhosted.org/packages/49/a9/d809358e49126438055884c4366a1f6227f0f84f635a9014e2deb9b9de54/pydantic_core-2.33.2-cp311-cp311-win_arm64.whl", hash = "sha256:6b99022f1d19bc32a4c2a0d544fc9a76e3be90f0b3f4af413f87d38749300e65", size = 1897786, upload-time = "2025-04-23T18:31:24.161Z" },
    { url = "https://files.pythonhosted.org/packages/18/8a/2b41c97f554ec8c71f2a8a5f85cb56a8b0956addfe8b0efb5b3d77e8bdc3/pydantic_core-2.33.2-cp312-cp312-macosx_10_12_x86_64.whl", hash = "sha256:a7ec89dc587667f22b6a0b6579c249fca9026ce7c333fc142ba42411fa243cdc", size = 2009000, upload-time = "2025-04-23T18:31:25.863Z" },
    { url = "https://files.pythonhosted.org/packages/a1/02/6224312aacb3c8ecbaa959897af57181fb6cf3a3d7917fd44d0f2917e6f2/pydantic_core-2.33.2-cp312-cp312-macosx_11_0_arm64.whl", hash = "sha256:3c6db6e52c6d70aa0d00d45cdb9b40f0433b96380071ea80b09277dba021ddf7", size = 1847996, upload-time = "2025-04-23T18:31:27.341Z" },
    { url = "https://files.pythonhosted.org/packages/d6/46/6dcdf084a523dbe0a0be59d054734b86a981726f221f4562aed313dbcb49/pydantic_core-2.33.2-cp312-cp312-manylinux_2_17_aarch64.manylinux2014_aarch64.whl", hash = "sha256:4e61206137cbc65e6d5256e1166f88331d3b6238e082d9f74613b9b765fb9025", size = 1880957, upload-time = "2025-04-23T18:31:28.956Z" },
    { url = "https://files.pythonhosted.org/packages/ec/6b/1ec2c03837ac00886ba8160ce041ce4e325b41d06a034adbef11339ae422/pydantic_core-2.33.2-cp312-cp312-manylinux_2_17_armv7l.manylinux2014_armv7l.whl", hash = "sha256:eb8c529b2819c37140eb51b914153063d27ed88e3bdc31b71198a198e921e011", size = 1964199, upload-time = "2025-04-23T18:31:31.025Z" },
    { url = "https://files.pythonhosted.org/packages/2d/1d/6bf34d6adb9debd9136bd197ca72642203ce9aaaa85cfcbfcf20f9696e83/pydantic_core-2.33.2-cp312-cp312-manylinux_2_17_ppc64le.manylinux2014_ppc64le.whl", hash = "sha256:c52b02ad8b4e2cf14ca7b3d918f3eb0ee91e63b3167c32591e57c4317e134f8f", size = 2120296, upload-time = "2025-04-23T18:31:32.514Z" },
    { url = "https://files.pythonhosted.org/packages/e0/94/2bd0aaf5a591e974b32a9f7123f16637776c304471a0ab33cf263cf5591a/pydantic_core-2.33.2-cp312-cp312-manylinux_2_17_s390x.manylinux2014_s390x.whl", hash = "sha256:96081f1605125ba0855dfda83f6f3df5ec90c61195421ba72223de35ccfb2f88", size = 2676109, upload-time = "2025-04-23T18:31:33.958Z" },
    { url = "https://files.pythonhosted.org/packages/f9/41/4b043778cf9c4285d59742281a769eac371b9e47e35f98ad321349cc5d61/pydantic_core-2.33.2-cp312-cp312-manylinux_2_17_x86_64.manylinux2014_x86_64.whl", hash = "sha256:8f57a69461af2a5fa6e6bbd7a5f60d3b7e6cebb687f55106933188e79ad155c1", size = 2002028, upload-time = "2025-04-23T18:31:39.095Z" },
    { url = "https://files.pythonhosted.org/packages/cb/d5/7bb781bf2748ce3d03af04d5c969fa1308880e1dca35a9bd94e1a96a922e/pydantic_core-2.33.2-cp312-cp312-manylinux_2_5_i686.manylinux1_i686.whl", hash = "sha256:572c7e6c8bb4774d2ac88929e3d1f12bc45714ae5ee6d9a788a9fb35e60bb04b", size = 2100044, upload-time = "2025-04-23T18:31:41.034Z" },
    { url = "https://files.pythonhosted.org/packages/fe/36/def5e53e1eb0ad896785702a5bbfd25eed546cdcf4087ad285021a90ed53/pydantic_core-2.33.2-cp312-cp312-musllinux_1_1_aarch64.whl", hash = "sha256:db4b41f9bd95fbe5acd76d89920336ba96f03e149097365afe1cb092fceb89a1", size = 2058881, upload-time = "2025-04-23T18:31:42.757Z" },
    { url = "https://files.pythonhosted.org/packages/01/6c/57f8d70b2ee57fc3dc8b9610315949837fa8c11d86927b9bb044f8705419/pydantic_core-2.33.2-cp312-cp312-musllinux_1_1_armv7l.whl", hash = "sha256:fa854f5cf7e33842a892e5c73f45327760bc7bc516339fda888c75ae60edaeb6", size = 2227034, upload-time = "2025-04-23T18:31:44.304Z" },
    { url = "https://files.pythonhosted.org/packages/27/b9/9c17f0396a82b3d5cbea4c24d742083422639e7bb1d5bf600e12cb176a13/pydantic_core-2.33.2-cp312-cp312-musllinux_1_1_x86_64.whl", hash = "sha256:5f483cfb75ff703095c59e365360cb73e00185e01aaea067cd19acffd2ab20ea", size = 2234187, upload-time = "2025-04-23T18:31:45.891Z" },
    { url = "https://files.pythonhosted.org/packages/b0/6a/adf5734ffd52bf86d865093ad70b2ce543415e0e356f6cacabbc0d9ad910/pydantic_core-2.33.2-cp312-cp312-win32.whl", hash = "sha256:9cb1da0f5a471435a7bc7e439b8a728e8b61e59784b2af70d7c169f8dd8ae290", size = 1892628, upload-time = "2025-04-23T18:31:47.819Z" },
    { url = "https://files.pythonhosted.org/packages/43/e4/5479fecb3606c1368d496a825d8411e126133c41224c1e7238be58b87d7e/pydantic_core-2.33.2-cp312-cp312-win_amd64.whl", hash = "sha256:f941635f2a3d96b2973e867144fde513665c87f13fe0e193c158ac51bfaaa7b2", size = 1955866, upload-time = "2025-04-23T18:31:49.635Z" },
    { url = "https://files.pythonhosted.org/packages/0d/24/8b11e8b3e2be9dd82df4b11408a67c61bb4dc4f8e11b5b0fc888b38118b5/pydantic_core-2.33.2-cp312-cp312-win_arm64.whl", hash = "sha256:cca3868ddfaccfbc4bfb1d608e2ccaaebe0ae628e1416aeb9c4d88c001bb45ab", size = 1888894, upload-time = "2025-04-23T18:31:51.609Z" },
    { url = "https://files.pythonhosted.org/packages/46/8c/99040727b41f56616573a28771b1bfa08a3d3fe74d3d513f01251f79f172/pydantic_core-2.33.2-cp313-cp313-macosx_10_12_x86_64.whl", hash = "sha256:1082dd3e2d7109ad8b7da48e1d4710c8d06c253cbc4a27c1cff4fbcaa97a9e3f", size = 2015688, upload-time = "2025-04-23T18:31:53.175Z" },
    { url = "https://files.pythonhosted.org/packages/3a/cc/5999d1eb705a6cefc31f0b4a90e9f7fc400539b1a1030529700cc1b51838/pydantic_core-2.33.2-cp313-cp313-macosx_11_0_arm64.whl", hash = "sha256:f517ca031dfc037a9c07e748cefd8d96235088b83b4f4ba8939105d20fa1dcd6", size = 1844808, upload-time = "2025-04-23T18:31:54.79Z" },
    { url = "https://files.pythonhosted.org/packages/6f/5e/a0a7b8885c98889a18b6e376f344da1ef323d270b44edf8174d6bce4d622/pydantic_core-2.33.2-cp313-cp313-manylinux_2_17_aarch64.manylinux2014_aarch64.whl", hash = "sha256:0a9f2c9dd19656823cb8250b0724ee9c60a82f3cdf68a080979d13092a3b0fef", size = 1885580, upload-time = "2025-04-23T18:31:57.393Z" },
    { url = "https://files.pythonhosted.org/packages/3b/2a/953581f343c7d11a304581156618c3f592435523dd9d79865903272c256a/pydantic_core-2.33.2-cp313-cp313-manylinux_2_17_armv7l.manylinux2014_armv7l.whl", hash = "sha256:2b0a451c263b01acebe51895bfb0e1cc842a5c666efe06cdf13846c7418caa9a", size = 1973859, upload-time = "2025-04-23T18:31:59.065Z" },
    { url = "https://files.pythonhosted.org/packages/e6/55/f1a813904771c03a3f97f676c62cca0c0a4138654107c1b61f19c644868b/pydantic_core-2.33.2-cp313-cp313-manylinux_2_17_ppc64le.manylinux2014_ppc64le.whl", hash = "sha256:1ea40a64d23faa25e62a70ad163571c0b342b8bf66d5fa612ac0dec4f069d916", size = 2120810, upload-time = "2025-04-23T18:32:00.78Z" },
    { url = "https://files.pythonhosted.org/packages/aa/c3/053389835a996e18853ba107a63caae0b9deb4a276c6b472931ea9ae6e48/pydantic_core-2.33.2-cp313-cp313-manylinux_2_17_s390x.manylinux2014_s390x.whl", hash = "sha256:0fb2d542b4d66f9470e8065c5469ec676978d625a8b7a363f07d9a501a9cb36a", size = 2676498, upload-time = "2025-04-23T18:32:02.418Z" },
    { url = "https://files.pythonhosted.org/packages/eb/3c/f4abd740877a35abade05e437245b192f9d0ffb48bbbbd708df33d3cda37/pydantic_core-2.33.2-cp313-cp313-manylinux_2_17_x86_64.manylinux2014_x86_64.whl", hash = "sha256:9fdac5d6ffa1b5a83bca06ffe7583f5576555e6c8b3a91fbd25ea7780f825f7d", size = 2000611, upload-time = "2025-04-23T18:32:04.152Z" },
    { url = "https://files.pythonhosted.org/packages/59/a7/63ef2fed1837d1121a894d0ce88439fe3e3b3e48c7543b2a4479eb99c2bd/pydantic_core-2.33.2-cp313-cp313-manylinux_2_5_i686.manylinux1_i686.whl", hash = "sha256:04a1a413977ab517154eebb2d326da71638271477d6ad87a769102f7c2488c56", size = 2107924, upload-time = "2025-04-23T18:32:06.129Z" },
    { url = "https://files.pythonhosted.org/packages/04/8f/2551964ef045669801675f1cfc3b0d74147f4901c3ffa42be2ddb1f0efc4/pydantic_core-2.33.2-cp313-cp313-musllinux_1_1_aarch64.whl", hash = "sha256:c8e7af2f4e0194c22b5b37205bfb293d166a7344a5b0d0eaccebc376546d77d5", size = 2063196, upload-time = "2025-04-23T18:32:08.178Z" },
    { url = "https://files.pythonhosted.org/packages/26/bd/d9602777e77fc6dbb0c7db9ad356e9a985825547dce5ad1d30ee04903918/pydantic_core-2.33.2-cp313-cp313-musllinux_1_1_armv7l.whl", hash = "sha256:5c92edd15cd58b3c2d34873597a1e20f13094f59cf88068adb18947df5455b4e", size = 2236389, upload-time = "2025-04-23T18:32:10.242Z" },
    { url = "https://files.pythonhosted.org/packages/42/db/0e950daa7e2230423ab342ae918a794964b053bec24ba8af013fc7c94846/pydantic_core-2.33.2-cp313-cp313-musllinux_1_1_x86_64.whl", hash = "sha256:65132b7b4a1c0beded5e057324b7e16e10910c106d43675d9bd87d4f38dde162", size = 2239223, upload-time = "2025-04-23T18:32:12.382Z" },
    { url = "https://files.pythonhosted.org/packages/58/4d/4f937099c545a8a17eb52cb67fe0447fd9a373b348ccfa9a87f141eeb00f/pydantic_core-2.33.2-cp313-cp313-win32.whl", hash = "sha256:52fb90784e0a242bb96ec53f42196a17278855b0f31ac7c3cc6f5c1ec4811849", size = 1900473, upload-time = "2025-04-23T18:32:14.034Z" },
    { url = "https://files.pythonhosted.org/packages/a0/75/4a0a9bac998d78d889def5e4ef2b065acba8cae8c93696906c3a91f310ca/pydantic_core-2.33.2-cp313-cp313-win_amd64.whl", hash = "sha256:c083a3bdd5a93dfe480f1125926afcdbf2917ae714bdb80b36d34318b2bec5d9", size = 1955269, upload-time = "2025-04-23T18:32:15.783Z" },
    { url = "https://files.pythonhosted.org/packages/f9/86/1beda0576969592f1497b4ce8e7bc8cbdf614c352426271b1b10d5f0aa64/pydantic_core-2.33.2-cp313-cp313-win_arm64.whl", hash = "sha256:e80b087132752f6b3d714f041ccf74403799d3b23a72722ea2e6ba2e892555b9", size = 1893921, upload-time = "2025-04-23T18:32:18.473Z" },
    { url = "https://files.pythonhosted.org/packages/a4/7d/e09391c2eebeab681df2b74bfe6c43422fffede8dc74187b2b0bf6fd7571/pydantic_core-2.33.2-cp313-cp313t-macosx_11_0_arm64.whl", hash = "sha256:61c18fba8e5e9db3ab908620af374db0ac1baa69f0f32df4f61ae23f15e586ac", size = 1806162, upload-time = "2025-04-23T18:32:20.188Z" },
    { url = "https://files.pythonhosted.org/packages/f1/3d/847b6b1fed9f8ed3bb95a9ad04fbd0b212e832d4f0f50ff4d9ee5a9f15cf/pydantic_core-2.33.2-cp313-cp313t-manylinux_2_17_x86_64.manylinux2014_x86_64.whl", hash = "sha256:95237e53bb015f67b63c91af7518a62a8660376a6a0db19b89acc77a4d6199f5", size = 1981560, upload-time = "2025-04-23T18:32:22.354Z" },
    { url = "https://files.pythonhosted.org/packages/6f/9a/e73262f6c6656262b5fdd723ad90f518f579b7bc8622e43a942eec53c938/pydantic_core-2.33.2-cp313-cp313t-win_amd64.whl", hash = "sha256:c2fc0a768ef76c15ab9238afa6da7f69895bb5d1ee83aeea2e3509af4472d0b9", size = 1935777, upload-time = "2025-04-23T18:32:25.088Z" },
    { url = "https://files.pythonhosted.org/packages/30/68/373d55e58b7e83ce371691f6eaa7175e3a24b956c44628eb25d7da007917/pydantic_core-2.33.2-pp310-pypy310_pp73-macosx_10_12_x86_64.whl", hash = "sha256:5c4aa4e82353f65e548c476b37e64189783aa5384903bfea4f41580f255fddfa", size = 2023982, upload-time = "2025-04-23T18:32:53.14Z" },
    { url = "https://files.pythonhosted.org/packages/a4/16/145f54ac08c96a63d8ed6442f9dec17b2773d19920b627b18d4f10a061ea/pydantic_core-2.33.2-pp310-pypy310_pp73-macosx_11_0_arm64.whl", hash = "sha256:d946c8bf0d5c24bf4fe333af284c59a19358aa3ec18cb3dc4370080da1e8ad29", size = 1858412, upload-time = "2025-04-23T18:32:55.52Z" },
    { url = "https://files.pythonhosted.org/packages/41/b1/c6dc6c3e2de4516c0bb2c46f6a373b91b5660312342a0cf5826e38ad82fa/pydantic_core-2.33.2-pp310-pypy310_pp73-manylinux_2_17_aarch64.manylinux2014_aarch64.whl", hash = "sha256:87b31b6846e361ef83fedb187bb5b4372d0da3f7e28d85415efa92d6125d6e6d", size = 1892749, upload-time = "2025-04-23T18:32:57.546Z" },
    { url = "https://files.pythonhosted.org/packages/12/73/8cd57e20afba760b21b742106f9dbdfa6697f1570b189c7457a1af4cd8a0/pydantic_core-2.33.2-pp310-pypy310_pp73-manylinux_2_17_x86_64.manylinux2014_x86_64.whl", hash = "sha256:aa9d91b338f2df0508606f7009fde642391425189bba6d8c653afd80fd6bb64e", size = 2067527, upload-time = "2025-04-23T18:32:59.771Z" },
    { url = "https://files.pythonhosted.org/packages/e3/d5/0bb5d988cc019b3cba4a78f2d4b3854427fc47ee8ec8e9eaabf787da239c/pydantic_core-2.33.2-pp310-pypy310_pp73-manylinux_2_5_i686.manylinux1_i686.whl", hash = "sha256:2058a32994f1fde4ca0480ab9d1e75a0e8c87c22b53a3ae66554f9af78f2fe8c", size = 2108225, upload-time = "2025-04-23T18:33:04.51Z" },
    { url = "https://files.pythonhosted.org/packages/f1/c5/00c02d1571913d496aabf146106ad8239dc132485ee22efe08085084ff7c/pydantic_core-2.33.2-pp310-pypy310_pp73-musllinux_1_1_aarch64.whl", hash = "sha256:0e03262ab796d986f978f79c943fc5f620381be7287148b8010b4097f79a39ec", size = 2069490, upload-time = "2025-04-23T18:33:06.391Z" },
    { url = "https://files.pythonhosted.org/packages/22/a8/dccc38768274d3ed3a59b5d06f59ccb845778687652daa71df0cab4040d7/pydantic_core-2.33.2-pp310-pypy310_pp73-musllinux_1_1_armv7l.whl", hash = "sha256:1a8695a8d00c73e50bff9dfda4d540b7dee29ff9b8053e38380426a85ef10052", size = 2237525, upload-time = "2025-04-23T18:33:08.44Z" },
    { url = "https://files.pythonhosted.org/packages/d4/e7/4f98c0b125dda7cf7ccd14ba936218397b44f50a56dd8c16a3091df116c3/pydantic_core-2.33.2-pp310-pypy310_pp73-musllinux_1_1_x86_64.whl", hash = "sha256:fa754d1850735a0b0e03bcffd9d4b4343eb417e47196e4485d9cca326073a42c", size = 2238446, upload-time = "2025-04-23T18:33:10.313Z" },
    { url = "https://files.pythonhosted.org/packages/ce/91/2ec36480fdb0b783cd9ef6795753c1dea13882f2e68e73bce76ae8c21e6a/pydantic_core-2.33.2-pp310-pypy310_pp73-win_amd64.whl", hash = "sha256:a11c8d26a50bfab49002947d3d237abe4d9e4b5bdc8846a63537b6488e197808", size = 2066678, upload-time = "2025-04-23T18:33:12.224Z" },
    { url = "https://files.pythonhosted.org/packages/7b/27/d4ae6487d73948d6f20dddcd94be4ea43e74349b56eba82e9bdee2d7494c/pydantic_core-2.33.2-pp311-pypy311_pp73-macosx_10_12_x86_64.whl", hash = "sha256:dd14041875d09cc0f9308e37a6f8b65f5585cf2598a53aa0123df8b129d481f8", size = 2025200, upload-time = "2025-04-23T18:33:14.199Z" },
    { url = "https://files.pythonhosted.org/packages/f1/b8/b3cb95375f05d33801024079b9392a5ab45267a63400bf1866e7ce0f0de4/pydantic_core-2.33.2-pp311-pypy311_pp73-macosx_11_0_arm64.whl", hash = "sha256:d87c561733f66531dced0da6e864f44ebf89a8fba55f31407b00c2f7f9449593", size = 1859123, upload-time = "2025-04-23T18:33:16.555Z" },
    { url = "https://files.pythonhosted.org/packages/05/bc/0d0b5adeda59a261cd30a1235a445bf55c7e46ae44aea28f7bd6ed46e091/pydantic_core-2.33.2-pp311-pypy311_pp73-manylinux_2_17_aarch64.manylinux2014_aarch64.whl", hash = "sha256:2f82865531efd18d6e07a04a17331af02cb7a651583c418df8266f17a63c6612", size = 1892852, upload-time = "2025-04-23T18:33:18.513Z" },
    { url = "https://files.pythonhosted.org/packages/3e/11/d37bdebbda2e449cb3f519f6ce950927b56d62f0b84fd9cb9e372a26a3d5/pydantic_core-2.33.2-pp311-pypy311_pp73-manylinux_2_17_x86_64.manylinux2014_x86_64.whl", hash = "sha256:2bfb5112df54209d820d7bf9317c7a6c9025ea52e49f46b6a2060104bba37de7", size = 2067484, upload-time = "2025-04-23T18:33:20.475Z" },
    { url = "https://files.pythonhosted.org/packages/8c/55/1f95f0a05ce72ecb02a8a8a1c3be0579bbc29b1d5ab68f1378b7bebc5057/pydantic_core-2.33.2-pp311-pypy311_pp73-manylinux_2_5_i686.manylinux1_i686.whl", hash = "sha256:64632ff9d614e5eecfb495796ad51b0ed98c453e447a76bcbeeb69615079fc7e", size = 2108896, upload-time = "2025-04-23T18:33:22.501Z" },
    { url = "https://files.pythonhosted.org/packages/53/89/2b2de6c81fa131f423246a9109d7b2a375e83968ad0800d6e57d0574629b/pydantic_core-2.33.2-pp311-pypy311_pp73-musllinux_1_1_aarch64.whl", hash = "sha256:f889f7a40498cc077332c7ab6b4608d296d852182211787d4f3ee377aaae66e8", size = 2069475, upload-time = "2025-04-23T18:33:24.528Z" },
    { url = "https://files.pythonhosted.org/packages/b8/e9/1f7efbe20d0b2b10f6718944b5d8ece9152390904f29a78e68d4e7961159/pydantic_core-2.33.2-pp311-pypy311_pp73-musllinux_1_1_armv7l.whl", hash = "sha256:de4b83bb311557e439b9e186f733f6c645b9417c84e2eb8203f3f820a4b988bf", size = 2239013, upload-time = "2025-04-23T18:33:26.621Z" },
    { url = "https://files.pythonhosted.org/packages/3c/b2/5309c905a93811524a49b4e031e9851a6b00ff0fb668794472ea7746b448/pydantic_core-2.33.2-pp311-pypy311_pp73-musllinux_1_1_x86_64.whl", hash = "sha256:82f68293f055f51b51ea42fafc74b6aad03e70e191799430b90c13d643059ebb", size = 2238715, upload-time = "2025-04-23T18:33:28.656Z" },
    { url = "https://files.pythonhosted.org/packages/32/56/8a7ca5d2cd2cda1d245d34b1c9a942920a718082ae8e54e5f3e5a58b7add/pydantic_core-2.33.2-pp311-pypy311_pp73-win_amd64.whl", hash = "sha256:329467cecfb529c925cf2bbd4d60d2c509bc2fb52a20c1045bf09bb70971a9c1", size = 2066757, upload-time = "2025-04-23T18:33:30.645Z" },
]

[[package]]
name = "pyee"
version = "13.0.0"
source = { registry = "https://pypi.org/simple" }
dependencies = [
    { name = "typing-extensions" },
]
sdist = { url = "https://files.pythonhosted.org/packages/95/03/1fd98d5841cd7964a27d729ccf2199602fe05eb7a405c1462eb7277945ed/pyee-13.0.0.tar.gz", hash = "sha256:b391e3c5a434d1f5118a25615001dbc8f669cf410ab67d04c4d4e07c55481c37", size = 31250, upload-time = "2025-03-17T18:53:15.955Z" }
wheels = [
    { url = "https://files.pythonhosted.org/packages/9b/4d/b9add7c84060d4c1906abe9a7e5359f2a60f7a9a4f67268b2766673427d8/pyee-13.0.0-py3-none-any.whl", hash = "sha256:48195a3cddb3b1515ce0695ed76036b5ccc2ef3a9f963ff9f77aec0139845498", size = 15730, upload-time = "2025-03-17T18:53:14.532Z" },
]

[[package]]
name = "pygments"
version = "2.19.2"
source = { registry = "https://pypi.org/simple" }
sdist = { url = "https://files.pythonhosted.org/packages/b0/77/a5b8c569bf593b0140bde72ea885a803b82086995367bf2037de0159d924/pygments-2.19.2.tar.gz", hash = "sha256:636cb2477cec7f8952536970bc533bc43743542f70392ae026374600add5b887", size = 4968631, upload-time = "2025-06-21T13:39:12.283Z" }
wheels = [
    { url = "https://files.pythonhosted.org/packages/c7/21/705964c7812476f378728bdf590ca4b771ec72385c533964653c68e86bdc/pygments-2.19.2-py3-none-any.whl", hash = "sha256:86540386c03d588bb81d44bc3928634ff26449851e99741617ecb9037ee5ec0b", size = 1225217, upload-time = "2025-06-21T13:39:07.939Z" },
]

[[package]]
name = "pyright"
version = "1.1.403"
source = { registry = "https://pypi.org/simple" }
dependencies = [
    { name = "nodeenv" },
    { name = "typing-extensions" },
]
sdist = { url = "https://files.pythonhosted.org/packages/fe/f6/35f885264ff08c960b23d1542038d8da86971c5d8c955cfab195a4f672d7/pyright-1.1.403.tar.gz", hash = "sha256:3ab69b9f41c67fb5bbb4d7a36243256f0d549ed3608678d381d5f51863921104", size = 3913526, upload-time = "2025-07-09T07:15:52.882Z" }
wheels = [
    { url = "https://files.pythonhosted.org/packages/49/b6/b04e5c2f41a5ccad74a1a4759da41adb20b4bc9d59a5e08d29ba60084d07/pyright-1.1.403-py3-none-any.whl", hash = "sha256:c0eeca5aa76cbef3fcc271259bbd785753c7ad7bcac99a9162b4c4c7daed23b3", size = 5684504, upload-time = "2025-07-09T07:15:50.958Z" },
]

[[package]]
name = "pysocks"
version = "1.7.1"
source = { registry = "https://pypi.org/simple" }
sdist = { url = "https://files.pythonhosted.org/packages/bd/11/293dd436aea955d45fc4e8a35b6ae7270f5b8e00b53cf6c024c83b657a11/PySocks-1.7.1.tar.gz", hash = "sha256:3f8804571ebe159c380ac6de37643bb4685970655d3bba243530d6558b799aa0", size = 284429, upload-time = "2019-09-20T02:07:35.714Z" }
wheels = [
    { url = "https://files.pythonhosted.org/packages/8d/59/b4572118e098ac8e46e399a1dd0f2d85403ce8bbaad9ec79373ed6badaf9/PySocks-1.7.1-py3-none-any.whl", hash = "sha256:2725bd0a9925919b9b51739eea5f9e2bae91e83288108a9ad338b2e3a4435ee5", size = 16725, upload-time = "2019-09-20T02:06:22.938Z" },
]

[[package]]
name = "pytest"
version = "8.4.1"
source = { registry = "https://pypi.org/simple" }
dependencies = [
    { name = "colorama", marker = "sys_platform == 'win32'" },
    { name = "exceptiongroup", marker = "python_full_version < '3.11'" },
    { name = "iniconfig" },
    { name = "packaging" },
    { name = "pluggy" },
    { name = "pygments" },
    { name = "tomli", marker = "python_full_version < '3.11'" },
]
sdist = { url = "https://files.pythonhosted.org/packages/08/ba/45911d754e8eba3d5a841a5ce61a65a685ff1798421ac054f85aa8747dfb/pytest-8.4.1.tar.gz", hash = "sha256:7c67fd69174877359ed9371ec3af8a3d2b04741818c51e5e99cc1742251fa93c", size = 1517714, upload-time = "2025-06-18T05:48:06.109Z" }
wheels = [
    { url = "https://files.pythonhosted.org/packages/29/16/c8a903f4c4dffe7a12843191437d7cd8e32751d5de349d45d3fe69544e87/pytest-8.4.1-py3-none-any.whl", hash = "sha256:539c70ba6fcead8e78eebbf1115e8b589e7565830d7d006a8723f19ac8a0afb7", size = 365474, upload-time = "2025-06-18T05:48:03.955Z" },
]

[[package]]
name = "pytest-asyncio"
version = "1.1.0"
source = { registry = "https://pypi.org/simple" }
dependencies = [
    { name = "backports-asyncio-runner", marker = "python_full_version < '3.11'" },
    { name = "pytest" },
]
sdist = { url = "https://files.pythonhosted.org/packages/4e/51/f8794af39eeb870e87a8c8068642fc07bce0c854d6865d7dd0f2a9d338c2/pytest_asyncio-1.1.0.tar.gz", hash = "sha256:796aa822981e01b68c12e4827b8697108f7205020f24b5793b3c41555dab68ea", size = 46652, upload-time = "2025-07-16T04:29:26.393Z" }
wheels = [
    { url = "https://files.pythonhosted.org/packages/c7/9d/bf86eddabf8c6c9cb1ea9a869d6873b46f105a5d292d3a6f7071f5b07935/pytest_asyncio-1.1.0-py3-none-any.whl", hash = "sha256:5fe2d69607b0bd75c656d1211f969cadba035030156745ee09e7d71740e58ecf", size = 15157, upload-time = "2025-07-16T04:29:24.929Z" },
]

[[package]]
name = "pytest-base-url"
version = "2.1.0"
source = { registry = "https://pypi.org/simple" }
dependencies = [
    { name = "pytest" },
    { name = "requests" },
]
sdist = { url = "https://files.pythonhosted.org/packages/ae/1a/b64ac368de6b993135cb70ca4e5d958a5c268094a3a2a4cac6f0021b6c4f/pytest_base_url-2.1.0.tar.gz", hash = "sha256:02748589a54f9e63fcbe62301d6b0496da0d10231b753e950c63e03aee745d45", size = 6702, upload-time = "2024-01-31T22:43:00.81Z" }
wheels = [
    { url = "https://files.pythonhosted.org/packages/98/1c/b00940ab9eb8ede7897443b771987f2f4a76f06be02f1b3f01eb7567e24a/pytest_base_url-2.1.0-py3-none-any.whl", hash = "sha256:3ad15611778764d451927b2a53240c1a7a591b521ea44cebfe45849d2d2812e6", size = 5302, upload-time = "2024-01-31T22:42:58.897Z" },
]

[[package]]
name = "pytest-benchmark"
version = "5.1.0"
source = { registry = "https://pypi.org/simple" }
dependencies = [
    { name = "py-cpuinfo" },
    { name = "pytest" },
]
sdist = { url = "https://files.pythonhosted.org/packages/39/d0/a8bd08d641b393db3be3819b03e2d9bb8760ca8479080a26a5f6e540e99c/pytest-benchmark-5.1.0.tar.gz", hash = "sha256:9ea661cdc292e8231f7cd4c10b0319e56a2118e2c09d9f50e1b3d150d2aca105", size = 337810, upload-time = "2024-10-30T11:51:48.521Z" }
wheels = [
    { url = "https://files.pythonhosted.org/packages/9e/d6/b41653199ea09d5969d4e385df9bbfd9a100f28ca7e824ce7c0a016e3053/pytest_benchmark-5.1.0-py3-none-any.whl", hash = "sha256:922de2dfa3033c227c96da942d1878191afa135a29485fb942e85dff1c592c89", size = 44259, upload-time = "2024-10-30T11:51:45.94Z" },
]

[[package]]
name = "pytest-codspeed"
version = "4.0.0"
source = { registry = "https://pypi.org/simple" }
dependencies = [
    { name = "cffi" },
    { name = "pytest" },
    { name = "rich" },
]
sdist = { url = "https://files.pythonhosted.org/packages/64/13/4989d50a3d6de9fb91de23f3b6ffce7c704f23516d308138242325a7c857/pytest_codspeed-4.0.0.tar.gz", hash = "sha256:0e9af08ca93ad897b376771db92693a81aa8990eecc2a778740412e00a6f6eaf", size = 107630, upload-time = "2025-07-10T08:37:53.518Z" }
wheels = [
    { url = "https://files.pythonhosted.org/packages/ba/c9/c7116338e04d1c6bb43277c5f938fa7e5eb1df54b4cc0c298a428995296b/pytest_codspeed-4.0.0-cp310-cp310-manylinux_2_17_aarch64.manylinux2014_aarch64.manylinux_2_28_aarch64.whl", hash = "sha256:2517731b20a6aa9fe61d04822b802e1637ee67fd865189485b384a9d5897117f", size = 230409, upload-time = "2025-07-10T08:37:40.83Z" },
    { url = "https://files.pythonhosted.org/packages/e6/00/c21b0e2863c967c8d4dfa5bebdc5f0f2a9d6ab1cc7a39e111faf70a5880d/pytest_codspeed-4.0.0-cp310-cp310-manylinux_2_17_x86_64.manylinux2014_x86_64.manylinux_2_28_x86_64.whl", hash = "sha256:1e5076bb5119d4f8248822b5cd6b768f70a18c7e1a7fbcd96a99cd4a6430096e", size = 221135, upload-time = "2025-07-10T08:37:42.255Z" },
    { url = "https://files.pythonhosted.org/packages/7f/e7/16b0f347fd910f2cc50e858094c17744d640e5ae71926c2c0ad762ecb7ec/pytest_codspeed-4.0.0-cp311-cp311-manylinux_2_17_aarch64.manylinux2014_aarch64.manylinux_2_28_aarch64.whl", hash = "sha256:06b324acdfe2076a0c97a9d31e8645f820822d6f0e766c73426767ff887a9381", size = 230418, upload-time = "2025-07-10T08:37:43.602Z" },
    { url = "https://files.pythonhosted.org/packages/47/a7/2b3ac30e1e2b326abf370c8a6b4ed48a43d3a5491def7aaf67f7fbab5d6f/pytest_codspeed-4.0.0-cp311-cp311-manylinux_2_17_x86_64.manylinux2014_x86_64.manylinux_2_28_x86_64.whl", hash = "sha256:9ebdac1a4d6138e1ca4f5391e7e3cafad6e3aa6d5660d1b243871b691bc1396c", size = 221131, upload-time = "2025-07-10T08:37:44.708Z" },
    { url = "https://files.pythonhosted.org/packages/11/e4/a9591949783cdea60d5f2a215d89c3e17af7b068f2613e38b1d46cb5b8e9/pytest_codspeed-4.0.0-cp312-cp312-manylinux_2_17_aarch64.manylinux2014_aarch64.manylinux_2_28_aarch64.whl", hash = "sha256:7f3def79d4072867d038a33e7f35bc7fb1a2a75236a624b3a690c5540017cb38", size = 230601, upload-time = "2025-07-10T08:37:46.018Z" },
    { url = "https://files.pythonhosted.org/packages/16/fe/22caa7cfb6717d21ba14ffd3c0b013b2143a4c32225715f401489f6c32bc/pytest_codspeed-4.0.0-cp312-cp312-manylinux_2_17_x86_64.manylinux2014_x86_64.manylinux_2_28_x86_64.whl", hash = "sha256:01d29d4538c2d111c0034f71811bcce577304506d22af4dd65df87fadf3ab495", size = 221230, upload-time = "2025-07-10T08:37:46.997Z" },
    { url = "https://files.pythonhosted.org/packages/55/e2/0a2e703301f7560a456e343e1b31d01a2ddee96807db5ded65951bfa5b7a/pytest_codspeed-4.0.0-cp313-cp313-manylinux_2_17_aarch64.manylinux2014_aarch64.manylinux_2_28_aarch64.whl", hash = "sha256:90894c93c9e23f12487b7fdf16c28da8f6275d565056772072beb41a72a54cf9", size = 230591, upload-time = "2025-07-10T08:37:47.961Z" },
    { url = "https://files.pythonhosted.org/packages/17/fc/5fee0bcdada8ecb5a89088cd84af7e094652fc94bf414a96b49a874fd8be/pytest_codspeed-4.0.0-cp313-cp313-manylinux_2_17_x86_64.manylinux2014_x86_64.manylinux_2_28_x86_64.whl", hash = "sha256:79e9c40852fa7fc76776db4f1d290eceaeee2d6c5d2dc95a66c7cc690d83889e", size = 221227, upload-time = "2025-07-10T08:37:49.113Z" },
    { url = "https://files.pythonhosted.org/packages/5f/e4/e3ddab5fd04febf6189d71bfa4ba2d7c05adaa7d692a6d6b1e8ed68de12d/pytest_codspeed-4.0.0-py3-none-any.whl", hash = "sha256:c5debd4b127dc1c507397a8304776f52cabbfa53aad6f51eae329a5489df1e06", size = 107084, upload-time = "2025-07-10T08:37:52.65Z" },
]

[[package]]
name = "pytest-cov"
version = "6.2.1"
source = { registry = "https://pypi.org/simple" }
dependencies = [
    { name = "coverage", extra = ["toml"] },
    { name = "pluggy" },
    { name = "pytest" },
]
sdist = { url = "https://files.pythonhosted.org/packages/18/99/668cade231f434aaa59bbfbf49469068d2ddd945000621d3d165d2e7dd7b/pytest_cov-6.2.1.tar.gz", hash = "sha256:25cc6cc0a5358204b8108ecedc51a9b57b34cc6b8c967cc2c01a4e00d8a67da2", size = 69432, upload-time = "2025-06-12T10:47:47.684Z" }
wheels = [
    { url = "https://files.pythonhosted.org/packages/bc/16/4ea354101abb1287856baa4af2732be351c7bee728065aed451b678153fd/pytest_cov-6.2.1-py3-none-any.whl", hash = "sha256:f5bc4c23f42f1cdd23c70b1dab1bbaef4fc505ba950d53e0081d0730dd7e86d5", size = 24644, upload-time = "2025-06-12T10:47:45.932Z" },
]

[[package]]
name = "pytest-mock"
version = "3.14.1"
source = { registry = "https://pypi.org/simple" }
dependencies = [
    { name = "pytest" },
]
sdist = { url = "https://files.pythonhosted.org/packages/71/28/67172c96ba684058a4d24ffe144d64783d2a270d0af0d9e792737bddc75c/pytest_mock-3.14.1.tar.gz", hash = "sha256:159e9edac4c451ce77a5cdb9fc5d1100708d2dd4ba3c3df572f14097351af80e", size = 33241, upload-time = "2025-05-26T13:58:45.167Z" }
wheels = [
    { url = "https://files.pythonhosted.org/packages/b2/05/77b60e520511c53d1c1ca75f1930c7dd8e971d0c4379b7f4b3f9644685ba/pytest_mock-3.14.1-py3-none-any.whl", hash = "sha256:178aefcd11307d874b4cd3100344e7e2d888d9791a6a1d9bfe90fbc1b74fd1d0", size = 9923, upload-time = "2025-05-26T13:58:43.487Z" },
]

[[package]]
name = "pytest-playwright"
version = "0.7.0"
source = { registry = "https://pypi.org/simple" }
dependencies = [
    { name = "playwright" },
    { name = "pytest" },
    { name = "pytest-base-url" },
    { name = "python-slugify" },
]
sdist = { url = "https://files.pythonhosted.org/packages/e3/47/38e292ad92134a00ea05e6fc4fc44577baaa38b0922ab7ea56312b7a6663/pytest_playwright-0.7.0.tar.gz", hash = "sha256:b3f2ea514bbead96d26376fac182f68dcd6571e7cb41680a89ff1673c05d60b6", size = 16666, upload-time = "2025-01-31T11:06:05.453Z" }
wheels = [
    { url = "https://files.pythonhosted.org/packages/d8/96/5f8a4545d783674f3de33f0ebc4db16cc76ce77a4c404d284f43f09125e3/pytest_playwright-0.7.0-py3-none-any.whl", hash = "sha256:2516d0871fa606634bfe32afbcc0342d68da2dbff97fe3459849e9c428486da2", size = 16618, upload-time = "2025-01-31T11:06:08.075Z" },
]

[[package]]
name = "pytest-retry"
version = "1.7.0"
source = { registry = "https://pypi.org/simple" }
dependencies = [
    { name = "pytest" },
]
sdist = { url = "https://files.pythonhosted.org/packages/c5/5b/607b017994cca28de3a1ad22a3eee8418e5d428dcd8ec25b26b18e995a73/pytest_retry-1.7.0.tar.gz", hash = "sha256:f8d52339f01e949df47c11ba9ee8d5b362f5824dff580d3870ec9ae0057df80f", size = 19977, upload-time = "2025-01-19T01:56:13.115Z" }
wheels = [
    { url = "https://files.pythonhosted.org/packages/7c/ff/3266c8a73b9b93c4b14160a7e2b31d1e1088e28ed29f4c2d93ae34093bfd/pytest_retry-1.7.0-py3-none-any.whl", hash = "sha256:a2dac85b79a4e2375943f1429479c65beb6c69553e7dae6b8332be47a60954f4", size = 13775, upload-time = "2025-01-19T01:56:11.199Z" },
]

[[package]]
name = "pytest-split"
version = "0.10.0"
source = { registry = "https://pypi.org/simple" }
dependencies = [
    { name = "pytest" },
]
sdist = { url = "https://files.pythonhosted.org/packages/46/d7/e30ba44adf83f15aee3f636daea54efadf735769edc0f0a7d98163f61038/pytest_split-0.10.0.tar.gz", hash = "sha256:adf80ba9fef7be89500d571e705b4f963dfa05038edf35e4925817e6b34ea66f", size = 13903, upload-time = "2024-10-16T15:45:19.783Z" }
wheels = [
    { url = "https://files.pythonhosted.org/packages/d6/a7/cad88e9c1109a5c2a320d608daa32e5ee008ccbc766310f54b1cd6b3d69c/pytest_split-0.10.0-py3-none-any.whl", hash = "sha256:466096b086a7147bcd423c6e6c2e57fc62af1c5ea2e256b4ed50fc030fc3dddc", size = 11961, upload-time = "2024-10-16T15:45:18.289Z" },
]

[[package]]
name = "python-dateutil"
version = "2.9.0.post0"
source = { registry = "https://pypi.org/simple" }
dependencies = [
    { name = "six" },
]
sdist = { url = "https://files.pythonhosted.org/packages/66/c0/0c8b6ad9f17a802ee498c46e004a0eb49bc148f2fd230864601a86dcf6db/python-dateutil-2.9.0.post0.tar.gz", hash = "sha256:37dd54208da7e1cd875388217d5e00ebd4179249f90fb72437e91a35459a0ad3", size = 342432, upload-time = "2024-03-01T18:36:20.211Z" }
wheels = [
    { url = "https://files.pythonhosted.org/packages/ec/57/56b9bcc3c9c6a792fcbaf139543cee77261f3651ca9da0c93f5c1221264b/python_dateutil-2.9.0.post0-py2.py3-none-any.whl", hash = "sha256:a8b2bc7bffae282281c8140a97d3aa9c14da0b136dfe83f850eea9a5f7470427", size = 229892, upload-time = "2024-03-01T18:36:18.57Z" },
]

[[package]]
name = "python-dotenv"
version = "1.1.1"
source = { registry = "https://pypi.org/simple" }
sdist = { url = "https://files.pythonhosted.org/packages/f6/b0/4bc07ccd3572a2f9df7e6782f52b0c6c90dcbb803ac4a167702d7d0dfe1e/python_dotenv-1.1.1.tar.gz", hash = "sha256:a8a6399716257f45be6a007360200409fce5cda2661e3dec71d23dc15f6189ab", size = 41978, upload-time = "2025-06-24T04:21:07.341Z" }
wheels = [
    { url = "https://files.pythonhosted.org/packages/5f/ed/539768cf28c661b5b068d66d96a2f155c4971a5d55684a514c1a0e0dec2f/python_dotenv-1.1.1-py3-none-any.whl", hash = "sha256:31f23644fe2602f88ff55e1f5c79ba497e01224ee7737937930c448e4d0e24dc", size = 20556, upload-time = "2025-06-24T04:21:06.073Z" },
]

[[package]]
name = "python-engineio"
version = "4.12.2"
source = { registry = "https://pypi.org/simple" }
dependencies = [
    { name = "simple-websocket" },
]
sdist = { url = "https://files.pythonhosted.org/packages/ba/0b/67295279b66835f9fa7a491650efcd78b20321c127036eef62c11a31e028/python_engineio-4.12.2.tar.gz", hash = "sha256:e7e712ffe1be1f6a05ee5f951e72d434854a32fcfc7f6e4d9d3cae24ec70defa", size = 91677, upload-time = "2025-06-04T19:22:18.789Z" }
wheels = [
    { url = "https://files.pythonhosted.org/packages/0c/fa/df59acedf7bbb937f69174d00f921a7b93aa5a5f5c17d05296c814fff6fc/python_engineio-4.12.2-py3-none-any.whl", hash = "sha256:8218ab66950e179dfec4b4bbb30aecf3f5d86f5e58e6fc1aa7fde2c698b2804f", size = 59536, upload-time = "2025-06-04T19:22:16.916Z" },
]

[[package]]
name = "python-multipart"
version = "0.0.20"
source = { registry = "https://pypi.org/simple" }
sdist = { url = "https://files.pythonhosted.org/packages/f3/87/f44d7c9f274c7ee665a29b885ec97089ec5dc034c7f3fafa03da9e39a09e/python_multipart-0.0.20.tar.gz", hash = "sha256:8dd0cab45b8e23064ae09147625994d090fa46f5b0d1e13af944c331a7fa9d13", size = 37158, upload-time = "2024-12-16T19:45:46.972Z" }
wheels = [
    { url = "https://files.pythonhosted.org/packages/45/58/38b5afbc1a800eeea951b9285d3912613f2603bdf897a4ab0f4bd7f405fc/python_multipart-0.0.20-py3-none-any.whl", hash = "sha256:8a62d3a8335e06589fe01f2a3e178cdcc632f3fbe0d492ad9ee0ec35aab1f104", size = 24546, upload-time = "2024-12-16T19:45:44.423Z" },
]

[[package]]
name = "python-slugify"
version = "8.0.4"
source = { registry = "https://pypi.org/simple" }
dependencies = [
    { name = "text-unidecode" },
]
sdist = { url = "https://files.pythonhosted.org/packages/87/c7/5e1547c44e31da50a460df93af11a535ace568ef89d7a811069ead340c4a/python-slugify-8.0.4.tar.gz", hash = "sha256:59202371d1d05b54a9e7720c5e038f928f45daaffe41dd10822f3907b937c856", size = 10921, upload-time = "2024-02-08T18:32:45.488Z" }
wheels = [
    { url = "https://files.pythonhosted.org/packages/a4/62/02da182e544a51a5c3ccf4b03ab79df279f9c60c5e82d5e8bec7ca26ac11/python_slugify-8.0.4-py2.py3-none-any.whl", hash = "sha256:276540b79961052b66b7d116620b36518847f52d5fd9e3a70164fc8c50faa6b8", size = 10051, upload-time = "2024-02-08T18:32:43.911Z" },
]

[[package]]
name = "python-socketio"
version = "5.13.0"
source = { registry = "https://pypi.org/simple" }
dependencies = [
    { name = "bidict" },
    { name = "python-engineio" },
]
sdist = { url = "https://files.pythonhosted.org/packages/21/1a/396d50ccf06ee539fa758ce5623b59a9cb27637fc4b2dc07ed08bf495e77/python_socketio-5.13.0.tar.gz", hash = "sha256:ac4e19a0302ae812e23b712ec8b6427ca0521f7c582d6abb096e36e24a263029", size = 121125, upload-time = "2025-04-12T15:46:59.933Z" }
wheels = [
    { url = "https://files.pythonhosted.org/packages/3c/32/b4fb8585d1be0f68bde7e110dffbcf354915f77ad8c778563f0ad9655c02/python_socketio-5.13.0-py3-none-any.whl", hash = "sha256:51f68d6499f2df8524668c24bcec13ba1414117cfb3a90115c559b601ab10caf", size = 77800, upload-time = "2025-04-12T15:46:58.412Z" },
]

[[package]]
name = "pytz"
version = "2025.2"
source = { registry = "https://pypi.org/simple" }
sdist = { url = "https://files.pythonhosted.org/packages/f8/bf/abbd3cdfb8fbc7fb3d4d38d320f2441b1e7cbe29be4f23797b4a2b5d8aac/pytz-2025.2.tar.gz", hash = "sha256:360b9e3dbb49a209c21ad61809c7fb453643e048b38924c765813546746e81c3", size = 320884, upload-time = "2025-03-25T02:25:00.538Z" }
wheels = [
    { url = "https://files.pythonhosted.org/packages/81/c4/34e93fe5f5429d7570ec1fa436f1986fb1f00c3e0f43a589fe2bbcd22c3f/pytz-2025.2-py2.py3-none-any.whl", hash = "sha256:5ddf76296dd8c44c26eb8f4b6f35488f3ccbf6fbbd7adee0b7262d43f0ec2f00", size = 509225, upload-time = "2025-03-25T02:24:58.468Z" },
]

[[package]]
name = "pyyaml"
version = "6.0.2"
source = { registry = "https://pypi.org/simple" }
sdist = { url = "https://files.pythonhosted.org/packages/54/ed/79a089b6be93607fa5cdaedf301d7dfb23af5f25c398d5ead2525b063e17/pyyaml-6.0.2.tar.gz", hash = "sha256:d584d9ec91ad65861cc08d42e834324ef890a082e591037abe114850ff7bbc3e", size = 130631, upload-time = "2024-08-06T20:33:50.674Z" }
wheels = [
    { url = "https://files.pythonhosted.org/packages/9b/95/a3fac87cb7158e231b5a6012e438c647e1a87f09f8e0d123acec8ab8bf71/PyYAML-6.0.2-cp310-cp310-macosx_10_9_x86_64.whl", hash = "sha256:0a9a2848a5b7feac301353437eb7d5957887edbf81d56e903999a75a3d743086", size = 184199, upload-time = "2024-08-06T20:31:40.178Z" },
    { url = "https://files.pythonhosted.org/packages/c7/7a/68bd47624dab8fd4afbfd3c48e3b79efe09098ae941de5b58abcbadff5cb/PyYAML-6.0.2-cp310-cp310-macosx_11_0_arm64.whl", hash = "sha256:29717114e51c84ddfba879543fb232a6ed60086602313ca38cce623c1d62cfbf", size = 171758, upload-time = "2024-08-06T20:31:42.173Z" },
    { url = "https://files.pythonhosted.org/packages/49/ee/14c54df452143b9ee9f0f29074d7ca5516a36edb0b4cc40c3f280131656f/PyYAML-6.0.2-cp310-cp310-manylinux_2_17_aarch64.manylinux2014_aarch64.whl", hash = "sha256:8824b5a04a04a047e72eea5cec3bc266db09e35de6bdfe34c9436ac5ee27d237", size = 718463, upload-time = "2024-08-06T20:31:44.263Z" },
    { url = "https://files.pythonhosted.org/packages/4d/61/de363a97476e766574650d742205be468921a7b532aa2499fcd886b62530/PyYAML-6.0.2-cp310-cp310-manylinux_2_17_s390x.manylinux2014_s390x.whl", hash = "sha256:7c36280e6fb8385e520936c3cb3b8042851904eba0e58d277dca80a5cfed590b", size = 719280, upload-time = "2024-08-06T20:31:50.199Z" },
    { url = "https://files.pythonhosted.org/packages/6b/4e/1523cb902fd98355e2e9ea5e5eb237cbc5f3ad5f3075fa65087aa0ecb669/PyYAML-6.0.2-cp310-cp310-manylinux_2_17_x86_64.manylinux2014_x86_64.whl", hash = "sha256:ec031d5d2feb36d1d1a24380e4db6d43695f3748343d99434e6f5f9156aaa2ed", size = 751239, upload-time = "2024-08-06T20:31:52.292Z" },
    { url = "https://files.pythonhosted.org/packages/b7/33/5504b3a9a4464893c32f118a9cc045190a91637b119a9c881da1cf6b7a72/PyYAML-6.0.2-cp310-cp310-musllinux_1_1_aarch64.whl", hash = "sha256:936d68689298c36b53b29f23c6dbb74de12b4ac12ca6cfe0e047bedceea56180", size = 695802, upload-time = "2024-08-06T20:31:53.836Z" },
    { url = "https://files.pythonhosted.org/packages/5c/20/8347dcabd41ef3a3cdc4f7b7a2aff3d06598c8779faa189cdbf878b626a4/PyYAML-6.0.2-cp310-cp310-musllinux_1_1_x86_64.whl", hash = "sha256:23502f431948090f597378482b4812b0caae32c22213aecf3b55325e049a6c68", size = 720527, upload-time = "2024-08-06T20:31:55.565Z" },
    { url = "https://files.pythonhosted.org/packages/be/aa/5afe99233fb360d0ff37377145a949ae258aaab831bde4792b32650a4378/PyYAML-6.0.2-cp310-cp310-win32.whl", hash = "sha256:2e99c6826ffa974fe6e27cdb5ed0021786b03fc98e5ee3c5bfe1fd5015f42b99", size = 144052, upload-time = "2024-08-06T20:31:56.914Z" },
    { url = "https://files.pythonhosted.org/packages/b5/84/0fa4b06f6d6c958d207620fc60005e241ecedceee58931bb20138e1e5776/PyYAML-6.0.2-cp310-cp310-win_amd64.whl", hash = "sha256:a4d3091415f010369ae4ed1fc6b79def9416358877534caf6a0fdd2146c87a3e", size = 161774, upload-time = "2024-08-06T20:31:58.304Z" },
    { url = "https://files.pythonhosted.org/packages/f8/aa/7af4e81f7acba21a4c6be026da38fd2b872ca46226673c89a758ebdc4fd2/PyYAML-6.0.2-cp311-cp311-macosx_10_9_x86_64.whl", hash = "sha256:cc1c1159b3d456576af7a3e4d1ba7e6924cb39de8f67111c735f6fc832082774", size = 184612, upload-time = "2024-08-06T20:32:03.408Z" },
    { url = "https://files.pythonhosted.org/packages/8b/62/b9faa998fd185f65c1371643678e4d58254add437edb764a08c5a98fb986/PyYAML-6.0.2-cp311-cp311-macosx_11_0_arm64.whl", hash = "sha256:1e2120ef853f59c7419231f3bf4e7021f1b936f6ebd222406c3b60212205d2ee", size = 172040, upload-time = "2024-08-06T20:32:04.926Z" },
    { url = "https://files.pythonhosted.org/packages/ad/0c/c804f5f922a9a6563bab712d8dcc70251e8af811fce4524d57c2c0fd49a4/PyYAML-6.0.2-cp311-cp311-manylinux_2_17_aarch64.manylinux2014_aarch64.whl", hash = "sha256:5d225db5a45f21e78dd9358e58a98702a0302f2659a3c6cd320564b75b86f47c", size = 736829, upload-time = "2024-08-06T20:32:06.459Z" },
    { url = "https://files.pythonhosted.org/packages/51/16/6af8d6a6b210c8e54f1406a6b9481febf9c64a3109c541567e35a49aa2e7/PyYAML-6.0.2-cp311-cp311-manylinux_2_17_s390x.manylinux2014_s390x.whl", hash = "sha256:5ac9328ec4831237bec75defaf839f7d4564be1e6b25ac710bd1a96321cc8317", size = 764167, upload-time = "2024-08-06T20:32:08.338Z" },
    { url = "https://files.pythonhosted.org/packages/75/e4/2c27590dfc9992f73aabbeb9241ae20220bd9452df27483b6e56d3975cc5/PyYAML-6.0.2-cp311-cp311-manylinux_2_17_x86_64.manylinux2014_x86_64.whl", hash = "sha256:3ad2a3decf9aaba3d29c8f537ac4b243e36bef957511b4766cb0057d32b0be85", size = 762952, upload-time = "2024-08-06T20:32:14.124Z" },
    { url = "https://files.pythonhosted.org/packages/9b/97/ecc1abf4a823f5ac61941a9c00fe501b02ac3ab0e373c3857f7d4b83e2b6/PyYAML-6.0.2-cp311-cp311-musllinux_1_1_aarch64.whl", hash = "sha256:ff3824dc5261f50c9b0dfb3be22b4567a6f938ccce4587b38952d85fd9e9afe4", size = 735301, upload-time = "2024-08-06T20:32:16.17Z" },
    { url = "https://files.pythonhosted.org/packages/45/73/0f49dacd6e82c9430e46f4a027baa4ca205e8b0a9dce1397f44edc23559d/PyYAML-6.0.2-cp311-cp311-musllinux_1_1_x86_64.whl", hash = "sha256:797b4f722ffa07cc8d62053e4cff1486fa6dc094105d13fea7b1de7d8bf71c9e", size = 756638, upload-time = "2024-08-06T20:32:18.555Z" },
    { url = "https://files.pythonhosted.org/packages/22/5f/956f0f9fc65223a58fbc14459bf34b4cc48dec52e00535c79b8db361aabd/PyYAML-6.0.2-cp311-cp311-win32.whl", hash = "sha256:11d8f3dd2b9c1207dcaf2ee0bbbfd5991f571186ec9cc78427ba5bd32afae4b5", size = 143850, upload-time = "2024-08-06T20:32:19.889Z" },
    { url = "https://files.pythonhosted.org/packages/ed/23/8da0bbe2ab9dcdd11f4f4557ccaf95c10b9811b13ecced089d43ce59c3c8/PyYAML-6.0.2-cp311-cp311-win_amd64.whl", hash = "sha256:e10ce637b18caea04431ce14fabcf5c64a1c61ec9c56b071a4b7ca131ca52d44", size = 161980, upload-time = "2024-08-06T20:32:21.273Z" },
    { url = "https://files.pythonhosted.org/packages/86/0c/c581167fc46d6d6d7ddcfb8c843a4de25bdd27e4466938109ca68492292c/PyYAML-6.0.2-cp312-cp312-macosx_10_9_x86_64.whl", hash = "sha256:c70c95198c015b85feafc136515252a261a84561b7b1d51e3384e0655ddf25ab", size = 183873, upload-time = "2024-08-06T20:32:25.131Z" },
    { url = "https://files.pythonhosted.org/packages/a8/0c/38374f5bb272c051e2a69281d71cba6fdb983413e6758b84482905e29a5d/PyYAML-6.0.2-cp312-cp312-macosx_11_0_arm64.whl", hash = "sha256:ce826d6ef20b1bc864f0a68340c8b3287705cae2f8b4b1d932177dcc76721725", size = 173302, upload-time = "2024-08-06T20:32:26.511Z" },
    { url = "https://files.pythonhosted.org/packages/c3/93/9916574aa8c00aa06bbac729972eb1071d002b8e158bd0e83a3b9a20a1f7/PyYAML-6.0.2-cp312-cp312-manylinux_2_17_aarch64.manylinux2014_aarch64.whl", hash = "sha256:1f71ea527786de97d1a0cc0eacd1defc0985dcf6b3f17bb77dcfc8c34bec4dc5", size = 739154, upload-time = "2024-08-06T20:32:28.363Z" },
    { url = "https://files.pythonhosted.org/packages/95/0f/b8938f1cbd09739c6da569d172531567dbcc9789e0029aa070856f123984/PyYAML-6.0.2-cp312-cp312-manylinux_2_17_s390x.manylinux2014_s390x.whl", hash = "sha256:9b22676e8097e9e22e36d6b7bda33190d0d400f345f23d4065d48f4ca7ae0425", size = 766223, upload-time = "2024-08-06T20:32:30.058Z" },
    { url = "https://files.pythonhosted.org/packages/b9/2b/614b4752f2e127db5cc206abc23a8c19678e92b23c3db30fc86ab731d3bd/PyYAML-6.0.2-cp312-cp312-manylinux_2_17_x86_64.manylinux2014_x86_64.whl", hash = "sha256:80bab7bfc629882493af4aa31a4cfa43a4c57c83813253626916b8c7ada83476", size = 767542, upload-time = "2024-08-06T20:32:31.881Z" },
    { url = "https://files.pythonhosted.org/packages/d4/00/dd137d5bcc7efea1836d6264f049359861cf548469d18da90cd8216cf05f/PyYAML-6.0.2-cp312-cp312-musllinux_1_1_aarch64.whl", hash = "sha256:0833f8694549e586547b576dcfaba4a6b55b9e96098b36cdc7ebefe667dfed48", size = 731164, upload-time = "2024-08-06T20:32:37.083Z" },
    { url = "https://files.pythonhosted.org/packages/c9/1f/4f998c900485e5c0ef43838363ba4a9723ac0ad73a9dc42068b12aaba4e4/PyYAML-6.0.2-cp312-cp312-musllinux_1_1_x86_64.whl", hash = "sha256:8b9c7197f7cb2738065c481a0461e50ad02f18c78cd75775628afb4d7137fb3b", size = 756611, upload-time = "2024-08-06T20:32:38.898Z" },
    { url = "https://files.pythonhosted.org/packages/df/d1/f5a275fdb252768b7a11ec63585bc38d0e87c9e05668a139fea92b80634c/PyYAML-6.0.2-cp312-cp312-win32.whl", hash = "sha256:ef6107725bd54b262d6dedcc2af448a266975032bc85ef0172c5f059da6325b4", size = 140591, upload-time = "2024-08-06T20:32:40.241Z" },
    { url = "https://files.pythonhosted.org/packages/0c/e8/4f648c598b17c3d06e8753d7d13d57542b30d56e6c2dedf9c331ae56312e/PyYAML-6.0.2-cp312-cp312-win_amd64.whl", hash = "sha256:7e7401d0de89a9a855c839bc697c079a4af81cf878373abd7dc625847d25cbd8", size = 156338, upload-time = "2024-08-06T20:32:41.93Z" },
    { url = "https://files.pythonhosted.org/packages/ef/e3/3af305b830494fa85d95f6d95ef7fa73f2ee1cc8ef5b495c7c3269fb835f/PyYAML-6.0.2-cp313-cp313-macosx_10_13_x86_64.whl", hash = "sha256:efdca5630322a10774e8e98e1af481aad470dd62c3170801852d752aa7a783ba", size = 181309, upload-time = "2024-08-06T20:32:43.4Z" },
    { url = "https://files.pythonhosted.org/packages/45/9f/3b1c20a0b7a3200524eb0076cc027a970d320bd3a6592873c85c92a08731/PyYAML-6.0.2-cp313-cp313-macosx_11_0_arm64.whl", hash = "sha256:50187695423ffe49e2deacb8cd10510bc361faac997de9efef88badc3bb9e2d1", size = 171679, upload-time = "2024-08-06T20:32:44.801Z" },
    { url = "https://files.pythonhosted.org/packages/7c/9a/337322f27005c33bcb656c655fa78325b730324c78620e8328ae28b64d0c/PyYAML-6.0.2-cp313-cp313-manylinux_2_17_aarch64.manylinux2014_aarch64.whl", hash = "sha256:0ffe8360bab4910ef1b9e87fb812d8bc0a308b0d0eef8c8f44e0254ab3b07133", size = 733428, upload-time = "2024-08-06T20:32:46.432Z" },
    { url = "https://files.pythonhosted.org/packages/a3/69/864fbe19e6c18ea3cc196cbe5d392175b4cf3d5d0ac1403ec3f2d237ebb5/PyYAML-6.0.2-cp313-cp313-manylinux_2_17_s390x.manylinux2014_s390x.whl", hash = "sha256:17e311b6c678207928d649faa7cb0d7b4c26a0ba73d41e99c4fff6b6c3276484", size = 763361, upload-time = "2024-08-06T20:32:51.188Z" },
    { url = "https://files.pythonhosted.org/packages/04/24/b7721e4845c2f162d26f50521b825fb061bc0a5afcf9a386840f23ea19fa/PyYAML-6.0.2-cp313-cp313-manylinux_2_17_x86_64.manylinux2014_x86_64.whl", hash = "sha256:70b189594dbe54f75ab3a1acec5f1e3faa7e8cf2f1e08d9b561cb41b845f69d5", size = 759523, upload-time = "2024-08-06T20:32:53.019Z" },
    { url = "https://files.pythonhosted.org/packages/2b/b2/e3234f59ba06559c6ff63c4e10baea10e5e7df868092bf9ab40e5b9c56b6/PyYAML-6.0.2-cp313-cp313-musllinux_1_1_aarch64.whl", hash = "sha256:41e4e3953a79407c794916fa277a82531dd93aad34e29c2a514c2c0c5fe971cc", size = 726660, upload-time = "2024-08-06T20:32:54.708Z" },
    { url = "https://files.pythonhosted.org/packages/fe/0f/25911a9f080464c59fab9027482f822b86bf0608957a5fcc6eaac85aa515/PyYAML-6.0.2-cp313-cp313-musllinux_1_1_x86_64.whl", hash = "sha256:68ccc6023a3400877818152ad9a1033e3db8625d899c72eacb5a668902e4d652", size = 751597, upload-time = "2024-08-06T20:32:56.985Z" },
    { url = "https://files.pythonhosted.org/packages/14/0d/e2c3b43bbce3cf6bd97c840b46088a3031085179e596d4929729d8d68270/PyYAML-6.0.2-cp313-cp313-win32.whl", hash = "sha256:bc2fa7c6b47d6bc618dd7fb02ef6fdedb1090ec036abab80d4681424b84c1183", size = 140527, upload-time = "2024-08-06T20:33:03.001Z" },
    { url = "https://files.pythonhosted.org/packages/fa/de/02b54f42487e3d3c6efb3f89428677074ca7bf43aae402517bc7cca949f3/PyYAML-6.0.2-cp313-cp313-win_amd64.whl", hash = "sha256:8388ee1976c416731879ac16da0aff3f63b286ffdd57cdeb95f3f2e085687563", size = 156446, upload-time = "2024-08-06T20:33:04.33Z" },
]

[[package]]
name = "redis"
version = "6.2.0"
source = { registry = "https://pypi.org/simple" }
dependencies = [
    { name = "async-timeout", marker = "python_full_version < '3.11.3'" },
]
sdist = { url = "https://files.pythonhosted.org/packages/ea/9a/0551e01ba52b944f97480721656578c8a7c46b51b99d66814f85fe3a4f3e/redis-6.2.0.tar.gz", hash = "sha256:e821f129b75dde6cb99dd35e5c76e8c49512a5a0d8dfdc560b2fbd44b85ca977", size = 4639129, upload-time = "2025-05-28T05:01:18.91Z" }
wheels = [
    { url = "https://files.pythonhosted.org/packages/13/67/e60968d3b0e077495a8fee89cf3f2373db98e528288a48f1ee44967f6e8c/redis-6.2.0-py3-none-any.whl", hash = "sha256:c8ddf316ee0aab65f04a11229e94a64b2618451dab7a67cb2f77eb799d872d5e", size = 278659, upload-time = "2025-05-28T05:01:16.955Z" },
]

[[package]]
name = "reflex"
version = "0.8.4.dev1"
source = { editable = "." }
dependencies = [
    { name = "alembic" },
    { name = "click" },
    { name = "granian", extra = ["reload"] },
    { name = "httpx" },
    { name = "jinja2" },
    { name = "packaging" },
    { name = "platformdirs" },
    { name = "psutil", marker = "sys_platform == 'win32'" },
    { name = "pydantic" },
    { name = "python-multipart" },
    { name = "python-socketio" },
    { name = "redis" },
    { name = "reflex-hosting-cli" },
    { name = "rich" },
    { name = "sqlmodel" },
    { name = "starlette" },
    { name = "typing-extensions" },
    { name = "wrapt" },
]

[package.optional-dependencies]
db = [
    { name = "alembic" },
    { name = "pydantic" },
    { name = "sqlmodel" },
]

[package.dev-dependencies]
dev = [
    { name = "alembic" },
    { name = "asynctest" },
    { name = "darglint" },
    { name = "dill" },
    { name = "fastapi" },
    { name = "hatchling" },
    { name = "libsass" },
    { name = "numpy", version = "2.2.6", source = { registry = "https://pypi.org/simple" }, marker = "python_full_version < '3.11'" },
    { name = "numpy", version = "2.3.1", source = { registry = "https://pypi.org/simple" }, marker = "python_full_version >= '3.11'" },
    { name = "pandas" },
    { name = "pillow" },
    { name = "playwright" },
    { name = "plotly" },
    { name = "pre-commit" },
    { name = "psutil" },
    { name = "psycopg", extra = ["binary"] },
    { name = "pydantic" },
    { name = "pyright" },
    { name = "pytest" },
    { name = "pytest-asyncio" },
    { name = "pytest-benchmark" },
    { name = "pytest-codspeed" },
    { name = "pytest-cov" },
    { name = "pytest-mock" },
    { name = "pytest-playwright" },
    { name = "pytest-retry" },
    { name = "pytest-split" },
    { name = "python-dotenv" },
    { name = "ruff" },
    { name = "selenium" },
    { name = "sqlmodel" },
    { name = "starlette-admin" },
    { name = "toml" },
    { name = "uvicorn" },
]

[package.metadata]
requires-dist = [
    { name = "alembic", specifier = ">=1.15.2,<2.0" },
    { name = "alembic", marker = "extra == 'db'", specifier = ">=1.15.2,<2.0" },
    { name = "click", specifier = ">=8.2" },
    { name = "granian", extras = ["reload"], specifier = ">=2.4.0" },
    { name = "httpx", specifier = ">=0.28.0,<1.0" },
    { name = "jinja2", specifier = ">=3.1.2,<4.0" },
    { name = "packaging", specifier = ">=24.2,<26" },
    { name = "platformdirs", specifier = ">=4.3.7,<5.0" },
    { name = "psutil", marker = "sys_platform == 'win32'", specifier = ">=7.0.0,<8.0" },
    { name = "pydantic", specifier = ">=1.10.21,<3.0" },
    { name = "pydantic", marker = "extra == 'db'", specifier = ">=1.10.21,<3.0" },
    { name = "python-multipart", specifier = ">=0.0.20,<1.0" },
    { name = "python-socketio", specifier = ">=5.12.0,<6.0" },
    { name = "redis", specifier = ">=5.2.1,<7.0" },
    { name = "reflex-hosting-cli", specifier = ">=0.1.51" },
    { name = "rich", specifier = ">=13,<15" },
    { name = "sqlmodel", specifier = ">=0.0.24,<0.1" },
<<<<<<< HEAD
    { name = "sqlmodel", marker = "extra == 'db'", specifier = ">=0.0.24,<0.1" },
    { name = "starlette", specifier = ">=0.46.0" },
=======
    { name = "starlette", specifier = ">=0.47.0" },
>>>>>>> 7e0a95f9
    { name = "typing-extensions", specifier = ">=4.13.0" },
    { name = "wrapt", specifier = ">=1.17.0,<2.0" },
]
provides-extras = ["db"]

[package.metadata.requires-dev]
dev = [
<<<<<<< HEAD
    { name = "alembic", specifier = ">=1.15.2,<2.0" },
    { name = "asynctest", specifier = ">=0.13" },
    { name = "darglint", specifier = ">=1.8" },
    { name = "dill", specifier = ">=0.3" },
    { name = "fastapi", specifier = ">=0.115.0" },
    { name = "hatchling", specifier = ">=1.27" },
    { name = "libsass", specifier = ">=0.23" },
    { name = "numpy", specifier = ">=2.2" },
    { name = "pandas", specifier = ">=2.2" },
    { name = "pillow", specifier = ">=11" },
    { name = "playwright", specifier = ">=1.51" },
    { name = "plotly", specifier = ">=6.0" },
    { name = "pre-commit", specifier = "==4.2.0" },
    { name = "psutil", specifier = ">=7.0.0" },
    { name = "psycopg", extras = ["binary"], specifier = ">=3.2" },
    { name = "pydantic", specifier = ">=1.10.21,<3.0" },
    { name = "pyright", specifier = ">=1.1.400" },
    { name = "pytest", specifier = ">=8.3" },
    { name = "pytest-asyncio", specifier = ">=0.26" },
    { name = "pytest-benchmark", specifier = ">=5.1" },
    { name = "pytest-codspeed", specifier = ">=3.2" },
    { name = "pytest-cov", specifier = ">=6.1" },
    { name = "pytest-mock", specifier = ">=3.14" },
    { name = "pytest-playwright", specifier = ">=0.7" },
    { name = "pytest-retry", specifier = ">=1.7" },
    { name = "pytest-split", specifier = ">=0.10" },
    { name = "python-dotenv", specifier = ">=1" },
    { name = "ruff", specifier = ">=0.11" },
    { name = "selenium", specifier = ">=4.31" },
    { name = "sqlmodel", specifier = ">=0.0.24,<0.1" },
    { name = "starlette-admin", specifier = ">=0.14" },
    { name = "toml", specifier = ">=0.10.2" },
    { name = "uvicorn", specifier = ">=0.34.0" },
=======
    { name = "asynctest" },
    { name = "darglint" },
    { name = "dill" },
    { name = "fastapi" },
    { name = "hatchling" },
    { name = "libsass" },
    { name = "numpy" },
    { name = "pandas" },
    { name = "pillow" },
    { name = "playwright" },
    { name = "plotly" },
    { name = "pre-commit" },
    { name = "psutil" },
    { name = "psycopg", extras = ["binary"] },
    { name = "pyright" },
    { name = "pytest" },
    { name = "pytest-asyncio" },
    { name = "pytest-benchmark" },
    { name = "pytest-codspeed" },
    { name = "pytest-cov" },
    { name = "pytest-mock" },
    { name = "pytest-playwright" },
    { name = "pytest-retry" },
    { name = "pytest-split" },
    { name = "python-dotenv" },
    { name = "ruff" },
    { name = "selenium" },
    { name = "starlette-admin" },
    { name = "toml" },
    { name = "uvicorn" },
>>>>>>> 7e0a95f9
]

[[package]]
name = "reflex-hosting-cli"
version = "0.1.52"
source = { registry = "https://pypi.org/simple" }
dependencies = [
    { name = "click" },
    { name = "httpx" },
    { name = "packaging" },
    { name = "platformdirs" },
    { name = "pyyaml" },
    { name = "rich" },
    { name = "tabulate" },
]
sdist = { url = "https://files.pythonhosted.org/packages/a2/73/171b95e651081c1a6c25afb5fe931067053722a27a67560e455806035893/reflex_hosting_cli-0.1.52.tar.gz", hash = "sha256:0a3166245360a5c027eaddc1ae260d053fb3486a85c1d66016e15d265f07e369", size = 34598, upload-time = "2025-07-17T22:46:24.42Z" }
wheels = [
    { url = "https://files.pythonhosted.org/packages/65/88/e9393a114e4345c2e64a93a19234e3aac29a6ca2f698eca4c21092a4166f/reflex_hosting_cli-0.1.52-py3-none-any.whl", hash = "sha256:61d25311b19158dbd7d133ca27ccafdbd155fcbf01ba4036c0b7edc35766c70f", size = 43798, upload-time = "2025-07-17T22:46:21.98Z" },
]

[[package]]
name = "requests"
version = "2.32.4"
source = { registry = "https://pypi.org/simple" }
dependencies = [
    { name = "certifi" },
    { name = "charset-normalizer" },
    { name = "idna" },
    { name = "urllib3" },
]
sdist = { url = "https://files.pythonhosted.org/packages/e1/0a/929373653770d8a0d7ea76c37de6e41f11eb07559b103b1c02cafb3f7cf8/requests-2.32.4.tar.gz", hash = "sha256:27d0316682c8a29834d3264820024b62a36942083d52caf2f14c0591336d3422", size = 135258, upload-time = "2025-06-09T16:43:07.34Z" }
wheels = [
    { url = "https://files.pythonhosted.org/packages/7c/e4/56027c4a6b4ae70ca9de302488c5ca95ad4a39e190093d6c1a8ace08341b/requests-2.32.4-py3-none-any.whl", hash = "sha256:27babd3cda2a6d50b30443204ee89830707d396671944c998b5975b031ac2b2c", size = 64847, upload-time = "2025-06-09T16:43:05.728Z" },
]

[[package]]
name = "rich"
version = "14.0.0"
source = { registry = "https://pypi.org/simple" }
dependencies = [
    { name = "markdown-it-py" },
    { name = "pygments" },
    { name = "typing-extensions", marker = "python_full_version < '3.11'" },
]
sdist = { url = "https://files.pythonhosted.org/packages/a1/53/830aa4c3066a8ab0ae9a9955976fb770fe9c6102117c8ec4ab3ea62d89e8/rich-14.0.0.tar.gz", hash = "sha256:82f1bc23a6a21ebca4ae0c45af9bdbc492ed20231dcb63f297d6d1021a9d5725", size = 224078, upload-time = "2025-03-30T14:15:14.23Z" }
wheels = [
    { url = "https://files.pythonhosted.org/packages/0d/9b/63f4c7ebc259242c89b3acafdb37b41d1185c07ff0011164674e9076b491/rich-14.0.0-py3-none-any.whl", hash = "sha256:1c9491e1951aac09caffd42f448ee3d04e58923ffe14993f6e83068dc395d7e0", size = 243229, upload-time = "2025-03-30T14:15:12.283Z" },
]

[[package]]
name = "ruff"
version = "0.12.4"
source = { registry = "https://pypi.org/simple" }
sdist = { url = "https://files.pythonhosted.org/packages/9b/ce/8d7dbedede481245b489b769d27e2934730791a9a82765cb94566c6e6abd/ruff-0.12.4.tar.gz", hash = "sha256:13efa16df6c6eeb7d0f091abae50f58e9522f3843edb40d56ad52a5a4a4b6873", size = 5131435, upload-time = "2025-07-17T17:27:19.138Z" }
wheels = [
    { url = "https://files.pythonhosted.org/packages/ae/9f/517bc5f61bad205b7f36684ffa5415c013862dee02f55f38a217bdbe7aa4/ruff-0.12.4-py3-none-linux_armv6l.whl", hash = "sha256:cb0d261dac457ab939aeb247e804125a5d521b21adf27e721895b0d3f83a0d0a", size = 10188824, upload-time = "2025-07-17T17:26:31.412Z" },
    { url = "https://files.pythonhosted.org/packages/28/83/691baae5a11fbbde91df01c565c650fd17b0eabed259e8b7563de17c6529/ruff-0.12.4-py3-none-macosx_10_12_x86_64.whl", hash = "sha256:55c0f4ca9769408d9b9bac530c30d3e66490bd2beb2d3dae3e4128a1f05c7442", size = 10884521, upload-time = "2025-07-17T17:26:35.084Z" },
    { url = "https://files.pythonhosted.org/packages/d6/8d/756d780ff4076e6dd035d058fa220345f8c458391f7edfb1c10731eedc75/ruff-0.12.4-py3-none-macosx_11_0_arm64.whl", hash = "sha256:a8224cc3722c9ad9044da7f89c4c1ec452aef2cfe3904365025dd2f51daeae0e", size = 10277653, upload-time = "2025-07-17T17:26:37.897Z" },
    { url = "https://files.pythonhosted.org/packages/8d/97/8eeee0f48ece153206dce730fc9e0e0ca54fd7f261bb3d99c0a4343a1892/ruff-0.12.4-py3-none-manylinux_2_17_aarch64.manylinux2014_aarch64.whl", hash = "sha256:e9949d01d64fa3672449a51ddb5d7548b33e130240ad418884ee6efa7a229586", size = 10485993, upload-time = "2025-07-17T17:26:40.68Z" },
    { url = "https://files.pythonhosted.org/packages/49/b8/22a43d23a1f68df9b88f952616c8508ea6ce4ed4f15353b8168c48b2d7e7/ruff-0.12.4-py3-none-manylinux_2_17_armv7l.manylinux2014_armv7l.whl", hash = "sha256:be0593c69df9ad1465e8a2d10e3defd111fdb62dcd5be23ae2c06da77e8fcffb", size = 10022824, upload-time = "2025-07-17T17:26:43.564Z" },
    { url = "https://files.pythonhosted.org/packages/cd/70/37c234c220366993e8cffcbd6cadbf332bfc848cbd6f45b02bade17e0149/ruff-0.12.4-py3-none-manylinux_2_17_i686.manylinux2014_i686.whl", hash = "sha256:a7dea966bcb55d4ecc4cc3270bccb6f87a337326c9dcd3c07d5b97000dbff41c", size = 11524414, upload-time = "2025-07-17T17:26:46.219Z" },
    { url = "https://files.pythonhosted.org/packages/14/77/c30f9964f481b5e0e29dd6a1fae1f769ac3fd468eb76fdd5661936edd262/ruff-0.12.4-py3-none-manylinux_2_17_ppc64.manylinux2014_ppc64.whl", hash = "sha256:afcfa3ab5ab5dd0e1c39bf286d829e042a15e966b3726eea79528e2e24d8371a", size = 12419216, upload-time = "2025-07-17T17:26:48.883Z" },
    { url = "https://files.pythonhosted.org/packages/6e/79/af7fe0a4202dce4ef62c5e33fecbed07f0178f5b4dd9c0d2fcff5ab4a47c/ruff-0.12.4-py3-none-manylinux_2_17_ppc64le.manylinux2014_ppc64le.whl", hash = "sha256:c057ce464b1413c926cdb203a0f858cd52f3e73dcb3270a3318d1630f6395bb3", size = 11976756, upload-time = "2025-07-17T17:26:51.754Z" },
    { url = "https://files.pythonhosted.org/packages/09/d1/33fb1fc00e20a939c305dbe2f80df7c28ba9193f7a85470b982815a2dc6a/ruff-0.12.4-py3-none-manylinux_2_17_s390x.manylinux2014_s390x.whl", hash = "sha256:e64b90d1122dc2713330350626b10d60818930819623abbb56535c6466cce045", size = 11020019, upload-time = "2025-07-17T17:26:54.265Z" },
    { url = "https://files.pythonhosted.org/packages/64/f4/e3cd7f7bda646526f09693e2e02bd83d85fff8a8222c52cf9681c0d30843/ruff-0.12.4-py3-none-manylinux_2_17_x86_64.manylinux2014_x86_64.whl", hash = "sha256:2abc48f3d9667fdc74022380b5c745873499ff827393a636f7a59da1515e7c57", size = 11277890, upload-time = "2025-07-17T17:26:56.914Z" },
    { url = "https://files.pythonhosted.org/packages/5e/d0/69a85fb8b94501ff1a4f95b7591505e8983f38823da6941eb5b6badb1e3a/ruff-0.12.4-py3-none-musllinux_1_2_aarch64.whl", hash = "sha256:2b2449dc0c138d877d629bea151bee8c0ae3b8e9c43f5fcaafcd0c0d0726b184", size = 10348539, upload-time = "2025-07-17T17:26:59.381Z" },
    { url = "https://files.pythonhosted.org/packages/16/a0/91372d1cb1678f7d42d4893b88c252b01ff1dffcad09ae0c51aa2542275f/ruff-0.12.4-py3-none-musllinux_1_2_armv7l.whl", hash = "sha256:56e45bb11f625db55f9b70477062e6a1a04d53628eda7784dce6e0f55fd549eb", size = 10009579, upload-time = "2025-07-17T17:27:02.462Z" },
    { url = "https://files.pythonhosted.org/packages/23/1b/c4a833e3114d2cc0f677e58f1df6c3b20f62328dbfa710b87a1636a5e8eb/ruff-0.12.4-py3-none-musllinux_1_2_i686.whl", hash = "sha256:478fccdb82ca148a98a9ff43658944f7ab5ec41c3c49d77cd99d44da019371a1", size = 10942982, upload-time = "2025-07-17T17:27:05.343Z" },
    { url = "https://files.pythonhosted.org/packages/ff/ce/ce85e445cf0a5dd8842f2f0c6f0018eedb164a92bdf3eda51984ffd4d989/ruff-0.12.4-py3-none-musllinux_1_2_x86_64.whl", hash = "sha256:0fc426bec2e4e5f4c4f182b9d2ce6a75c85ba9bcdbe5c6f2a74fcb8df437df4b", size = 11343331, upload-time = "2025-07-17T17:27:08.652Z" },
    { url = "https://files.pythonhosted.org/packages/35/cf/441b7fc58368455233cfb5b77206c849b6dfb48b23de532adcc2e50ccc06/ruff-0.12.4-py3-none-win32.whl", hash = "sha256:4de27977827893cdfb1211d42d84bc180fceb7b72471104671c59be37041cf93", size = 10267904, upload-time = "2025-07-17T17:27:11.814Z" },
    { url = "https://files.pythonhosted.org/packages/ce/7e/20af4a0df5e1299e7368d5ea4350412226afb03d95507faae94c80f00afd/ruff-0.12.4-py3-none-win_amd64.whl", hash = "sha256:fe0b9e9eb23736b453143d72d2ceca5db323963330d5b7859d60d101147d461a", size = 11209038, upload-time = "2025-07-17T17:27:14.417Z" },
    { url = "https://files.pythonhosted.org/packages/11/02/8857d0dfb8f44ef299a5dfd898f673edefb71e3b533b3b9d2db4c832dd13/ruff-0.12.4-py3-none-win_arm64.whl", hash = "sha256:0618ec4442a83ab545e5b71202a5c0ed7791e8471435b94e655b570a5031a98e", size = 10469336, upload-time = "2025-07-17T17:27:16.913Z" },
]

[[package]]
name = "selenium"
version = "4.34.2"
source = { registry = "https://pypi.org/simple" }
dependencies = [
    { name = "certifi" },
    { name = "trio" },
    { name = "trio-websocket" },
    { name = "typing-extensions" },
    { name = "urllib3", extra = ["socks"] },
    { name = "websocket-client" },
]
sdist = { url = "https://files.pythonhosted.org/packages/b0/e6/646d0a41fb9a64572043c3de80be2a4941f2aeb578f273cf3dae54fc9437/selenium-4.34.2.tar.gz", hash = "sha256:0f6d147595f08c6d4bad87b34c39dcacb4650aedc78e3956c8eac1bb752a3854", size = 896309, upload-time = "2025-07-08T12:54:54.785Z" }
wheels = [
    { url = "https://files.pythonhosted.org/packages/f3/2b/dee1c58bde0a747b2d75fa7282a190885a726fe95b18b8ce1dc52f9c0983/selenium-4.34.2-py3-none-any.whl", hash = "sha256:ea208f7db9e3b26e58c4a817ea9dd29454576d6ea55937d754df079ad588e1ad", size = 9410676, upload-time = "2025-07-08T12:54:48.725Z" },
]

[[package]]
name = "simple-websocket"
version = "1.1.0"
source = { registry = "https://pypi.org/simple" }
dependencies = [
    { name = "wsproto" },
]
sdist = { url = "https://files.pythonhosted.org/packages/b0/d4/bfa032f961103eba93de583b161f0e6a5b63cebb8f2c7d0c6e6efe1e3d2e/simple_websocket-1.1.0.tar.gz", hash = "sha256:7939234e7aa067c534abdab3a9ed933ec9ce4691b0713c78acb195560aa52ae4", size = 17300, upload-time = "2024-10-10T22:39:31.412Z" }
wheels = [
    { url = "https://files.pythonhosted.org/packages/52/59/0782e51887ac6b07ffd1570e0364cf901ebc36345fea669969d2084baebb/simple_websocket-1.1.0-py3-none-any.whl", hash = "sha256:4af6069630a38ed6c561010f0e11a5bc0d4ca569b36306eb257cd9a192497c8c", size = 13842, upload-time = "2024-10-10T22:39:29.645Z" },
]

[[package]]
name = "six"
version = "1.17.0"
source = { registry = "https://pypi.org/simple" }
sdist = { url = "https://files.pythonhosted.org/packages/94/e7/b2c673351809dca68a0e064b6af791aa332cf192da575fd474ed7d6f16a2/six-1.17.0.tar.gz", hash = "sha256:ff70335d468e7eb6ec65b95b99d3a2836546063f63acc5171de367e834932a81", size = 34031, upload-time = "2024-12-04T17:35:28.174Z" }
wheels = [
    { url = "https://files.pythonhosted.org/packages/b7/ce/149a00dd41f10bc29e5921b496af8b574d8413afcd5e30dfa0ed46c2cc5e/six-1.17.0-py2.py3-none-any.whl", hash = "sha256:4721f391ed90541fddacab5acf947aa0d3dc7d27b2e1e8eda2be8970586c3274", size = 11050, upload-time = "2024-12-04T17:35:26.475Z" },
]

[[package]]
name = "sniffio"
version = "1.3.1"
source = { registry = "https://pypi.org/simple" }
sdist = { url = "https://files.pythonhosted.org/packages/a2/87/a6771e1546d97e7e041b6ae58d80074f81b7d5121207425c964ddf5cfdbd/sniffio-1.3.1.tar.gz", hash = "sha256:f4324edc670a0f49750a81b895f35c3adb843cca46f0530f79fc1babb23789dc", size = 20372, upload-time = "2024-02-25T23:20:04.057Z" }
wheels = [
    { url = "https://files.pythonhosted.org/packages/e9/44/75a9c9421471a6c4805dbf2356f7c181a29c1879239abab1ea2cc8f38b40/sniffio-1.3.1-py3-none-any.whl", hash = "sha256:2f6da418d1f1e0fddd844478f41680e794e6051915791a034ff65e5f100525a2", size = 10235, upload-time = "2024-02-25T23:20:01.196Z" },
]

[[package]]
name = "sortedcontainers"
version = "2.4.0"
source = { registry = "https://pypi.org/simple" }
sdist = { url = "https://files.pythonhosted.org/packages/e8/c4/ba2f8066cceb6f23394729afe52f3bf7adec04bf9ed2c820b39e19299111/sortedcontainers-2.4.0.tar.gz", hash = "sha256:25caa5a06cc30b6b83d11423433f65d1f9d76c4c6a0c90e3379eaa43b9bfdb88", size = 30594, upload-time = "2021-05-16T22:03:42.897Z" }
wheels = [
    { url = "https://files.pythonhosted.org/packages/32/46/9cb0e58b2deb7f82b84065f37f3bffeb12413f947f9388e4cac22c4621ce/sortedcontainers-2.4.0-py2.py3-none-any.whl", hash = "sha256:a163dcaede0f1c021485e957a39245190e74249897e2ae4b2aa38595db237ee0", size = 29575, upload-time = "2021-05-16T22:03:41.177Z" },
]

[[package]]
name = "sqlalchemy"
version = "2.0.41"
source = { registry = "https://pypi.org/simple" }
dependencies = [
    { name = "greenlet", marker = "(python_full_version < '3.14' and platform_machine == 'AMD64') or (python_full_version < '3.14' and platform_machine == 'WIN32') or (python_full_version < '3.14' and platform_machine == 'aarch64') or (python_full_version < '3.14' and platform_machine == 'amd64') or (python_full_version < '3.14' and platform_machine == 'ppc64le') or (python_full_version < '3.14' and platform_machine == 'win32') or (python_full_version < '3.14' and platform_machine == 'x86_64')" },
    { name = "typing-extensions" },
]
sdist = { url = "https://files.pythonhosted.org/packages/63/66/45b165c595ec89aa7dcc2c1cd222ab269bc753f1fc7a1e68f8481bd957bf/sqlalchemy-2.0.41.tar.gz", hash = "sha256:edba70118c4be3c2b1f90754d308d0b79c6fe2c0fdc52d8ddf603916f83f4db9", size = 9689424, upload-time = "2025-05-14T17:10:32.339Z" }
wheels = [
    { url = "https://files.pythonhosted.org/packages/e9/12/d7c445b1940276a828efce7331cb0cb09d6e5f049651db22f4ebb0922b77/sqlalchemy-2.0.41-cp310-cp310-macosx_10_9_x86_64.whl", hash = "sha256:b1f09b6821406ea1f94053f346f28f8215e293344209129a9c0fcc3578598d7b", size = 2117967, upload-time = "2025-05-14T17:48:15.841Z" },
    { url = "https://files.pythonhosted.org/packages/6f/b8/cb90f23157e28946b27eb01ef401af80a1fab7553762e87df51507eaed61/sqlalchemy-2.0.41-cp310-cp310-macosx_11_0_arm64.whl", hash = "sha256:1936af879e3db023601196a1684d28e12f19ccf93af01bf3280a3262c4b6b4e5", size = 2107583, upload-time = "2025-05-14T17:48:18.688Z" },
    { url = "https://files.pythonhosted.org/packages/9e/c2/eef84283a1c8164a207d898e063edf193d36a24fb6a5bb3ce0634b92a1e8/sqlalchemy-2.0.41-cp310-cp310-manylinux_2_17_aarch64.manylinux2014_aarch64.whl", hash = "sha256:b2ac41acfc8d965fb0c464eb8f44995770239668956dc4cdf502d1b1ffe0d747", size = 3186025, upload-time = "2025-05-14T17:51:51.226Z" },
    { url = "https://files.pythonhosted.org/packages/bd/72/49d52bd3c5e63a1d458fd6d289a1523a8015adedbddf2c07408ff556e772/sqlalchemy-2.0.41-cp310-cp310-manylinux_2_17_x86_64.manylinux2014_x86_64.whl", hash = "sha256:81c24e0c0fde47a9723c81d5806569cddef103aebbf79dbc9fcbb617153dea30", size = 3186259, upload-time = "2025-05-14T17:55:22.526Z" },
    { url = "https://files.pythonhosted.org/packages/4f/9e/e3ffc37d29a3679a50b6bbbba94b115f90e565a2b4545abb17924b94c52d/sqlalchemy-2.0.41-cp310-cp310-musllinux_1_2_aarch64.whl", hash = "sha256:23a8825495d8b195c4aa9ff1c430c28f2c821e8c5e2d98089228af887e5d7e29", size = 3126803, upload-time = "2025-05-14T17:51:53.277Z" },
    { url = "https://files.pythonhosted.org/packages/8a/76/56b21e363f6039978ae0b72690237b38383e4657281285a09456f313dd77/sqlalchemy-2.0.41-cp310-cp310-musllinux_1_2_x86_64.whl", hash = "sha256:60c578c45c949f909a4026b7807044e7e564adf793537fc762b2489d522f3d11", size = 3148566, upload-time = "2025-05-14T17:55:24.398Z" },
    { url = "https://files.pythonhosted.org/packages/3b/92/11b8e1b69bf191bc69e300a99badbbb5f2f1102f2b08b39d9eee2e21f565/sqlalchemy-2.0.41-cp310-cp310-win32.whl", hash = "sha256:118c16cd3f1b00c76d69343e38602006c9cfb9998fa4f798606d28d63f23beda", size = 2086696, upload-time = "2025-05-14T17:55:59.136Z" },
    { url = "https://files.pythonhosted.org/packages/5c/88/2d706c9cc4502654860f4576cd54f7db70487b66c3b619ba98e0be1a4642/sqlalchemy-2.0.41-cp310-cp310-win_amd64.whl", hash = "sha256:7492967c3386df69f80cf67efd665c0f667cee67032090fe01d7d74b0e19bb08", size = 2110200, upload-time = "2025-05-14T17:56:00.757Z" },
    { url = "https://files.pythonhosted.org/packages/37/4e/b00e3ffae32b74b5180e15d2ab4040531ee1bef4c19755fe7926622dc958/sqlalchemy-2.0.41-cp311-cp311-macosx_10_9_x86_64.whl", hash = "sha256:6375cd674fe82d7aa9816d1cb96ec592bac1726c11e0cafbf40eeee9a4516b5f", size = 2121232, upload-time = "2025-05-14T17:48:20.444Z" },
    { url = "https://files.pythonhosted.org/packages/ef/30/6547ebb10875302074a37e1970a5dce7985240665778cfdee2323709f749/sqlalchemy-2.0.41-cp311-cp311-macosx_11_0_arm64.whl", hash = "sha256:9f8c9fdd15a55d9465e590a402f42082705d66b05afc3ffd2d2eb3c6ba919560", size = 2110897, upload-time = "2025-05-14T17:48:21.634Z" },
    { url = "https://files.pythonhosted.org/packages/9e/21/59df2b41b0f6c62da55cd64798232d7349a9378befa7f1bb18cf1dfd510a/sqlalchemy-2.0.41-cp311-cp311-manylinux_2_17_aarch64.manylinux2014_aarch64.whl", hash = "sha256:32f9dc8c44acdee06c8fc6440db9eae8b4af8b01e4b1aee7bdd7241c22edff4f", size = 3273313, upload-time = "2025-05-14T17:51:56.205Z" },
    { url = "https://files.pythonhosted.org/packages/62/e4/b9a7a0e5c6f79d49bcd6efb6e90d7536dc604dab64582a9dec220dab54b6/sqlalchemy-2.0.41-cp311-cp311-manylinux_2_17_x86_64.manylinux2014_x86_64.whl", hash = "sha256:90c11ceb9a1f482c752a71f203a81858625d8df5746d787a4786bca4ffdf71c6", size = 3273807, upload-time = "2025-05-14T17:55:26.928Z" },
    { url = "https://files.pythonhosted.org/packages/39/d8/79f2427251b44ddee18676c04eab038d043cff0e764d2d8bb08261d6135d/sqlalchemy-2.0.41-cp311-cp311-musllinux_1_2_aarch64.whl", hash = "sha256:911cc493ebd60de5f285bcae0491a60b4f2a9f0f5c270edd1c4dbaef7a38fc04", size = 3209632, upload-time = "2025-05-14T17:51:59.384Z" },
    { url = "https://files.pythonhosted.org/packages/d4/16/730a82dda30765f63e0454918c982fb7193f6b398b31d63c7c3bd3652ae5/sqlalchemy-2.0.41-cp311-cp311-musllinux_1_2_x86_64.whl", hash = "sha256:03968a349db483936c249f4d9cd14ff2c296adfa1290b660ba6516f973139582", size = 3233642, upload-time = "2025-05-14T17:55:29.901Z" },
    { url = "https://files.pythonhosted.org/packages/04/61/c0d4607f7799efa8b8ea3c49b4621e861c8f5c41fd4b5b636c534fcb7d73/sqlalchemy-2.0.41-cp311-cp311-win32.whl", hash = "sha256:293cd444d82b18da48c9f71cd7005844dbbd06ca19be1ccf6779154439eec0b8", size = 2086475, upload-time = "2025-05-14T17:56:02.095Z" },
    { url = "https://files.pythonhosted.org/packages/9d/8e/8344f8ae1cb6a479d0741c02cd4f666925b2bf02e2468ddaf5ce44111f30/sqlalchemy-2.0.41-cp311-cp311-win_amd64.whl", hash = "sha256:3d3549fc3e40667ec7199033a4e40a2f669898a00a7b18a931d3efb4c7900504", size = 2110903, upload-time = "2025-05-14T17:56:03.499Z" },
    { url = "https://files.pythonhosted.org/packages/3e/2a/f1f4e068b371154740dd10fb81afb5240d5af4aa0087b88d8b308b5429c2/sqlalchemy-2.0.41-cp312-cp312-macosx_10_13_x86_64.whl", hash = "sha256:81f413674d85cfd0dfcd6512e10e0f33c19c21860342a4890c3a2b59479929f9", size = 2119645, upload-time = "2025-05-14T17:55:24.854Z" },
    { url = "https://files.pythonhosted.org/packages/9b/e8/c664a7e73d36fbfc4730f8cf2bf930444ea87270f2825efbe17bf808b998/sqlalchemy-2.0.41-cp312-cp312-macosx_11_0_arm64.whl", hash = "sha256:598d9ebc1e796431bbd068e41e4de4dc34312b7aa3292571bb3674a0cb415dd1", size = 2107399, upload-time = "2025-05-14T17:55:28.097Z" },
    { url = "https://files.pythonhosted.org/packages/5c/78/8a9cf6c5e7135540cb682128d091d6afa1b9e48bd049b0d691bf54114f70/sqlalchemy-2.0.41-cp312-cp312-manylinux_2_17_aarch64.manylinux2014_aarch64.whl", hash = "sha256:a104c5694dfd2d864a6f91b0956eb5d5883234119cb40010115fd45a16da5e70", size = 3293269, upload-time = "2025-05-14T17:50:38.227Z" },
    { url = "https://files.pythonhosted.org/packages/3c/35/f74add3978c20de6323fb11cb5162702670cc7a9420033befb43d8d5b7a4/sqlalchemy-2.0.41-cp312-cp312-manylinux_2_17_x86_64.manylinux2014_x86_64.whl", hash = "sha256:6145afea51ff0af7f2564a05fa95eb46f542919e6523729663a5d285ecb3cf5e", size = 3303364, upload-time = "2025-05-14T17:51:49.829Z" },
    { url = "https://files.pythonhosted.org/packages/6a/d4/c990f37f52c3f7748ebe98883e2a0f7d038108c2c5a82468d1ff3eec50b7/sqlalchemy-2.0.41-cp312-cp312-musllinux_1_2_aarch64.whl", hash = "sha256:b46fa6eae1cd1c20e6e6f44e19984d438b6b2d8616d21d783d150df714f44078", size = 3229072, upload-time = "2025-05-14T17:50:39.774Z" },
    { url = "https://files.pythonhosted.org/packages/15/69/cab11fecc7eb64bc561011be2bd03d065b762d87add52a4ca0aca2e12904/sqlalchemy-2.0.41-cp312-cp312-musllinux_1_2_x86_64.whl", hash = "sha256:41836fe661cc98abfae476e14ba1906220f92c4e528771a8a3ae6a151242d2ae", size = 3268074, upload-time = "2025-05-14T17:51:51.736Z" },
    { url = "https://files.pythonhosted.org/packages/5c/ca/0c19ec16858585d37767b167fc9602593f98998a68a798450558239fb04a/sqlalchemy-2.0.41-cp312-cp312-win32.whl", hash = "sha256:a8808d5cf866c781150d36a3c8eb3adccfa41a8105d031bf27e92c251e3969d6", size = 2084514, upload-time = "2025-05-14T17:55:49.915Z" },
    { url = "https://files.pythonhosted.org/packages/7f/23/4c2833d78ff3010a4e17f984c734f52b531a8c9060a50429c9d4b0211be6/sqlalchemy-2.0.41-cp312-cp312-win_amd64.whl", hash = "sha256:5b14e97886199c1f52c14629c11d90c11fbb09e9334fa7bb5f6d068d9ced0ce0", size = 2111557, upload-time = "2025-05-14T17:55:51.349Z" },
    { url = "https://files.pythonhosted.org/packages/d3/ad/2e1c6d4f235a97eeef52d0200d8ddda16f6c4dd70ae5ad88c46963440480/sqlalchemy-2.0.41-cp313-cp313-macosx_10_13_x86_64.whl", hash = "sha256:4eeb195cdedaf17aab6b247894ff2734dcead6c08f748e617bfe05bd5a218443", size = 2115491, upload-time = "2025-05-14T17:55:31.177Z" },
    { url = "https://files.pythonhosted.org/packages/cf/8d/be490e5db8400dacc89056f78a52d44b04fbf75e8439569d5b879623a53b/sqlalchemy-2.0.41-cp313-cp313-macosx_11_0_arm64.whl", hash = "sha256:d4ae769b9c1c7757e4ccce94b0641bc203bbdf43ba7a2413ab2523d8d047d8dc", size = 2102827, upload-time = "2025-05-14T17:55:34.921Z" },
    { url = "https://files.pythonhosted.org/packages/a0/72/c97ad430f0b0e78efaf2791342e13ffeafcbb3c06242f01a3bb8fe44f65d/sqlalchemy-2.0.41-cp313-cp313-manylinux_2_17_aarch64.manylinux2014_aarch64.whl", hash = "sha256:a62448526dd9ed3e3beedc93df9bb6b55a436ed1474db31a2af13b313a70a7e1", size = 3225224, upload-time = "2025-05-14T17:50:41.418Z" },
    { url = "https://files.pythonhosted.org/packages/5e/51/5ba9ea3246ea068630acf35a6ba0d181e99f1af1afd17e159eac7e8bc2b8/sqlalchemy-2.0.41-cp313-cp313-manylinux_2_17_x86_64.manylinux2014_x86_64.whl", hash = "sha256:dc56c9788617b8964ad02e8fcfeed4001c1f8ba91a9e1f31483c0dffb207002a", size = 3230045, upload-time = "2025-05-14T17:51:54.722Z" },
    { url = "https://files.pythonhosted.org/packages/78/2f/8c14443b2acea700c62f9b4a8bad9e49fc1b65cfb260edead71fd38e9f19/sqlalchemy-2.0.41-cp313-cp313-musllinux_1_2_aarch64.whl", hash = "sha256:c153265408d18de4cc5ded1941dcd8315894572cddd3c58df5d5b5705b3fa28d", size = 3159357, upload-time = "2025-05-14T17:50:43.483Z" },
    { url = "https://files.pythonhosted.org/packages/fc/b2/43eacbf6ccc5276d76cea18cb7c3d73e294d6fb21f9ff8b4eef9b42bbfd5/sqlalchemy-2.0.41-cp313-cp313-musllinux_1_2_x86_64.whl", hash = "sha256:4f67766965996e63bb46cfbf2ce5355fc32d9dd3b8ad7e536a920ff9ee422e23", size = 3197511, upload-time = "2025-05-14T17:51:57.308Z" },
    { url = "https://files.pythonhosted.org/packages/fa/2e/677c17c5d6a004c3c45334ab1dbe7b7deb834430b282b8a0f75ae220c8eb/sqlalchemy-2.0.41-cp313-cp313-win32.whl", hash = "sha256:bfc9064f6658a3d1cadeaa0ba07570b83ce6801a1314985bf98ec9b95d74e15f", size = 2082420, upload-time = "2025-05-14T17:55:52.69Z" },
    { url = "https://files.pythonhosted.org/packages/e9/61/e8c1b9b6307c57157d328dd8b8348ddc4c47ffdf1279365a13b2b98b8049/sqlalchemy-2.0.41-cp313-cp313-win_amd64.whl", hash = "sha256:82ca366a844eb551daff9d2e6e7a9e5e76d2612c8564f58db6c19a726869c1df", size = 2108329, upload-time = "2025-05-14T17:55:54.495Z" },
    { url = "https://files.pythonhosted.org/packages/1c/fc/9ba22f01b5cdacc8f5ed0d22304718d2c758fce3fd49a5372b886a86f37c/sqlalchemy-2.0.41-py3-none-any.whl", hash = "sha256:57df5dc6fdb5ed1a88a1ed2195fd31927e705cad62dedd86b46972752a80f576", size = 1911224, upload-time = "2025-05-14T17:39:42.154Z" },
]

[[package]]
name = "sqlmodel"
version = "0.0.24"
source = { registry = "https://pypi.org/simple" }
dependencies = [
    { name = "pydantic" },
    { name = "sqlalchemy" },
]
sdist = { url = "https://files.pythonhosted.org/packages/86/4b/c2ad0496f5bdc6073d9b4cef52be9c04f2b37a5773441cc6600b1857648b/sqlmodel-0.0.24.tar.gz", hash = "sha256:cc5c7613c1a5533c9c7867e1aab2fd489a76c9e8a061984da11b4e613c182423", size = 116780, upload-time = "2025-03-07T05:43:32.887Z" }
wheels = [
    { url = "https://files.pythonhosted.org/packages/16/91/484cd2d05569892b7fef7f5ceab3bc89fb0f8a8c0cde1030d383dbc5449c/sqlmodel-0.0.24-py3-none-any.whl", hash = "sha256:6778852f09370908985b667d6a3ab92910d0d5ec88adcaf23dbc242715ff7193", size = 28622, upload-time = "2025-03-07T05:43:30.37Z" },
]

[[package]]
name = "starlette"
version = "0.47.2"
source = { registry = "https://pypi.org/simple" }
dependencies = [
    { name = "anyio" },
    { name = "typing-extensions", marker = "python_full_version < '3.13'" },
]
sdist = { url = "https://files.pythonhosted.org/packages/04/57/d062573f391d062710d4088fa1369428c38d51460ab6fedff920efef932e/starlette-0.47.2.tar.gz", hash = "sha256:6ae9aa5db235e4846decc1e7b79c4f346adf41e9777aebeb49dfd09bbd7023d8", size = 2583948, upload-time = "2025-07-20T17:31:58.522Z" }
wheels = [
    { url = "https://files.pythonhosted.org/packages/f7/1f/b876b1f83aef204198a42dc101613fefccb32258e5428b5f9259677864b4/starlette-0.47.2-py3-none-any.whl", hash = "sha256:c5847e96134e5c5371ee9fac6fdf1a67336d5815e09eb2a01fdb57a351ef915b", size = 72984, upload-time = "2025-07-20T17:31:56.738Z" },
]

[[package]]
name = "starlette-admin"
version = "0.15.1"
source = { registry = "https://pypi.org/simple" }
dependencies = [
    { name = "jinja2" },
    { name = "python-multipart" },
    { name = "starlette" },
]
sdist = { url = "https://files.pythonhosted.org/packages/51/84/bb719df244cb8b720a81bd88aff18ababceb1f3e9afaf44563ba61b2d1b4/starlette_admin-0.15.1.tar.gz", hash = "sha256:beccdb8695ecadc9f314e0b5afd2b04e067538e8273d0c3199b671198b5ee43e", size = 2098915, upload-time = "2025-05-26T15:37:56.278Z" }
wheels = [
    { url = "https://files.pythonhosted.org/packages/80/41/8f0e354441aae2fc843e7fafb7e64fbfef541f3ac2d238c7b05b1136ffd0/starlette_admin-0.15.1-py3-none-any.whl", hash = "sha256:a832e8a0e8a16c9c3f2012ddf352867ad8e730f21192caa85225798091cba130", size = 2169980, upload-time = "2025-05-26T15:37:53.251Z" },
]

[[package]]
name = "tabulate"
version = "0.9.0"
source = { registry = "https://pypi.org/simple" }
sdist = { url = "https://files.pythonhosted.org/packages/ec/fe/802052aecb21e3797b8f7902564ab6ea0d60ff8ca23952079064155d1ae1/tabulate-0.9.0.tar.gz", hash = "sha256:0095b12bf5966de529c0feb1fa08671671b3368eec77d7ef7ab114be2c068b3c", size = 81090, upload-time = "2022-10-06T17:21:48.54Z" }
wheels = [
    { url = "https://files.pythonhosted.org/packages/40/44/4a5f08c96eb108af5cb50b41f76142f0afa346dfa99d5296fe7202a11854/tabulate-0.9.0-py3-none-any.whl", hash = "sha256:024ca478df22e9340661486f85298cff5f6dcdba14f3813e8830015b9ed1948f", size = 35252, upload-time = "2022-10-06T17:21:44.262Z" },
]

[[package]]
name = "text-unidecode"
version = "1.3"
source = { registry = "https://pypi.org/simple" }
sdist = { url = "https://files.pythonhosted.org/packages/ab/e2/e9a00f0ccb71718418230718b3d900e71a5d16e701a3dae079a21e9cd8f8/text-unidecode-1.3.tar.gz", hash = "sha256:bad6603bb14d279193107714b288be206cac565dfa49aa5b105294dd5c4aab93", size = 76885, upload-time = "2019-08-30T21:36:45.405Z" }
wheels = [
    { url = "https://files.pythonhosted.org/packages/a6/a5/c0b6468d3824fe3fde30dbb5e1f687b291608f9473681bbf7dabbf5a87d7/text_unidecode-1.3-py2.py3-none-any.whl", hash = "sha256:1311f10e8b895935241623731c2ba64f4c455287888b18189350b67134a822e8", size = 78154, upload-time = "2019-08-30T21:37:03.543Z" },
]

[[package]]
name = "toml"
version = "0.10.2"
source = { registry = "https://pypi.org/simple" }
sdist = { url = "https://files.pythonhosted.org/packages/be/ba/1f744cdc819428fc6b5084ec34d9b30660f6f9daaf70eead706e3203ec3c/toml-0.10.2.tar.gz", hash = "sha256:b3bda1d108d5dd99f4a20d24d9c348e91c4db7ab1b749200bded2f839ccbe68f", size = 22253, upload-time = "2020-11-01T01:40:22.204Z" }
wheels = [
    { url = "https://files.pythonhosted.org/packages/44/6f/7120676b6d73228c96e17f1f794d8ab046fc910d781c8d151120c3f1569e/toml-0.10.2-py2.py3-none-any.whl", hash = "sha256:806143ae5bfb6a3c6e736a764057db0e6a0e05e338b5630894a5f779cabb4f9b", size = 16588, upload-time = "2020-11-01T01:40:20.672Z" },
]

[[package]]
name = "tomli"
version = "2.2.1"
source = { registry = "https://pypi.org/simple" }
sdist = { url = "https://files.pythonhosted.org/packages/18/87/302344fed471e44a87289cf4967697d07e532f2421fdaf868a303cbae4ff/tomli-2.2.1.tar.gz", hash = "sha256:cd45e1dc79c835ce60f7404ec8119f2eb06d38b1deba146f07ced3bbc44505ff", size = 17175, upload-time = "2024-11-27T22:38:36.873Z" }
wheels = [
    { url = "https://files.pythonhosted.org/packages/43/ca/75707e6efa2b37c77dadb324ae7d9571cb424e61ea73fad7c56c2d14527f/tomli-2.2.1-cp311-cp311-macosx_10_9_x86_64.whl", hash = "sha256:678e4fa69e4575eb77d103de3df8a895e1591b48e740211bd1067378c69e8249", size = 131077, upload-time = "2024-11-27T22:37:54.956Z" },
    { url = "https://files.pythonhosted.org/packages/c7/16/51ae563a8615d472fdbffc43a3f3d46588c264ac4f024f63f01283becfbb/tomli-2.2.1-cp311-cp311-macosx_11_0_arm64.whl", hash = "sha256:023aa114dd824ade0100497eb2318602af309e5a55595f76b626d6d9f3b7b0a6", size = 123429, upload-time = "2024-11-27T22:37:56.698Z" },
    { url = "https://files.pythonhosted.org/packages/f1/dd/4f6cd1e7b160041db83c694abc78e100473c15d54620083dbd5aae7b990e/tomli-2.2.1-cp311-cp311-manylinux_2_17_aarch64.manylinux2014_aarch64.whl", hash = "sha256:ece47d672db52ac607a3d9599a9d48dcb2f2f735c6c2d1f34130085bb12b112a", size = 226067, upload-time = "2024-11-27T22:37:57.63Z" },
    { url = "https://files.pythonhosted.org/packages/a9/6b/c54ede5dc70d648cc6361eaf429304b02f2871a345bbdd51e993d6cdf550/tomli-2.2.1-cp311-cp311-manylinux_2_17_x86_64.manylinux2014_x86_64.whl", hash = "sha256:6972ca9c9cc9f0acaa56a8ca1ff51e7af152a9f87fb64623e31d5c83700080ee", size = 236030, upload-time = "2024-11-27T22:37:59.344Z" },
    { url = "https://files.pythonhosted.org/packages/1f/47/999514fa49cfaf7a92c805a86c3c43f4215621855d151b61c602abb38091/tomli-2.2.1-cp311-cp311-manylinux_2_5_i686.manylinux1_i686.manylinux_2_17_i686.manylinux2014_i686.whl", hash = "sha256:c954d2250168d28797dd4e3ac5cf812a406cd5a92674ee4c8f123c889786aa8e", size = 240898, upload-time = "2024-11-27T22:38:00.429Z" },
    { url = "https://files.pythonhosted.org/packages/73/41/0a01279a7ae09ee1573b423318e7934674ce06eb33f50936655071d81a24/tomli-2.2.1-cp311-cp311-musllinux_1_2_aarch64.whl", hash = "sha256:8dd28b3e155b80f4d54beb40a441d366adcfe740969820caf156c019fb5c7ec4", size = 229894, upload-time = "2024-11-27T22:38:02.094Z" },
    { url = "https://files.pythonhosted.org/packages/55/18/5d8bc5b0a0362311ce4d18830a5d28943667599a60d20118074ea1b01bb7/tomli-2.2.1-cp311-cp311-musllinux_1_2_i686.whl", hash = "sha256:e59e304978767a54663af13c07b3d1af22ddee3bb2fb0618ca1593e4f593a106", size = 245319, upload-time = "2024-11-27T22:38:03.206Z" },
    { url = "https://files.pythonhosted.org/packages/92/a3/7ade0576d17f3cdf5ff44d61390d4b3febb8a9fc2b480c75c47ea048c646/tomli-2.2.1-cp311-cp311-musllinux_1_2_x86_64.whl", hash = "sha256:33580bccab0338d00994d7f16f4c4ec25b776af3ffaac1ed74e0b3fc95e885a8", size = 238273, upload-time = "2024-11-27T22:38:04.217Z" },
    { url = "https://files.pythonhosted.org/packages/72/6f/fa64ef058ac1446a1e51110c375339b3ec6be245af9d14c87c4a6412dd32/tomli-2.2.1-cp311-cp311-win32.whl", hash = "sha256:465af0e0875402f1d226519c9904f37254b3045fc5084697cefb9bdde1ff99ff", size = 98310, upload-time = "2024-11-27T22:38:05.908Z" },
    { url = "https://files.pythonhosted.org/packages/6a/1c/4a2dcde4a51b81be3530565e92eda625d94dafb46dbeb15069df4caffc34/tomli-2.2.1-cp311-cp311-win_amd64.whl", hash = "sha256:2d0f2fdd22b02c6d81637a3c95f8cd77f995846af7414c5c4b8d0545afa1bc4b", size = 108309, upload-time = "2024-11-27T22:38:06.812Z" },
    { url = "https://files.pythonhosted.org/packages/52/e1/f8af4c2fcde17500422858155aeb0d7e93477a0d59a98e56cbfe75070fd0/tomli-2.2.1-cp312-cp312-macosx_10_13_x86_64.whl", hash = "sha256:4a8f6e44de52d5e6c657c9fe83b562f5f4256d8ebbfe4ff922c495620a7f6cea", size = 132762, upload-time = "2024-11-27T22:38:07.731Z" },
    { url = "https://files.pythonhosted.org/packages/03/b8/152c68bb84fc00396b83e7bbddd5ec0bd3dd409db4195e2a9b3e398ad2e3/tomli-2.2.1-cp312-cp312-macosx_11_0_arm64.whl", hash = "sha256:8d57ca8095a641b8237d5b079147646153d22552f1c637fd3ba7f4b0b29167a8", size = 123453, upload-time = "2024-11-27T22:38:09.384Z" },
    { url = "https://files.pythonhosted.org/packages/c8/d6/fc9267af9166f79ac528ff7e8c55c8181ded34eb4b0e93daa767b8841573/tomli-2.2.1-cp312-cp312-manylinux_2_17_aarch64.manylinux2014_aarch64.whl", hash = "sha256:4e340144ad7ae1533cb897d406382b4b6fede8890a03738ff1683af800d54192", size = 233486, upload-time = "2024-11-27T22:38:10.329Z" },
    { url = "https://files.pythonhosted.org/packages/5c/51/51c3f2884d7bab89af25f678447ea7d297b53b5a3b5730a7cb2ef6069f07/tomli-2.2.1-cp312-cp312-manylinux_2_17_x86_64.manylinux2014_x86_64.whl", hash = "sha256:db2b95f9de79181805df90bedc5a5ab4c165e6ec3fe99f970d0e302f384ad222", size = 242349, upload-time = "2024-11-27T22:38:11.443Z" },
    { url = "https://files.pythonhosted.org/packages/ab/df/bfa89627d13a5cc22402e441e8a931ef2108403db390ff3345c05253935e/tomli-2.2.1-cp312-cp312-manylinux_2_5_i686.manylinux1_i686.manylinux_2_17_i686.manylinux2014_i686.whl", hash = "sha256:40741994320b232529c802f8bc86da4e1aa9f413db394617b9a256ae0f9a7f77", size = 252159, upload-time = "2024-11-27T22:38:13.099Z" },
    { url = "https://files.pythonhosted.org/packages/9e/6e/fa2b916dced65763a5168c6ccb91066f7639bdc88b48adda990db10c8c0b/tomli-2.2.1-cp312-cp312-musllinux_1_2_aarch64.whl", hash = "sha256:400e720fe168c0f8521520190686ef8ef033fb19fc493da09779e592861b78c6", size = 237243, upload-time = "2024-11-27T22:38:14.766Z" },
    { url = "https://files.pythonhosted.org/packages/b4/04/885d3b1f650e1153cbb93a6a9782c58a972b94ea4483ae4ac5cedd5e4a09/tomli-2.2.1-cp312-cp312-musllinux_1_2_i686.whl", hash = "sha256:02abe224de6ae62c19f090f68da4e27b10af2b93213d36cf44e6e1c5abd19fdd", size = 259645, upload-time = "2024-11-27T22:38:15.843Z" },
    { url = "https://files.pythonhosted.org/packages/9c/de/6b432d66e986e501586da298e28ebeefd3edc2c780f3ad73d22566034239/tomli-2.2.1-cp312-cp312-musllinux_1_2_x86_64.whl", hash = "sha256:b82ebccc8c8a36f2094e969560a1b836758481f3dc360ce9a3277c65f374285e", size = 244584, upload-time = "2024-11-27T22:38:17.645Z" },
    { url = "https://files.pythonhosted.org/packages/1c/9a/47c0449b98e6e7d1be6cbac02f93dd79003234ddc4aaab6ba07a9a7482e2/tomli-2.2.1-cp312-cp312-win32.whl", hash = "sha256:889f80ef92701b9dbb224e49ec87c645ce5df3fa2cc548664eb8a25e03127a98", size = 98875, upload-time = "2024-11-27T22:38:19.159Z" },
    { url = "https://files.pythonhosted.org/packages/ef/60/9b9638f081c6f1261e2688bd487625cd1e660d0a85bd469e91d8db969734/tomli-2.2.1-cp312-cp312-win_amd64.whl", hash = "sha256:7fc04e92e1d624a4a63c76474610238576942d6b8950a2d7f908a340494e67e4", size = 109418, upload-time = "2024-11-27T22:38:20.064Z" },
    { url = "https://files.pythonhosted.org/packages/04/90/2ee5f2e0362cb8a0b6499dc44f4d7d48f8fff06d28ba46e6f1eaa61a1388/tomli-2.2.1-cp313-cp313-macosx_10_13_x86_64.whl", hash = "sha256:f4039b9cbc3048b2416cc57ab3bda989a6fcf9b36cf8937f01a6e731b64f80d7", size = 132708, upload-time = "2024-11-27T22:38:21.659Z" },
    { url = "https://files.pythonhosted.org/packages/c0/ec/46b4108816de6b385141f082ba99e315501ccd0a2ea23db4a100dd3990ea/tomli-2.2.1-cp313-cp313-macosx_11_0_arm64.whl", hash = "sha256:286f0ca2ffeeb5b9bd4fcc8d6c330534323ec51b2f52da063b11c502da16f30c", size = 123582, upload-time = "2024-11-27T22:38:22.693Z" },
    { url = "https://files.pythonhosted.org/packages/a0/bd/b470466d0137b37b68d24556c38a0cc819e8febe392d5b199dcd7f578365/tomli-2.2.1-cp313-cp313-manylinux_2_17_aarch64.manylinux2014_aarch64.whl", hash = "sha256:a92ef1a44547e894e2a17d24e7557a5e85a9e1d0048b0b5e7541f76c5032cb13", size = 232543, upload-time = "2024-11-27T22:38:24.367Z" },
    { url = "https://files.pythonhosted.org/packages/d9/e5/82e80ff3b751373f7cead2815bcbe2d51c895b3c990686741a8e56ec42ab/tomli-2.2.1-cp313-cp313-manylinux_2_17_x86_64.manylinux2014_x86_64.whl", hash = "sha256:9316dc65bed1684c9a98ee68759ceaed29d229e985297003e494aa825ebb0281", size = 241691, upload-time = "2024-11-27T22:38:26.081Z" },
    { url = "https://files.pythonhosted.org/packages/05/7e/2a110bc2713557d6a1bfb06af23dd01e7dde52b6ee7dadc589868f9abfac/tomli-2.2.1-cp313-cp313-manylinux_2_5_i686.manylinux1_i686.manylinux_2_17_i686.manylinux2014_i686.whl", hash = "sha256:e85e99945e688e32d5a35c1ff38ed0b3f41f43fad8df0bdf79f72b2ba7bc5272", size = 251170, upload-time = "2024-11-27T22:38:27.921Z" },
    { url = "https://files.pythonhosted.org/packages/64/7b/22d713946efe00e0adbcdfd6d1aa119ae03fd0b60ebed51ebb3fa9f5a2e5/tomli-2.2.1-cp313-cp313-musllinux_1_2_aarch64.whl", hash = "sha256:ac065718db92ca818f8d6141b5f66369833d4a80a9d74435a268c52bdfa73140", size = 236530, upload-time = "2024-11-27T22:38:29.591Z" },
    { url = "https://files.pythonhosted.org/packages/38/31/3a76f67da4b0cf37b742ca76beaf819dca0ebef26d78fc794a576e08accf/tomli-2.2.1-cp313-cp313-musllinux_1_2_i686.whl", hash = "sha256:d920f33822747519673ee656a4b6ac33e382eca9d331c87770faa3eef562aeb2", size = 258666, upload-time = "2024-11-27T22:38:30.639Z" },
    { url = "https://files.pythonhosted.org/packages/07/10/5af1293da642aded87e8a988753945d0cf7e00a9452d3911dd3bb354c9e2/tomli-2.2.1-cp313-cp313-musllinux_1_2_x86_64.whl", hash = "sha256:a198f10c4d1b1375d7687bc25294306e551bf1abfa4eace6650070a5c1ae2744", size = 243954, upload-time = "2024-11-27T22:38:31.702Z" },
    { url = "https://files.pythonhosted.org/packages/5b/b9/1ed31d167be802da0fc95020d04cd27b7d7065cc6fbefdd2f9186f60d7bd/tomli-2.2.1-cp313-cp313-win32.whl", hash = "sha256:d3f5614314d758649ab2ab3a62d4f2004c825922f9e370b29416484086b264ec", size = 98724, upload-time = "2024-11-27T22:38:32.837Z" },
    { url = "https://files.pythonhosted.org/packages/c7/32/b0963458706accd9afcfeb867c0f9175a741bf7b19cd424230714d722198/tomli-2.2.1-cp313-cp313-win_amd64.whl", hash = "sha256:a38aa0308e754b0e3c67e344754dff64999ff9b513e691d0e786265c93583c69", size = 109383, upload-time = "2024-11-27T22:38:34.455Z" },
    { url = "https://files.pythonhosted.org/packages/6e/c2/61d3e0f47e2b74ef40a68b9e6ad5984f6241a942f7cd3bbfbdbd03861ea9/tomli-2.2.1-py3-none-any.whl", hash = "sha256:cb55c73c5f4408779d0cf3eef9f762b9c9f147a77de7b258bef0a5628adc85cc", size = 14257, upload-time = "2024-11-27T22:38:35.385Z" },
]

[[package]]
name = "trio"
version = "0.30.0"
source = { registry = "https://pypi.org/simple" }
dependencies = [
    { name = "attrs" },
    { name = "cffi", marker = "implementation_name != 'pypy' and os_name == 'nt'" },
    { name = "exceptiongroup", marker = "python_full_version < '3.11'" },
    { name = "idna" },
    { name = "outcome" },
    { name = "sniffio" },
    { name = "sortedcontainers" },
]
sdist = { url = "https://files.pythonhosted.org/packages/01/c1/68d582b4d3a1c1f8118e18042464bb12a7c1b75d64d75111b297687041e3/trio-0.30.0.tar.gz", hash = "sha256:0781c857c0c81f8f51e0089929a26b5bb63d57f927728a5586f7e36171f064df", size = 593776, upload-time = "2025-04-21T00:48:19.507Z" }
wheels = [
    { url = "https://files.pythonhosted.org/packages/69/8e/3f6dfda475ecd940e786defe6df6c500734e686c9cd0a0f8ef6821e9b2f2/trio-0.30.0-py3-none-any.whl", hash = "sha256:3bf4f06b8decf8d3cf00af85f40a89824669e2d033bb32469d34840edcfc22a5", size = 499194, upload-time = "2025-04-21T00:48:17.167Z" },
]

[[package]]
name = "trio-websocket"
version = "0.12.2"
source = { registry = "https://pypi.org/simple" }
dependencies = [
    { name = "exceptiongroup", marker = "python_full_version < '3.11'" },
    { name = "outcome" },
    { name = "trio" },
    { name = "wsproto" },
]
sdist = { url = "https://files.pythonhosted.org/packages/d1/3c/8b4358e81f2f2cfe71b66a267f023a91db20a817b9425dd964873796980a/trio_websocket-0.12.2.tar.gz", hash = "sha256:22c72c436f3d1e264d0910a3951934798dcc5b00ae56fc4ee079d46c7cf20fae", size = 33549, upload-time = "2025-02-25T05:16:58.947Z" }
wheels = [
    { url = "https://files.pythonhosted.org/packages/c7/19/eb640a397bba49ba49ef9dbe2e7e5c04202ba045b6ce2ec36e9cadc51e04/trio_websocket-0.12.2-py3-none-any.whl", hash = "sha256:df605665f1db533f4a386c94525870851096a223adcb97f72a07e8b4beba45b6", size = 21221, upload-time = "2025-02-25T05:16:57.545Z" },
]

[[package]]
name = "trove-classifiers"
version = "2025.5.9.12"
source = { registry = "https://pypi.org/simple" }
sdist = { url = "https://files.pythonhosted.org/packages/38/04/1cd43f72c241fedcf0d9a18d0783953ee301eac9e5d9db1df0f0f089d9af/trove_classifiers-2025.5.9.12.tar.gz", hash = "sha256:7ca7c8a7a76e2cd314468c677c69d12cc2357711fcab4a60f87994c1589e5cb5", size = 16940, upload-time = "2025-05-09T12:04:48.829Z" }
wheels = [
    { url = "https://files.pythonhosted.org/packages/92/ef/c6deb083748be3bcad6f471b6ae983950c161890bf5ae1b2af80cc56c530/trove_classifiers-2025.5.9.12-py3-none-any.whl", hash = "sha256:e381c05537adac78881c8fa345fd0e9970159f4e4a04fcc42cfd3129cca640ce", size = 14119, upload-time = "2025-05-09T12:04:46.38Z" },
]

[[package]]
name = "typing-extensions"
version = "4.14.1"
source = { registry = "https://pypi.org/simple" }
sdist = { url = "https://files.pythonhosted.org/packages/98/5a/da40306b885cc8c09109dc2e1abd358d5684b1425678151cdaed4731c822/typing_extensions-4.14.1.tar.gz", hash = "sha256:38b39f4aeeab64884ce9f74c94263ef78f3c22467c8724005483154c26648d36", size = 107673, upload-time = "2025-07-04T13:28:34.16Z" }
wheels = [
    { url = "https://files.pythonhosted.org/packages/b5/00/d631e67a838026495268c2f6884f3711a15a9a2a96cd244fdaea53b823fb/typing_extensions-4.14.1-py3-none-any.whl", hash = "sha256:d1e1e3b58374dc93031d6eda2420a48ea44a36c2b4766a4fdeb3710755731d76", size = 43906, upload-time = "2025-07-04T13:28:32.743Z" },
]

[[package]]
name = "typing-inspection"
version = "0.4.1"
source = { registry = "https://pypi.org/simple" }
dependencies = [
    { name = "typing-extensions" },
]
sdist = { url = "https://files.pythonhosted.org/packages/f8/b1/0c11f5058406b3af7609f121aaa6b609744687f1d158b3c3a5bf4cc94238/typing_inspection-0.4.1.tar.gz", hash = "sha256:6ae134cc0203c33377d43188d4064e9b357dba58cff3185f22924610e70a9d28", size = 75726, upload-time = "2025-05-21T18:55:23.885Z" }
wheels = [
    { url = "https://files.pythonhosted.org/packages/17/69/cd203477f944c353c31bade965f880aa1061fd6bf05ded0726ca845b6ff7/typing_inspection-0.4.1-py3-none-any.whl", hash = "sha256:389055682238f53b04f7badcb49b989835495a96700ced5dab2d8feae4b26f51", size = 14552, upload-time = "2025-05-21T18:55:22.152Z" },
]

[[package]]
name = "tzdata"
version = "2025.2"
source = { registry = "https://pypi.org/simple" }
sdist = { url = "https://files.pythonhosted.org/packages/95/32/1a225d6164441be760d75c2c42e2780dc0873fe382da3e98a2e1e48361e5/tzdata-2025.2.tar.gz", hash = "sha256:b60a638fcc0daffadf82fe0f57e53d06bdec2f36c4df66280ae79bce6bd6f2b9", size = 196380, upload-time = "2025-03-23T13:54:43.652Z" }
wheels = [
    { url = "https://files.pythonhosted.org/packages/5c/23/c7abc0ca0a1526a0774eca151daeb8de62ec457e77262b66b359c3c7679e/tzdata-2025.2-py2.py3-none-any.whl", hash = "sha256:1a403fada01ff9221ca8044d701868fa132215d84beb92242d9acd2147f667a8", size = 347839, upload-time = "2025-03-23T13:54:41.845Z" },
]

[[package]]
name = "urllib3"
version = "2.5.0"
source = { registry = "https://pypi.org/simple" }
sdist = { url = "https://files.pythonhosted.org/packages/15/22/9ee70a2574a4f4599c47dd506532914ce044817c7752a79b6a51286319bc/urllib3-2.5.0.tar.gz", hash = "sha256:3fc47733c7e419d4bc3f6b3dc2b4f890bb743906a30d56ba4a5bfa4bbff92760", size = 393185, upload-time = "2025-06-18T14:07:41.644Z" }
wheels = [
    { url = "https://files.pythonhosted.org/packages/a7/c2/fe1e52489ae3122415c51f387e221dd0773709bad6c6cdaa599e8a2c5185/urllib3-2.5.0-py3-none-any.whl", hash = "sha256:e6b01673c0fa6a13e374b50871808eb3bf7046c4b125b216f6bf1cc604cff0dc", size = 129795, upload-time = "2025-06-18T14:07:40.39Z" },
]

[package.optional-dependencies]
socks = [
    { name = "pysocks" },
]

[[package]]
name = "uvicorn"
version = "0.35.0"
source = { registry = "https://pypi.org/simple" }
dependencies = [
    { name = "click" },
    { name = "h11" },
    { name = "typing-extensions", marker = "python_full_version < '3.11'" },
]
sdist = { url = "https://files.pythonhosted.org/packages/5e/42/e0e305207bb88c6b8d3061399c6a961ffe5fbb7e2aa63c9234df7259e9cd/uvicorn-0.35.0.tar.gz", hash = "sha256:bc662f087f7cf2ce11a1d7fd70b90c9f98ef2e2831556dd078d131b96cc94a01", size = 78473, upload-time = "2025-06-28T16:15:46.058Z" }
wheels = [
    { url = "https://files.pythonhosted.org/packages/d2/e2/dc81b1bd1dcfe91735810265e9d26bc8ec5da45b4c0f6237e286819194c3/uvicorn-0.35.0-py3-none-any.whl", hash = "sha256:197535216b25ff9b785e29a0b79199f55222193d47f820816e7da751e9bc8d4a", size = 66406, upload-time = "2025-06-28T16:15:44.816Z" },
]

[[package]]
name = "virtualenv"
version = "20.32.0"
source = { registry = "https://pypi.org/simple" }
dependencies = [
    { name = "distlib" },
    { name = "filelock" },
    { name = "platformdirs" },
]
sdist = { url = "https://files.pythonhosted.org/packages/a9/96/0834f30fa08dca3738614e6a9d42752b6420ee94e58971d702118f7cfd30/virtualenv-20.32.0.tar.gz", hash = "sha256:886bf75cadfdc964674e6e33eb74d787dff31ca314ceace03ca5810620f4ecf0", size = 6076970, upload-time = "2025-07-21T04:09:50.985Z" }
wheels = [
    { url = "https://files.pythonhosted.org/packages/5c/c6/f8f28009920a736d0df434b52e9feebfb4d702ba942f15338cb4a83eafc1/virtualenv-20.32.0-py3-none-any.whl", hash = "sha256:2c310aecb62e5aa1b06103ed7c2977b81e042695de2697d01017ff0f1034af56", size = 6057761, upload-time = "2025-07-21T04:09:48.059Z" },
]

[[package]]
name = "watchfiles"
version = "1.1.0"
source = { registry = "https://pypi.org/simple" }
dependencies = [
    { name = "anyio" },
]
sdist = { url = "https://files.pythonhosted.org/packages/2a/9a/d451fcc97d029f5812e898fd30a53fd8c15c7bbd058fd75cfc6beb9bd761/watchfiles-1.1.0.tar.gz", hash = "sha256:693ed7ec72cbfcee399e92c895362b6e66d63dac6b91e2c11ae03d10d503e575", size = 94406, upload-time = "2025-06-15T19:06:59.42Z" }
wheels = [
    { url = "https://files.pythonhosted.org/packages/b9/dd/579d1dc57f0f895426a1211c4ef3b0cb37eb9e642bb04bdcd962b5df206a/watchfiles-1.1.0-cp310-cp310-macosx_10_12_x86_64.whl", hash = "sha256:27f30e14aa1c1e91cb653f03a63445739919aef84c8d2517997a83155e7a2fcc", size = 405757, upload-time = "2025-06-15T19:04:51.058Z" },
    { url = "https://files.pythonhosted.org/packages/1c/a0/7a0318cd874393344d48c34d53b3dd419466adf59a29ba5b51c88dd18b86/watchfiles-1.1.0-cp310-cp310-macosx_11_0_arm64.whl", hash = "sha256:3366f56c272232860ab45c77c3ca7b74ee819c8e1f6f35a7125556b198bbc6df", size = 397511, upload-time = "2025-06-15T19:04:52.79Z" },
    { url = "https://files.pythonhosted.org/packages/06/be/503514656d0555ec2195f60d810eca29b938772e9bfb112d5cd5ad6f6a9e/watchfiles-1.1.0-cp310-cp310-manylinux_2_17_aarch64.manylinux2014_aarch64.whl", hash = "sha256:8412eacef34cae2836d891836a7fff7b754d6bcac61f6c12ba5ca9bc7e427b68", size = 450739, upload-time = "2025-06-15T19:04:54.203Z" },
    { url = "https://files.pythonhosted.org/packages/4e/0d/a05dd9e5f136cdc29751816d0890d084ab99f8c17b86f25697288ca09bc7/watchfiles-1.1.0-cp310-cp310-manylinux_2_17_armv7l.manylinux2014_armv7l.whl", hash = "sha256:df670918eb7dd719642e05979fc84704af913d563fd17ed636f7c4783003fdcc", size = 458106, upload-time = "2025-06-15T19:04:55.607Z" },
    { url = "https://files.pythonhosted.org/packages/f1/fa/9cd16e4dfdb831072b7ac39e7bea986e52128526251038eb481effe9f48e/watchfiles-1.1.0-cp310-cp310-manylinux_2_17_i686.manylinux2014_i686.whl", hash = "sha256:d7642b9bc4827b5518ebdb3b82698ada8c14c7661ddec5fe719f3e56ccd13c97", size = 484264, upload-time = "2025-06-15T19:04:57.009Z" },
    { url = "https://files.pythonhosted.org/packages/32/04/1da8a637c7e2b70e750a0308e9c8e662ada0cca46211fa9ef24a23937e0b/watchfiles-1.1.0-cp310-cp310-manylinux_2_17_ppc64le.manylinux2014_ppc64le.whl", hash = "sha256:199207b2d3eeaeb80ef4411875a6243d9ad8bc35b07fc42daa6b801cc39cc41c", size = 597612, upload-time = "2025-06-15T19:04:58.409Z" },
    { url = "https://files.pythonhosted.org/packages/30/01/109f2762e968d3e58c95731a206e5d7d2a7abaed4299dd8a94597250153c/watchfiles-1.1.0-cp310-cp310-manylinux_2_17_s390x.manylinux2014_s390x.whl", hash = "sha256:a479466da6db5c1e8754caee6c262cd373e6e6c363172d74394f4bff3d84d7b5", size = 477242, upload-time = "2025-06-15T19:04:59.786Z" },
    { url = "https://files.pythonhosted.org/packages/b5/b8/46f58cf4969d3b7bc3ca35a98e739fa4085b0657a1540ccc29a1a0bc016f/watchfiles-1.1.0-cp310-cp310-manylinux_2_17_x86_64.manylinux2014_x86_64.whl", hash = "sha256:935f9edd022ec13e447e5723a7d14456c8af254544cefbc533f6dd276c9aa0d9", size = 453148, upload-time = "2025-06-15T19:05:01.103Z" },
    { url = "https://files.pythonhosted.org/packages/a5/cd/8267594263b1770f1eb76914940d7b2d03ee55eca212302329608208e061/watchfiles-1.1.0-cp310-cp310-musllinux_1_1_aarch64.whl", hash = "sha256:8076a5769d6bdf5f673a19d51da05fc79e2bbf25e9fe755c47595785c06a8c72", size = 626574, upload-time = "2025-06-15T19:05:02.582Z" },
    { url = "https://files.pythonhosted.org/packages/a1/2f/7f2722e85899bed337cba715723e19185e288ef361360718973f891805be/watchfiles-1.1.0-cp310-cp310-musllinux_1_1_x86_64.whl", hash = "sha256:86b1e28d4c37e89220e924305cd9f82866bb0ace666943a6e4196c5df4d58dcc", size = 624378, upload-time = "2025-06-15T19:05:03.719Z" },
    { url = "https://files.pythonhosted.org/packages/bf/20/64c88ec43d90a568234d021ab4b2a6f42a5230d772b987c3f9c00cc27b8b/watchfiles-1.1.0-cp310-cp310-win32.whl", hash = "sha256:d1caf40c1c657b27858f9774d5c0e232089bca9cb8ee17ce7478c6e9264d2587", size = 279829, upload-time = "2025-06-15T19:05:04.822Z" },
    { url = "https://files.pythonhosted.org/packages/39/5c/a9c1ed33de7af80935e4eac09570de679c6e21c07070aa99f74b4431f4d6/watchfiles-1.1.0-cp310-cp310-win_amd64.whl", hash = "sha256:a89c75a5b9bc329131115a409d0acc16e8da8dfd5867ba59f1dd66ae7ea8fa82", size = 292192, upload-time = "2025-06-15T19:05:06.348Z" },
    { url = "https://files.pythonhosted.org/packages/8b/78/7401154b78ab484ccaaeef970dc2af0cb88b5ba8a1b415383da444cdd8d3/watchfiles-1.1.0-cp311-cp311-macosx_10_12_x86_64.whl", hash = "sha256:c9649dfc57cc1f9835551deb17689e8d44666315f2e82d337b9f07bd76ae3aa2", size = 405751, upload-time = "2025-06-15T19:05:07.679Z" },
    { url = "https://files.pythonhosted.org/packages/76/63/e6c3dbc1f78d001589b75e56a288c47723de28c580ad715eb116639152b5/watchfiles-1.1.0-cp311-cp311-macosx_11_0_arm64.whl", hash = "sha256:406520216186b99374cdb58bc48e34bb74535adec160c8459894884c983a149c", size = 397313, upload-time = "2025-06-15T19:05:08.764Z" },
    { url = "https://files.pythonhosted.org/packages/6c/a2/8afa359ff52e99af1632f90cbf359da46184207e893a5f179301b0c8d6df/watchfiles-1.1.0-cp311-cp311-manylinux_2_17_aarch64.manylinux2014_aarch64.whl", hash = "sha256:cb45350fd1dc75cd68d3d72c47f5b513cb0578da716df5fba02fff31c69d5f2d", size = 450792, upload-time = "2025-06-15T19:05:09.869Z" },
    { url = "https://files.pythonhosted.org/packages/1d/bf/7446b401667f5c64972a57a0233be1104157fc3abf72c4ef2666c1bd09b2/watchfiles-1.1.0-cp311-cp311-manylinux_2_17_armv7l.manylinux2014_armv7l.whl", hash = "sha256:11ee4444250fcbeb47459a877e5e80ed994ce8e8d20283857fc128be1715dac7", size = 458196, upload-time = "2025-06-15T19:05:11.91Z" },
    { url = "https://files.pythonhosted.org/packages/58/2f/501ddbdfa3fa874ea5597c77eeea3d413579c29af26c1091b08d0c792280/watchfiles-1.1.0-cp311-cp311-manylinux_2_17_i686.manylinux2014_i686.whl", hash = "sha256:bda8136e6a80bdea23e5e74e09df0362744d24ffb8cd59c4a95a6ce3d142f79c", size = 484788, upload-time = "2025-06-15T19:05:13.373Z" },
    { url = "https://files.pythonhosted.org/packages/61/1e/9c18eb2eb5c953c96bc0e5f626f0e53cfef4bd19bd50d71d1a049c63a575/watchfiles-1.1.0-cp311-cp311-manylinux_2_17_ppc64le.manylinux2014_ppc64le.whl", hash = "sha256:b915daeb2d8c1f5cee4b970f2e2c988ce6514aace3c9296e58dd64dc9aa5d575", size = 597879, upload-time = "2025-06-15T19:05:14.725Z" },
    { url = "https://files.pythonhosted.org/packages/8b/6c/1467402e5185d89388b4486745af1e0325007af0017c3384cc786fff0542/watchfiles-1.1.0-cp311-cp311-manylinux_2_17_s390x.manylinux2014_s390x.whl", hash = "sha256:ed8fc66786de8d0376f9f913c09e963c66e90ced9aa11997f93bdb30f7c872a8", size = 477447, upload-time = "2025-06-15T19:05:15.775Z" },
    { url = "https://files.pythonhosted.org/packages/2b/a1/ec0a606bde4853d6c4a578f9391eeb3684a9aea736a8eb217e3e00aa89a1/watchfiles-1.1.0-cp311-cp311-manylinux_2_17_x86_64.manylinux2014_x86_64.whl", hash = "sha256:fe4371595edf78c41ef8ac8df20df3943e13defd0efcb732b2e393b5a8a7a71f", size = 453145, upload-time = "2025-06-15T19:05:17.17Z" },
    { url = "https://files.pythonhosted.org/packages/90/b9/ef6f0c247a6a35d689fc970dc7f6734f9257451aefb30def5d100d6246a5/watchfiles-1.1.0-cp311-cp311-musllinux_1_1_aarch64.whl", hash = "sha256:b7c5f6fe273291f4d414d55b2c80d33c457b8a42677ad14b4b47ff025d0893e4", size = 626539, upload-time = "2025-06-15T19:05:18.557Z" },
    { url = "https://files.pythonhosted.org/packages/34/44/6ffda5537085106ff5aaa762b0d130ac6c75a08015dd1621376f708c94de/watchfiles-1.1.0-cp311-cp311-musllinux_1_1_x86_64.whl", hash = "sha256:7738027989881e70e3723c75921f1efa45225084228788fc59ea8c6d732eb30d", size = 624472, upload-time = "2025-06-15T19:05:19.588Z" },
    { url = "https://files.pythonhosted.org/packages/c3/e3/71170985c48028fa3f0a50946916a14055e741db11c2e7bc2f3b61f4d0e3/watchfiles-1.1.0-cp311-cp311-win32.whl", hash = "sha256:622d6b2c06be19f6e89b1d951485a232e3b59618def88dbeda575ed8f0d8dbf2", size = 279348, upload-time = "2025-06-15T19:05:20.856Z" },
    { url = "https://files.pythonhosted.org/packages/89/1b/3e39c68b68a7a171070f81fc2561d23ce8d6859659406842a0e4bebf3bba/watchfiles-1.1.0-cp311-cp311-win_amd64.whl", hash = "sha256:48aa25e5992b61debc908a61ab4d3f216b64f44fdaa71eb082d8b2de846b7d12", size = 292607, upload-time = "2025-06-15T19:05:21.937Z" },
    { url = "https://files.pythonhosted.org/packages/61/9f/2973b7539f2bdb6ea86d2c87f70f615a71a1fc2dba2911795cea25968aea/watchfiles-1.1.0-cp311-cp311-win_arm64.whl", hash = "sha256:00645eb79a3faa70d9cb15c8d4187bb72970b2470e938670240c7998dad9f13a", size = 285056, upload-time = "2025-06-15T19:05:23.12Z" },
    { url = "https://files.pythonhosted.org/packages/f6/b8/858957045a38a4079203a33aaa7d23ea9269ca7761c8a074af3524fbb240/watchfiles-1.1.0-cp312-cp312-macosx_10_12_x86_64.whl", hash = "sha256:9dc001c3e10de4725c749d4c2f2bdc6ae24de5a88a339c4bce32300a31ede179", size = 402339, upload-time = "2025-06-15T19:05:24.516Z" },
    { url = "https://files.pythonhosted.org/packages/80/28/98b222cca751ba68e88521fabd79a4fab64005fc5976ea49b53fa205d1fa/watchfiles-1.1.0-cp312-cp312-macosx_11_0_arm64.whl", hash = "sha256:d9ba68ec283153dead62cbe81872d28e053745f12335d037de9cbd14bd1877f5", size = 394409, upload-time = "2025-06-15T19:05:25.469Z" },
    { url = "https://files.pythonhosted.org/packages/86/50/dee79968566c03190677c26f7f47960aff738d32087087bdf63a5473e7df/watchfiles-1.1.0-cp312-cp312-manylinux_2_17_aarch64.manylinux2014_aarch64.whl", hash = "sha256:130fc497b8ee68dce163e4254d9b0356411d1490e868bd8790028bc46c5cc297", size = 450939, upload-time = "2025-06-15T19:05:26.494Z" },
    { url = "https://files.pythonhosted.org/packages/40/45/a7b56fb129700f3cfe2594a01aa38d033b92a33dddce86c8dfdfc1247b72/watchfiles-1.1.0-cp312-cp312-manylinux_2_17_armv7l.manylinux2014_armv7l.whl", hash = "sha256:50a51a90610d0845a5931a780d8e51d7bd7f309ebc25132ba975aca016b576a0", size = 457270, upload-time = "2025-06-15T19:05:27.466Z" },
    { url = "https://files.pythonhosted.org/packages/b5/c8/fa5ef9476b1d02dc6b5e258f515fcaaecf559037edf8b6feffcbc097c4b8/watchfiles-1.1.0-cp312-cp312-manylinux_2_17_i686.manylinux2014_i686.whl", hash = "sha256:dc44678a72ac0910bac46fa6a0de6af9ba1355669b3dfaf1ce5f05ca7a74364e", size = 483370, upload-time = "2025-06-15T19:05:28.548Z" },
    { url = "https://files.pythonhosted.org/packages/98/68/42cfcdd6533ec94f0a7aab83f759ec11280f70b11bfba0b0f885e298f9bd/watchfiles-1.1.0-cp312-cp312-manylinux_2_17_ppc64le.manylinux2014_ppc64le.whl", hash = "sha256:a543492513a93b001975ae283a51f4b67973662a375a403ae82f420d2c7205ee", size = 598654, upload-time = "2025-06-15T19:05:29.997Z" },
    { url = "https://files.pythonhosted.org/packages/d3/74/b2a1544224118cc28df7e59008a929e711f9c68ce7d554e171b2dc531352/watchfiles-1.1.0-cp312-cp312-manylinux_2_17_s390x.manylinux2014_s390x.whl", hash = "sha256:8ac164e20d17cc285f2b94dc31c384bc3aa3dd5e7490473b3db043dd70fbccfd", size = 478667, upload-time = "2025-06-15T19:05:31.172Z" },
    { url = "https://files.pythonhosted.org/packages/8c/77/e3362fe308358dc9f8588102481e599c83e1b91c2ae843780a7ded939a35/watchfiles-1.1.0-cp312-cp312-manylinux_2_17_x86_64.manylinux2014_x86_64.whl", hash = "sha256:f7590d5a455321e53857892ab8879dce62d1f4b04748769f5adf2e707afb9d4f", size = 452213, upload-time = "2025-06-15T19:05:32.299Z" },
    { url = "https://files.pythonhosted.org/packages/6e/17/c8f1a36540c9a1558d4faf08e909399e8133599fa359bf52ec8fcee5be6f/watchfiles-1.1.0-cp312-cp312-musllinux_1_1_aarch64.whl", hash = "sha256:37d3d3f7defb13f62ece99e9be912afe9dd8a0077b7c45ee5a57c74811d581a4", size = 626718, upload-time = "2025-06-15T19:05:33.415Z" },
    { url = "https://files.pythonhosted.org/packages/26/45/fb599be38b4bd38032643783d7496a26a6f9ae05dea1a42e58229a20ac13/watchfiles-1.1.0-cp312-cp312-musllinux_1_1_x86_64.whl", hash = "sha256:7080c4bb3efd70a07b1cc2df99a7aa51d98685be56be6038c3169199d0a1c69f", size = 623098, upload-time = "2025-06-15T19:05:34.534Z" },
    { url = "https://files.pythonhosted.org/packages/a1/e7/fdf40e038475498e160cd167333c946e45d8563ae4dd65caf757e9ffe6b4/watchfiles-1.1.0-cp312-cp312-win32.whl", hash = "sha256:cbcf8630ef4afb05dc30107bfa17f16c0896bb30ee48fc24bf64c1f970f3b1fd", size = 279209, upload-time = "2025-06-15T19:05:35.577Z" },
    { url = "https://files.pythonhosted.org/packages/3f/d3/3ae9d5124ec75143bdf088d436cba39812122edc47709cd2caafeac3266f/watchfiles-1.1.0-cp312-cp312-win_amd64.whl", hash = "sha256:cbd949bdd87567b0ad183d7676feb98136cde5bb9025403794a4c0db28ed3a47", size = 292786, upload-time = "2025-06-15T19:05:36.559Z" },
    { url = "https://files.pythonhosted.org/packages/26/2f/7dd4fc8b5f2b34b545e19629b4a018bfb1de23b3a496766a2c1165ca890d/watchfiles-1.1.0-cp312-cp312-win_arm64.whl", hash = "sha256:0a7d40b77f07be87c6faa93d0951a0fcd8cbca1ddff60a1b65d741bac6f3a9f6", size = 284343, upload-time = "2025-06-15T19:05:37.5Z" },
    { url = "https://files.pythonhosted.org/packages/d3/42/fae874df96595556a9089ade83be34a2e04f0f11eb53a8dbf8a8a5e562b4/watchfiles-1.1.0-cp313-cp313-macosx_10_12_x86_64.whl", hash = "sha256:5007f860c7f1f8df471e4e04aaa8c43673429047d63205d1630880f7637bca30", size = 402004, upload-time = "2025-06-15T19:05:38.499Z" },
    { url = "https://files.pythonhosted.org/packages/fa/55/a77e533e59c3003d9803c09c44c3651224067cbe7fb5d574ddbaa31e11ca/watchfiles-1.1.0-cp313-cp313-macosx_11_0_arm64.whl", hash = "sha256:20ecc8abbd957046f1fe9562757903f5eaf57c3bce70929fda6c7711bb58074a", size = 393671, upload-time = "2025-06-15T19:05:39.52Z" },
    { url = "https://files.pythonhosted.org/packages/05/68/b0afb3f79c8e832e6571022611adbdc36e35a44e14f129ba09709aa4bb7a/watchfiles-1.1.0-cp313-cp313-manylinux_2_17_aarch64.manylinux2014_aarch64.whl", hash = "sha256:f2f0498b7d2a3c072766dba3274fe22a183dbea1f99d188f1c6c72209a1063dc", size = 449772, upload-time = "2025-06-15T19:05:40.897Z" },
    { url = "https://files.pythonhosted.org/packages/ff/05/46dd1f6879bc40e1e74c6c39a1b9ab9e790bf1f5a2fe6c08b463d9a807f4/watchfiles-1.1.0-cp313-cp313-manylinux_2_17_armv7l.manylinux2014_armv7l.whl", hash = "sha256:239736577e848678e13b201bba14e89718f5c2133dfd6b1f7846fa1b58a8532b", size = 456789, upload-time = "2025-06-15T19:05:42.045Z" },
    { url = "https://files.pythonhosted.org/packages/8b/ca/0eeb2c06227ca7f12e50a47a3679df0cd1ba487ea19cf844a905920f8e95/watchfiles-1.1.0-cp313-cp313-manylinux_2_17_i686.manylinux2014_i686.whl", hash = "sha256:eff4b8d89f444f7e49136dc695599a591ff769300734446c0a86cba2eb2f9895", size = 482551, upload-time = "2025-06-15T19:05:43.781Z" },
    { url = "https://files.pythonhosted.org/packages/31/47/2cecbd8694095647406645f822781008cc524320466ea393f55fe70eed3b/watchfiles-1.1.0-cp313-cp313-manylinux_2_17_ppc64le.manylinux2014_ppc64le.whl", hash = "sha256:12b0a02a91762c08f7264e2e79542f76870c3040bbc847fb67410ab81474932a", size = 597420, upload-time = "2025-06-15T19:05:45.244Z" },
    { url = "https://files.pythonhosted.org/packages/d9/7e/82abc4240e0806846548559d70f0b1a6dfdca75c1b4f9fa62b504ae9b083/watchfiles-1.1.0-cp313-cp313-manylinux_2_17_s390x.manylinux2014_s390x.whl", hash = "sha256:29e7bc2eee15cbb339c68445959108803dc14ee0c7b4eea556400131a8de462b", size = 477950, upload-time = "2025-06-15T19:05:46.332Z" },
    { url = "https://files.pythonhosted.org/packages/25/0d/4d564798a49bf5482a4fa9416dea6b6c0733a3b5700cb8a5a503c4b15853/watchfiles-1.1.0-cp313-cp313-manylinux_2_17_x86_64.manylinux2014_x86_64.whl", hash = "sha256:d9481174d3ed982e269c090f780122fb59cee6c3796f74efe74e70f7780ed94c", size = 451706, upload-time = "2025-06-15T19:05:47.459Z" },
    { url = "https://files.pythonhosted.org/packages/81/b5/5516cf46b033192d544102ea07c65b6f770f10ed1d0a6d388f5d3874f6e4/watchfiles-1.1.0-cp313-cp313-musllinux_1_1_aarch64.whl", hash = "sha256:80f811146831c8c86ab17b640801c25dc0a88c630e855e2bef3568f30434d52b", size = 625814, upload-time = "2025-06-15T19:05:48.654Z" },
    { url = "https://files.pythonhosted.org/packages/0c/dd/7c1331f902f30669ac3e754680b6edb9a0dd06dea5438e61128111fadd2c/watchfiles-1.1.0-cp313-cp313-musllinux_1_1_x86_64.whl", hash = "sha256:60022527e71d1d1fda67a33150ee42869042bce3d0fcc9cc49be009a9cded3fb", size = 622820, upload-time = "2025-06-15T19:05:50.088Z" },
    { url = "https://files.pythonhosted.org/packages/1b/14/36d7a8e27cd128d7b1009e7715a7c02f6c131be9d4ce1e5c3b73d0e342d8/watchfiles-1.1.0-cp313-cp313-win32.whl", hash = "sha256:32d6d4e583593cb8576e129879ea0991660b935177c0f93c6681359b3654bfa9", size = 279194, upload-time = "2025-06-15T19:05:51.186Z" },
    { url = "https://files.pythonhosted.org/packages/25/41/2dd88054b849aa546dbeef5696019c58f8e0774f4d1c42123273304cdb2e/watchfiles-1.1.0-cp313-cp313-win_amd64.whl", hash = "sha256:f21af781a4a6fbad54f03c598ab620e3a77032c5878f3d780448421a6e1818c7", size = 292349, upload-time = "2025-06-15T19:05:52.201Z" },
    { url = "https://files.pythonhosted.org/packages/c8/cf/421d659de88285eb13941cf11a81f875c176f76a6d99342599be88e08d03/watchfiles-1.1.0-cp313-cp313-win_arm64.whl", hash = "sha256:5366164391873ed76bfdf618818c82084c9db7fac82b64a20c44d335eec9ced5", size = 283836, upload-time = "2025-06-15T19:05:53.265Z" },
    { url = "https://files.pythonhosted.org/packages/45/10/6faf6858d527e3599cc50ec9fcae73590fbddc1420bd4fdccfebffeedbc6/watchfiles-1.1.0-cp313-cp313t-macosx_10_12_x86_64.whl", hash = "sha256:17ab167cca6339c2b830b744eaf10803d2a5b6683be4d79d8475d88b4a8a4be1", size = 400343, upload-time = "2025-06-15T19:05:54.252Z" },
    { url = "https://files.pythonhosted.org/packages/03/20/5cb7d3966f5e8c718006d0e97dfe379a82f16fecd3caa7810f634412047a/watchfiles-1.1.0-cp313-cp313t-macosx_11_0_arm64.whl", hash = "sha256:328dbc9bff7205c215a7807da7c18dce37da7da718e798356212d22696404339", size = 392916, upload-time = "2025-06-15T19:05:55.264Z" },
    { url = "https://files.pythonhosted.org/packages/8c/07/d8f1176328fa9e9581b6f120b017e286d2a2d22ae3f554efd9515c8e1b49/watchfiles-1.1.0-cp313-cp313t-manylinux_2_17_aarch64.manylinux2014_aarch64.whl", hash = "sha256:f7208ab6e009c627b7557ce55c465c98967e8caa8b11833531fdf95799372633", size = 449582, upload-time = "2025-06-15T19:05:56.317Z" },
    { url = "https://files.pythonhosted.org/packages/66/e8/80a14a453cf6038e81d072a86c05276692a1826471fef91df7537dba8b46/watchfiles-1.1.0-cp313-cp313t-manylinux_2_17_armv7l.manylinux2014_armv7l.whl", hash = "sha256:a8f6f72974a19efead54195bc9bed4d850fc047bb7aa971268fd9a8387c89011", size = 456752, upload-time = "2025-06-15T19:05:57.359Z" },
    { url = "https://files.pythonhosted.org/packages/5a/25/0853b3fe0e3c2f5af9ea60eb2e781eade939760239a72c2d38fc4cc335f6/watchfiles-1.1.0-cp313-cp313t-manylinux_2_17_i686.manylinux2014_i686.whl", hash = "sha256:d181ef50923c29cf0450c3cd47e2f0557b62218c50b2ab8ce2ecaa02bd97e670", size = 481436, upload-time = "2025-06-15T19:05:58.447Z" },
    { url = "https://files.pythonhosted.org/packages/fe/9e/4af0056c258b861fbb29dcb36258de1e2b857be4a9509e6298abcf31e5c9/watchfiles-1.1.0-cp313-cp313t-manylinux_2_17_ppc64le.manylinux2014_ppc64le.whl", hash = "sha256:adb4167043d3a78280d5d05ce0ba22055c266cf8655ce942f2fb881262ff3cdf", size = 596016, upload-time = "2025-06-15T19:05:59.59Z" },
    { url = "https://files.pythonhosted.org/packages/c5/fa/95d604b58aa375e781daf350897aaaa089cff59d84147e9ccff2447c8294/watchfiles-1.1.0-cp313-cp313t-manylinux_2_17_s390x.manylinux2014_s390x.whl", hash = "sha256:8c5701dc474b041e2934a26d31d39f90fac8a3dee2322b39f7729867f932b1d4", size = 476727, upload-time = "2025-06-15T19:06:01.086Z" },
    { url = "https://files.pythonhosted.org/packages/65/95/fe479b2664f19be4cf5ceeb21be05afd491d95f142e72d26a42f41b7c4f8/watchfiles-1.1.0-cp313-cp313t-manylinux_2_17_x86_64.manylinux2014_x86_64.whl", hash = "sha256:b067915e3c3936966a8607f6fe5487df0c9c4afb85226613b520890049deea20", size = 451864, upload-time = "2025-06-15T19:06:02.144Z" },
    { url = "https://files.pythonhosted.org/packages/d3/8a/3c4af14b93a15ce55901cd7a92e1a4701910f1768c78fb30f61d2b79785b/watchfiles-1.1.0-cp313-cp313t-musllinux_1_1_aarch64.whl", hash = "sha256:9c733cda03b6d636b4219625a4acb5c6ffb10803338e437fb614fef9516825ef", size = 625626, upload-time = "2025-06-15T19:06:03.578Z" },
    { url = "https://files.pythonhosted.org/packages/da/f5/cf6aa047d4d9e128f4b7cde615236a915673775ef171ff85971d698f3c2c/watchfiles-1.1.0-cp313-cp313t-musllinux_1_1_x86_64.whl", hash = "sha256:cc08ef8b90d78bfac66f0def80240b0197008e4852c9f285907377b2947ffdcb", size = 622744, upload-time = "2025-06-15T19:06:05.066Z" },
    { url = "https://files.pythonhosted.org/packages/2c/00/70f75c47f05dea6fd30df90f047765f6fc2d6eb8b5a3921379b0b04defa2/watchfiles-1.1.0-cp314-cp314-macosx_10_12_x86_64.whl", hash = "sha256:9974d2f7dc561cce3bb88dfa8eb309dab64c729de85fba32e98d75cf24b66297", size = 402114, upload-time = "2025-06-15T19:06:06.186Z" },
    { url = "https://files.pythonhosted.org/packages/53/03/acd69c48db4a1ed1de26b349d94077cca2238ff98fd64393f3e97484cae6/watchfiles-1.1.0-cp314-cp314-macosx_11_0_arm64.whl", hash = "sha256:c68e9f1fcb4d43798ad8814c4c1b61547b014b667216cb754e606bfade587018", size = 393879, upload-time = "2025-06-15T19:06:07.369Z" },
    { url = "https://files.pythonhosted.org/packages/2f/c8/a9a2a6f9c8baa4eceae5887fecd421e1b7ce86802bcfc8b6a942e2add834/watchfiles-1.1.0-cp314-cp314-manylinux_2_17_aarch64.manylinux2014_aarch64.whl", hash = "sha256:95ab1594377effac17110e1352989bdd7bdfca9ff0e5eeccd8c69c5389b826d0", size = 450026, upload-time = "2025-06-15T19:06:08.476Z" },
    { url = "https://files.pythonhosted.org/packages/fe/51/d572260d98388e6e2b967425c985e07d47ee6f62e6455cefb46a6e06eda5/watchfiles-1.1.0-cp314-cp314-manylinux_2_17_armv7l.manylinux2014_armv7l.whl", hash = "sha256:fba9b62da882c1be1280a7584ec4515d0a6006a94d6e5819730ec2eab60ffe12", size = 457917, upload-time = "2025-06-15T19:06:09.988Z" },
    { url = "https://files.pythonhosted.org/packages/c6/2d/4258e52917bf9f12909b6ec314ff9636276f3542f9d3807d143f27309104/watchfiles-1.1.0-cp314-cp314-manylinux_2_17_i686.manylinux2014_i686.whl", hash = "sha256:3434e401f3ce0ed6b42569128b3d1e3af773d7ec18751b918b89cd49c14eaafb", size = 483602, upload-time = "2025-06-15T19:06:11.088Z" },
    { url = "https://files.pythonhosted.org/packages/84/99/bee17a5f341a4345fe7b7972a475809af9e528deba056f8963d61ea49f75/watchfiles-1.1.0-cp314-cp314-manylinux_2_17_ppc64le.manylinux2014_ppc64le.whl", hash = "sha256:fa257a4d0d21fcbca5b5fcba9dca5a78011cb93c0323fb8855c6d2dfbc76eb77", size = 596758, upload-time = "2025-06-15T19:06:12.197Z" },
    { url = "https://files.pythonhosted.org/packages/40/76/e4bec1d59b25b89d2b0716b41b461ed655a9a53c60dc78ad5771fda5b3e6/watchfiles-1.1.0-cp314-cp314-manylinux_2_17_s390x.manylinux2014_s390x.whl", hash = "sha256:7fd1b3879a578a8ec2076c7961076df540b9af317123f84569f5a9ddee64ce92", size = 477601, upload-time = "2025-06-15T19:06:13.391Z" },
    { url = "https://files.pythonhosted.org/packages/1f/fa/a514292956f4a9ce3c567ec0c13cce427c158e9f272062685a8a727d08fc/watchfiles-1.1.0-cp314-cp314-manylinux_2_17_x86_64.manylinux2014_x86_64.whl", hash = "sha256:62cc7a30eeb0e20ecc5f4bd113cd69dcdb745a07c68c0370cea919f373f65d9e", size = 451936, upload-time = "2025-06-15T19:06:14.656Z" },
    { url = "https://files.pythonhosted.org/packages/32/5d/c3bf927ec3bbeb4566984eba8dd7a8eb69569400f5509904545576741f88/watchfiles-1.1.0-cp314-cp314-musllinux_1_1_aarch64.whl", hash = "sha256:891c69e027748b4a73847335d208e374ce54ca3c335907d381fde4e41661b13b", size = 626243, upload-time = "2025-06-15T19:06:16.232Z" },
    { url = "https://files.pythonhosted.org/packages/e6/65/6e12c042f1a68c556802a84d54bb06d35577c81e29fba14019562479159c/watchfiles-1.1.0-cp314-cp314-musllinux_1_1_x86_64.whl", hash = "sha256:12fe8eaffaf0faa7906895b4f8bb88264035b3f0243275e0bf24af0436b27259", size = 623073, upload-time = "2025-06-15T19:06:17.457Z" },
    { url = "https://files.pythonhosted.org/packages/89/ab/7f79d9bf57329e7cbb0a6fd4c7bd7d0cee1e4a8ef0041459f5409da3506c/watchfiles-1.1.0-cp314-cp314t-macosx_10_12_x86_64.whl", hash = "sha256:bfe3c517c283e484843cb2e357dd57ba009cff351edf45fb455b5fbd1f45b15f", size = 400872, upload-time = "2025-06-15T19:06:18.57Z" },
    { url = "https://files.pythonhosted.org/packages/df/d5/3f7bf9912798e9e6c516094db6b8932df53b223660c781ee37607030b6d3/watchfiles-1.1.0-cp314-cp314t-macosx_11_0_arm64.whl", hash = "sha256:a9ccbf1f129480ed3044f540c0fdbc4ee556f7175e5ab40fe077ff6baf286d4e", size = 392877, upload-time = "2025-06-15T19:06:19.55Z" },
    { url = "https://files.pythonhosted.org/packages/0d/c5/54ec7601a2798604e01c75294770dbee8150e81c6e471445d7601610b495/watchfiles-1.1.0-cp314-cp314t-manylinux_2_17_aarch64.manylinux2014_aarch64.whl", hash = "sha256:ba0e3255b0396cac3cc7bbace76404dd72b5438bf0d8e7cefa2f79a7f3649caa", size = 449645, upload-time = "2025-06-15T19:06:20.66Z" },
    { url = "https://files.pythonhosted.org/packages/0a/04/c2f44afc3b2fce21ca0b7802cbd37ed90a29874f96069ed30a36dfe57c2b/watchfiles-1.1.0-cp314-cp314t-manylinux_2_17_armv7l.manylinux2014_armv7l.whl", hash = "sha256:4281cd9fce9fc0a9dbf0fc1217f39bf9cf2b4d315d9626ef1d4e87b84699e7e8", size = 457424, upload-time = "2025-06-15T19:06:21.712Z" },
    { url = "https://files.pythonhosted.org/packages/9f/b0/eec32cb6c14d248095261a04f290636da3df3119d4040ef91a4a50b29fa5/watchfiles-1.1.0-cp314-cp314t-manylinux_2_17_i686.manylinux2014_i686.whl", hash = "sha256:6d2404af8db1329f9a3c9b79ff63e0ae7131986446901582067d9304ae8aaf7f", size = 481584, upload-time = "2025-06-15T19:06:22.777Z" },
    { url = "https://files.pythonhosted.org/packages/d1/e2/ca4bb71c68a937d7145aa25709e4f5d68eb7698a25ce266e84b55d591bbd/watchfiles-1.1.0-cp314-cp314t-manylinux_2_17_ppc64le.manylinux2014_ppc64le.whl", hash = "sha256:e78b6ed8165996013165eeabd875c5dfc19d41b54f94b40e9fff0eb3193e5e8e", size = 596675, upload-time = "2025-06-15T19:06:24.226Z" },
    { url = "https://files.pythonhosted.org/packages/a1/dd/b0e4b7fb5acf783816bc950180a6cd7c6c1d2cf7e9372c0ea634e722712b/watchfiles-1.1.0-cp314-cp314t-manylinux_2_17_s390x.manylinux2014_s390x.whl", hash = "sha256:249590eb75ccc117f488e2fabd1bfa33c580e24b96f00658ad88e38844a040bb", size = 477363, upload-time = "2025-06-15T19:06:25.42Z" },
    { url = "https://files.pythonhosted.org/packages/69/c4/088825b75489cb5b6a761a4542645718893d395d8c530b38734f19da44d2/watchfiles-1.1.0-cp314-cp314t-manylinux_2_17_x86_64.manylinux2014_x86_64.whl", hash = "sha256:d05686b5487cfa2e2c28ff1aa370ea3e6c5accfe6435944ddea1e10d93872147", size = 452240, upload-time = "2025-06-15T19:06:26.552Z" },
    { url = "https://files.pythonhosted.org/packages/10/8c/22b074814970eeef43b7c44df98c3e9667c1f7bf5b83e0ff0201b0bd43f9/watchfiles-1.1.0-cp314-cp314t-musllinux_1_1_aarch64.whl", hash = "sha256:d0e10e6f8f6dc5762adee7dece33b722282e1f59aa6a55da5d493a97282fedd8", size = 625607, upload-time = "2025-06-15T19:06:27.606Z" },
    { url = "https://files.pythonhosted.org/packages/32/fa/a4f5c2046385492b2273213ef815bf71a0d4c1943b784fb904e184e30201/watchfiles-1.1.0-cp314-cp314t-musllinux_1_1_x86_64.whl", hash = "sha256:af06c863f152005c7592df1d6a7009c836a247c9d8adb78fef8575a5a98699db", size = 623315, upload-time = "2025-06-15T19:06:29.076Z" },
    { url = "https://files.pythonhosted.org/packages/be/7c/a3d7c55cfa377c2f62c4ae3c6502b997186bc5e38156bafcb9b653de9a6d/watchfiles-1.1.0-pp310-pypy310_pp73-macosx_10_12_x86_64.whl", hash = "sha256:3a6fd40bbb50d24976eb275ccb55cd1951dfb63dbc27cae3066a6ca5f4beabd5", size = 406748, upload-time = "2025-06-15T19:06:44.2Z" },
    { url = "https://files.pythonhosted.org/packages/38/d0/c46f1b2c0ca47f3667b144de6f0515f6d1c670d72f2ca29861cac78abaa1/watchfiles-1.1.0-pp310-pypy310_pp73-macosx_11_0_arm64.whl", hash = "sha256:9f811079d2f9795b5d48b55a37aa7773680a5659afe34b54cc1d86590a51507d", size = 398801, upload-time = "2025-06-15T19:06:45.774Z" },
    { url = "https://files.pythonhosted.org/packages/70/9c/9a6a42e97f92eeed77c3485a43ea96723900aefa3ac739a8c73f4bff2cd7/watchfiles-1.1.0-pp310-pypy310_pp73-manylinux_2_17_aarch64.manylinux2014_aarch64.whl", hash = "sha256:a2726d7bfd9f76158c84c10a409b77a320426540df8c35be172444394b17f7ea", size = 451528, upload-time = "2025-06-15T19:06:46.791Z" },
    { url = "https://files.pythonhosted.org/packages/51/7b/98c7f4f7ce7ff03023cf971cd84a3ee3b790021ae7584ffffa0eb2554b96/watchfiles-1.1.0-pp310-pypy310_pp73-manylinux_2_17_x86_64.manylinux2014_x86_64.whl", hash = "sha256:df32d59cb9780f66d165a9a7a26f19df2c7d24e3bd58713108b41d0ff4f929c6", size = 454095, upload-time = "2025-06-15T19:06:48.211Z" },
    { url = "https://files.pythonhosted.org/packages/8c/6b/686dcf5d3525ad17b384fd94708e95193529b460a1b7bf40851f1328ec6e/watchfiles-1.1.0-pp311-pypy311_pp73-macosx_10_12_x86_64.whl", hash = "sha256:0ece16b563b17ab26eaa2d52230c9a7ae46cf01759621f4fbbca280e438267b3", size = 406910, upload-time = "2025-06-15T19:06:49.335Z" },
    { url = "https://files.pythonhosted.org/packages/f3/d3/71c2dcf81dc1edcf8af9f4d8d63b1316fb0a2dd90cbfd427e8d9dd584a90/watchfiles-1.1.0-pp311-pypy311_pp73-macosx_11_0_arm64.whl", hash = "sha256:51b81e55d40c4b4aa8658427a3ee7ea847c591ae9e8b81ef94a90b668999353c", size = 398816, upload-time = "2025-06-15T19:06:50.433Z" },
    { url = "https://files.pythonhosted.org/packages/b8/fa/12269467b2fc006f8fce4cd6c3acfa77491dd0777d2a747415f28ccc8c60/watchfiles-1.1.0-pp311-pypy311_pp73-manylinux_2_17_aarch64.manylinux2014_aarch64.whl", hash = "sha256:f2bcdc54ea267fe72bfc7d83c041e4eb58d7d8dc6f578dfddb52f037ce62f432", size = 451584, upload-time = "2025-06-15T19:06:51.834Z" },
    { url = "https://files.pythonhosted.org/packages/bd/d3/254cea30f918f489db09d6a8435a7de7047f8cb68584477a515f160541d6/watchfiles-1.1.0-pp311-pypy311_pp73-manylinux_2_17_x86_64.manylinux2014_x86_64.whl", hash = "sha256:923fec6e5461c42bd7e3fd5ec37492c6f3468be0499bc0707b4bbbc16ac21792", size = 454009, upload-time = "2025-06-15T19:06:52.896Z" },
]

[[package]]
name = "websocket-client"
version = "1.8.0"
source = { registry = "https://pypi.org/simple" }
sdist = { url = "https://files.pythonhosted.org/packages/e6/30/fba0d96b4b5fbf5948ed3f4681f7da2f9f64512e1d303f94b4cc174c24a5/websocket_client-1.8.0.tar.gz", hash = "sha256:3239df9f44da632f96012472805d40a23281a991027ce11d2f45a6f24ac4c3da", size = 54648, upload-time = "2024-04-23T22:16:16.976Z" }
wheels = [
    { url = "https://files.pythonhosted.org/packages/5a/84/44687a29792a70e111c5c477230a72c4b957d88d16141199bf9acb7537a3/websocket_client-1.8.0-py3-none-any.whl", hash = "sha256:17b44cc997f5c498e809b22cdf2d9c7a9e71c02c8cc2b6c56e7c2d1239bfa526", size = 58826, upload-time = "2024-04-23T22:16:14.422Z" },
]

[[package]]
name = "wrapt"
version = "1.17.2"
source = { registry = "https://pypi.org/simple" }
sdist = { url = "https://files.pythonhosted.org/packages/c3/fc/e91cc220803d7bc4db93fb02facd8461c37364151b8494762cc88b0fbcef/wrapt-1.17.2.tar.gz", hash = "sha256:41388e9d4d1522446fe79d3213196bd9e3b301a336965b9e27ca2788ebd122f3", size = 55531, upload-time = "2025-01-14T10:35:45.465Z" }
wheels = [
    { url = "https://files.pythonhosted.org/packages/5a/d1/1daec934997e8b160040c78d7b31789f19b122110a75eca3d4e8da0049e1/wrapt-1.17.2-cp310-cp310-macosx_10_9_universal2.whl", hash = "sha256:3d57c572081fed831ad2d26fd430d565b76aa277ed1d30ff4d40670b1c0dd984", size = 53307, upload-time = "2025-01-14T10:33:13.616Z" },
    { url = "https://files.pythonhosted.org/packages/1b/7b/13369d42651b809389c1a7153baa01d9700430576c81a2f5c5e460df0ed9/wrapt-1.17.2-cp310-cp310-macosx_10_9_x86_64.whl", hash = "sha256:b5e251054542ae57ac7f3fba5d10bfff615b6c2fb09abeb37d2f1463f841ae22", size = 38486, upload-time = "2025-01-14T10:33:15.947Z" },
    { url = "https://files.pythonhosted.org/packages/62/bf/e0105016f907c30b4bd9e377867c48c34dc9c6c0c104556c9c9126bd89ed/wrapt-1.17.2-cp310-cp310-macosx_11_0_arm64.whl", hash = "sha256:80dd7db6a7cb57ffbc279c4394246414ec99537ae81ffd702443335a61dbf3a7", size = 38777, upload-time = "2025-01-14T10:33:17.462Z" },
    { url = "https://files.pythonhosted.org/packages/27/70/0f6e0679845cbf8b165e027d43402a55494779295c4b08414097b258ac87/wrapt-1.17.2-cp310-cp310-manylinux_2_17_aarch64.manylinux2014_aarch64.whl", hash = "sha256:0a6e821770cf99cc586d33833b2ff32faebdbe886bd6322395606cf55153246c", size = 83314, upload-time = "2025-01-14T10:33:21.282Z" },
    { url = "https://files.pythonhosted.org/packages/0f/77/0576d841bf84af8579124a93d216f55d6f74374e4445264cb378a6ed33eb/wrapt-1.17.2-cp310-cp310-manylinux_2_5_i686.manylinux1_i686.manylinux_2_17_i686.manylinux2014_i686.whl", hash = "sha256:b60fb58b90c6d63779cb0c0c54eeb38941bae3ecf7a73c764c52c88c2dcb9d72", size = 74947, upload-time = "2025-01-14T10:33:24.414Z" },
    { url = "https://files.pythonhosted.org/packages/90/ec/00759565518f268ed707dcc40f7eeec38637d46b098a1f5143bff488fe97/wrapt-1.17.2-cp310-cp310-manylinux_2_5_x86_64.manylinux1_x86_64.manylinux_2_17_x86_64.manylinux2014_x86_64.whl", hash = "sha256:b870b5df5b71d8c3359d21be8f0d6c485fa0ebdb6477dda51a1ea54a9b558061", size = 82778, upload-time = "2025-01-14T10:33:26.152Z" },
    { url = "https://files.pythonhosted.org/packages/f8/5a/7cffd26b1c607b0b0c8a9ca9d75757ad7620c9c0a9b4a25d3f8a1480fafc/wrapt-1.17.2-cp310-cp310-musllinux_1_2_aarch64.whl", hash = "sha256:4011d137b9955791f9084749cba9a367c68d50ab8d11d64c50ba1688c9b457f2", size = 81716, upload-time = "2025-01-14T10:33:27.372Z" },
    { url = "https://files.pythonhosted.org/packages/7e/09/dccf68fa98e862df7e6a60a61d43d644b7d095a5fc36dbb591bbd4a1c7b2/wrapt-1.17.2-cp310-cp310-musllinux_1_2_i686.whl", hash = "sha256:1473400e5b2733e58b396a04eb7f35f541e1fb976d0c0724d0223dd607e0f74c", size = 74548, upload-time = "2025-01-14T10:33:28.52Z" },
    { url = "https://files.pythonhosted.org/packages/b7/8e/067021fa3c8814952c5e228d916963c1115b983e21393289de15128e867e/wrapt-1.17.2-cp310-cp310-musllinux_1_2_x86_64.whl", hash = "sha256:3cedbfa9c940fdad3e6e941db7138e26ce8aad38ab5fe9dcfadfed9db7a54e62", size = 81334, upload-time = "2025-01-14T10:33:29.643Z" },
    { url = "https://files.pythonhosted.org/packages/4b/0d/9d4b5219ae4393f718699ca1c05f5ebc0c40d076f7e65fd48f5f693294fb/wrapt-1.17.2-cp310-cp310-win32.whl", hash = "sha256:582530701bff1dec6779efa00c516496968edd851fba224fbd86e46cc6b73563", size = 36427, upload-time = "2025-01-14T10:33:30.832Z" },
    { url = "https://files.pythonhosted.org/packages/72/6a/c5a83e8f61aec1e1aeef939807602fb880e5872371e95df2137142f5c58e/wrapt-1.17.2-cp310-cp310-win_amd64.whl", hash = "sha256:58705da316756681ad3c9c73fd15499aa4d8c69f9fd38dc8a35e06c12468582f", size = 38774, upload-time = "2025-01-14T10:33:32.897Z" },
    { url = "https://files.pythonhosted.org/packages/cd/f7/a2aab2cbc7a665efab072344a8949a71081eed1d2f451f7f7d2b966594a2/wrapt-1.17.2-cp311-cp311-macosx_10_9_universal2.whl", hash = "sha256:ff04ef6eec3eee8a5efef2401495967a916feaa353643defcc03fc74fe213b58", size = 53308, upload-time = "2025-01-14T10:33:33.992Z" },
    { url = "https://files.pythonhosted.org/packages/50/ff/149aba8365fdacef52b31a258c4dc1c57c79759c335eff0b3316a2664a64/wrapt-1.17.2-cp311-cp311-macosx_10_9_x86_64.whl", hash = "sha256:4db983e7bca53819efdbd64590ee96c9213894272c776966ca6306b73e4affda", size = 38488, upload-time = "2025-01-14T10:33:35.264Z" },
    { url = "https://files.pythonhosted.org/packages/65/46/5a917ce85b5c3b490d35c02bf71aedaa9f2f63f2d15d9949cc4ba56e8ba9/wrapt-1.17.2-cp311-cp311-macosx_11_0_arm64.whl", hash = "sha256:9abc77a4ce4c6f2a3168ff34b1da9b0f311a8f1cfd694ec96b0603dff1c79438", size = 38776, upload-time = "2025-01-14T10:33:38.28Z" },
    { url = "https://files.pythonhosted.org/packages/ca/74/336c918d2915a4943501c77566db41d1bd6e9f4dbc317f356b9a244dfe83/wrapt-1.17.2-cp311-cp311-manylinux_2_17_aarch64.manylinux2014_aarch64.whl", hash = "sha256:0b929ac182f5ace000d459c59c2c9c33047e20e935f8e39371fa6e3b85d56f4a", size = 83776, upload-time = "2025-01-14T10:33:40.678Z" },
    { url = "https://files.pythonhosted.org/packages/09/99/c0c844a5ccde0fe5761d4305485297f91d67cf2a1a824c5f282e661ec7ff/wrapt-1.17.2-cp311-cp311-manylinux_2_5_i686.manylinux1_i686.manylinux_2_17_i686.manylinux2014_i686.whl", hash = "sha256:f09b286faeff3c750a879d336fb6d8713206fc97af3adc14def0cdd349df6000", size = 75420, upload-time = "2025-01-14T10:33:41.868Z" },
    { url = "https://files.pythonhosted.org/packages/b4/b0/9fc566b0fe08b282c850063591a756057c3247b2362b9286429ec5bf1721/wrapt-1.17.2-cp311-cp311-manylinux_2_5_x86_64.manylinux1_x86_64.manylinux_2_17_x86_64.manylinux2014_x86_64.whl", hash = "sha256:1a7ed2d9d039bd41e889f6fb9364554052ca21ce823580f6a07c4ec245c1f5d6", size = 83199, upload-time = "2025-01-14T10:33:43.598Z" },
    { url = "https://files.pythonhosted.org/packages/9d/4b/71996e62d543b0a0bd95dda485219856def3347e3e9380cc0d6cf10cfb2f/wrapt-1.17.2-cp311-cp311-musllinux_1_2_aarch64.whl", hash = "sha256:129a150f5c445165ff941fc02ee27df65940fcb8a22a61828b1853c98763a64b", size = 82307, upload-time = "2025-01-14T10:33:48.499Z" },
    { url = "https://files.pythonhosted.org/packages/39/35/0282c0d8789c0dc9bcc738911776c762a701f95cfe113fb8f0b40e45c2b9/wrapt-1.17.2-cp311-cp311-musllinux_1_2_i686.whl", hash = "sha256:1fb5699e4464afe5c7e65fa51d4f99e0b2eadcc176e4aa33600a3df7801d6662", size = 75025, upload-time = "2025-01-14T10:33:51.191Z" },
    { url = "https://files.pythonhosted.org/packages/4f/6d/90c9fd2c3c6fee181feecb620d95105370198b6b98a0770cba090441a828/wrapt-1.17.2-cp311-cp311-musllinux_1_2_x86_64.whl", hash = "sha256:9a2bce789a5ea90e51a02dfcc39e31b7f1e662bc3317979aa7e5538e3a034f72", size = 81879, upload-time = "2025-01-14T10:33:52.328Z" },
    { url = "https://files.pythonhosted.org/packages/8f/fa/9fb6e594f2ce03ef03eddbdb5f4f90acb1452221a5351116c7c4708ac865/wrapt-1.17.2-cp311-cp311-win32.whl", hash = "sha256:4afd5814270fdf6380616b321fd31435a462019d834f83c8611a0ce7484c7317", size = 36419, upload-time = "2025-01-14T10:33:53.551Z" },
    { url = "https://files.pythonhosted.org/packages/47/f8/fb1773491a253cbc123c5d5dc15c86041f746ed30416535f2a8df1f4a392/wrapt-1.17.2-cp311-cp311-win_amd64.whl", hash = "sha256:acc130bc0375999da18e3d19e5a86403667ac0c4042a094fefb7eec8ebac7cf3", size = 38773, upload-time = "2025-01-14T10:33:56.323Z" },
    { url = "https://files.pythonhosted.org/packages/a1/bd/ab55f849fd1f9a58ed7ea47f5559ff09741b25f00c191231f9f059c83949/wrapt-1.17.2-cp312-cp312-macosx_10_13_universal2.whl", hash = "sha256:d5e2439eecc762cd85e7bd37161d4714aa03a33c5ba884e26c81559817ca0925", size = 53799, upload-time = "2025-01-14T10:33:57.4Z" },
    { url = "https://files.pythonhosted.org/packages/53/18/75ddc64c3f63988f5a1d7e10fb204ffe5762bc663f8023f18ecaf31a332e/wrapt-1.17.2-cp312-cp312-macosx_10_13_x86_64.whl", hash = "sha256:3fc7cb4c1c744f8c05cd5f9438a3caa6ab94ce8344e952d7c45a8ed59dd88392", size = 38821, upload-time = "2025-01-14T10:33:59.334Z" },
    { url = "https://files.pythonhosted.org/packages/48/2a/97928387d6ed1c1ebbfd4efc4133a0633546bec8481a2dd5ec961313a1c7/wrapt-1.17.2-cp312-cp312-macosx_11_0_arm64.whl", hash = "sha256:8fdbdb757d5390f7c675e558fd3186d590973244fab0c5fe63d373ade3e99d40", size = 38919, upload-time = "2025-01-14T10:34:04.093Z" },
    { url = "https://files.pythonhosted.org/packages/73/54/3bfe5a1febbbccb7a2f77de47b989c0b85ed3a6a41614b104204a788c20e/wrapt-1.17.2-cp312-cp312-manylinux_2_17_aarch64.manylinux2014_aarch64.whl", hash = "sha256:5bb1d0dbf99411f3d871deb6faa9aabb9d4e744d67dcaaa05399af89d847a91d", size = 88721, upload-time = "2025-01-14T10:34:07.163Z" },
    { url = "https://files.pythonhosted.org/packages/25/cb/7262bc1b0300b4b64af50c2720ef958c2c1917525238d661c3e9a2b71b7b/wrapt-1.17.2-cp312-cp312-manylinux_2_5_i686.manylinux1_i686.manylinux_2_17_i686.manylinux2014_i686.whl", hash = "sha256:d18a4865f46b8579d44e4fe1e2bcbc6472ad83d98e22a26c963d46e4c125ef0b", size = 80899, upload-time = "2025-01-14T10:34:09.82Z" },
    { url = "https://files.pythonhosted.org/packages/2a/5a/04cde32b07a7431d4ed0553a76fdb7a61270e78c5fd5a603e190ac389f14/wrapt-1.17.2-cp312-cp312-manylinux_2_5_x86_64.manylinux1_x86_64.manylinux_2_17_x86_64.manylinux2014_x86_64.whl", hash = "sha256:bc570b5f14a79734437cb7b0500376b6b791153314986074486e0b0fa8d71d98", size = 89222, upload-time = "2025-01-14T10:34:11.258Z" },
    { url = "https://files.pythonhosted.org/packages/09/28/2e45a4f4771fcfb109e244d5dbe54259e970362a311b67a965555ba65026/wrapt-1.17.2-cp312-cp312-musllinux_1_2_aarch64.whl", hash = "sha256:6d9187b01bebc3875bac9b087948a2bccefe464a7d8f627cf6e48b1bbae30f82", size = 86707, upload-time = "2025-01-14T10:34:12.49Z" },
    { url = "https://files.pythonhosted.org/packages/c6/d2/dcb56bf5f32fcd4bd9aacc77b50a539abdd5b6536872413fd3f428b21bed/wrapt-1.17.2-cp312-cp312-musllinux_1_2_i686.whl", hash = "sha256:9e8659775f1adf02eb1e6f109751268e493c73716ca5761f8acb695e52a756ae", size = 79685, upload-time = "2025-01-14T10:34:15.043Z" },
    { url = "https://files.pythonhosted.org/packages/80/4e/eb8b353e36711347893f502ce91c770b0b0929f8f0bed2670a6856e667a9/wrapt-1.17.2-cp312-cp312-musllinux_1_2_x86_64.whl", hash = "sha256:e8b2816ebef96d83657b56306152a93909a83f23994f4b30ad4573b00bd11bb9", size = 87567, upload-time = "2025-01-14T10:34:16.563Z" },
    { url = "https://files.pythonhosted.org/packages/17/27/4fe749a54e7fae6e7146f1c7d914d28ef599dacd4416566c055564080fe2/wrapt-1.17.2-cp312-cp312-win32.whl", hash = "sha256:468090021f391fe0056ad3e807e3d9034e0fd01adcd3bdfba977b6fdf4213ea9", size = 36672, upload-time = "2025-01-14T10:34:17.727Z" },
    { url = "https://files.pythonhosted.org/packages/15/06/1dbf478ea45c03e78a6a8c4be4fdc3c3bddea5c8de8a93bc971415e47f0f/wrapt-1.17.2-cp312-cp312-win_amd64.whl", hash = "sha256:ec89ed91f2fa8e3f52ae53cd3cf640d6feff92ba90d62236a81e4e563ac0e991", size = 38865, upload-time = "2025-01-14T10:34:19.577Z" },
    { url = "https://files.pythonhosted.org/packages/ce/b9/0ffd557a92f3b11d4c5d5e0c5e4ad057bd9eb8586615cdaf901409920b14/wrapt-1.17.2-cp313-cp313-macosx_10_13_universal2.whl", hash = "sha256:6ed6ffac43aecfe6d86ec5b74b06a5be33d5bb9243d055141e8cabb12aa08125", size = 53800, upload-time = "2025-01-14T10:34:21.571Z" },
    { url = "https://files.pythonhosted.org/packages/c0/ef/8be90a0b7e73c32e550c73cfb2fa09db62234227ece47b0e80a05073b375/wrapt-1.17.2-cp313-cp313-macosx_10_13_x86_64.whl", hash = "sha256:35621ae4c00e056adb0009f8e86e28eb4a41a4bfa8f9bfa9fca7d343fe94f998", size = 38824, upload-time = "2025-01-14T10:34:22.999Z" },
    { url = "https://files.pythonhosted.org/packages/36/89/0aae34c10fe524cce30fe5fc433210376bce94cf74d05b0d68344c8ba46e/wrapt-1.17.2-cp313-cp313-macosx_11_0_arm64.whl", hash = "sha256:a604bf7a053f8362d27eb9fefd2097f82600b856d5abe996d623babd067b1ab5", size = 38920, upload-time = "2025-01-14T10:34:25.386Z" },
    { url = "https://files.pythonhosted.org/packages/3b/24/11c4510de906d77e0cfb5197f1b1445d4fec42c9a39ea853d482698ac681/wrapt-1.17.2-cp313-cp313-manylinux_2_17_aarch64.manylinux2014_aarch64.whl", hash = "sha256:5cbabee4f083b6b4cd282f5b817a867cf0b1028c54d445b7ec7cfe6505057cf8", size = 88690, upload-time = "2025-01-14T10:34:28.058Z" },
    { url = "https://files.pythonhosted.org/packages/71/d7/cfcf842291267bf455b3e266c0c29dcb675b5540ee8b50ba1699abf3af45/wrapt-1.17.2-cp313-cp313-manylinux_2_5_i686.manylinux1_i686.manylinux_2_17_i686.manylinux2014_i686.whl", hash = "sha256:49703ce2ddc220df165bd2962f8e03b84c89fee2d65e1c24a7defff6f988f4d6", size = 80861, upload-time = "2025-01-14T10:34:29.167Z" },
    { url = "https://files.pythonhosted.org/packages/d5/66/5d973e9f3e7370fd686fb47a9af3319418ed925c27d72ce16b791231576d/wrapt-1.17.2-cp313-cp313-manylinux_2_5_x86_64.manylinux1_x86_64.manylinux_2_17_x86_64.manylinux2014_x86_64.whl", hash = "sha256:8112e52c5822fc4253f3901b676c55ddf288614dc7011634e2719718eaa187dc", size = 89174, upload-time = "2025-01-14T10:34:31.702Z" },
    { url = "https://files.pythonhosted.org/packages/a7/d3/8e17bb70f6ae25dabc1aaf990f86824e4fd98ee9cadf197054e068500d27/wrapt-1.17.2-cp313-cp313-musllinux_1_2_aarch64.whl", hash = "sha256:9fee687dce376205d9a494e9c121e27183b2a3df18037f89d69bd7b35bcf59e2", size = 86721, upload-time = "2025-01-14T10:34:32.91Z" },
    { url = "https://files.pythonhosted.org/packages/6f/54/f170dfb278fe1c30d0ff864513cff526d624ab8de3254b20abb9cffedc24/wrapt-1.17.2-cp313-cp313-musllinux_1_2_i686.whl", hash = "sha256:18983c537e04d11cf027fbb60a1e8dfd5190e2b60cc27bc0808e653e7b218d1b", size = 79763, upload-time = "2025-01-14T10:34:34.903Z" },
    { url = "https://files.pythonhosted.org/packages/4a/98/de07243751f1c4a9b15c76019250210dd3486ce098c3d80d5f729cba029c/wrapt-1.17.2-cp313-cp313-musllinux_1_2_x86_64.whl", hash = "sha256:703919b1633412ab54bcf920ab388735832fdcb9f9a00ae49387f0fe67dad504", size = 87585, upload-time = "2025-01-14T10:34:36.13Z" },
    { url = "https://files.pythonhosted.org/packages/f9/f0/13925f4bd6548013038cdeb11ee2cbd4e37c30f8bfd5db9e5a2a370d6e20/wrapt-1.17.2-cp313-cp313-win32.whl", hash = "sha256:abbb9e76177c35d4e8568e58650aa6926040d6a9f6f03435b7a522bf1c487f9a", size = 36676, upload-time = "2025-01-14T10:34:37.962Z" },
    { url = "https://files.pythonhosted.org/packages/bf/ae/743f16ef8c2e3628df3ddfd652b7d4c555d12c84b53f3d8218498f4ade9b/wrapt-1.17.2-cp313-cp313-win_amd64.whl", hash = "sha256:69606d7bb691b50a4240ce6b22ebb319c1cfb164e5f6569835058196e0f3a845", size = 38871, upload-time = "2025-01-14T10:34:39.13Z" },
    { url = "https://files.pythonhosted.org/packages/3d/bc/30f903f891a82d402ffb5fda27ec1d621cc97cb74c16fea0b6141f1d4e87/wrapt-1.17.2-cp313-cp313t-macosx_10_13_universal2.whl", hash = "sha256:4a721d3c943dae44f8e243b380cb645a709ba5bd35d3ad27bc2ed947e9c68192", size = 56312, upload-time = "2025-01-14T10:34:40.604Z" },
    { url = "https://files.pythonhosted.org/packages/8a/04/c97273eb491b5f1c918857cd26f314b74fc9b29224521f5b83f872253725/wrapt-1.17.2-cp313-cp313t-macosx_10_13_x86_64.whl", hash = "sha256:766d8bbefcb9e00c3ac3b000d9acc51f1b399513f44d77dfe0eb026ad7c9a19b", size = 40062, upload-time = "2025-01-14T10:34:45.011Z" },
    { url = "https://files.pythonhosted.org/packages/4e/ca/3b7afa1eae3a9e7fefe499db9b96813f41828b9fdb016ee836c4c379dadb/wrapt-1.17.2-cp313-cp313t-macosx_11_0_arm64.whl", hash = "sha256:e496a8ce2c256da1eb98bd15803a79bee00fc351f5dfb9ea82594a3f058309e0", size = 40155, upload-time = "2025-01-14T10:34:47.25Z" },
    { url = "https://files.pythonhosted.org/packages/89/be/7c1baed43290775cb9030c774bc53c860db140397047cc49aedaf0a15477/wrapt-1.17.2-cp313-cp313t-manylinux_2_17_aarch64.manylinux2014_aarch64.whl", hash = "sha256:40d615e4fe22f4ad3528448c193b218e077656ca9ccb22ce2cb20db730f8d306", size = 113471, upload-time = "2025-01-14T10:34:50.934Z" },
    { url = "https://files.pythonhosted.org/packages/32/98/4ed894cf012b6d6aae5f5cc974006bdeb92f0241775addad3f8cd6ab71c8/wrapt-1.17.2-cp313-cp313t-manylinux_2_5_i686.manylinux1_i686.manylinux_2_17_i686.manylinux2014_i686.whl", hash = "sha256:a5aaeff38654462bc4b09023918b7f21790efb807f54c000a39d41d69cf552cb", size = 101208, upload-time = "2025-01-14T10:34:52.297Z" },
    { url = "https://files.pythonhosted.org/packages/ea/fd/0c30f2301ca94e655e5e057012e83284ce8c545df7661a78d8bfca2fac7a/wrapt-1.17.2-cp313-cp313t-manylinux_2_5_x86_64.manylinux1_x86_64.manylinux_2_17_x86_64.manylinux2014_x86_64.whl", hash = "sha256:9a7d15bbd2bc99e92e39f49a04653062ee6085c0e18b3b7512a4f2fe91f2d681", size = 109339, upload-time = "2025-01-14T10:34:53.489Z" },
    { url = "https://files.pythonhosted.org/packages/75/56/05d000de894c4cfcb84bcd6b1df6214297b8089a7bd324c21a4765e49b14/wrapt-1.17.2-cp313-cp313t-musllinux_1_2_aarch64.whl", hash = "sha256:e3890b508a23299083e065f435a492b5435eba6e304a7114d2f919d400888cc6", size = 110232, upload-time = "2025-01-14T10:34:55.327Z" },
    { url = "https://files.pythonhosted.org/packages/53/f8/c3f6b2cf9b9277fb0813418e1503e68414cd036b3b099c823379c9575e6d/wrapt-1.17.2-cp313-cp313t-musllinux_1_2_i686.whl", hash = "sha256:8c8b293cd65ad716d13d8dd3624e42e5a19cc2a2f1acc74b30c2c13f15cb61a6", size = 100476, upload-time = "2025-01-14T10:34:58.055Z" },
    { url = "https://files.pythonhosted.org/packages/a7/b1/0bb11e29aa5139d90b770ebbfa167267b1fc548d2302c30c8f7572851738/wrapt-1.17.2-cp313-cp313t-musllinux_1_2_x86_64.whl", hash = "sha256:4c82b8785d98cdd9fed4cac84d765d234ed3251bd6afe34cb7ac523cb93e8b4f", size = 106377, upload-time = "2025-01-14T10:34:59.3Z" },
    { url = "https://files.pythonhosted.org/packages/6a/e1/0122853035b40b3f333bbb25f1939fc1045e21dd518f7f0922b60c156f7c/wrapt-1.17.2-cp313-cp313t-win32.whl", hash = "sha256:13e6afb7fe71fe7485a4550a8844cc9ffbe263c0f1a1eea569bc7091d4898555", size = 37986, upload-time = "2025-01-14T10:35:00.498Z" },
    { url = "https://files.pythonhosted.org/packages/09/5e/1655cf481e079c1f22d0cabdd4e51733679932718dc23bf2db175f329b76/wrapt-1.17.2-cp313-cp313t-win_amd64.whl", hash = "sha256:eaf675418ed6b3b31c7a989fd007fa7c3be66ce14e5c3b27336383604c9da85c", size = 40750, upload-time = "2025-01-14T10:35:03.378Z" },
    { url = "https://files.pythonhosted.org/packages/2d/82/f56956041adef78f849db6b289b282e72b55ab8045a75abad81898c28d19/wrapt-1.17.2-py3-none-any.whl", hash = "sha256:b18f2d1533a71f069c7f82d524a52599053d4c7166e9dd374ae2136b7f40f7c8", size = 23594, upload-time = "2025-01-14T10:35:44.018Z" },
]

[[package]]
name = "wsproto"
version = "1.2.0"
source = { registry = "https://pypi.org/simple" }
dependencies = [
    { name = "h11" },
]
sdist = { url = "https://files.pythonhosted.org/packages/c9/4a/44d3c295350d776427904d73c189e10aeae66d7f555bb2feee16d1e4ba5a/wsproto-1.2.0.tar.gz", hash = "sha256:ad565f26ecb92588a3e43bc3d96164de84cd9902482b130d0ddbaa9664a85065", size = 53425, upload-time = "2022-08-23T19:58:21.447Z" }
wheels = [
    { url = "https://files.pythonhosted.org/packages/78/58/e860788190eba3bcce367f74d29c4675466ce8dddfba85f7827588416f01/wsproto-1.2.0-py3-none-any.whl", hash = "sha256:b9acddd652b585d75b20477888c56642fdade28bdfd3579aa24a4d2c037dd736", size = 24226, upload-time = "2022-08-23T19:58:19.96Z" },
]<|MERGE_RESOLUTION|>--- conflicted
+++ resolved
@@ -1728,12 +1728,7 @@
     { name = "reflex-hosting-cli", specifier = ">=0.1.51" },
     { name = "rich", specifier = ">=13,<15" },
     { name = "sqlmodel", specifier = ">=0.0.24,<0.1" },
-<<<<<<< HEAD
-    { name = "sqlmodel", marker = "extra == 'db'", specifier = ">=0.0.24,<0.1" },
-    { name = "starlette", specifier = ">=0.46.0" },
-=======
     { name = "starlette", specifier = ">=0.47.0" },
->>>>>>> 7e0a95f9
     { name = "typing-extensions", specifier = ">=4.13.0" },
     { name = "wrapt", specifier = ">=1.17.0,<2.0" },
 ]
@@ -1741,41 +1736,6 @@
 
 [package.metadata.requires-dev]
 dev = [
-<<<<<<< HEAD
-    { name = "alembic", specifier = ">=1.15.2,<2.0" },
-    { name = "asynctest", specifier = ">=0.13" },
-    { name = "darglint", specifier = ">=1.8" },
-    { name = "dill", specifier = ">=0.3" },
-    { name = "fastapi", specifier = ">=0.115.0" },
-    { name = "hatchling", specifier = ">=1.27" },
-    { name = "libsass", specifier = ">=0.23" },
-    { name = "numpy", specifier = ">=2.2" },
-    { name = "pandas", specifier = ">=2.2" },
-    { name = "pillow", specifier = ">=11" },
-    { name = "playwright", specifier = ">=1.51" },
-    { name = "plotly", specifier = ">=6.0" },
-    { name = "pre-commit", specifier = "==4.2.0" },
-    { name = "psutil", specifier = ">=7.0.0" },
-    { name = "psycopg", extras = ["binary"], specifier = ">=3.2" },
-    { name = "pydantic", specifier = ">=1.10.21,<3.0" },
-    { name = "pyright", specifier = ">=1.1.400" },
-    { name = "pytest", specifier = ">=8.3" },
-    { name = "pytest-asyncio", specifier = ">=0.26" },
-    { name = "pytest-benchmark", specifier = ">=5.1" },
-    { name = "pytest-codspeed", specifier = ">=3.2" },
-    { name = "pytest-cov", specifier = ">=6.1" },
-    { name = "pytest-mock", specifier = ">=3.14" },
-    { name = "pytest-playwright", specifier = ">=0.7" },
-    { name = "pytest-retry", specifier = ">=1.7" },
-    { name = "pytest-split", specifier = ">=0.10" },
-    { name = "python-dotenv", specifier = ">=1" },
-    { name = "ruff", specifier = ">=0.11" },
-    { name = "selenium", specifier = ">=4.31" },
-    { name = "sqlmodel", specifier = ">=0.0.24,<0.1" },
-    { name = "starlette-admin", specifier = ">=0.14" },
-    { name = "toml", specifier = ">=0.10.2" },
-    { name = "uvicorn", specifier = ">=0.34.0" },
-=======
     { name = "asynctest" },
     { name = "darglint" },
     { name = "dill" },
@@ -1806,7 +1766,6 @@
     { name = "starlette-admin" },
     { name = "toml" },
     { name = "uvicorn" },
->>>>>>> 7e0a95f9
 ]
 
 [[package]]
