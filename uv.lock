--- conflicted
+++ resolved
@@ -1564,16 +1564,10 @@
 
 [package.metadata]
 requires-dist = [
-<<<<<<< HEAD
-    { name = "alembic", specifier = ">=1.11.1,<2.0" },
-    { name = "distro", marker = "sys_platform == 'linux'", specifier = ">=1.8.0,<2.0" },
-    { name = "granian", extras = ["reload"], specifier = ">=2.2.0" },
-=======
     { name = "alembic", specifier = ">=1.15.2,<2.0" },
     { name = "distro", marker = "sys_platform == 'linux'", specifier = ">=1.9.0,<2.0" },
     { name = "fastapi", specifier = ">=0.115.0" },
     { name = "granian", extras = ["reload"], specifier = ">=2.2.3" },
->>>>>>> d75ea9a4
     { name = "gunicorn", specifier = ">=23.0.0,<24.0.0" },
     { name = "httpx", specifier = ">=0.28.0,<1.0" },
     { name = "jinja2", specifier = ">=3.1.2,<4.0" },
@@ -1586,18 +1580,10 @@
     { name = "redis", specifier = ">=5.2.1,<6.0" },
     { name = "reflex-hosting-cli", specifier = ">=0.1.38" },
     { name = "rich", specifier = ">=13.0.0,<14.0" },
-<<<<<<< HEAD
-    { name = "sqlmodel", specifier = ">=0.0.14,<0.1" },
-    { name = "starlette", specifier = ">=0.46.0" },
-    { name = "typer", specifier = ">=0.15.1,<1.0" },
-    { name = "typing-extensions", specifier = ">=4.6.0" },
-    { name = "uvicorn", specifier = ">=0.20.0" },
-=======
     { name = "sqlmodel", specifier = ">=0.0.24,<0.1" },
     { name = "typer", specifier = ">=0.15.2,<1.0" },
     { name = "typing-extensions", specifier = ">=4.13.0" },
     { name = "uvicorn", specifier = ">=0.34.0" },
->>>>>>> d75ea9a4
     { name = "wrapt", specifier = ">=1.17.0,<2.0" },
 ]
 
