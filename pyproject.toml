--- conflicted
+++ resolved
@@ -85,27 +85,16 @@
 
 [tool.ruff]
 target-version = "py39"
-<<<<<<< HEAD
-output-format="concise"
-lint.isort.split-on-trailing-comma = false
-lint.select = ["B", "D", "E", "F", "I", "SIM", "W", "ANN001"]
-lint.ignore = ["B008", "D205", "E501", "F403", "SIM115"]
-=======
 output-format = "concise"
 lint.isort.split-on-trailing-comma = false
-lint.select = ["B", "C4", "D", "E", "ERA", "F", "FURB", "I", "PERF", "PTH", "RUF", "SIM", "W"]
+lint.select = ["ANN001", "B", "C4", "D", "E", "ERA", "F", "FURB", "I", "PERF", "PTH", "RUF", "SIM", "W"]
 lint.ignore = ["B008", "D205", "E501", "F403", "SIM115", "RUF006", "RUF012"]
->>>>>>> d7956c19
 lint.pydocstyle.convention = "google"
 
 [tool.ruff.lint.per-file-ignores]
 "__init__.py" = ["F401"]
-<<<<<<< HEAD
-"tests/*.py" = ["D100", "D103", "D104", "B018", "ANN001"]
+"tests/*.py" = ["ANN001", "D100", "D103", "D104", "B018", "PERF"]
 "benchmarks/*.py" = ["ANN001"]
-=======
-"tests/*.py" = ["D100", "D103", "D104", "B018", "PERF"]
->>>>>>> d7956c19
 "reflex/.templates/*.py" = ["D100", "D103", "D104"]
 "*.pyi" = ["D301", "D415", "D417", "D418", "E742"]
 "*/blank.py" = ["I001"]
