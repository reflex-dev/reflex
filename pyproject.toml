[project]
name = "reflex"
version = "0.8.0dev1"
description = "Web apps in pure Python."
license.text = "Apache-2.0"
authors = [
  { name = "Nikhil Rao", email = "nikhil@reflex.dev" },
  { name = "Alek Petuskey", email = "alek@reflex.dev" },
  { name = "Masen Furer", email = "masen@reflex.dev" },
  { name = "Elijah Ahianyo", email = "elijahahianyo@gmail.com" },
  { name = "Thomas Brandeho", email = "thomas@reflex.dev" },
  { name = "Khaleel Al-Adhami", email = "khaleel@reflex.dev" },
]
maintainers = [
  { name = "Masen Furer", email = "masen@reflex.dev" },
  { name = "Thomas Brandeho", email = "thomas@reflex.dev" },
  { name = "Khaleel Al-Adhami", email = "khaleel@reflex.dev" },
]
readme = "README.md"
keywords = ["web", "framework"]
requires-python = ">=3.10,<4.0"
dependencies = [
<<<<<<< HEAD
  "starlette >=0.46.0",
  "granian[reload] >=2.2.5",
=======
  "alembic >=1.15.2,<2.0",
  "fastapi >=0.115.0",
  "granian[reload] >=2.4.0",
>>>>>>> e9c2e4bc
  "httpx >=0.28.0,<1.0",
  "jinja2 >=3.1.2,<4.0",
  "packaging >=24.2,<26",
  "platformdirs >=4.3.7,<5.0",
  "psutil >=7.0.0,<8.0; sys_platform == 'win32'",
  "python-socketio >=5.12.0,<6.0",
  "python-multipart >=0.0.20,<1.0",
  "redis >=5.2.1,<7.0",
  "reflex-hosting-cli >=0.1.51",
  "rich >=13,<15",
  "click >=8.2",
  "typing_extensions >=4.13.0",
  "wrapt >=1.17.0,<2.0",
]
classifiers = [
  "Development Status :: 4 - Beta",
  "License :: OSI Approved :: Apache Software License",
  "Programming Language :: Python :: 3",
  "Programming Language :: Python :: 3.10",
  "Programming Language :: Python :: 3.11",
  "Programming Language :: Python :: 3.12",
  "Programming Language :: Python :: 3.13",
]

[project.optional-dependencies]
db = [
  "alembic >=1.15.2,<2.0",
  "pydantic >=1.10.21,<3.0",
  "sqlmodel >=0.0.24,<0.1",
]


[project.urls]
homepage = "https://reflex.dev"
repository = "https://github.com/reflex-dev/reflex"
documentation = "https://reflex.dev/docs/getting-started/introduction"

[project.scripts]
reflex = "reflex.reflex:cli"

[build-system]
requires = ["hatchling"]
build-backend = "hatchling.build"

[tool.hatch.build]
include = ["reflex", "scripts/hatch_build.py"]

[tool.hatch.build.targets.sdist]
artifacts = ["*.pyi"]

[tool.hatch.build.targets.wheel]
artifacts = ["*.pyi"]

[tool.hatch.build.hooks.custom]
path = "scripts/hatch_build.py"
dependencies = ["plotly", "ruff", "pre_commit", "toml"]
require-runtime-dependencies = true

[tool.pyright]
reportIncompatibleMethodOverride = false

[tool.ruff]
target-version = "py310"
output-format = "concise"
lint.isort.split-on-trailing-comma = false
lint.select = ["ALL"]
lint.ignore = [
  "A",
  "ANN002",
  "ANN003",
  "ANN2",
  "ANN4",
  "ARG",
  "BLE",
  "C901",
  "COM",
  "D205",
  "DTZ",
  "E501",
  "F403",
  "FBT",
  "FIX",
  "G004",
  "ISC003",
  "PLC",
  "PLR",
  "PLW",
  "PT011",
  "PT012",
  "PYI",
  "RUF012",
  "S",
  "SLF",
  "SLOT",
  "TC",
  "TD",
  "TRY0",
  "UP038",
]
lint.pydocstyle.convention = "google"
lint.flake8-bugbear.extend-immutable-calls = [
  "reflex.utils.types.Unset",
  "reflex.vars.base.Var.create",
]

[tool.ruff.lint.per-file-ignores]
"__init__.py" = ["F401"]
"tests/*.py" = [
  "ANN001",
  "D100",
  "D103",
  "D104",
  "INP",
  "B018",
  "PERF",
  "T",
  "N",
]
"benchmarks/*.py" = ["ANN001", "D100", "D103", "D104", "B018", "PERF", "T", "N"]
"reflex/.templates/*.py" = ["D100", "D103", "D104"]
"*.pyi" = ["D301", "D415", "D417", "D418", "E742", "N", "PGH"]
"pyi_generator.py" = ["N802"]
"reflex/constants/*.py" = ["N"]
"*/blank.py" = ["I001"]

[tool.pytest.ini_options]
filterwarnings = "ignore:fields may not start with an underscore:RuntimeWarning"
asyncio_default_fixture_loop_scope = "function"
asyncio_mode = "auto"

[tool.codespell]
skip = "docs/*,*.html,examples/*, *.pyi, poetry.lock, uv.lock"
ignore-words-list = "te, TreeE"

[dependency-groups]
dev = [
  "alembic >=1.15.2,<2.0",
  "asynctest >=0.13",
  "darglint >=1.8",
  "dill >=0.3",
  "fastapi >=0.115.0",
  "hatchling >=1.27",
  "libsass >=0.23",
  "numpy >=2.2",
  "pandas >=2.2",
  "pillow >=11",
  "playwright >=1.51",
  "plotly >=6.0",
  "pre-commit ==4.2.0",
  "psutil >=7.0.0",
  "psycopg[binary] >=3.2",
  "pydantic >=1.10.21,<3.0",
  "pyright >=1.1.400",
  "pytest >=8.3",
  "pytest-asyncio >=0.26",
  "pytest-benchmark >=5.1",
  "pytest-codspeed >=3.2",
  "pytest-cov >=6.1",
  "pytest-mock >=3.14",
  "pytest-playwright >=0.7",
  "pytest-retry >=1.7",
  "pytest-split >=0.10",
  "python-dotenv >=1",
  "ruff >=0.11",
  "selenium >=4.31",
  "sqlmodel >=0.0.24,<0.1",
  "starlette-admin >=0.14",
  "toml >=0.10.2",
  "uvicorn >=0.34.0",
]


[tool.coverage.run]
source = ["reflex"]
branch = true
omit = [
  "*/pyi_generator.py",
  "reflex/__main__.py",
  "reflex/app_module_for_backend.py",
  "reflex/components/chakra/*",
  "reflex/experimental/*",
]

[tool.coverage.report]
show_missing = true
# TODO bump back to 79
fail_under = 70
precision = 2
ignore_errors = true

exclude_also = [
  "def __repr__",
  # Don't complain about missing debug-only code:
  "if self.debug",
  # Don't complain if tests don't hit defensive assertion code:
  "raise AssertionError",
  "raise NotImplementedError",
  # Regexes for lines to exclude from consideration
  "if 0:",
  # Don't complain if non-runnable code isn't run:
  "if __name__ == .__main__.:",
  # Don't complain about abstract methods, they aren't run:
  "@(abc.)?abstractmethod",
  # Don't complain about overloaded methods:
  "@overload",
]

[tool.coverage.html]
directory = "coverage_html_report"

[tool.pre-commit]
fail_fast = true

[[tool.pre-commit.repos]]
repo = "https://github.com/astral-sh/ruff-pre-commit"
rev = "v0.11.13"
hooks = [
  { id = "ruff-format", args = [
    "reflex",
    "tests",
  ] },
  { id = "ruff-check", args = [
    "--fix",
    "--exit-non-zero-on-fix",
  ], exclude = "^integration/benchmarks/" },
]

[[tool.pre-commit.repos]]
repo = "https://github.com/codespell-project/codespell"
rev = "v2.4.1"
hooks = [
  { id = "codespell", args = [
    "reflex",
  ], additional_dependencies = [
    "tomli",
  ] },
]

# Run pyi check before pyright because pyright can fail if pyi files are wrong.
[[tool.pre-commit.repos]]
repo = "local"
hooks = [
  { id = "update-pyi-files", name = "update-pyi-files", always_run = true, language = "system", require_serial = true, description = "Update pyi files as needed", entry = "python3 scripts/make_pyi.py" },
]

[[tool.pre-commit.repos]]
repo = "https://github.com/RobertCraigie/pyright-python"
rev = "v1.1.402"
hooks = [{ id = "pyright", args = ["reflex", "tests"], language = "system" }]

[[tool.pre-commit.repos]]
repo = "https://github.com/terrencepreilly/darglint"
rev = "v1.8.1"
hooks = [{ id = "darglint", exclude = "^reflex/reflex.py" }]

[[tool.pre-commit.repos]]
repo = "https://github.com/pre-commit/mirrors-prettier"
rev = "f62a70a3a7114896b062de517d72829ea1c884b6"
hooks = [{ id = "prettier", require_serial = true }]<|MERGE_RESOLUTION|>--- conflicted
+++ resolved
@@ -20,14 +20,8 @@
 keywords = ["web", "framework"]
 requires-python = ">=3.10,<4.0"
 dependencies = [
-<<<<<<< HEAD
   "starlette >=0.46.0",
-  "granian[reload] >=2.2.5",
-=======
-  "alembic >=1.15.2,<2.0",
-  "fastapi >=0.115.0",
   "granian[reload] >=2.4.0",
->>>>>>> e9c2e4bc
   "httpx >=0.28.0,<1.0",
   "jinja2 >=3.1.2,<4.0",
   "packaging >=24.2,<26",
