[tool.poetry]
name = "reflex"
version = "0.7.0dev1"
description = "Web apps in pure Python."
license = "Apache-2.0"
authors = [
  "Nikhil Rao <nikhil@reflex.dev>",
  "Alek Petuskey <alek@reflex.dev>",
  "Masen Furer <masen@reflex.dev>",
  "Elijah Ahianyo <elijah@reflex.dev>",
  "Thomas Brandého <thomas@reflex.dev>",
]
readme = "README.md"
homepage = "https://reflex.dev"
repository = "https://github.com/reflex-dev/reflex"
documentation = "https://reflex.dev/docs/getting-started/introduction"
keywords = ["web", "framework"]
classifiers = ["Development Status :: 4 - Beta"]

[tool.poetry.dependencies]
python = "^3.9"
fastapi = ">=0.96.0,!=0.111.0,!=0.111.1"
gunicorn = ">=20.1.0,<24.0"
jinja2 = ">=3.1.2,<4.0"
psutil = ">=5.9.4,<7.0"
pydantic = ">=1.10.2,<3.0"
python-multipart = ">=0.0.5,<0.1"
python-socketio = ">=5.7.0,<6.0"
redis = ">=4.3.5,<6.0"
rich = ">=13.0.0,<14.0"
sqlmodel = ">=0.0.14,<0.1"
typer = ">=0.4.2,<1.0"
uvicorn = ">=0.20.0"
starlette-admin = ">=0.11.0,<1.0"
alembic = ">=1.11.1,<2.0"
platformdirs = ">=3.10.0,<5.0"
distro = { version = ">=1.8.0,<2.0", platform = "linux" }
python-engineio = "!=4.6.0"
wrapt = [
  { version = ">=1.14.0,<2.0", python = ">=3.11" },
  { version = ">=1.11.0,<2.0", python = "<3.11" },
]
packaging = ">=23.1,<25.0"
reflex-hosting-cli = ">=0.1.29,<2.0"
charset-normalizer = ">=3.3.2,<4.0"
wheel = ">=0.42.0,<1.0"
build = ">=1.0.3,<2.0"
setuptools = ">=75.0"
httpx = ">=0.25.1,<1.0"
twine = ">=4.0.0,<7.0"
tomlkit = ">=0.12.4,<1.0"
lazy_loader = ">=0.4"
reflex-chakra = ">=0.6.0"
typing_extensions = ">=4.6.0"

[tool.poetry.group.dev.dependencies]
pytest = ">=7.1.2,<9.0"
pytest-mock = ">=3.10.0,<4.0"
pyright = ">=1.1.229,<1.1.335"
darglint = ">=1.8.1,<2.0"
dill = ">=0.3.8"
toml = ">=0.10.2,<1.0"
pytest-asyncio = ">=0.24.0"
pytest-cov = ">=4.0.0,<7.0"
ruff = "0.8.2"
pandas = ">=2.1.1,<3.0"
pillow = ">=10.0.0,<12.0"
plotly = ">=5.13.0,<6.0"
asynctest = ">=0.13.0,<1.0"
pre-commit = ">=3.2.1"
selenium = ">=4.11.0,<5.0"
pytest-benchmark = ">=4.0.0,<6.0"
playwright = ">=1.46.0"
pytest-playwright = ">=0.5.1"

[tool.poetry.scripts]
reflex = "reflex.reflex:cli"

[build-system]
requires = ["poetry-core>=1.5.1"]
build-backend = "poetry.core.masonry.api"

[tool.pyright]

[tool.ruff]
target-version = "py39"
output-format = "concise"
lint.isort.split-on-trailing-comma = false
<<<<<<< HEAD
lint.select = ["B", "C4", "D", "E", "ERA", "F", "FURB", "I", "N", "PERF", "PTH", "RUF", "SIM", "T", "W"]
lint.ignore = ["B008", "D205", "E501", "F403", "SIM115", "RUF006", "RUF012"]
=======
lint.select = ["B", "C4", "D", "E", "ERA", "F", "FURB", "I", "PERF", "PTH", "RUF", "SIM", "T", "TRY", "W"]
lint.ignore = ["B008", "D205", "E501", "F403", "SIM115", "RUF006", "RUF012", "TRY0"]
>>>>>>> 4dc10654
lint.pydocstyle.convention = "google"

[tool.ruff.lint.per-file-ignores]
"__init__.py" = ["F401"]
"tests/*.py" = ["D100", "D103", "D104", "B018", "PERF", "T", "N"]
"benchmarks/*.py" = ["D100", "D103", "D104", "B018", "PERF", "T", "N"]
"reflex/.templates/*.py" = ["D100", "D103", "D104"]
"*.pyi" = ["D301", "D415", "D417", "D418", "E742", "N"]
"pyi_generator.py" = ["N802"]
"reflex/constants/*.py" = ["N"]
"*/blank.py" = ["I001"]

[tool.pytest.ini_options]
asyncio_default_fixture_loop_scope = "function"
asyncio_mode = "auto"

[tool.codespell]
skip = "docs/*,*.html,examples/*, *.pyi"
ignore-words-list = "te, TreeE"<|MERGE_RESOLUTION|>--- conflicted
+++ resolved
@@ -86,13 +86,8 @@
 target-version = "py39"
 output-format = "concise"
 lint.isort.split-on-trailing-comma = false
-<<<<<<< HEAD
-lint.select = ["B", "C4", "D", "E", "ERA", "F", "FURB", "I", "N", "PERF", "PTH", "RUF", "SIM", "T", "W"]
-lint.ignore = ["B008", "D205", "E501", "F403", "SIM115", "RUF006", "RUF012"]
-=======
-lint.select = ["B", "C4", "D", "E", "ERA", "F", "FURB", "I", "PERF", "PTH", "RUF", "SIM", "T", "TRY", "W"]
+lint.select = ["B", "C4", "D", "E", "ERA", "F", "FURB", "I", "N", "PERF", "PTH", "RUF", "SIM", "T", "TRY", "W"]
 lint.ignore = ["B008", "D205", "E501", "F403", "SIM115", "RUF006", "RUF012", "TRY0"]
->>>>>>> 4dc10654
 lint.pydocstyle.convention = "google"
 
 [tool.ruff.lint.per-file-ignores]
