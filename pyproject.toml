--- conflicted
+++ resolved
@@ -23,12 +23,7 @@
   "alembic >=1.15.2,<2.0",
   "click >=8.2",
   "granian[reload] >=2.4.0",
-<<<<<<< HEAD
-  "httpx >=0.28.0,<1.0",
-=======
   "httpx >=0.23.3,<1.0",
-  "jinja2 >=3.1.2,<4.0",
->>>>>>> bc99f358
   "packaging >=24.2,<26",
   "platformdirs >=4.3.7,<5.0",
   "psutil >=7.0.0,<8.0; sys_platform == 'win32'",
