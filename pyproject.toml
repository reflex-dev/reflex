[project]
name = "reflex"
version = "0.7.9dev1"
description = "Web apps in pure Python."
license = { text = "Apache-2.0" }
authors = [
  { name = "Nikhil Rao", email = "nikhil@reflex.dev" },
  { name = "Alek Petuskey", email = "alek@reflex.dev" },
  { name = "Masen Furer", email = "masen@reflex.dev" },
  { name = "Elijah Ahianyo", email = "elijahahianyo@gmail.com" },
  { name = "Thomas Brandeho", email = "thomas@reflex.dev" },
  { name = "Khaleel Al-Adhami", email = "khaleel@reflex.dev" },
]
maintainers = [
  { name = "Masen Furer", email = "masen@reflex.dev" },
  { name = "Thomas Brandeho", email = "thomas@reflex.dev" },
  { name = "Khaleel Al-Adhami", email = "khaleel@reflex.dev" },
]
readme = "README.md"
keywords = ["web", "framework"]
requires-python = ">=3.10,<4.0"
dependencies = [
  "alembic >=1.15.2,<2.0",
  "distro >=1.9.0,<2.0; platform_system == 'Linux'",
  "fastapi >=0.115.0",
  "granian[reload] >=2.2.5",
  "gunicorn >=23.0.0,<24.0.0",
  "httpx >=0.28.0,<1.0",
  "jinja2 >=3.1.2,<4.0",
  "packaging >=24.2,<26",
  "platformdirs >=4.3.7,<5.0",
  "psutil >=7.0.0,<8.0",
  "pydantic >=1.10.21,<3.0",
  "python-socketio >=5.12.0,<6.0",
  "python-multipart >=0.0.20,<1.0",
  "redis >=5.2.1,<6.0",
<<<<<<< HEAD
  "reflex-hosting-cli ==0.1.43.dev7",
  "rich >=13.0.0,<14.0",
=======
  "reflex-hosting-cli >=0.1.38",
  "rich >=13,<15",
>>>>>>> 6b6b75eb
  "sqlmodel >=0.0.24,<0.1",
  "click >=8",
  "typing_extensions >=4.13.0",
  "uvicorn >=0.34.0",
  "wrapt >=1.17.0,<2.0",
]
classifiers = [
  "Development Status :: 4 - Beta",
  "License :: OSI Approved :: Apache Software License",
  "Programming Language :: Python :: 3",
  "Programming Language :: Python :: 3.10",
  "Programming Language :: Python :: 3.11",
  "Programming Language :: Python :: 3.12",
  "Programming Language :: Python :: 3.13",
]


[project.urls]
homepage = "https://reflex.dev"
repository = "https://github.com/reflex-dev/reflex"
documentation = "https://reflex.dev/docs/getting-started/introduction"

[project.scripts]
reflex = "reflex.reflex:cli"

[build-system]
requires = ["hatchling"]
build-backend = "hatchling.build"

[tool.hatch.build]
include = ["reflex"]

[tool.hatch.build.targets.sdist]
artifacts = ["*.pyi"]

[tool.hatch.build.targets.wheel]
artifacts = ["*.pyi"]

[tool.hatch.build.hooks.custom]
dependencies = ["plotly", "ruff"]
require-runtime-dependencies = true

[tool.pyright]
reportIncompatibleMethodOverride = false

[tool.ruff]
target-version = "py310"
output-format = "concise"
lint.isort.split-on-trailing-comma = false
lint.select = [
  "ANN001",
  "B",
  "C4",
  "D",
  "E",
  "ERA",
  "F",
  "FURB",
  "I",
  "N",
  "PERF",
  "PGH",
  "PTH",
  "RUF",
  "SIM",
  "T",
  "TRY",
  "UP",
  "W",
]
lint.ignore = [
  "B008",
  "D205",
  "E501",
  "F403",
  "SIM115",
  "RUF006",
  "RUF008",
  "RUF012",
  "TRY0",
  "UP038",
]
lint.pydocstyle.convention = "google"

[tool.ruff.lint.per-file-ignores]
"__init__.py" = ["F401"]
"tests/*.py" = ["ANN001", "D100", "D103", "D104", "B018", "PERF", "T", "N"]
"benchmarks/*.py" = ["ANN001", "D100", "D103", "D104", "B018", "PERF", "T", "N"]
"reflex/.templates/*.py" = ["D100", "D103", "D104"]
"*.pyi" = ["D301", "D415", "D417", "D418", "E742", "N", "PGH"]
"pyi_generator.py" = ["N802"]
"reflex/constants/*.py" = ["N"]
"*/blank.py" = ["I001"]

[tool.pytest.ini_options]
filterwarnings = "ignore:fields may not start with an underscore:RuntimeWarning"
asyncio_default_fixture_loop_scope = "function"
asyncio_mode = "auto"

[tool.codespell]
skip = "docs/*,*.html,examples/*, *.pyi, poetry.lock, uv.lock"
ignore-words-list = "te, TreeE"

[dependency-groups]
dev = [
  "asynctest >=0.13",
  "darglint >=1.8",
  "dill >=0.3",
  "hatchling >=1.27",
  "libsass >=0.23",
  "numpy >=2.2",
  "pandas >=2.2",
  "pillow >=11",
  "playwright >=1.51",
  "plotly >=6.0",
  "pre-commit >=4.2",
  "psycopg[binary] >=3.2",
  "pyright >=1.1.399",
  "pytest >=8.3",
  "pytest-asyncio >=0.26",
  "pytest-benchmark >=5.1",
  "pytest-codspeed >=3.2",
  "pytest-cov >=6.1",
  "pytest-mock >=3.14",
  "pytest-playwright >=0.7",
  "pytest-retry >=1.7",
  "pytest-split >=0.10",
  "python-dotenv >=1",
  "ruff >=0.11",
  "selenium >=4.31",
  "starlette-admin >=0.14",
]

[tool.uv.sources]
reflex_hosting_cli = { index = "testpypi" }

[[tool.uv.index]]
name = "pypi"
url = "https://pypi.org/simple/"

[[tool.uv.index]]
name = "testpypi"
url = "https://test.pypi.org/simple/"<|MERGE_RESOLUTION|>--- conflicted
+++ resolved
@@ -34,13 +34,8 @@
   "python-socketio >=5.12.0,<6.0",
   "python-multipart >=0.0.20,<1.0",
   "redis >=5.2.1,<6.0",
-<<<<<<< HEAD
   "reflex-hosting-cli ==0.1.43.dev7",
-  "rich >=13.0.0,<14.0",
-=======
-  "reflex-hosting-cli >=0.1.38",
   "rich >=13,<15",
->>>>>>> 6b6b75eb
   "sqlmodel >=0.0.24,<0.1",
   "click >=8",
   "typing_extensions >=4.13.0",
