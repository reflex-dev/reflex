--- conflicted
+++ resolved
@@ -66,15 +66,9 @@
 pyright = ">=1.1.229,<1.1.335"
 darglint = ">=1.8.1,<2.0"
 toml = ">=0.10.2,<1.0"
-<<<<<<< HEAD
-pytest-asyncio = ">=0.20.1,<0.22.0" # https://github.com/pytest-dev/pytest-asyncio/issues/706
-pytest-cov = ">=4.0.0,<5.0"
-ruff = "^0.6.9"
-=======
 pytest-asyncio = ">=0.24.0"
 pytest-cov = ">=4.0.0,<6.0"
-ruff = "^0.4.9"
->>>>>>> 59dd54c0
+ruff = "^0.6.9"
 pandas = ">=2.1.1,<3.0"
 pillow = ">=10.0.0,<11.0"
 plotly = ">=5.13.0,<6.0"
