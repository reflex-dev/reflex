[project]
name = "reflex"
version = "0.8.4dev1"
description = "Web apps in pure Python."
license.text = "Apache-2.0"
authors = [
  { name = "Nikhil Rao", email = "nikhil@reflex.dev" },
  { name = "Alek Petuskey", email = "alek@reflex.dev" },
  { name = "Masen Furer", email = "masen@reflex.dev" },
  { name = "Elijah Ahianyo", email = "elijahahianyo@gmail.com" },
  { name = "Thomas Brandeho", email = "thomas@reflex.dev" },
  { name = "Khaleel Al-Adhami", email = "khaleel@reflex.dev" },
]
maintainers = [
  { name = "Masen Furer", email = "masen@reflex.dev" },
  { name = "Thomas Brandeho", email = "thomas@reflex.dev" },
  { name = "Khaleel Al-Adhami", email = "khaleel@reflex.dev" },
]
readme = "README.md"
keywords = ["web", "framework"]
requires-python = ">=3.10,<4.0"
dependencies = [
  "alembic >=1.15.2,<2.0",
  "click >=8.2",
  "granian[reload] >=2.4.0",
  "httpx >=0.28.0,<1.0",
  "jinja2 >=3.1.2,<4.0",
  "packaging >=24.2,<26",
  "platformdirs >=4.3.7,<5.0",
  "psutil >=7.0.0,<8.0; sys_platform == 'win32'",
  "pydantic >=1.10.21,<3.0",
  "python-multipart >=0.0.20,<1.0",
  "python-socketio >=5.12.0,<6.0",
  "redis >=5.2.1,<7.0",
  "reflex-hosting-cli >=0.1.51",
  "rich >=13,<15",
  "sqlmodel >=0.0.24,<0.1",
<<<<<<< HEAD
  "starlette >=0.46.0",
=======
  "starlette >=0.47.0",
>>>>>>> 7e0a95f9
  "typing_extensions >=4.13.0",
  "wrapt >=1.17.0,<2.0",
]
classifiers = [
  "Development Status :: 4 - Beta",
  "License :: OSI Approved :: Apache Software License",
  "Programming Language :: Python :: 3",
  "Programming Language :: Python :: 3.10",
  "Programming Language :: Python :: 3.11",
  "Programming Language :: Python :: 3.12",
  "Programming Language :: Python :: 3.13",
]

[project.optional-dependencies]
db = [
  "alembic >=1.15.2,<2.0",
  "pydantic >=1.10.21,<3.0",
  "sqlmodel >=0.0.24,<0.1",
]

[project.urls]
homepage = "https://reflex.dev"
repository = "https://github.com/reflex-dev/reflex"
documentation = "https://reflex.dev/docs/getting-started/introduction"

[project.scripts]
reflex = "reflex.reflex:cli"

[dependency-groups]
dev = [
  "asynctest",
  "darglint",
  "dill",
  "fastapi",
  "hatchling",
  "libsass",
  "numpy",
  "pandas",
  "pillow",
  "playwright",
  "plotly",
  "pre-commit",
  "psutil",
  "psycopg[binary]",
  "pyright",
  "pytest-asyncio",
  "pytest-benchmark",
  "pytest-codspeed",
  "pytest-cov",
  "pytest-mock",
  "pytest-playwright",
  "pytest-retry",
  "pytest-split",
  "pytest",
  "python-dotenv",
  "ruff",
  "selenium",
  "starlette-admin",
  "toml",
  "uvicorn",
]


[build-system]
requires = ["hatchling"]
build-backend = "hatchling.build"

[tool.hatch.build]
include = ["reflex", "scripts/hatch_build.py"]
targets.sdist.artifacts = ["*.pyi"]
targets.wheel.artifacts = ["*.pyi"]

[tool.hatch.build.hooks.custom]
path = "scripts/hatch_build.py"
dependencies = ["plotly", "ruff", "pre_commit", "toml"]
require-runtime-dependencies = true

[tool.pyright]
reportIncompatibleMethodOverride = false

[tool.ruff]
target-version = "py310"
output-format = "concise"
lint.isort.split-on-trailing-comma = false
lint.select = ["ALL"]
lint.ignore = [
  "A",
  "ANN002",
  "ANN003",
  "ANN2",
  "ANN4",
  "ARG",
  "BLE",
  "C901",
  "COM",
  "D205",
  "DTZ",
  "E501",
  "F403",
  "FBT",
  "FIX",
  "G004",
  "ISC003",
  "PLC",
  "PLR",
  "PLW",
  "PT011",
  "PT012",
  "PYI",
  "RUF012",
  "S",
  "SLF",
  "SLOT",
  "TC",
  "TD",
  "TRY0",
  "UP038",
]
lint.pydocstyle.convention = "google"
lint.flake8-bugbear.extend-immutable-calls = [
  "reflex.utils.types.Unset",
  "reflex.vars.base.Var.create",
]

[tool.ruff.lint.per-file-ignores]
"__init__.py" = ["F401"]
"tests/*.py" = [
  "ANN001",
  "D100",
  "D103",
  "D104",
  "INP",
  "B018",
  "PERF",
  "T",
  "N",
]
"benchmarks/*.py" = ["ANN001", "D100", "D103", "D104", "B018", "PERF", "T", "N"]
"reflex/.templates/*.py" = ["D100", "D103", "D104"]
"*.pyi" = ["D301", "D415", "D417", "D418", "E742", "N", "PGH"]
"pyi_generator.py" = ["N802"]
"reflex/constants/*.py" = ["N"]
"*/blank.py" = ["I001"]

[tool.pytest.ini_options]
filterwarnings = "ignore:fields may not start with an underscore:RuntimeWarning"
asyncio_default_fixture_loop_scope = "function"
asyncio_mode = "auto"

[tool.codespell]
skip = "docs/*,*.html,examples/*, *.pyi, poetry.lock, uv.lock"
ignore-words-list = "te, TreeE"

<<<<<<< HEAD
[dependency-groups]
dev = [
  "alembic >=1.15.2,<2.0",
  "asynctest >=0.13",
  "darglint >=1.8",
  "dill >=0.3",
  "fastapi >=0.115.0",
  "hatchling >=1.27",
  "libsass >=0.23",
  "numpy >=2.2",
  "pandas >=2.2",
  "pillow >=11",
  "playwright >=1.51",
  "plotly >=6.0",
  "pre-commit ==4.2.0",
  "psutil >=7.0.0",
  "psycopg[binary] >=3.2",
  "pydantic >=1.10.21,<3.0",
  "pyright >=1.1.400",
  "pytest >=8.3",
  "pytest-asyncio >=0.26",
  "pytest-benchmark >=5.1",
  "pytest-codspeed >=3.2",
  "pytest-cov >=6.1",
  "pytest-mock >=3.14",
  "pytest-playwright >=0.7",
  "pytest-retry >=1.7",
  "pytest-split >=0.10",
  "python-dotenv >=1",
  "ruff >=0.11",
  "selenium >=4.31",
  "sqlmodel >=0.0.24,<0.1",
  "starlette-admin >=0.14",
  "toml >=0.10.2",
  "uvicorn >=0.34.0",
]

=======
>>>>>>> 7e0a95f9

[tool.coverage.run]
source = ["reflex"]
branch = true
omit = [
  "*/pyi_generator.py",
  "reflex/__main__.py",
  "reflex/app_module_for_backend.py",
  "reflex/components/chakra/*",
  "reflex/experimental/*",
]

[tool.coverage.report]
show_missing = true
# TODO bump back to 79
fail_under = 70
precision = 2
ignore_errors = true

exclude_also = [
  "def __repr__",
  # Don't complain about missing debug-only code:
  "if self.debug",
  # Don't complain if tests don't hit defensive assertion code:
  "raise AssertionError",
  "raise NotImplementedError",
  # Regexes for lines to exclude from consideration
  "if 0:",
  # Don't complain if non-runnable code isn't run:
  "if __name__ == .__main__.:",
  # Don't complain about abstract methods, they aren't run:
  "@(abc.)?abstractmethod",
  # Don't complain about overloaded methods:
  "@overload",
]

[tool.coverage.html]
directory = "coverage_html_report"

[tool.pre-commit]
fail_fast = true

[[tool.pre-commit.repos]]
repo = "https://github.com/astral-sh/ruff-pre-commit"
rev = "v0.12.3"
hooks = [
  { id = "ruff-format", args = [
    "reflex",
    "tests",
  ] },
  { id = "ruff-check", args = [
    "--fix",
    "--exit-non-zero-on-fix",
  ], exclude = "^integration/benchmarks/" },
]

[[tool.pre-commit.repos]]
repo = "https://github.com/codespell-project/codespell"
rev = "v2.4.1"
hooks = [
  { id = "codespell", args = [
    "reflex",
  ], additional_dependencies = [
    "tomli",
  ] },
]

# Run pyi check before pyright because pyright can fail if pyi files are wrong.
[[tool.pre-commit.repos]]
repo = "local"
hooks = [
  { id = "update-pyi-files", name = "update-pyi-files", always_run = true, language = "system", require_serial = true, description = "Update pyi files as needed", entry = "python3 scripts/make_pyi.py" },
]

[[tool.pre-commit.repos]]
repo = "https://github.com/RobertCraigie/pyright-python"
rev = "v1.1.403"
hooks = [{ id = "pyright", args = ["reflex", "tests"], language = "system" }]

[[tool.pre-commit.repos]]
repo = "https://github.com/terrencepreilly/darglint"
rev = "v1.8.1"
hooks = [{ id = "darglint", exclude = "^reflex/reflex.py" }]

[[tool.pre-commit.repos]]
repo = "https://github.com/pre-commit/mirrors-prettier"
rev = "f62a70a3a7114896b062de517d72829ea1c884b6"
hooks = [{ id = "prettier", require_serial = true }]

[tool.uv]
required-version = ">=0.7.0"<|MERGE_RESOLUTION|>--- conflicted
+++ resolved
@@ -35,11 +35,7 @@
   "reflex-hosting-cli >=0.1.51",
   "rich >=13,<15",
   "sqlmodel >=0.0.24,<0.1",
-<<<<<<< HEAD
   "starlette >=0.46.0",
-=======
-  "starlette >=0.47.0",
->>>>>>> 7e0a95f9
   "typing_extensions >=4.13.0",
   "wrapt >=1.17.0,<2.0",
 ]
@@ -193,46 +189,6 @@
 skip = "docs/*,*.html,examples/*, *.pyi, poetry.lock, uv.lock"
 ignore-words-list = "te, TreeE"
 
-<<<<<<< HEAD
-[dependency-groups]
-dev = [
-  "alembic >=1.15.2,<2.0",
-  "asynctest >=0.13",
-  "darglint >=1.8",
-  "dill >=0.3",
-  "fastapi >=0.115.0",
-  "hatchling >=1.27",
-  "libsass >=0.23",
-  "numpy >=2.2",
-  "pandas >=2.2",
-  "pillow >=11",
-  "playwright >=1.51",
-  "plotly >=6.0",
-  "pre-commit ==4.2.0",
-  "psutil >=7.0.0",
-  "psycopg[binary] >=3.2",
-  "pydantic >=1.10.21,<3.0",
-  "pyright >=1.1.400",
-  "pytest >=8.3",
-  "pytest-asyncio >=0.26",
-  "pytest-benchmark >=5.1",
-  "pytest-codspeed >=3.2",
-  "pytest-cov >=6.1",
-  "pytest-mock >=3.14",
-  "pytest-playwright >=0.7",
-  "pytest-retry >=1.7",
-  "pytest-split >=0.10",
-  "python-dotenv >=1",
-  "ruff >=0.11",
-  "selenium >=4.31",
-  "sqlmodel >=0.0.24,<0.1",
-  "starlette-admin >=0.14",
-  "toml >=0.10.2",
-  "uvicorn >=0.34.0",
-]
-
-=======
->>>>>>> 7e0a95f9
 
 [tool.coverage.run]
 source = ["reflex"]
