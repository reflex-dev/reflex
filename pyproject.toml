--- conflicted
+++ resolved
@@ -60,41 +60,6 @@
   "Programming Language :: Python :: 3.13",
 ]
 
-<<<<<<< HEAD
-[tool.poetry.dependencies]
-python = ">=3.10, <4.0"
-fastapi = ">=0.96.0,!=0.111.0,!=0.111.1"
-gunicorn = ">=20.1.0,<24.0"
-jinja2 = ">=3.1.2,<4.0"
-psutil = ">=5.9.4,<7.0"
-pydantic = ">=1.10.21,<3.0"
-python-multipart = ">=0.0.5,<0.1"
-python-socketio = ">=5.7.0,<6.0"
-redis = ">=4.3.5,<6.0"
-rich = ">=13.0.0,<14.0"
-sqlmodel = ">=0.0.14,<0.1"
-typer = ">=0.15.1,<1.0"
-uvicorn = ">=0.20.0"
-starlette-admin = ">=0.11.0,<1.0"
-alembic = ">=1.11.1,<2.0"
-platformdirs = ">=3.10.0,<5.0"
-distro = { version = ">=1.8.0,<2.0", platform = "linux" }
-python-engineio = "!=4.6.0"
-wrapt = ">=1.17.0,<2.0"
-packaging = ">=23.1,<25.0"
-reflex-hosting-cli = ">=0.1.29"
-charset-normalizer = ">=3.3.2,<4.0"
-wheel = ">=0.42.0,<1.0"
-build = ">=1.0.3,<2.0"
-setuptools = ">=75.0"
-httpx = ">=0.25.1,<1.0"
-twine = ">=4.0.0,<7.0"
-tomlkit = ">=0.12.4,<1.0"
-lazy_loader = ">=0.4"
-typing_extensions = ">=4.6.0"
-jsonpatch = "^1.33"
-=======
->>>>>>> 8c9bc663
 
 [project.urls]
 homepage = "https://reflex.dev"
