--- conflicted
+++ resolved
@@ -92,12 +92,9 @@
 
 [tool.ruff]
 target-version = "py39"
+output-format = "concise"
 lint.isort.split-on-trailing-comma = false
-<<<<<<< HEAD
-lint.select = ["B", "D", "E", "F", "I", "SIM", "W", "RUF", "FURB", "PERF"]
-=======
-lint.select = ["B", "D", "E", "F", "I", "SIM", "W", "RUF", "FURB", "ERA"]
->>>>>>> 7ca50c62
+lint.select = ["B", "D", "E", "F", "I", "SIM", "W", "RUF", "FURB", "PERF", "ERA"]
 lint.ignore = ["B008", "D205", "E501", "F403", "SIM115", "RUF006", "RUF012"]
 lint.pydocstyle.convention = "google"
 
