[project]
name = "reflex"
version = "0.7.4dev1"
description = "Web apps in pure Python."
license = { text = "Apache-2.0" }
authors = [
  { name = "Nikhil Rao", email = "nikhil@reflex.dev" },
  { name = "Alek Petuskey", email = "alek@reflex.dev" },
  { name = "Masen Furer", email = "masen@reflex.dev" },
  { name = "Elijah Ahianyo", email = "elijahahianyo@gmail.com" },
  { name = "Thomas Brandeho", email = "thomas@reflex.dev" },
  { name = "Khaleel Al-Adhami", email = "khaleel@reflex.dev" },
]
maintainers = [
  { name = "Masen Furer", email = "masen@reflex.dev" },
  { name = "Thomas Brandeho", email = "thomas@reflex.dev" },
  { name = "Khaleel Al-Adhami", email = "khaleel@reflex.dev" },
]
readme = "README.md"
keywords = ["web", "framework"]
requires-python = ">=3.10,<4.0"
dependencies = [
  "alembic >=1.11.1,<2.0",
  "build >=1.0.3,<2.0",
  "charset-normalizer >=3.3.2,<4.0",
  "distro >=1.8.0,<2.0; platform_system == 'Linux'",
  "fastapi >=0.96.0,!=0.111.0,!=0.111.1",
  "granian[reload] >=2.0.0",
  "httpx >=0.25.1,<1.0",
  "jinja2 >=3.1.2,<4.0",
  "lazy_loader >=0.4",
  "packaging >=23.1,<25.0",
  "platformdirs >=3.10.0,<5.0",
  "psutil >=5.9.4,<8.0",
  "pydantic >=1.10.21,<3.0",
  "python-engineio !=4.6.0",
  "python-multipart >=0.0.5,<0.1",
  "python-socketio >=5.7.0,<6.0",
  "redis >=4.3.5,<6.0",
  "reflex-hosting-cli >=0.1.29",
  "rich >=13.0.0,<14.0",
  "setuptools >=75.0",
  "starlette-admin >=0.11.0,<1.0",
  "sqlmodel >=0.0.14,<0.1",
  "tomlkit >=0.12.4,<1.0",
  "twine >=4.0.0,<7.0",
  "typer >=0.15.1,<1.0",
  "typing_extensions >=4.6.0",
  "wheel >=0.42.0,<1.0",
  "wrapt >=1.17.0,<2.0",
]
classifiers = [
  "Development Status :: 4 - Beta",
  "License :: OSI Approved :: Apache Software License",
  "Programming Language :: Python :: 3",
  "Programming Language :: Python :: 3.10",
  "Programming Language :: Python :: 3.11",
  "Programming Language :: Python :: 3.12",
  "Programming Language :: Python :: 3.13",
]


[project.urls]
homepage = "https://reflex.dev"
repository = "https://github.com/reflex-dev/reflex"
documentation = "https://reflex.dev/docs/getting-started/introduction"

[project.scripts]
reflex = "reflex.reflex:cli"

[build-system]
requires = ["hatchling"]
build-backend = "hatchling.build"

[tool.hatch.build]
include = ["reflex"]

[tool.pyright]
reportIncompatibleMethodOverride = false

[tool.ruff]
target-version = "py310"
output-format = "concise"
lint.isort.split-on-trailing-comma = false
lint.select = [
  "ANN001",
  "B",
  "C4",
  "D",
  "E",
  "ERA",
  "F",
  "FURB",
  "I",
  "N",
  "PERF",
  "PGH",
  "PTH",
  "RUF",
  "SIM",
  "T",
  "TRY",
  "W",
]
lint.ignore = [
  "B008",
  "D205",
  "E501",
  "F403",
  "SIM115",
  "RUF006",
  "RUF008",
  "RUF012",
  "TRY0",
]
lint.pydocstyle.convention = "google"

[tool.ruff.lint.per-file-ignores]
"__init__.py" = ["F401"]
"tests/*.py" = ["ANN001", "D100", "D103", "D104", "B018", "PERF", "T", "N"]
"benchmarks/*.py" = ["ANN001", "D100", "D103", "D104", "B018", "PERF", "T", "N"]
"reflex/.templates/*.py" = ["D100", "D103", "D104"]
"*.pyi" = ["D301", "D415", "D417", "D418", "E742", "N", "PGH"]
"pyi_generator.py" = ["N802"]
"reflex/constants/*.py" = ["N"]
"*/blank.py" = ["I001"]

[tool.pytest.ini_options]
filterwarnings = "ignore:fields may not start with an underscore:RuntimeWarning"
asyncio_default_fixture_loop_scope = "function"
asyncio_mode = "auto"

[tool.codespell]
skip = "docs/*,*.html,examples/*, *.pyi, poetry.lock, uv.lock"
ignore-words-list = "te, TreeE"

[dependency-groups]
dev = [
  "asynctest >=0.13.0,<1.0",
  "darglint >=1.8.1,<2.0",
  "dill >=0.3.8",
<<<<<<< HEAD
  "granian[reload] >= 2.0.0",
  "libsass >=0.23.0,<1.0",
=======
>>>>>>> 346ccf74
  "numpy >=2.2.3,<3.0",
  "pandas >=2.1.1,<3.0",
  "pillow >=10.0.0,<12.0",
  "playwright >=1.46.0",
  "plotly >=5.13.0,<7.0",
  "pre-commit >=4.1.0,<5.0",
  "psycopg[binary] >=3.2.6,<4.0",
  "pyright >=1.1.396,<1.2",
  "pytest >=7.1.2,<9.0",
  "pytest-asyncio >=0.24.0",
  "pytest-benchmark >=4.0.0,<6.0",
  "pytest-codspeed >=3.1.2,<4.0.0",
  "pytest-cov >=4.0.0,<7.0",
  "pytest-mock >=3.10.0,<4.0",
  "pytest-playwright >=0.5.1",
  "pytest-retry >=1.7.0,<2.0",
  "pytest-split >=0.10.0,<1.0",
<<<<<<< HEAD
  "python-dotenv >=1,<2",
  "ruff ==0.9.10",
=======
  "libsass >=0.23.0,<1.0",
  "ruff ==0.11.0",
>>>>>>> 346ccf74
  "selenium >=4.11.0,<5.0",
  "toml >=0.10.2,<1.0",
  "uvicorn >=0.20.0",
]<|MERGE_RESOLUTION|>--- conflicted
+++ resolved
@@ -139,11 +139,7 @@
   "asynctest >=0.13.0,<1.0",
   "darglint >=1.8.1,<2.0",
   "dill >=0.3.8",
-<<<<<<< HEAD
-  "granian[reload] >= 2.0.0",
   "libsass >=0.23.0,<1.0",
-=======
->>>>>>> 346ccf74
   "numpy >=2.2.3,<3.0",
   "pandas >=2.1.1,<3.0",
   "pillow >=10.0.0,<12.0",
@@ -161,13 +157,8 @@
   "pytest-playwright >=0.5.1",
   "pytest-retry >=1.7.0,<2.0",
   "pytest-split >=0.10.0,<1.0",
-<<<<<<< HEAD
   "python-dotenv >=1,<2",
-  "ruff ==0.9.10",
-=======
-  "libsass >=0.23.0,<1.0",
   "ruff ==0.11.0",
->>>>>>> 346ccf74
   "selenium >=4.11.0,<5.0",
   "toml >=0.10.2,<1.0",
   "uvicorn >=0.20.0",
