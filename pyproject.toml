[tool.poetry]
name = "reflex"
version = "0.6.5dev1"
description = "Web apps in pure Python."
license = "Apache-2.0"
authors = [
    "Nikhil Rao <nikhil@reflex.dev>",
    "Alek Petuskey <alek@reflex.dev>",
    "Masen Furer <masen@reflex.dev>",
    "Elijah Ahianyo <elijah@reflex.dev>",
    "Thomas Brandého <thomas@reflex.dev>",
]
readme = "README.md"
homepage = "https://reflex.dev"
repository = "https://github.com/reflex-dev/reflex"
documentation = "https://reflex.dev/docs/getting-started/introduction"
keywords = [
    "web",
    "framework",
]
classifiers = [
    "Development Status :: 4 - Beta",
]
packages = [
    {include = "reflex"}
]

[tool.poetry.dependencies]
python = "^3.9"
fastapi = ">=0.96.0,!=0.111.0,!=0.111.1"
gunicorn = ">=20.1.0,<24.0"
jinja2 = ">=3.1.2,<4.0"
psutil = ">=5.9.4,<7.0"
pydantic = ">=1.10.2,<3.0"
python-multipart = ">=0.0.5,<0.1"
python-socketio = ">=5.7.0,<6.0"
redis = ">=4.3.5,<6.0"
rich = ">=13.0.0,<14.0"
sqlmodel = ">=0.0.14,<0.1"
typer = ">=0.4.2,<1.0"
uvicorn = ">=0.20.0"
starlette-admin = ">=0.11.0,<1.0"
alembic = ">=1.11.1,<2.0"
platformdirs = ">=3.10.0,<5.0"
distro = {version = ">=1.8.0,<2.0", platform = "linux"}
python-engineio = "!=4.6.0"
wrapt = [
    {version = ">=1.14.0,<2.0", python = ">=3.11"},
    {version = ">=1.11.0,<2.0", python = "<3.11"},
]
packaging = ">=23.1,<25.0"
reflex-hosting-cli = ">=0.1.2,<2.0"
charset-normalizer = ">=3.3.2,<4.0"
wheel = ">=0.42.0,<1.0"
build = ">=1.0.3,<2.0"
setuptools = ">=75.0"
httpx = ">=0.25.1,<1.0"
twine = ">=4.0.0,<6.0"
tomlkit = ">=0.12.4,<1.0"
<<<<<<< HEAD
asgiproxy = { version = "==0.1.1", optional = true }
=======
lazy_loader = ">=0.4"
reflex-chakra = ">=0.6.0"
>>>>>>> bcd51779

[tool.poetry.group.dev.dependencies]
pytest = ">=7.1.2,<9.0"
pytest-mock = ">=3.10.0,<4.0"
pyright = ">=1.1.229,<1.1.335"
darglint = ">=1.8.1,<2.0"
dill = ">=0.3.8"
toml = ">=0.10.2,<1.0"
pytest-asyncio = ">=0.24.0"
pytest-cov = ">=4.0.0,<6.0"
ruff = "0.7.1"
pandas = ">=2.1.1,<3.0"
pillow = ">=10.0.0,<12.0"
plotly = ">=5.13.0,<6.0"
asynctest = ">=0.13.0,<1.0"
pre-commit = ">=3.2.1"
selenium = ">=4.11.0,<5.0"
pytest-benchmark = ">=4.0.0,<5.0"
playwright = ">=1.46.0"
pytest-playwright = ">=0.5.1"

[tool.poetry.scripts]
reflex = "reflex.reflex:cli"

[tool.poetry.extras]
proxy = ["asgiproxy"]

[build-system]
requires = ["poetry-core>=1.5.1"]
build-backend = "poetry.core.masonry.api"

[tool.pyright]

[tool.ruff]
target-version = "py39"
lint.select = ["B", "D", "E", "F", "I", "SIM", "W"]
lint.ignore = ["B008", "D203", "D205", "D213", "D401", "D406", "D407", "E501", "F403", "F405", "F541", "SIM115"]
lint.pydocstyle.convention = "google"

[tool.ruff.lint.per-file-ignores]
"__init__.py" = ["F401"]
"tests/*.py" = ["D100", "D103", "D104", "B018"]
"reflex/.templates/*.py" = ["D100", "D103", "D104"]
"*.pyi" = ["D301", "D415", "D417", "D418", "E742"]
"*/blank.py" = ["I001"]

[tool.pytest.ini_options]
asyncio_default_fixture_loop_scope = "function"
asyncio_mode = "auto"<|MERGE_RESOLUTION|>--- conflicted
+++ resolved
@@ -57,12 +57,9 @@
 httpx = ">=0.25.1,<1.0"
 twine = ">=4.0.0,<6.0"
 tomlkit = ">=0.12.4,<1.0"
-<<<<<<< HEAD
 asgiproxy = { version = "==0.1.1", optional = true }
-=======
 lazy_loader = ">=0.4"
 reflex-chakra = ">=0.6.0"
->>>>>>> bcd51779
 
 [tool.poetry.group.dev.dependencies]
 pytest = ">=7.1.2,<9.0"
