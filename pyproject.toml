[project]
name = "reflex"
version = "0.7.8dev1"
description = "Web apps in pure Python."
license = { text = "Apache-2.0" }
authors = [
  { name = "Nikhil Rao", email = "nikhil@reflex.dev" },
  { name = "Alek Petuskey", email = "alek@reflex.dev" },
  { name = "Masen Furer", email = "masen@reflex.dev" },
  { name = "Elijah Ahianyo", email = "elijahahianyo@gmail.com" },
  { name = "Thomas Brandeho", email = "thomas@reflex.dev" },
  { name = "Khaleel Al-Adhami", email = "khaleel@reflex.dev" },
]
maintainers = [
  { name = "Masen Furer", email = "masen@reflex.dev" },
  { name = "Thomas Brandeho", email = "thomas@reflex.dev" },
  { name = "Khaleel Al-Adhami", email = "khaleel@reflex.dev" },
]
readme = "README.md"
keywords = ["web", "framework"]
requires-python = ">=3.10,<4.0"
dependencies = [
<<<<<<< HEAD
  "alembic >=1.11.1,<2.0",
  "distro >=1.8.0,<2.0; platform_system == 'Linux'",
  "starlette >=0.46.0",
  "granian[reload] >=2.2.0",
=======
  "alembic >=1.15.2,<2.0",
  "distro >=1.9.0,<2.0; platform_system == 'Linux'",
  "fastapi >=0.115.0",
  "granian[reload] >=2.2.3",
>>>>>>> d75ea9a4
  "gunicorn >=23.0.0,<24.0.0",
  "httpx >=0.28.0,<1.0",
  "jinja2 >=3.1.2,<4.0",
  "packaging >=24.2,<25.0",
  "platformdirs >=4.3.7,<5.0",
  "psutil >=7.0.0,<8.0",
  "pydantic >=1.10.21,<3.0",
  "python-socketio >=5.12.0,<6.0",
  "python-multipart >=0.0.20,<1.0",
  "redis >=5.2.1,<6.0",
  "reflex-hosting-cli >=0.1.38",
  "rich >=13.0.0,<14.0",
  "sqlmodel >=0.0.24,<0.1",
  "typer >=0.15.2,<1.0",
  "typing_extensions >=4.13.0",
  "uvicorn >=0.34.0",
  "wrapt >=1.17.0,<2.0",
]
classifiers = [
  "Development Status :: 4 - Beta",
  "License :: OSI Approved :: Apache Software License",
  "Programming Language :: Python :: 3",
  "Programming Language :: Python :: 3.10",
  "Programming Language :: Python :: 3.11",
  "Programming Language :: Python :: 3.12",
  "Programming Language :: Python :: 3.13",
]


[project.urls]
homepage = "https://reflex.dev"
repository = "https://github.com/reflex-dev/reflex"
documentation = "https://reflex.dev/docs/getting-started/introduction"

[project.scripts]
reflex = "reflex.reflex:cli"

[build-system]
requires = ["hatchling"]
build-backend = "hatchling.build"

[tool.hatch.build]
include = ["reflex"]

[tool.hatch.build.targets.sdist]
artifacts = ["*.pyi"]

[tool.hatch.build.targets.wheel]
artifacts = ["*.pyi"]

[tool.hatch.build.hooks.custom]
dependencies = ["plotly", "ruff"]
require-runtime-dependencies = true

[tool.pyright]
reportIncompatibleMethodOverride = false

[tool.ruff]
target-version = "py310"
output-format = "concise"
lint.isort.split-on-trailing-comma = false
lint.select = [
  "ANN001",
  "B",
  "C4",
  "D",
  "E",
  "ERA",
  "F",
  "FURB",
  "I",
  "N",
  "PERF",
  "PGH",
  "PTH",
  "RUF",
  "SIM",
  "T",
  "TRY",
  "UP",
  "W",
]
lint.ignore = [
  "B008",
  "D205",
  "E501",
  "F403",
  "SIM115",
  "RUF006",
  "RUF008",
  "RUF012",
  "TRY0",
  "UP038",
]
lint.pydocstyle.convention = "google"

[tool.ruff.lint.per-file-ignores]
"__init__.py" = ["F401"]
"tests/*.py" = ["ANN001", "D100", "D103", "D104", "B018", "PERF", "T", "N"]
"benchmarks/*.py" = ["ANN001", "D100", "D103", "D104", "B018", "PERF", "T", "N"]
"reflex/.templates/*.py" = ["D100", "D103", "D104"]
"*.pyi" = ["D301", "D415", "D417", "D418", "E742", "N", "PGH"]
"pyi_generator.py" = ["N802"]
"reflex/constants/*.py" = ["N"]
"*/blank.py" = ["I001"]

[tool.pytest.ini_options]
filterwarnings = "ignore:fields may not start with an underscore:RuntimeWarning"
asyncio_default_fixture_loop_scope = "function"
asyncio_mode = "auto"

[tool.codespell]
skip = "docs/*,*.html,examples/*, *.pyi, poetry.lock, uv.lock"
ignore-words-list = "te, TreeE"

[dependency-groups]
dev = [
  "asynctest >=0.13",
  "darglint >=1.8",
  "dill >=0.3",
  "hatchling >=1.27",
  "libsass >=0.23",
  "numpy >=2.2",
  "pandas >=2.2",
  "pillow >=11",
  "playwright >=1.51",
  "plotly >=6.0",
  "pre-commit >=4.2",
  "psycopg[binary] >=3.2",
  "pyright >=1.1.399",
  "pytest >=8.3",
  "pytest-asyncio >=0.26",
  "pytest-benchmark >=5.1",
  "pytest-codspeed >=3.2",
  "pytest-cov >=6.1",
  "pytest-mock >=3.14",
  "pytest-playwright >=0.7",
  "pytest-retry >=1.7",
  "pytest-split >=0.10",
  "python-dotenv >=1",
  "ruff >=0.11",
  "selenium >=4.31",
  "starlette-admin >=0.14",
]<|MERGE_RESOLUTION|>--- conflicted
+++ resolved
@@ -20,17 +20,10 @@
 keywords = ["web", "framework"]
 requires-python = ">=3.10,<4.0"
 dependencies = [
-<<<<<<< HEAD
-  "alembic >=1.11.1,<2.0",
-  "distro >=1.8.0,<2.0; platform_system == 'Linux'",
-  "starlette >=0.46.0",
-  "granian[reload] >=2.2.0",
-=======
   "alembic >=1.15.2,<2.0",
   "distro >=1.9.0,<2.0; platform_system == 'Linux'",
   "fastapi >=0.115.0",
   "granian[reload] >=2.2.3",
->>>>>>> d75ea9a4
   "gunicorn >=23.0.0,<24.0.0",
   "httpx >=0.28.0,<1.0",
   "jinja2 >=3.1.2,<4.0",
