--- conflicted
+++ resolved
@@ -101,10 +101,5 @@
 asyncio_mode = "auto"
 
 [tool.codespell]
-<<<<<<< HEAD
-skip = "docs/*,*.html,examples/*, *.pyi"
-ignore-words-list = "te, TreeE, crate"
-=======
 skip = "docs/*,*.html,examples/*, *.pyi, poetry.lock"
-ignore-words-list = "te, TreeE"
->>>>>>> 4c2b2ed1
+ignore-words-list = "te, TreeE"