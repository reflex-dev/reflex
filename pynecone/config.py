"""The Pynecone config."""

from __future__ import annotations

import importlib
import os
import sys
import urllib.parse
from typing import List, Optional

from dotenv import load_dotenv

from pynecone import constants
from pynecone.admin import AdminDash
from pynecone.base import Base


class DBConfig(Base):
    """Database config."""

    engine: str
    username: Optional[str] = ""
    password: Optional[str] = ""
    host: Optional[str] = ""
    port: Optional[int] = None
    database: str

    @classmethod
    def postgresql(
        cls,
        database: str,
        username: str,
        password: Optional[str] = None,
        host: Optional[str] = None,
        port: Optional[int] = 5432,
    ) -> DBConfig:
        """Create an instance with postgresql engine.

        Args:
            database: Database name.
            username: Database username.
            password: Database password.
            host: Database host.
            port: Database port.

        Returns:
            DBConfig instance.
        """
        return cls(
            engine="postgresql",
            username=username,
            password=password,
            host=host,
            port=port,
            database=database,
        )

    @classmethod
    def postgresql_psycopg2(
        cls,
        database: str,
        username: str,
        password: Optional[str] = None,
        host: Optional[str] = None,
        port: Optional[int] = 5432,
    ) -> DBConfig:
        """Create an instance with postgresql+psycopg2 engine.

        Args:
            database: Database name.
            username: Database username.
            password: Database password.
            host: Database host.
            port: Database port.

        Returns:
            DBConfig instance.
        """
        return cls(
            engine="postgresql+psycopg2",
            username=username,
            password=password,
            host=host,
            port=port,
            database=database,
        )

    @classmethod
    def sqlite(
        cls,
        database: str,
    ) -> DBConfig:
        """Create an instance with sqlite engine.

        Args:
            database: Database name.

        Returns:
            DBConfig instance.
        """
        return cls(
            engine="sqlite",
            database=database,
        )

    def get_url(self) -> str:
        """Get database URL.

        Returns:
            The database URL.
        """
        host = (
            f"{self.host}:{self.port}" if self.host and self.port else self.host or ""
        )
        username = urllib.parse.quote_plus(self.username) if self.username else ""
        password = urllib.parse.quote_plus(self.password) if self.password else ""

        if username:
            path = f"{username}:{password}@{host}" if password else f"{username}@{host}"
        else:
            path = f"{host}"

        return f"{self.engine}://{path}/{self.database}"


class Config(Base):
    """A Pynecone config."""

    # The name of the app.
    app_name: str

    # The username.
    username: Optional[str] = None

    # The frontend port.
    frontend_port: str = constants.FRONTEND_PORT

    # The backend port.
    backend_port: str = constants.BACKEND_PORT

    # The backend host.
    backend_host: str = constants.BACKEND_HOST

    # The backend API url.
    api_url: str = constants.API_URL

    # The deploy url.
    deploy_url: Optional[str] = constants.DEPLOY_URL

    # The database url.
    db_url: Optional[str] = constants.DB_URL

    # The database config.
    db_config: Optional[DBConfig] = None

    # The redis url.
    redis_url: Optional[str] = constants.REDIS_URL

    # Telemetry opt-in.
    telemetry_enabled: bool = True

    # The pcdeploy url.
    pcdeploy_url: Optional[str] = None

    # The environment mode.
    env: constants.Env = constants.Env.DEV

    # The path to the bun executable.
    bun_path: str = constants.BUN_PATH

    # Disable bun.
    disable_bun: bool = False

    # Additional frontend packages to install.
    frontend_packages: List[str] = []

    # The Admin Dash.
    admin_dash: Optional[AdminDash] = None

    # Backend transport methods.
    backend_transports: Optional[
        constants.Transports
    ] = constants.Transports.WEBSOCKET_POLLING

    # List of origins that are allowed to connect to the backend API.
    cors_allowed_origins: Optional[list] = constants.CORS_ALLOWED_ORIGINS

    # Whether credentials (cookies, authentication) are allowed in requests to the backend API.
    cors_credentials: Optional[bool] = True

    # The maximum size of a message when using the polling backend transport.
    polling_max_http_buffer_size: Optional[int] = constants.POLLING_MAX_HTTP_BUFFER_SIZE

    # Dotenv file path.
    env_path: Optional[str] = constants.DOT_ENV_FILE

    # Whether to override OS environment variables.
    override_os_envs: Optional[bool] = True

<<<<<<< HEAD
    # Tailwind config.
    tailwind: Optional[dict] = None
=======
    # Timeout when launching the gunicorn server.
    timeout: int = constants.TIMEOUT
>>>>>>> f9956cde

    def __init__(self, *args, **kwargs):
        """Initialize the config values.

        If db_url is not provided gets it from db_config.

        Args:
            *args: The args to pass to the Pydantic init method.
            **kwargs: The kwargs to pass to the Pydantic init method.
        """
        if "db_url" not in kwargs and "db_config" in kwargs:
            kwargs["db_url"] = kwargs["db_config"].get_url()

        super().__init__(*args, **kwargs)

        # set overriden class attribute values as os env variables to avoid losing them
        for key, value in dict(self).items():
            key = key.upper()
            if (
                key.startswith("_")
                or key in os.environ
                or (value is None and key != "DB_URL")
            ):
                continue
            os.environ[key] = str(value)

        # Avoid overriding if env_path is not provided or does not exist
        if self.env_path is not None and os.path.isfile(self.env_path):
            load_dotenv(self.env_path, override=self.override_os_envs)  # type: ignore
            # Recompute constants after loading env variables
            importlib.reload(constants)
            # Recompute instance attributes
            self.recompute_field_values()

    def recompute_field_values(self):
        """Recompute instance field values to reflect new values after reloading
        constant values.
        """
        for field in self.get_fields():
            try:
                if field.startswith("_"):
                    continue
                setattr(self, field, getattr(constants, f"{field.upper()}"))
            except AttributeError:
                pass


def get_config() -> Config:
    """Get the app config.

    Returns:
        The app config.
    """
    from pynecone.config import Config

    sys.path.append(os.getcwd())
    try:
        return __import__(constants.CONFIG_MODULE).config

    except ImportError:
        return Config(app_name="")  # type: ignore<|MERGE_RESOLUTION|>--- conflicted
+++ resolved
@@ -197,13 +197,11 @@
     # Whether to override OS environment variables.
     override_os_envs: Optional[bool] = True
 
-<<<<<<< HEAD
     # Tailwind config.
     tailwind: Optional[dict] = None
-=======
+
     # Timeout when launching the gunicorn server.
     timeout: int = constants.TIMEOUT
->>>>>>> f9956cde
 
     def __init__(self, *args, **kwargs):
         """Initialize the config values.
