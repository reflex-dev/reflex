from __future__ import annotations

import io
import os.path
import unittest.mock
import uuid
from pathlib import Path
from typing import Generator, List, Tuple, Type
from unittest.mock import AsyncMock

import pytest
import sqlmodel
from fastapi import FastAPI, UploadFile
from starlette_admin.auth import AuthProvider
from starlette_admin.contrib.sqla.admin import Admin
from starlette_admin.contrib.sqla.view import ModelView

import reflex as rx
from reflex import AdminDash, constants
from reflex.app import (
    App,
    ComponentCallable,
    OverlayFragment,
    default_overlay_component,
    process,
    upload,
)
from reflex.components import Component, Cond, Fragment
from reflex.components.radix.themes.typography.text import Text
from reflex.event import Event
from reflex.middleware import HydrateMiddleware
from reflex.model import Model
from reflex.state import (
    BaseState,
    OnLoadInternalState,
    RouterData,
    State,
    StateManagerMemory,
    StateManagerRedis,
    StateUpdate,
    _substate_key,
)
from reflex.style import Style
from reflex.utils import exceptions, format
from reflex.vars import ComputedVar

from .conftest import chdir
from .states import (
    ChildFileUploadState,
    FileStateBase1,
    FileUploadState,
    GenState,
    GrandChildFileUploadState,
)


class EmptyState(BaseState):
    """An empty state."""

    pass


@pytest.fixture
def index_page():
    """An index page.

    Returns:
        The index page.
    """

    def index():
        return rx.box("Index")

    return index


@pytest.fixture
def about_page():
    """An about page.

    Returns:
        The about page.
    """

    def about():
        return rx.box("About")

    return about


class ATestState(BaseState):
    """A simple state for testing."""

    var: int


@pytest.fixture()
def test_state() -> Type[BaseState]:
    """A default state.

    Returns:
        A default state.
    """
    return ATestState


@pytest.fixture()
def redundant_test_state() -> Type[BaseState]:
    """A default state.

    Returns:
        A default state.
    """

    class RedundantTestState(BaseState):
        var: int

    return RedundantTestState


@pytest.fixture(scope="session")
def test_model() -> Type[Model]:
    """A default model.

    Returns:
        A default model.
    """

    class TestModel(Model, table=True):  # type: ignore
        pass

    return TestModel


@pytest.fixture(scope="session")
def test_model_auth() -> Type[Model]:
    """A default model.

    Returns:
        A default model.
    """

    class TestModelAuth(Model, table=True):  # type: ignore
        """A test model with auth."""

        pass

    return TestModelAuth


@pytest.fixture()
def test_get_engine():
    """A default database engine.

    Returns:
        A default database engine.
    """
    enable_admin = True
    url = "sqlite:///test.db"
    return sqlmodel.create_engine(
        url,
        echo=False,
        connect_args={"check_same_thread": False} if enable_admin else {},
    )


@pytest.fixture()
def test_custom_auth_admin() -> Type[AuthProvider]:
    """A default auth provider.

    Returns:
        A default default auth provider.
    """

    class TestAuthProvider(AuthProvider):
        """A test auth provider."""

        login_path: str = "/login"
        logout_path: str = "/logout"

        def login(self):
            """Login."""
            pass

        def is_authenticated(self):
            """Is authenticated."""
            pass

        def get_admin_user(self):
            """Get admin user."""
            pass

        def logout(self):
            """Logout."""
            pass

    return TestAuthProvider


def test_default_app(app: App):
    """Test creating an app with no args.

    Args:
        app: The app to test.
    """
    assert app.middleware == [HydrateMiddleware()]
    assert app.style == Style()
    assert app.admin_dash is None


def test_multiple_states_error(monkeypatch, test_state, redundant_test_state):
    """Test that an error is thrown when multiple classes subclass rx.BaseState.

    Args:
        monkeypatch: Pytest monkeypatch object.
        test_state: A test state subclassing rx.BaseState.
        redundant_test_state: Another test state subclassing rx.BaseState.
    """
    monkeypatch.delenv(constants.PYTEST_CURRENT_TEST)
    with pytest.raises(ValueError):
        App()


def test_add_page_default_route(app: App, index_page, about_page):
    """Test adding a page to an app.

    Args:
        app: The app to test.
        index_page: The index page.
        about_page: The about page.
    """
    assert app.pages == {}
    app.add_page(index_page)
    assert set(app.pages.keys()) == {"index"}
    app.add_page(about_page)
    assert set(app.pages.keys()) == {"index", "about"}


def test_add_page_set_route(app: App, index_page, windows_platform: bool):
    """Test adding a page to an app.

    Args:
        app: The app to test.
        index_page: The index page.
        windows_platform: Whether the system is windows.
    """
    route = "test" if windows_platform else "/test"
    assert app.pages == {}
    app.add_page(index_page, route=route)
    assert set(app.pages.keys()) == {"test"}


def test_add_page_set_route_dynamic(index_page, windows_platform: bool):
    """Test adding a page with dynamic route variable to an app.

    Args:
        index_page: The index page.
        windows_platform: Whether the system is windows.
    """
    app = App(state=EmptyState)
    route = "/test/[dynamic]"
    if windows_platform:
        route.lstrip("/").replace("/", "\\")
    assert app.pages == {}
    app.add_page(index_page, route=route)
    assert set(app.pages.keys()) == {"test/[dynamic]"}
    assert "dynamic" in app.state.computed_vars
    assert app.state.computed_vars["dynamic"]._deps(objclass=EmptyState) == {
        constants.ROUTER
    }
    assert constants.ROUTER in app.state()._computed_var_dependencies


def test_add_page_set_route_nested(app: App, index_page, windows_platform: bool):
    """Test adding a page to an app.

    Args:
        app: The app to test.
        index_page: The index page.
        windows_platform: Whether the system is windows.
    """
    route = "test\\nested" if windows_platform else "/test/nested"
    assert app.pages == {}
    app.add_page(index_page, route=route)
    assert set(app.pages.keys()) == {route.strip(os.path.sep)}


def test_add_page_invalid_api_route(app: App, index_page):
    """Test adding a page with an invalid route to an app.

    Args:
        app: The app to test.
        index_page: The index page.
    """
    with pytest.raises(ValueError):
        app.add_page(index_page, route="api")
    with pytest.raises(ValueError):
        app.add_page(index_page, route="/api")
    with pytest.raises(ValueError):
        app.add_page(index_page, route="/api/")
    with pytest.raises(ValueError):
        app.add_page(index_page, route="api/foo")
    with pytest.raises(ValueError):
        app.add_page(index_page, route="/api/foo")
    # These should be fine
    app.add_page(index_page, route="api2")
    app.add_page(index_page, route="/foo/api")


def test_initialize_with_admin_dashboard(test_model):
    """Test setting the admin dashboard of an app.

    Args:
        test_model: The default model.
    """
    app = App(admin_dash=AdminDash(models=[test_model]))
    assert app.admin_dash is not None
    assert len(app.admin_dash.models) > 0
    assert app.admin_dash.models[0] == test_model


def test_initialize_with_custom_admin_dashboard(
    test_get_engine,
    test_custom_auth_admin,
    test_model_auth,
):
    """Test setting the custom admin dashboard of an app.

    Args:
        test_get_engine: The default database engine.
        test_model_auth: The default model for an auth admin dashboard.
        test_custom_auth_admin: The custom auth provider.
    """
    custom_auth_provider = test_custom_auth_admin()
    custom_admin = Admin(engine=test_get_engine, auth_provider=custom_auth_provider)
    app = App(admin_dash=AdminDash(models=[test_model_auth], admin=custom_admin))
    assert app.admin_dash is not None
    assert app.admin_dash.admin is not None
    assert len(app.admin_dash.models) > 0
    assert app.admin_dash.models[0] == test_model_auth
    assert app.admin_dash.admin.auth_provider == custom_auth_provider


def test_initialize_admin_dashboard_with_view_overrides(test_model):
    """Test setting the admin dashboard of an app with view class overridden.

    Args:
        test_model: The default model.
    """

    class TestModelView(ModelView):
        pass

    app = App(
        admin_dash=AdminDash(
            models=[test_model], view_overrides={test_model: TestModelView}
        )
    )
    assert app.admin_dash is not None
    assert app.admin_dash.models == [test_model]
    assert app.admin_dash.view_overrides[test_model] == TestModelView


@pytest.mark.asyncio
async def test_initialize_with_state(test_state: Type[ATestState], token: str):
    """Test setting the state of an app.

    Args:
        test_state: The default state.
        token: a Token.
    """
    app = App(state=test_state)
    assert app.state == test_state

    # Get a state for a given token.
    state = await app.state_manager.get_state(_substate_key(token, test_state))
    assert isinstance(state, test_state)
    assert state.var == 0  # type: ignore

    if isinstance(app.state_manager, StateManagerRedis):
        await app.state_manager.close()


@pytest.mark.asyncio
async def test_set_and_get_state(test_state):
    """Test setting and getting the state of an app with different tokens.

    Args:
        test_state: The default state.
    """
    app = App(state=test_state)

    # Create two tokens.
    token1 = str(uuid.uuid4()) + f"_{test_state.get_full_name()}"
    token2 = str(uuid.uuid4()) + f"_{test_state.get_full_name()}"

    # Get the default state for each token.
    state1 = await app.state_manager.get_state(token1)
    state2 = await app.state_manager.get_state(token2)
    assert state1.var == 0  # type: ignore
    assert state2.var == 0  # type: ignore

    # Set the vars to different values.
    state1.var = 1
    state2.var = 2
    await app.state_manager.set_state(token1, state1)
    await app.state_manager.set_state(token2, state2)

    # Get the states again and check the values.
    state1 = await app.state_manager.get_state(token1)
    state2 = await app.state_manager.get_state(token2)
    assert state1.var == 1  # type: ignore
    assert state2.var == 2  # type: ignore

    if isinstance(app.state_manager, StateManagerRedis):
        await app.state_manager.close()


@pytest.mark.asyncio
async def test_dynamic_var_event(test_state: Type[ATestState], token: str):
    """Test that the default handler of a dynamic generated var
    works as expected.

    Args:
        test_state: State Fixture.
        token: a Token.
    """
    state = test_state()  # type: ignore
    state.add_var("int_val", int, 0)
    result = await state._process(
        Event(
            token=token,
            name=f"{test_state.get_name()}.set_int_val",
            router_data={"pathname": "/", "query": {}},
            payload={"value": 50},
        )
    ).__anext__()
    assert result.delta == {test_state.get_name(): {"int_val": 50}}


@pytest.mark.asyncio
@pytest.mark.parametrize(
    "event_tuples",
    [
        pytest.param(
            [
                (
                    "list_mutation_test_state.make_friend",
                    {
                        "list_mutation_test_state": {
                            "plain_friends": ["Tommy", "another-fd"]
                        }
                    },
                ),
                (
                    "list_mutation_test_state.change_first_friend",
                    {
                        "list_mutation_test_state": {
                            "plain_friends": ["Jenny", "another-fd"]
                        }
                    },
                ),
            ],
            id="append then __setitem__",
        ),
        pytest.param(
            [
                (
                    "list_mutation_test_state.unfriend_first_friend",
                    {"list_mutation_test_state": {"plain_friends": []}},
                ),
                (
                    "list_mutation_test_state.make_friend",
                    {"list_mutation_test_state": {"plain_friends": ["another-fd"]}},
                ),
            ],
            id="delitem then append",
        ),
        pytest.param(
            [
                (
                    "list_mutation_test_state.make_friends_with_colleagues",
                    {
                        "list_mutation_test_state": {
                            "plain_friends": ["Tommy", "Peter", "Jimmy"]
                        }
                    },
                ),
                (
                    "list_mutation_test_state.remove_tommy",
                    {"list_mutation_test_state": {"plain_friends": ["Peter", "Jimmy"]}},
                ),
                (
                    "list_mutation_test_state.remove_last_friend",
                    {"list_mutation_test_state": {"plain_friends": ["Peter"]}},
                ),
                (
                    "list_mutation_test_state.unfriend_all_friends",
                    {"list_mutation_test_state": {"plain_friends": []}},
                ),
            ],
            id="extend, remove, pop, clear",
        ),
        pytest.param(
            [
                (
                    "list_mutation_test_state.add_jimmy_to_second_group",
                    {
                        "list_mutation_test_state": {
                            "friends_in_nested_list": [["Tommy"], ["Jenny", "Jimmy"]]
                        }
                    },
                ),
                (
                    "list_mutation_test_state.remove_first_person_from_first_group",
                    {
                        "list_mutation_test_state": {
                            "friends_in_nested_list": [[], ["Jenny", "Jimmy"]]
                        }
                    },
                ),
                (
                    "list_mutation_test_state.remove_first_group",
                    {
                        "list_mutation_test_state": {
                            "friends_in_nested_list": [["Jenny", "Jimmy"]]
                        }
                    },
                ),
            ],
            id="nested list",
        ),
        pytest.param(
            [
                (
                    "list_mutation_test_state.add_jimmy_to_tommy_friends",
                    {
                        "list_mutation_test_state": {
                            "friends_in_dict": {"Tommy": ["Jenny", "Jimmy"]}
                        }
                    },
                ),
                (
                    "list_mutation_test_state.remove_jenny_from_tommy",
                    {
                        "list_mutation_test_state": {
                            "friends_in_dict": {"Tommy": ["Jimmy"]}
                        }
                    },
                ),
                (
                    "list_mutation_test_state.tommy_has_no_fds",
                    {"list_mutation_test_state": {"friends_in_dict": {"Tommy": []}}},
                ),
            ],
            id="list in dict",
        ),
    ],
)
async def test_list_mutation_detection__plain_list(
    event_tuples: List[Tuple[str, List[str]]],
    list_mutation_state: State,
    token: str,
):
    """Test list mutation detection
    when reassignment is not explicitly included in the logic.

    Args:
        event_tuples: From parametrization.
        list_mutation_state: A state with list mutation features.
        token: a Token.
    """
    for event_name, expected_delta in event_tuples:
        result = await list_mutation_state._process(
            Event(
                token=token,
                name=event_name,
                router_data={"pathname": "/", "query": {}},
                payload={},
            )
        ).__anext__()

        assert result.delta == expected_delta


@pytest.mark.asyncio
@pytest.mark.parametrize(
    "event_tuples",
    [
        pytest.param(
            [
                (
                    "dict_mutation_test_state.add_age",
                    {
                        "dict_mutation_test_state": {
                            "details": {"name": "Tommy", "age": 20}
                        }
                    },
                ),
                (
                    "dict_mutation_test_state.change_name",
                    {
                        "dict_mutation_test_state": {
                            "details": {"name": "Jenny", "age": 20}
                        }
                    },
                ),
                (
                    "dict_mutation_test_state.remove_last_detail",
                    {"dict_mutation_test_state": {"details": {"name": "Jenny"}}},
                ),
            ],
            id="update then __setitem__",
        ),
        pytest.param(
            [
                (
                    "dict_mutation_test_state.clear_details",
                    {"dict_mutation_test_state": {"details": {}}},
                ),
                (
                    "dict_mutation_test_state.add_age",
                    {"dict_mutation_test_state": {"details": {"age": 20}}},
                ),
            ],
            id="delitem then update",
        ),
        pytest.param(
            [
                (
                    "dict_mutation_test_state.add_age",
                    {
                        "dict_mutation_test_state": {
                            "details": {"name": "Tommy", "age": 20}
                        }
                    },
                ),
                (
                    "dict_mutation_test_state.remove_name",
                    {"dict_mutation_test_state": {"details": {"age": 20}}},
                ),
                (
                    "dict_mutation_test_state.pop_out_age",
                    {"dict_mutation_test_state": {"details": {}}},
                ),
            ],
            id="add, remove, pop",
        ),
        pytest.param(
            [
                (
                    "dict_mutation_test_state.remove_home_address",
                    {
                        "dict_mutation_test_state": {
                            "address": [{}, {"work": "work address"}]
                        }
                    },
                ),
                (
                    "dict_mutation_test_state.add_street_to_home_address",
                    {
                        "dict_mutation_test_state": {
                            "address": [
                                {"street": "street address"},
                                {"work": "work address"},
                            ]
                        }
                    },
                ),
            ],
            id="dict in list",
        ),
        pytest.param(
            [
                (
                    "dict_mutation_test_state.change_friend_name",
                    {
                        "dict_mutation_test_state": {
                            "friend_in_nested_dict": {
                                "name": "Nikhil",
                                "friend": {"name": "Tommy"},
                            }
                        }
                    },
                ),
                (
                    "dict_mutation_test_state.add_friend_age",
                    {
                        "dict_mutation_test_state": {
                            "friend_in_nested_dict": {
                                "name": "Nikhil",
                                "friend": {"name": "Tommy", "age": 30},
                            }
                        }
                    },
                ),
                (
                    "dict_mutation_test_state.remove_friend",
                    {
                        "dict_mutation_test_state": {
                            "friend_in_nested_dict": {"name": "Nikhil"}
                        }
                    },
                ),
            ],
            id="nested dict",
        ),
    ],
)
async def test_dict_mutation_detection__plain_list(
    event_tuples: List[Tuple[str, List[str]]],
    dict_mutation_state: State,
    token: str,
):
    """Test dict mutation detection
    when reassignment is not explicitly included in the logic.

    Args:
        event_tuples: From parametrization.
        dict_mutation_state: A state with dict mutation features.
        token: a Token.
    """
    for event_name, expected_delta in event_tuples:
        result = await dict_mutation_state._process(
            Event(
                token=token,
                name=event_name,
                router_data={"pathname": "/", "query": {}},
                payload={},
            )
        ).__anext__()

        assert result.delta == expected_delta


@pytest.mark.asyncio
@pytest.mark.parametrize(
    ("state", "delta"),
    [
        (
            FileUploadState,
            {"state.file_upload_state": {"img_list": ["image1.jpg", "image2.jpg"]}},
        ),
        (
            ChildFileUploadState,
            {
                "state.file_state_base1.child_file_upload_state": {
                    "img_list": ["image1.jpg", "image2.jpg"]
                }
            },
        ),
        (
            GrandChildFileUploadState,
            {
                "state.file_state_base1.file_state_base2.grand_child_file_upload_state": {
                    "img_list": ["image1.jpg", "image2.jpg"]
                }
            },
        ),
    ],
)
async def test_upload_file(tmp_path, state, delta, token: str, mocker):
    """Test that file upload works correctly.

    Args:
        tmp_path: Temporary path.
        state: The state class.
        delta: Expected delta
        token: a Token.
        mocker: pytest mocker object.
    """
    mocker.patch(
        "reflex.state.State.class_subclasses",
        {state if state is FileUploadState else FileStateBase1},
    )
    state._tmp_path = tmp_path
    # The App state must be the "root" of the state tree
    app = App(state=State)
    app.event_namespace.emit = AsyncMock()  # type: ignore
    current_state = await app.state_manager.get_state(_substate_key(token, state))
    data = b"This is binary data"

    # Create a binary IO object and write data to it
    bio = io.BytesIO()
    bio.write(data)

    request_mock = unittest.mock.Mock()
    request_mock.headers = {
        "reflex-client-token": token,
        "reflex-event-handler": f"{state.get_full_name()}.multi_handle_upload",
    }

    file1 = UploadFile(
        filename=f"image1.jpg",
        file=bio,
    )
    file2 = UploadFile(
        filename=f"image2.jpg",
        file=bio,
    )
    upload_fn = upload(app)
    streaming_response = await upload_fn(request_mock, [file1, file2])
    async for state_update in streaming_response.body_iterator:
        assert (
            state_update
            == StateUpdate(delta=delta, events=[], final=True).json() + "\n"
        )

    current_state = await app.state_manager.get_state(_substate_key(token, state))
    state_dict = current_state.dict()[state.get_full_name()]
    assert state_dict["img_list"] == [
        "image1.jpg",
        "image2.jpg",
    ]

    if isinstance(app.state_manager, StateManagerRedis):
        await app.state_manager.close()


@pytest.mark.asyncio
@pytest.mark.parametrize(
    "state",
    [FileUploadState, ChildFileUploadState, GrandChildFileUploadState],
)
async def test_upload_file_without_annotation(state, tmp_path, token):
    """Test that an error is thrown when there's no param annotated with rx.UploadFile or List[UploadFile].

    Args:
        state: The state class.
        tmp_path: Temporary path.
        token: a Token.
    """
    state._tmp_path = tmp_path
    app = App(state=State)

    request_mock = unittest.mock.Mock()
    request_mock.headers = {
        "reflex-client-token": token,
        "reflex-event-handler": f"{state.get_full_name()}.handle_upload2",
    }
    file_mock = unittest.mock.Mock(filename="image1.jpg")
    fn = upload(app)
    with pytest.raises(ValueError) as err:
        await fn(request_mock, [file_mock])
    assert (
        err.value.args[0]
        == f"`{state.get_full_name()}.handle_upload2` handler should have a parameter annotated as List[rx.UploadFile]"
    )

    if isinstance(app.state_manager, StateManagerRedis):
        await app.state_manager.close()


@pytest.mark.asyncio
@pytest.mark.parametrize(
    "state",
    [FileUploadState, ChildFileUploadState, GrandChildFileUploadState],
)
async def test_upload_file_background(state, tmp_path, token):
    """Test that an error is thrown handler is a background task.

    Args:
        state: The state class.
        tmp_path: Temporary path.
        token: a Token.
    """
    state._tmp_path = tmp_path
    app = App(state=State)

    request_mock = unittest.mock.Mock()
    request_mock.headers = {
        "reflex-client-token": token,
        "reflex-event-handler": f"{state.get_full_name()}.bg_upload",
    }
    file_mock = unittest.mock.Mock(filename="image1.jpg")
    fn = upload(app)
    with pytest.raises(TypeError) as err:
        await fn(request_mock, [file_mock])
    assert (
        err.value.args[0]
        == f"@rx.background is not supported for upload handler `{state.get_full_name()}.bg_upload`."
    )

    if isinstance(app.state_manager, StateManagerRedis):
        await app.state_manager.close()


class DynamicState(BaseState):
    """State class for testing dynamic route var.

    This is defined at module level because event handlers cannot be addressed
    correctly when the class is defined as a local.

    There are several counters:
      * loaded: counts how many times `on_load` was triggered by the hydrate middleware
      * counter: counts how many times `on_counter` was triggered by a non-navigational event
          -> these events should NOT trigger reload or recalculation of router_data dependent vars
      * side_effect_counter: counts how many times a computed var was
        recalculated when the dynamic route var was dirty
    """

    is_hydrated: bool = False
    loaded: int = 0
    counter: int = 0

    # side_effect_counter: int = 0

    def on_load(self):
        """Event handler for page on_load, should trigger for all navigation events."""
        self.loaded = self.loaded + 1

    def on_counter(self):
        """Increment the counter var."""
        self.counter = self.counter + 1

    @ComputedVar
    def comp_dynamic(self) -> str:
        """A computed var that depends on the dynamic var.

        Returns:
            same as self.dynamic
        """
        # self.side_effect_counter = self.side_effect_counter + 1
        return self.dynamic

    on_load_internal = OnLoadInternalState.on_load_internal.fn


@pytest.mark.asyncio
async def test_dynamic_route_var_route_change_completed_on_load(
    index_page,
    windows_platform: bool,
    token: str,
    app_module_mock: unittest.mock.Mock,
    mocker,
):
    """Create app with dynamic route var, and simulate navigation.

    on_load should fire, allowing any additional vars to be updated before the
    initial page hydrate.

    Args:
        index_page: The index page.
        windows_platform: Whether the system is windows.
        token: a Token.
        app_module_mock: Mocked app module.
        mocker: pytest mocker object.
    """
    arg_name = "dynamic"
    route = f"/test/[{arg_name}]"
    if windows_platform:
        route.lstrip("/").replace("/", "\\")
    app = app_module_mock.app = App(state=DynamicState)
    assert arg_name not in app.state.vars
    app.add_page(index_page, route=route, on_load=DynamicState.on_load)  # type: ignore
    assert arg_name in app.state.vars
    assert arg_name in app.state.computed_vars
    assert app.state.computed_vars[arg_name]._deps(objclass=DynamicState) == {
        constants.ROUTER
    }
    assert constants.ROUTER in app.state()._computed_var_dependencies

    substate_token = _substate_key(token, DynamicState)
    sid = "mock_sid"
    client_ip = "127.0.0.1"
    state = await app.state_manager.get_state(substate_token)
    assert state.dynamic == ""
    exp_vals = ["foo", "foobar", "baz"]

    def _event(name, val, **kwargs):
        return Event(
            token=kwargs.pop("token", token),
            name=name,
            router_data=kwargs.pop(
                "router_data", {"pathname": route, "query": {arg_name: val}}
            ),
            payload=kwargs.pop("payload", {}),
            **kwargs,
        )

    def _dynamic_state_event(name, val, **kwargs):
        return _event(
            name=format.format_event_handler(getattr(DynamicState, name)),  # type: ignore
            val=val,
            **kwargs,
        )

    prev_exp_val = ""
    for exp_index, exp_val in enumerate(exp_vals):
        on_load_internal = _event(
            name=f"{state.get_full_name()}.{constants.CompileVars.ON_LOAD_INTERNAL.rpartition('.')[2]}",
            val=exp_val,
        )
        exp_router_data = {
            "headers": {},
            "ip": client_ip,
            "sid": sid,
            "token": token,
            **on_load_internal.router_data,
        }
        exp_router = RouterData(exp_router_data)
        process_coro = process(
            app,
            event=on_load_internal,
            sid=sid,
            headers={},
            client_ip=client_ip,
        )
        update = await process_coro.__anext__()
        # route change (on_load_internal) triggers: [call on_load events, call set_is_hydrated(True)]
        assert update == StateUpdate(
            delta={
                state.get_name(): {
                    arg_name: exp_val,
                    f"comp_{arg_name}": exp_val,
                    constants.CompileVars.IS_HYDRATED: False,
                    # "side_effect_counter": exp_index,
                    "router": exp_router,
                }
            },
            events=[
                _dynamic_state_event(
                    name="on_load",
                    val=exp_val,
                ),
                _event(
                    name="state.set_is_hydrated",
                    payload={"value": True},
                    val=exp_val,
                    router_data={},
                ),
            ],
        )
        if isinstance(app.state_manager, StateManagerRedis):
            # When redis is used, the state is not updated until the processing is complete
            state = await app.state_manager.get_state(substate_token)
            assert state.dynamic == prev_exp_val

        # complete the processing
        with pytest.raises(StopAsyncIteration):
            await process_coro.__anext__()

        # check that router data was written to the state_manager store
        state = await app.state_manager.get_state(substate_token)
        assert state.dynamic == exp_val

        process_coro = process(
            app,
            event=_dynamic_state_event(name="on_load", val=exp_val),
            sid=sid,
            headers={},
            client_ip=client_ip,
        )
        on_load_update = await process_coro.__anext__()
        assert on_load_update == StateUpdate(
            delta={
                state.get_name(): {
                    # These computed vars _shouldn't_ be here, because they didn't change
                    arg_name: exp_val,
                    f"comp_{arg_name}": exp_val,
                    "loaded": exp_index + 1,
                },
            },
            events=[],
        )
        # complete the processing
        with pytest.raises(StopAsyncIteration):
            await process_coro.__anext__()
        process_coro = process(
            app,
            event=_dynamic_state_event(
                name="set_is_hydrated", payload={"value": True}, val=exp_val
            ),
            sid=sid,
            headers={},
            client_ip=client_ip,
        )
        on_set_is_hydrated_update = await process_coro.__anext__()
        assert on_set_is_hydrated_update == StateUpdate(
            delta={
                state.get_name(): {
                    # These computed vars _shouldn't_ be here, because they didn't change
                    arg_name: exp_val,
                    f"comp_{arg_name}": exp_val,
                    "is_hydrated": True,
                },
            },
            events=[],
        )
        # complete the processing
        with pytest.raises(StopAsyncIteration):
            await process_coro.__anext__()

        # a simple state update event should NOT trigger on_load or route var side effects
        process_coro = process(
            app,
            event=_dynamic_state_event(name="on_counter", val=exp_val),
            sid=sid,
            headers={},
            client_ip=client_ip,
        )
        update = await process_coro.__anext__()
        assert update == StateUpdate(
            delta={
                state.get_name(): {
                    # These computed vars _shouldn't_ be here, because they didn't change
                    f"comp_{arg_name}": exp_val,
                    arg_name: exp_val,
                    "counter": exp_index + 1,
                }
            },
            events=[],
        )
        # complete the processing
        with pytest.raises(StopAsyncIteration):
            await process_coro.__anext__()

        prev_exp_val = exp_val
    state = await app.state_manager.get_state(substate_token)
    assert state.loaded == len(exp_vals)
    assert state.counter == len(exp_vals)
    # print(f"Expected {exp_vals} rendering side effects, got {state.side_effect_counter}")
    # assert state.side_effect_counter == len(exp_vals)

    if isinstance(app.state_manager, StateManagerRedis):
        await app.state_manager.close()


@pytest.mark.asyncio
async def test_process_events(mocker, token: str):
    """Test that an event is processed properly and that it is postprocessed
    n+1 times. Also check that the processing flag of the last stateupdate is set to
    False.

    Args:
        mocker: mocker object.
        token: a Token.
    """
    router_data = {
        "pathname": "/",
        "query": {},
        "token": token,
        "sid": "mock_sid",
        "headers": {},
        "ip": "127.0.0.1",
    }
    app = App(state=GenState)
    mocker.patch.object(app, "postprocess", AsyncMock())
    event = Event(
        token=token, name="gen_state.go", payload={"c": 5}, router_data=router_data
    )

    async for _update in process(app, event, "mock_sid", {}, "127.0.0.1"):
        pass

    assert (await app.state_manager.get_state(event.substate_token)).value == 5
    assert app.postprocess.call_count == 6

    if isinstance(app.state_manager, StateManagerRedis):
        await app.state_manager.close()


@pytest.mark.parametrize(
    ("state", "overlay_component", "exp_page_child"),
    [
        (None, default_overlay_component, None),
        (None, None, None),
        (None, Text.create("foo"), Text),
        (State, default_overlay_component, Fragment),
        (State, None, None),
        (State, Text.create("foo"), Text),
        (State, lambda: Text.create("foo"), Text),
    ],
)
def test_overlay_component(
    state: State | None,
    overlay_component: Component | ComponentCallable | None,
    exp_page_child: Type[Component] | None,
):
    """Test that the overlay component is set correctly.

    Args:
        state: The state class to pass to App.
        overlay_component: The overlay_component to pass to App.
        exp_page_child: The type of the expected child in the page fragment.
    """
    app = App(state=state, overlay_component=overlay_component)
    app._setup_overlay_component()
    if exp_page_child is None:
        assert app.overlay_component is None
    elif isinstance(exp_page_child, OverlayFragment):
        assert app.overlay_component is not None
        generated_component = app._generate_component(app.overlay_component)  # type: ignore
        assert isinstance(generated_component, OverlayFragment)
        assert isinstance(
            generated_component.children[0],
            Cond,  # ConnectionModal is a Cond under the hood
        )
    else:
        assert app.overlay_component is not None
        assert isinstance(
            app._generate_component(app.overlay_component),  # type: ignore
            exp_page_child,
        )

    app.add_page(rx.box("Index"), route="/test")
    # overlay components are wrapped during compile only
    app._setup_overlay_component()
    page = app.pages["test"]

    if exp_page_child is not None:
        assert len(page.children) == 3
        children_types = (type(child) for child in page.children)
        assert exp_page_child in children_types
    else:
        assert len(page.children) == 2


@pytest.fixture
def compilable_app(tmp_path) -> Generator[tuple[App, Path], None, None]:
    """Fixture for an app that can be compiled.

    Args:
        tmp_path: Temporary path.

    Yields:
        Tuple containing (app instance, Path to ".web" directory)

        The working directory is set to the app dir (parent of .web),
        allowing app.compile() to be called.
    """
    app_path = tmp_path / "app"
    web_dir = app_path / ".web"
    web_dir.mkdir(parents=True)
    (web_dir / "package.json").touch()
    app = App(theme=None)
    app.get_frontend_packages = unittest.mock.Mock()
    with chdir(app_path):
        yield app, web_dir


def test_app_wrap_compile_theme(compilable_app):
    """Test that the radix theme component wraps the app.

    Args:
        compilable_app: compilable_app fixture.
    """
    app, web_dir = compilable_app
    app.theme = rx.theme(accent_color="plum")
    app.compile_()
    app_js_contents = (web_dir / "pages" / "_app.js").read_text()
    app_js_lines = [
        line.strip() for line in app_js_contents.splitlines() if line.strip()
    ]
    assert (
        "function AppWrap({children}) {"
        "return ("
        "<RadixThemesColorModeProvider>"
        "<RadixThemesTheme accentColor={`plum`} css={{...theme.styles.global[':root'], ...theme.styles.global.body}}>"
        "<Fragment>"
        "{children}"
        "</Fragment>"
        "</RadixThemesTheme>"
        "</RadixThemesColorModeProvider>"
        ")"
        "}"
    ) in "".join(app_js_lines)


def test_app_wrap_priority(compilable_app):
    """Test that the app wrap components are wrapped in the correct order.

    Args:
        compilable_app: compilable_app fixture.
    """
    app, web_dir = compilable_app

    class Fragment1(Component):
        tag = "Fragment1"

        def _get_app_wrap_components(self) -> dict[tuple[int, str], Component]:
            return {(99, "Box"): rx.chakra.box()}

    class Fragment2(Component):
        tag = "Fragment2"

        def _get_app_wrap_components(self) -> dict[tuple[int, str], Component]:
            return {(50, "Text"): rx.chakra.text()}

    class Fragment3(Component):
        tag = "Fragment3"

        def _get_app_wrap_components(self) -> dict[tuple[int, str], Component]:
            return {(10, "Fragment2"): Fragment2.create()}

    def page():
        return Fragment1.create(Fragment3.create())

    app.add_page(page)
    app.compile_()
    app_js_contents = (web_dir / "pages" / "_app.js").read_text()
    app_js_lines = [
        line.strip() for line in app_js_contents.splitlines() if line.strip()
    ]
    assert (
        "function AppWrap({children}) {"
        "return ("
        "<Box>"
        "<ChakraProvider theme={extendTheme(theme)}>"
        "<ChakraColorModeProvider>"
        "<Text>"
        "<Fragment2>"
        "<Fragment>"
        "{children}"
        "</Fragment>"
        "</Fragment2>"
        "</Text>"
        "</ChakraColorModeProvider>"
        "</ChakraProvider>"
        "</Box>"
        ")"
        "}"
    ) in "".join(app_js_lines)


def test_app_state_determination():
    """Test that the stateless status of an app is determined correctly."""
    a1 = App()
    assert a1.state is None

    # No state, no router, no event handlers.
    a1.add_page(rx.box("Index"), route="/")
    assert a1.state is None

    # Add a page with `on_load` enables state.
    a1.add_page(rx.box("About"), route="/about", on_load=rx.console_log(""))
    assert a1.state is not None

    a2 = App()
    assert a2.state is None

    # Referencing a state Var enables state.
    a2.add_page(rx.box(rx.text(GenState.value)), route="/")
    assert a2.state is not None

    a3 = App()
    assert a3.state is None

    # Referencing router enables state.
    a3.add_page(rx.box(rx.text(State.router.page.full_path)), route="/")
    assert a3.state is not None

    a4 = App()
    assert a4.state is None

    # Referencing an event handler enables state.
    a4.add_page(rx.box(rx.button("Click", on_click=rx.console_log(""))), route="/")
    assert a4.state is not None


<<<<<<< HEAD
# for coverage
def test_raise_on_connect_error():
    """Test that the connect_error function is called."""
    with pytest.raises(ValueError):
        App(connect_error_component="Foo")


def test_raise_on_state():
    """Test that the state is set."""
    # state kwargs is deprecated, we just make sure the app is created anyway.
    _app = App(state=State)
    print(_app.state)
    assert issubclass(_app.state, State)


def test_call_app():
    """Test that the app can be called."""
    app = App()
    api = app()
    assert isinstance(api, FastAPI)


def test_app_with_optional_endpoints():
    from reflex.components.core.upload import Upload

    app = App()
    Upload.is_used = True
    app.add_optional_endpoints()
    # TODO: verify the availability of the endpoints in app.api


def test_app_state_manager():
    app = App()
    with pytest.raises(ValueError):
        app.state_manager
    app.enable_state()
    assert app.state_manager is not None
    assert isinstance(app.state_manager, (StateManagerMemory, StateManagerRedis))


def test_generate_component():
    def index():
        return rx.box("Index")

    def index_mismatch():
        return rx.match(
            1,
            (1, rx.box("Index")),
            (2, "About"),
            "Bar",
        )

    comp = App._generate_component(index)  # type: ignore
    assert isinstance(comp, Component)

    with pytest.raises(exceptions.MatchTypeError):
        App._generate_component(index_mismatch)  # type: ignore
=======
def test_add_page_component_returning_tuple():
    """Test that a component or render method returning a
    tuple is unpacked in a Fragment.
    """
    app = App()

    def index():
        return rx.text("first"), rx.text("second")

    def page2():
        return (rx.text("third"),)

    app.add_page(index)  # type: ignore
    app.add_page(page2)  # type: ignore

    assert isinstance((fragment_wrapper := app.pages["index"].children[0]), Fragment)
    assert isinstance((first_text := fragment_wrapper.children[0]), Text)
    assert str(first_text.children[0].contents) == "{`first`}"  # type: ignore
    assert isinstance((second_text := fragment_wrapper.children[1]), Text)
    assert str(second_text.children[0].contents) == "{`second`}"  # type: ignore

    # Test page with trailing comma.
    assert isinstance(
        (page2_fragment_wrapper := app.pages["page2"].children[0]), Fragment
    )
    assert isinstance((third_text := page2_fragment_wrapper.children[0]), Text)
    assert str(third_text.children[0].contents) == "{`third`}"  # type: ignore
>>>>>>> 34ee07ec
<|MERGE_RESOLUTION|>--- conflicted
+++ resolved
@@ -1358,7 +1358,6 @@
     assert a4.state is not None
 
 
-<<<<<<< HEAD
 # for coverage
 def test_raise_on_connect_error():
     """Test that the connect_error function is called."""
@@ -1416,7 +1415,8 @@
 
     with pytest.raises(exceptions.MatchTypeError):
         App._generate_component(index_mismatch)  # type: ignore
-=======
+
+
 def test_add_page_component_returning_tuple():
     """Test that a component or render method returning a
     tuple is unpacked in a Fragment.
@@ -1443,5 +1443,4 @@
         (page2_fragment_wrapper := app.pages["page2"].children[0]), Fragment
     )
     assert isinstance((third_text := page2_fragment_wrapper.children[0]), Text)
-    assert str(third_text.children[0].contents) == "{`third`}"  # type: ignore
->>>>>>> 34ee07ec
+    assert str(third_text.children[0].contents) == "{`third`}"  # type: ignore