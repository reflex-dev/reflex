--- conflicted
+++ resolved
@@ -1009,13 +1009,8 @@
     [
         (rx.text("hi"), '<RadixThemesText as={"p"}>\n  {"hi"}\n</RadixThemesText>'),
         (
-<<<<<<< HEAD
-            rx.box(rx.chakra.heading("test", size="md")),
+            rx.box(rc.heading("test", size="md")),
             '<RadixThemesBox>\n  <Heading size={"md"}>\n  {"test"}\n</Heading>\n</RadixThemesBox>',
-=======
-            rx.box(rc.heading("test", size="md")),
-            "<RadixThemesBox>\n  <Heading size={`md`}>\n  {`test`}\n</Heading>\n</RadixThemesBox>",
->>>>>>> 13a6d538
         ),
     ],
 )
