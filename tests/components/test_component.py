from contextlib import nullcontext
from typing import Any, Dict, List, Optional, Type, Union

import pytest

import reflex as rx
from reflex.base import Base
from reflex.compiler.compiler import compile_components
from reflex.components.base.bare import Bare
from reflex.components.base.fragment import Fragment
from reflex.components.chakra.layout.box import Box
from reflex.components.component import (
    Component,
    CustomComponent,
    StatefulComponent,
    custom_component,
)
from reflex.constants import EventTriggers
from reflex.event import EventChain, EventHandler, parse_args_spec
from reflex.state import BaseState
from reflex.style import Style
from reflex.utils import imports
from reflex.utils.imports import ImportVar
from reflex.vars import BaseVar, Var, VarData


@pytest.fixture
def test_state():
    class TestState(BaseState):
        num: int

        def do_something(self):
            pass

        def do_something_arg(self, arg):
            pass

    return TestState


@pytest.fixture
def component1() -> Type[Component]:
    """A test component.

    Returns:
        A test component.
    """

    class TestComponent1(Component):
        # A test string prop.
        text: Var[str]

        # A test number prop.
        number: Var[int]

        # A test string/number prop.
        text_or_number: Var[Union[int, str]]

        def _get_imports(self) -> imports.ImportDict:
            return {"react": [ImportVar(tag="Component")]}

        def _get_custom_code(self) -> str:
            return "console.log('component1')"

    return TestComponent1


@pytest.fixture
def component2() -> Type[Component]:
    """A test component.

    Returns:
        A test component.
    """

    class TestComponent2(Component):
        # A test list prop.
        arr: Var[List[str]]

        def get_event_triggers(self) -> Dict[str, Any]:
            """Test controlled triggers.

            Returns:
                Test controlled triggers.
            """
            return {
                **super().get_event_triggers(),
                "on_open": lambda e0: [e0],
                "on_close": lambda e0: [e0],
            }

        def _get_imports(self) -> imports.ImportDict:
            return {"react-redux": [ImportVar(tag="connect")]}

        def _get_custom_code(self) -> str:
            return "console.log('component2')"

    return TestComponent2


@pytest.fixture
def component3() -> Type[Component]:
    """A test component with hook defined.

    Returns:
        A test component.
    """

    class TestComponent3(Component):
        def _get_hooks(self) -> str:
            return "const a = () => true"

    return TestComponent3


@pytest.fixture
def component4() -> Type[Component]:
    """A test component with hook defined.

    Returns:
        A test component.
    """

    class TestComponent4(Component):
        def _get_hooks(self) -> str:
            return "const b = () => false"

    return TestComponent4


@pytest.fixture
def component5() -> Type[Component]:
    """A test component.

    Returns:
        A test component.
    """

    class TestComponent5(Component):
        tag = "RandomComponent"

        _invalid_children: List[str] = ["Text"]

        _valid_children: List[str] = ["Text"]

        _valid_parents: List[str] = ["Text"]

    return TestComponent5


@pytest.fixture
def component6() -> Type[Component]:
    """A test component.

    Returns:
        A test component.
    """

    class TestComponent6(Component):
        tag = "RandomComponent"

        _invalid_children: List[str] = ["Text"]

    return TestComponent6


@pytest.fixture
def component7() -> Type[Component]:
    """A test component.

    Returns:
        A test component.
    """

    class TestComponent7(Component):
        tag = "RandomComponent"

        _valid_children: List[str] = ["Text"]

    return TestComponent7


@pytest.fixture
def on_click1() -> EventHandler:
    """A sample on click function.

    Returns:
        A sample on click function.
    """

    def on_click1():
        pass

    return EventHandler(fn=on_click1)


@pytest.fixture
def on_click2() -> EventHandler:
    """A sample on click function.

    Returns:
        A sample on click function.
    """

    def on_click2():
        pass

    return EventHandler(fn=on_click2)


@pytest.fixture
def my_component():
    """A test component function.

    Returns:
        A test component function.
    """

    def my_component(prop1: Var[str], prop2: Var[int]):
        return Box.create(prop1, prop2)

    return my_component


def test_set_style_attrs(component1):
    """Test that style attributes are set in the dict.

    Args:
        component1: A test component.
    """
    component = component1(color="white", text_align="center")
    assert component.style["color"] == "white"
    assert component.style["textAlign"] == "center"


def test_custom_attrs(component1):
    """Test that custom attributes are set in the dict.

    Args:
        component1: A test component.
    """
    component = component1(custom_attrs={"attr1": "1", "attr2": "attr2"})
    assert component.custom_attrs == {"attr1": "1", "attr2": "attr2"}


def test_create_component(component1):
    """Test that the component is created correctly.

    Args:
        component1: A test component.
    """
    children = [component1() for _ in range(3)]
    attrs = {"color": "white", "text_align": "center"}
    c = component1.create(*children, **attrs)
    assert isinstance(c, component1)
    assert c.children == children
    assert c.style == {"color": "white", "textAlign": "center"}


@pytest.mark.parametrize(
    "prop_name,var,expected",
    [
        pytest.param(
            "text",
            Var.create("hello"),
            None,
            id="text",
        ),
        pytest.param(
            "text",
            BaseVar(_var_name="hello", _var_type=Optional[str]),
            None,
            id="text-optional",
        ),
        pytest.param(
            "text",
            BaseVar(_var_name="hello", _var_type=Union[str, None]),
            None,
            id="text-union-str-none",
        ),
        pytest.param(
            "text",
            BaseVar(_var_name="hello", _var_type=Union[None, str]),
            None,
            id="text-union-none-str",
        ),
        pytest.param(
            "text",
            Var.create(1),
            TypeError,
            id="text-int",
        ),
        pytest.param(
            "number",
            Var.create(1),
            None,
            id="number",
        ),
        pytest.param(
            "number",
            BaseVar(_var_name="1", _var_type=Optional[int]),
            None,
            id="number-optional",
        ),
        pytest.param(
            "number",
            BaseVar(_var_name="1", _var_type=Union[int, None]),
            None,
            id="number-union-int-none",
        ),
        pytest.param(
            "number",
            BaseVar(_var_name="1", _var_type=Union[None, int]),
            None,
            id="number-union-none-int",
        ),
        pytest.param(
            "number",
            Var.create("1"),
            TypeError,
            id="number-str",
        ),
        pytest.param(
            "text_or_number",
            Var.create("hello"),
            None,
            id="text_or_number-str",
        ),
        pytest.param(
            "text_or_number",
            Var.create(1),
            None,
            id="text_or_number-int",
        ),
        pytest.param(
            "text_or_number",
            BaseVar(_var_name="hello", _var_type=Optional[str]),
            None,
            id="text_or_number-optional-str",
        ),
        pytest.param(
            "text_or_number",
            BaseVar(_var_name="hello", _var_type=Union[str, None]),
            None,
            id="text_or_number-union-str-none",
        ),
        pytest.param(
            "text_or_number",
            BaseVar(_var_name="hello", _var_type=Union[None, str]),
            None,
            id="text_or_number-union-none-str",
        ),
        pytest.param(
            "text_or_number",
            BaseVar(_var_name="1", _var_type=Optional[int]),
            None,
            id="text_or_number-optional-int",
        ),
        pytest.param(
            "text_or_number",
            BaseVar(_var_name="1", _var_type=Union[int, None]),
            None,
            id="text_or_number-union-int-none",
        ),
        pytest.param(
            "text_or_number",
            BaseVar(_var_name="1", _var_type=Union[None, int]),
            None,
            id="text_or_number-union-none-int",
        ),
        pytest.param(
            "text_or_number",
            Var.create(1.0),
            TypeError,
            id="text_or_number-float",
        ),
        pytest.param(
            "text_or_number",
            BaseVar(_var_name="hello", _var_type=Optional[Union[str, int]]),
            None,
            id="text_or_number-optional-union-str-int",
        ),
    ],
)
def test_create_component_prop_validation(
    component1: Type[Component],
    prop_name: str,
    var: Union[Var, str, int],
    expected: Type[Exception],
):
    """Test that component props are validated correctly.

    Args:
        component1: A test component.
        prop_name: The name of the prop.
        var: The value of the prop.
        expected: The expected exception.
    """
    ctx = pytest.raises(expected) if expected else nullcontext()
    kwargs = {prop_name: var}
    with ctx:
        c = component1.create(**kwargs)
        assert isinstance(c, component1)
        assert c.children == []
        assert c.style == {}


def test_add_style(component1, component2):
    """Test adding a style to a component.

    Args:
        component1: A test component.
        component2: A test component.
    """
    style = {
        component1: Style({"color": "white"}),
        component2: Style({"color": "black"}),
    }
    c1 = component1()._add_style_recursive(style)  # type: ignore
    c2 = component2()._add_style_recursive(style)  # type: ignore
    assert c1.style["color"] == "white"
    assert c2.style["color"] == "black"


def test_add_style_create(component1, component2):
    """Test that adding style works with the create method.

    Args:
        component1: A test component.
        component2: A test component.
    """
    style = {
        component1.create: Style({"color": "white"}),
        component2.create: Style({"color": "black"}),
    }
    c1 = component1()._add_style_recursive(style)  # type: ignore
    c2 = component2()._add_style_recursive(style)  # type: ignore
    assert c1.style["color"] == "white"
    assert c2.style["color"] == "black"


def test_get_imports(component1, component2):
    """Test getting the imports of a component.

    Args:
        component1: A test component.
        component2: A test component.
    """
    c1 = component1.create()
    c2 = component2.create(c1)
    assert c1._get_all_imports() == {"react": [ImportVar(tag="Component")]}
    assert c2._get_all_imports() == {
        "react-redux": [ImportVar(tag="connect")],
        "react": [ImportVar(tag="Component")],
    }


def test_get_custom_code(component1, component2):
    """Test getting the custom code of a component.

    Args:
        component1: A test component.
        component2: A test component.
    """
    # Check that the code gets compiled correctly.
    c1 = component1.create()
    c2 = component2.create()
    assert c1._get_all_custom_code() == {"console.log('component1')"}
    assert c2._get_all_custom_code() == {"console.log('component2')"}

    # Check that nesting components compiles both codes.
    c1 = component1.create(c2)
    assert c1._get_all_custom_code() == {
        "console.log('component1')",
        "console.log('component2')",
    }

    # Check that code is not duplicated.
    c1 = component1.create(c2, c2, c1, c1)
    assert c1._get_all_custom_code() == {
        "console.log('component1')",
        "console.log('component2')",
    }


def test_get_props(component1, component2):
    """Test that the props are set correctly.

    Args:
        component1: A test component.
        component2: A test component.
    """
    assert component1.get_props() == {"text", "number", "text_or_number"}
    assert component2.get_props() == {"arr"}


@pytest.mark.parametrize(
    "text,number",
    [
        ("", 0),
        ("test", 1),
        ("hi", -13),
    ],
)
def test_valid_props(component1, text: str, number: int):
    """Test that we can construct a component with valid props.

    Args:
        component1: A test component.
        text: A test string.
        number: A test number.
    """
    c = component1.create(text=text, number=number)
    assert c.text._decode() == text
    assert c.number._decode() == number


@pytest.mark.parametrize(
    "text,number", [("", "bad_string"), (13, 1), ("test", [1, 2, 3])]
)
def test_invalid_prop_type(component1, text: str, number: int):
    """Test that an invalid prop type raises an error.

    Args:
        component1: A test component.
        text: A test string.
        number: A test number.
    """
    # Check that
    with pytest.raises(TypeError):
        component1.create(text=text, number=number)


def test_var_props(component1, test_state):
    """Test that we can set a Var prop.

    Args:
        component1: A test component.
        test_state: A test state.
    """
    c1 = component1.create(text="hello", number=test_state.num)
    assert c1.number.equals(test_state.num)


def test_get_event_triggers(component1, component2):
    """Test that we can get the triggers of a component.

    Args:
        component1: A test component.
        component2: A test component.
    """
    default_triggers = {
        EventTriggers.ON_FOCUS,
        EventTriggers.ON_BLUR,
        EventTriggers.ON_CLICK,
        EventTriggers.ON_CONTEXT_MENU,
        EventTriggers.ON_DOUBLE_CLICK,
        EventTriggers.ON_MOUSE_DOWN,
        EventTriggers.ON_MOUSE_ENTER,
        EventTriggers.ON_MOUSE_LEAVE,
        EventTriggers.ON_MOUSE_MOVE,
        EventTriggers.ON_MOUSE_OUT,
        EventTriggers.ON_MOUSE_OVER,
        EventTriggers.ON_MOUSE_UP,
        EventTriggers.ON_SCROLL,
        EventTriggers.ON_MOUNT,
        EventTriggers.ON_UNMOUNT,
    }
    assert set(component1().get_event_triggers().keys()) == default_triggers
    assert (
        component2().get_event_triggers().keys()
        == {"on_open", "on_close"} | default_triggers
    )


@pytest.fixture
def test_component() -> Type[Component]:
    """A test component.

    Returns:
        A test component.
    """

    class TestComponent(Component):
        pass

    return TestComponent


# Write a test case to check if the create method filters out None props
def test_create_filters_none_props(test_component):
    child1 = test_component()
    child2 = test_component()
    props = {
        "prop1": "value1",
        "prop2": None,
        "prop3": "value3",
        "prop4": None,
        "style": {"color": "white", "text-align": "center"},  # Adding a style prop
    }

    component = test_component.create(child1, child2, **props)

    # Assert that None props are not present in the component's props
    assert "prop2" not in component.get_props()
    assert "prop4" not in component.get_props()

    # Assert that the style prop is present in the component's props
    assert component.style["color"] == "white"
    assert component.style["text-align"] == "center"


@pytest.mark.parametrize("children", [((None,),), ("foo", ("bar", (None,)))])
def test_component_create_unallowed_types(children, test_component):
    with pytest.raises(TypeError) as err:
        test_component.create(*children)
    assert (
        err.value.args[0]
        == "Children of Reflex components must be other components, state vars, or primitive Python types. Got child None of type <class 'NoneType'>."
    )


@pytest.mark.parametrize(
    "element, expected",
    [
        (
            (rx.text("first_text"),),
            {
                "name": "Fragment",
                "props": [],
                "contents": "",
                "args": None,
                "special_props": set(),
                "children": [
                    {
                        "name": "RadixThemesText",
                        "props": ["as={`p`}"],
                        "contents": "",
                        "args": None,
                        "special_props": set(),
                        "children": [
                            {
                                "name": "",
                                "props": [],
                                "contents": "{`first_text`}",
                                "args": None,
                                "special_props": set(),
                                "children": [],
                                "autofocus": False,
                            }
                        ],
                        "autofocus": False,
                    }
                ],
                "autofocus": False,
            },
        ),
        (
            (rx.text("first_text"), rx.text("second_text")),
            {
                "args": None,
                "autofocus": False,
                "children": [
                    {
                        "args": None,
                        "autofocus": False,
                        "children": [
                            {
                                "args": None,
                                "autofocus": False,
                                "children": [],
                                "contents": "{`first_text`}",
                                "name": "",
                                "props": [],
                                "special_props": set(),
                            }
                        ],
                        "contents": "",
                        "name": "RadixThemesText",
                        "props": ["as={`p`}"],
                        "special_props": set(),
                    },
                    {
                        "args": None,
                        "autofocus": False,
                        "children": [
                            {
                                "args": None,
                                "autofocus": False,
                                "children": [],
                                "contents": "{`second_text`}",
                                "name": "",
                                "props": [],
                                "special_props": set(),
                            }
                        ],
                        "contents": "",
                        "name": "RadixThemesText",
                        "props": ["as={`p`}"],
                        "special_props": set(),
                    },
                ],
                "contents": "",
                "name": "Fragment",
                "props": [],
                "special_props": set(),
            },
        ),
        (
            (rx.text("first_text"), rx.box((rx.text("second_text"),))),
            {
                "args": None,
                "autofocus": False,
                "children": [
                    {
                        "args": None,
                        "autofocus": False,
                        "children": [
                            {
                                "args": None,
                                "autofocus": False,
                                "children": [],
                                "contents": "{`first_text`}",
                                "name": "",
                                "props": [],
                                "special_props": set(),
                            }
                        ],
                        "contents": "",
                        "name": "RadixThemesText",
                        "props": ["as={`p`}"],
                        "special_props": set(),
                    },
                    {
                        "args": None,
                        "autofocus": False,
                        "children": [
                            {
                                "args": None,
                                "autofocus": False,
                                "children": [
                                    {
                                        "args": None,
                                        "autofocus": False,
                                        "children": [
                                            {
                                                "args": None,
                                                "autofocus": False,
                                                "children": [],
                                                "contents": "{`second_text`}",
                                                "name": "",
                                                "props": [],
                                                "special_props": set(),
                                            }
                                        ],
                                        "contents": "",
                                        "name": "RadixThemesText",
                                        "props": ["as={`p`}"],
                                        "special_props": set(),
                                    }
                                ],
                                "contents": "",
                                "name": "Fragment",
                                "props": [],
                                "special_props": set(),
                            }
                        ],
                        "contents": "",
                        "name": "RadixThemesBox",
                        "props": [],
                        "special_props": set(),
                    },
                ],
                "contents": "",
                "name": "Fragment",
                "props": [],
                "special_props": set(),
            },
        ),
    ],
)
def test_component_create_unpack_tuple_child(test_component, element, expected):
    """Test that component in tuples are unwrapped into an rx.Fragment.

    Args:
        test_component: Component fixture.
        element: The children to pass to the component.
        expected: The expected render dict.
    """
    comp = test_component.create(element)

    assert len(comp.children) == 1
    assert isinstance((fragment_wrapper := comp.children[0]), Fragment)
    assert fragment_wrapper.render() == expected


class C1State(BaseState):
    """State for testing C1 component."""

    def mock_handler(self, _e, _bravo, _charlie):
        """Mock handler."""
        pass


def test_component_event_trigger_arbitrary_args():
    """Test that we can define arbitrary types for the args of an event trigger."""

    class Obj(Base):
        custom: int = 0

    def on_foo_spec(_e, alpha: str, bravo: Dict[str, Any], charlie: Obj):
        return [_e.target.value, bravo["nested"], charlie.custom + 42]

    class C1(Component):
        library = "/local"
        tag = "C1"

        def get_event_triggers(self) -> Dict[str, Any]:
            return {
                **super().get_event_triggers(),
                "on_foo": on_foo_spec,
            }

    comp = C1.create(on_foo=C1State.mock_handler)

    assert comp.render()["props"][0] == (
        "onFoo={(__e,_alpha,_bravo,_charlie) => addEvents("
        '[Event("c1_state.mock_handler", {_e:__e.target.value,_bravo:_bravo["nested"],_charlie:((_charlie.custom) + (42))})], '
        "(__e,_alpha,_bravo,_charlie), {})}"
    )


def test_create_custom_component(my_component):
    """Test that we can create a custom component.

    Args:
        my_component: A test custom component.
    """
    component = CustomComponent(component_fn=my_component, prop1="test", prop2=1)
    assert component.tag == "MyComponent"
    assert component.get_props() == set()
    assert component._get_all_custom_components() == {component}


def test_custom_component_hash(my_component):
    """Test that the hash of a custom component is correct.

    Args:
        my_component: A test custom component.
    """
    component1 = CustomComponent(component_fn=my_component, prop1="test", prop2=1)
    component2 = CustomComponent(component_fn=my_component, prop1="test", prop2=2)
    assert {component1, component2} == {component1}


def test_custom_component_wrapper():
    """Test that the wrapper of a custom component is correct."""

    @custom_component
    def my_component(width: Var[int], color: Var[str]):
        return rx.box(
            width=width,
            color=color,
        )

    from reflex.components.radix.themes.typography.text import Text

    ccomponent = my_component(
        rx.text("child"), width=Var.create(1), color=Var.create("red")
    )
    assert isinstance(ccomponent, CustomComponent)
    assert len(ccomponent.children) == 1
    assert isinstance(ccomponent.children[0], Text)

    component = ccomponent.get_component(ccomponent)
    assert isinstance(component, Box)


def test_invalid_event_handler_args(component2, test_state):
    """Test that an invalid event handler raises an error.

    Args:
        component2: A test component.
        test_state: A test state.
    """
    # Uncontrolled event handlers should not take args.
    # This is okay.
    component2.create(on_click=test_state.do_something)
    # This is not okay.
    with pytest.raises(ValueError):
        component2.create(on_click=test_state.do_something_arg)
        component2.create(on_open=test_state.do_something)
        component2.create(
            on_open=[test_state.do_something_arg, test_state.do_something]
        )
    # However lambdas are okay.
    component2.create(on_click=lambda: test_state.do_something_arg(1))
    component2.create(
        on_click=lambda: [test_state.do_something_arg(1), test_state.do_something]
    )
    component2.create(
        on_click=lambda: [test_state.do_something_arg(1), test_state.do_something()]
    )

    # Controlled event handlers should take args.
    # This is okay.
    component2.create(on_open=test_state.do_something_arg)


def test_get_hooks_nested(component1, component2, component3):
    """Test that a component returns hooks from child components.

    Args:
        component1: test component.
        component2: another component.
        component3: component with hooks defined.
    """
    c = component1.create(
        component2.create(arr=[]),
        component3.create(),
        component3.create(),
        component3.create(),
        text="a",
        number=1,
    )
    assert c._get_all_hooks() == component3()._get_all_hooks()


def test_get_hooks_nested2(component3, component4):
    """Test that a component returns both when parent and child have hooks.

    Args:
        component3: component with hooks defined.
        component4: component with different hooks defined.
    """
    exp_hooks = {**component3()._get_all_hooks(), **component4()._get_all_hooks()}
    assert component3.create(component4.create())._get_all_hooks() == exp_hooks
    assert component4.create(component3.create())._get_all_hooks() == exp_hooks
    assert (
        component4.create(
            component3.create(),
            component4.create(),
            component3.create(),
        )._get_all_hooks()
        == exp_hooks
    )


@pytest.mark.parametrize("fixture", ["component5", "component6"])
def test_unsupported_child_components(fixture, request):
    """Test that a value error is raised when an unsupported component (a child component found in the
    component's invalid children list) is provided as a child.

    Args:
        fixture: the test component as a fixture.
        request: Pytest request.
    """
    component = request.getfixturevalue(fixture)
    with pytest.raises(ValueError) as err:
        comp = component.create(rx.text("testing component"))
        comp.render()
    assert (
        err.value.args[0]
        == f"The component `{component.__name__}` cannot have `Text` as a child component"
    )


def test_unsupported_parent_components(component5):
    """Test that a value error is raised when an component is not in _valid_parents of one of its children.

    Args:
        component5: component with valid parent of "Text" only
    """
    with pytest.raises(ValueError) as err:
        rx.box(component5.create())
    assert (
        err.value.args[0]
        == f"The component `{component5.__name__}` can only be a child of the components: `{component5._valid_parents[0]}`. Got `Box` instead."
    )


@pytest.mark.parametrize("fixture", ["component5", "component7"])
def test_component_with_only_valid_children(fixture, request):
    """Test that a value error is raised when an unsupported component (a child component not found in the
    component's valid children list) is provided as a child.

    Args:
        fixture: the test component as a fixture.
        request: Pytest request.
    """
    component = request.getfixturevalue(fixture)
    with pytest.raises(ValueError) as err:
        comp = component.create(rx.box("testing component"))
        comp.render()
    assert (
        err.value.args[0]
        == f"The component `{component.__name__}` only allows the components: `Text` as children. "
        f"Got `Box` instead."
    )


@pytest.mark.parametrize(
    "component,rendered",
    [
        (rx.text("hi"), "<RadixThemesText as={`p`}>\n  {`hi`}\n</RadixThemesText>"),
        (
            rx.box(rx.chakra.heading("test", size="md")),
            "<RadixThemesBox>\n  <Heading size={`md`}>\n  {`test`}\n</Heading>\n</RadixThemesBox>",
        ),
    ],
)
def test_format_component(component, rendered):
    """Test that a component is formatted correctly.

    Args:
        component: The component to format.
        rendered: The expected rendered component.
    """
    assert str(component) == rendered


def test_stateful_component(test_state):
    """Test that a stateful component is created correctly.

    Args:
        test_state: A test state.
    """
    text_component = rx.text(test_state.num)
    stateful_component = StatefulComponent.compile_from(text_component)
    assert isinstance(stateful_component, StatefulComponent)
    assert stateful_component.tag is not None
    assert stateful_component.tag.startswith("Text_")
    assert stateful_component.references == 1
    sc2 = StatefulComponent.compile_from(rx.text(test_state.num))
    assert isinstance(sc2, StatefulComponent)
    assert stateful_component.references == 2
    assert sc2.references == 2


def test_stateful_component_memoize_event_trigger(test_state):
    """Test that a stateful component is created correctly with events.

    Args:
        test_state: A test state.
    """
    button_component = rx.button("Click me", on_click=test_state.do_something)
    stateful_component = StatefulComponent.compile_from(button_component)
    assert isinstance(stateful_component, StatefulComponent)

    # No event trigger? No StatefulComponent
    assert not isinstance(
        StatefulComponent.compile_from(rx.button("Click me")), StatefulComponent
    )


def test_stateful_banner():
    """Test that a stateful component is created correctly with events."""
    connection_modal_component = rx.connection_modal()
    stateful_component = StatefulComponent.compile_from(connection_modal_component)
    assert isinstance(stateful_component, StatefulComponent)


TEST_VAR = Var.create_safe("test")._replace(
    merge_var_data=VarData(
        hooks={"useTest": None},
        imports={"test": [ImportVar(tag="test")]},
        state="Test",
        interpolations=[],
    )
)
FORMATTED_TEST_VAR = Var.create(f"foo{TEST_VAR}bar")
STYLE_VAR = TEST_VAR._replace(_var_name="style", _var_is_local=False)
EVENT_CHAIN_VAR = TEST_VAR._replace(_var_type=EventChain)
ARG_VAR = Var.create("arg")

TEST_VAR_DICT_OF_DICT = Var.create_safe({"a": {"b": "test"}})._replace(
    merge_var_data=TEST_VAR._var_data
)
FORMATTED_TEST_VAR_DICT_OF_DICT = Var.create_safe({"a": {"b": f"footestbar"}})._replace(
    merge_var_data=TEST_VAR._var_data
)

TEST_VAR_LIST_OF_LIST = Var.create_safe([["test"]])._replace(
    merge_var_data=TEST_VAR._var_data
)
FORMATTED_TEST_VAR_LIST_OF_LIST = Var.create_safe([["footestbar"]])._replace(
    merge_var_data=TEST_VAR._var_data
)

TEST_VAR_LIST_OF_LIST_OF_LIST = Var.create_safe([[["test"]]])._replace(
    merge_var_data=TEST_VAR._var_data
)
FORMATTED_TEST_VAR_LIST_OF_LIST_OF_LIST = Var.create_safe([[["footestbar"]]])._replace(
    merge_var_data=TEST_VAR._var_data
)

TEST_VAR_LIST_OF_DICT = Var.create_safe([{"a": "test"}])._replace(
    merge_var_data=TEST_VAR._var_data
)
FORMATTED_TEST_VAR_LIST_OF_DICT = Var.create_safe([{"a": "footestbar"}])._replace(
    merge_var_data=TEST_VAR._var_data
)


class ComponentNestedVar(Component):
    """A component with nested Var types."""

    dict_of_dict: Var[Dict[str, Dict[str, str]]]
    list_of_list: Var[List[List[str]]]
    list_of_list_of_list: Var[List[List[List[str]]]]
    list_of_dict: Var[List[Dict[str, str]]]


class EventState(rx.State):
    """State for testing event handlers with _get_vars."""

    v: int = 42

    def handler(self):
        """A handler that does nothing."""

    def handler2(self, arg):
        """A handler that takes an arg.

        Args:
            arg: An arg.
        """


@pytest.mark.parametrize(
    ("component", "exp_vars"),
    (
        pytest.param(
            Bare.create(TEST_VAR),
            [TEST_VAR],
            id="direct-bare",
        ),
        pytest.param(
            Bare.create(f"foo{TEST_VAR}bar"),
            [FORMATTED_TEST_VAR],
            id="fstring-bare",
        ),
        pytest.param(
            rx.text(as_=TEST_VAR),
            [TEST_VAR],
            id="direct-prop",
        ),
        pytest.param(
            rx.heading(as_=f"foo{TEST_VAR}bar"),
            [FORMATTED_TEST_VAR],
            id="fstring-prop",
        ),
        pytest.param(
            rx.fragment(id=TEST_VAR),
            [TEST_VAR],
            id="direct-id",
        ),
        pytest.param(
            rx.fragment(id=f"foo{TEST_VAR}bar"),
            [FORMATTED_TEST_VAR],
            id="fstring-id",
        ),
        pytest.param(
            rx.fragment(key=TEST_VAR),
            [TEST_VAR],
            id="direct-key",
        ),
        pytest.param(
            rx.fragment(key=f"foo{TEST_VAR}bar"),
            [FORMATTED_TEST_VAR],
            id="fstring-key",
        ),
        pytest.param(
            rx.fragment(class_name=TEST_VAR),
            [TEST_VAR],
            id="direct-class_name",
        ),
        pytest.param(
            rx.fragment(class_name=f"foo{TEST_VAR}bar"),
            [FORMATTED_TEST_VAR],
            id="fstring-class_name",
        ),
        pytest.param(
            rx.fragment(special_props={TEST_VAR}),
            [TEST_VAR],
            id="direct-special_props",
        ),
        pytest.param(
            rx.fragment(special_props={Var.create(f"foo{TEST_VAR}bar")}),
            [FORMATTED_TEST_VAR],
            id="fstring-special_props",
        ),
        pytest.param(
            # custom_attrs cannot accept a Var directly as a value
            rx.fragment(custom_attrs={"href": f"{TEST_VAR}"}),
            [TEST_VAR],
            id="fstring-custom_attrs-nofmt",
        ),
        pytest.param(
            rx.fragment(custom_attrs={"href": f"foo{TEST_VAR}bar"}),
            [FORMATTED_TEST_VAR],
            id="fstring-custom_attrs",
        ),
        pytest.param(
            rx.fragment(background_color=TEST_VAR),
            [STYLE_VAR],
            id="direct-background_color",
        ),
        pytest.param(
            rx.fragment(background_color=f"foo{TEST_VAR}bar"),
            [STYLE_VAR],
            id="fstring-background_color",
        ),
        pytest.param(
            rx.fragment(style={"background_color": TEST_VAR}),  # type: ignore
            [STYLE_VAR],
            id="direct-style-background_color",
        ),
        pytest.param(
            rx.fragment(style={"background_color": f"foo{TEST_VAR}bar"}),  # type: ignore
            [STYLE_VAR],
            id="fstring-style-background_color",
        ),
        pytest.param(
            rx.fragment(on_click=EVENT_CHAIN_VAR),  # type: ignore
            [EVENT_CHAIN_VAR],
            id="direct-event-chain",
        ),
        pytest.param(
            rx.fragment(on_click=EventState.handler),
            [],
            id="direct-event-handler",
        ),
        pytest.param(
            rx.fragment(on_click=EventState.handler2(TEST_VAR)),  # type: ignore
            [ARG_VAR, TEST_VAR],
            id="direct-event-handler-arg",
        ),
        pytest.param(
            rx.fragment(on_click=EventState.handler2(EventState.v)),  # type: ignore
            [ARG_VAR, EventState.v],
            id="direct-event-handler-arg2",
        ),
        pytest.param(
            rx.fragment(on_click=lambda: EventState.handler2(TEST_VAR)),  # type: ignore
            [ARG_VAR, TEST_VAR],
            id="direct-event-handler-lambda",
        ),
        pytest.param(
            ComponentNestedVar.create(dict_of_dict={"a": {"b": TEST_VAR}}),
            [TEST_VAR_DICT_OF_DICT],
            id="direct-dict_of_dict",
        ),
        pytest.param(
            ComponentNestedVar.create(dict_of_dict={"a": {"b": f"foo{TEST_VAR}bar"}}),
            [FORMATTED_TEST_VAR_DICT_OF_DICT],
            id="fstring-dict_of_dict",
        ),
        pytest.param(
            ComponentNestedVar.create(list_of_list=[[TEST_VAR]]),
            [TEST_VAR_LIST_OF_LIST],
            id="direct-list_of_list",
        ),
        pytest.param(
            ComponentNestedVar.create(list_of_list=[[f"foo{TEST_VAR}bar"]]),
            [FORMATTED_TEST_VAR_LIST_OF_LIST],
            id="fstring-list_of_list",
        ),
        pytest.param(
            ComponentNestedVar.create(list_of_list_of_list=[[[TEST_VAR]]]),
            [TEST_VAR_LIST_OF_LIST_OF_LIST],
            id="direct-list_of_list_of_list",
        ),
        pytest.param(
            ComponentNestedVar.create(list_of_list_of_list=[[[f"foo{TEST_VAR}bar"]]]),
            [FORMATTED_TEST_VAR_LIST_OF_LIST_OF_LIST],
            id="fstring-list_of_list_of_list",
        ),
        pytest.param(
            ComponentNestedVar.create(list_of_dict=[{"a": TEST_VAR}]),
            [TEST_VAR_LIST_OF_DICT],
            id="direct-list_of_dict",
        ),
        pytest.param(
            ComponentNestedVar.create(list_of_dict=[{"a": f"foo{TEST_VAR}bar"}]),
            [FORMATTED_TEST_VAR_LIST_OF_DICT],
            id="fstring-list_of_dict",
        ),
    ),
)
def test_get_vars(component, exp_vars):
    comp_vars = sorted(component._get_vars(), key=lambda v: v._var_name)
    assert len(comp_vars) == len(exp_vars)
    for comp_var, exp_var in zip(
        comp_vars,
        sorted(exp_vars, key=lambda v: v._var_name),
    ):
        assert comp_var.equals(exp_var)


def test_instantiate_all_components():
    """Test that all components can be instantiated."""
    # These components all have required arguments and cannot be trivially instantiated.
    untested_components = {
        "Card",
        "Cond",
        "DebounceInput",
        "Foreach",
        "FormControl",
        "Html",
        "Icon",
        "Match",
        "Markdown",
        "MultiSelect",
        "Option",
        "Popover",
        "Radio",
        "Script",
        "Tag",
        "Tfoot",
        "Thead",
    }
    for component_name in rx._ALL_COMPONENTS:  # type: ignore
        if component_name in untested_components:
            continue
        component = getattr(rx, component_name)
        if isinstance(component, type) and issubclass(component, Component):
            component.create()


class InvalidParentComponent(Component):
    """Invalid Parent Component."""

    ...


class ValidComponent1(Component):
    """Test valid component."""

    _valid_children = ["ValidComponent2"]


class ValidComponent2(Component):
    """Test valid component."""

    ...


class ValidComponent3(Component):
    """Test valid component."""

    _valid_parents = ["ValidComponent2"]


class ValidComponent4(Component):
    """Test valid component."""

    _invalid_children = ["InvalidComponent"]


class InvalidComponent(Component):
    """Test invalid component."""

    ...


valid_component1 = ValidComponent1.create
valid_component2 = ValidComponent2.create
invalid_component = InvalidComponent.create
valid_component3 = ValidComponent3.create
invalid_parent = InvalidParentComponent.create
valid_component4 = ValidComponent4.create


def test_validate_valid_children():
    valid_component1(valid_component2())
    valid_component1(
        rx.fragment(valid_component2()),
    )
    valid_component1(
        rx.fragment(
            rx.fragment(
                rx.fragment(valid_component2()),
            ),
        ),
    )

    valid_component1(
        rx.cond(  # type: ignore
            True,
            rx.fragment(valid_component2()),
            rx.fragment(
                rx.foreach(Var.create([1, 2, 3]), lambda x: valid_component2(x))  # type: ignore
            ),
        )
    )

    valid_component1(
        rx.cond(
            True,
            valid_component2(),
            rx.fragment(
                rx.match(
                    "condition",
                    ("first", valid_component2()),
                    rx.fragment(valid_component2(rx.text("default"))),
                )
            ),
        )
    )

    valid_component1(
        rx.match(
            "condition",
            ("first", valid_component2()),
            ("second", "third", rx.fragment(valid_component2())),
            (
                "fourth",
                rx.cond(True, valid_component2(), rx.fragment(valid_component2())),
            ),
            (
                "fifth",
                rx.match(
                    "nested_condition",
                    ("nested_first", valid_component2()),
                    rx.fragment(valid_component2()),
                ),
                valid_component2(),
            ),
        )
    )


def test_validate_valid_parents():
    valid_component2(valid_component3())
    valid_component2(
        rx.fragment(valid_component3()),
    )
    valid_component1(
        rx.fragment(
            valid_component2(
                rx.fragment(valid_component3()),
            ),
        ),
    )

    valid_component2(
        rx.cond(  # type: ignore
            True,
            rx.fragment(valid_component3()),
            rx.fragment(
                rx.foreach(
                    Var.create([1, 2, 3]),  # type: ignore
                    lambda x: valid_component2(valid_component3(x)),
                )
            ),
        )
    )

    valid_component2(
        rx.cond(
            True,
            valid_component3(),
            rx.fragment(
                rx.match(
                    "condition",
                    ("first", valid_component3()),
                    rx.fragment(valid_component3(rx.text("default"))),
                )
            ),
        )
    )

    valid_component2(
        rx.match(
            "condition",
            ("first", valid_component3()),
            ("second", "third", rx.fragment(valid_component3())),
            (
                "fourth",
                rx.cond(True, valid_component3(), rx.fragment(valid_component3())),
            ),
            (
                "fifth",
                rx.match(
                    "nested_condition",
                    ("nested_first", valid_component3()),
                    rx.fragment(valid_component3()),
                ),
                valid_component3(),
            ),
        )
    )


def test_validate_invalid_children():
    with pytest.raises(ValueError):
        valid_component4(invalid_component())

    with pytest.raises(ValueError):
        valid_component4(
            rx.fragment(invalid_component()),
        )

    with pytest.raises(ValueError):
        valid_component2(
            rx.fragment(
                valid_component4(
                    rx.fragment(invalid_component()),
                ),
            ),
        )

    with pytest.raises(ValueError):
        valid_component4(
            rx.cond(  # type: ignore
                True,
                rx.fragment(invalid_component()),
                rx.fragment(
                    rx.foreach(Var.create([1, 2, 3]), lambda x: invalid_component(x))  # type: ignore
                ),
            )
        )

    with pytest.raises(ValueError):
        valid_component4(
            rx.cond(
                True,
                invalid_component(),
                rx.fragment(
                    rx.match(
                        "condition",
                        ("first", invalid_component()),
                        rx.fragment(invalid_component(rx.text("default"))),
                    )
                ),
            )
        )

    with pytest.raises(ValueError):
        valid_component4(
            rx.match(
                "condition",
                ("first", invalid_component()),
                ("second", "third", rx.fragment(invalid_component())),
                (
                    "fourth",
                    rx.cond(True, invalid_component(), rx.fragment(valid_component2())),
                ),
                (
                    "fifth",
                    rx.match(
                        "nested_condition",
                        ("nested_first", invalid_component()),
                        rx.fragment(invalid_component()),
                    ),
                    invalid_component(),
                ),
            )
        )


def test_rename_props():
    """Test that _rename_props works and is inherited."""

    class C1(Component):
        tag = "C1"

        prop1: Var[str]
        prop2: Var[str]

        _rename_props = {"prop1": "renamed_prop1", "prop2": "renamed_prop2"}

    class C2(C1):
        tag = "C2"

        prop3: Var[str]

        _rename_props = {"prop2": "subclass_prop2", "prop3": "renamed_prop3"}

    c1 = C1.create(prop1="prop1_1", prop2="prop2_1")
    rendered_c1 = c1.render()
    assert "renamed_prop1={`prop1_1`}" in rendered_c1["props"]
    assert "renamed_prop2={`prop2_1`}" in rendered_c1["props"]

    c2 = C2.create(prop1="prop1_2", prop2="prop2_2", prop3="prop3_2")
    rendered_c2 = c2.render()
    assert "renamed_prop1={`prop1_2`}" in rendered_c2["props"]
    assert "subclass_prop2={`prop2_2`}" in rendered_c2["props"]
    assert "renamed_prop3={`prop3_2`}" in rendered_c2["props"]


def test_deprecated_props(capsys):
    """Assert that deprecated underscore suffix props are translated.

    Args:
        capsys: Pytest fixture for capturing stdout and stderr.
    """

    class C1(Component):
        tag = "C1"

        type: Var[str]
        min: Var[str]
        max: Var[str]

    # No warnings are emitted when using the new prop names.
    c1_1 = C1.create(type="type1", min="min1", max="max1")
    out_err = capsys.readouterr()
    assert not out_err.err
    assert not out_err.out

    c1_1_render = c1_1.render()
    assert "type={`type1`}" in c1_1_render["props"]
    assert "min={`min1`}" in c1_1_render["props"]
    assert "max={`max1`}" in c1_1_render["props"]

    # Deprecation warning is emitted with underscore suffix,
    # but the component still works.
    c1_2 = C1.create(type_="type2", min_="min2", max_="max2")
    out_err = capsys.readouterr()
    assert out_err.out.count("DeprecationWarning:") == 3
    assert not out_err.err

    c1_2_render = c1_2.render()
    assert "type={`type2`}" in c1_2_render["props"]
    assert "min={`min2`}" in c1_2_render["props"]
    assert "max={`max2`}" in c1_2_render["props"]

    class C2(Component):
        tag = "C2"

        type_: Var[str]
        min_: Var[str]
        max_: Var[str]

    # No warnings are emitted if the actual prop has an underscore suffix
    c2_1 = C2.create(type_="type1", min_="min1", max_="max1")
    out_err = capsys.readouterr()
    assert not out_err.err
    assert not out_err.out

    c2_1_render = c2_1.render()
    assert "type={`type1`}" in c2_1_render["props"]
    assert "min={`min1`}" in c2_1_render["props"]
    assert "max={`max1`}" in c2_1_render["props"]


def test_custom_component_get_imports():
    class Inner(Component):
        tag = "Inner"
        library = "inner"

    class Other(Component):
        tag = "Other"
        library = "other"

    @rx.memo
    def wrapper():
        return Inner.create()

    @rx.memo
    def outer(c: Component):
        return Other.create(c)

    custom_comp = wrapper()

    # Inner is not imported directly, but it is imported by the custom component.
    assert "inner" not in custom_comp._get_all_imports()

    # The imports are only resolved during compilation.
    _, _, imports_inner = compile_components(custom_comp._get_all_custom_components())
    assert "inner" in imports_inner

    outer_comp = outer(c=wrapper())

    # Libraries are not imported directly, but are imported by the custom component.
    assert "inner" not in outer_comp._get_all_imports()
    assert "other" not in outer_comp._get_all_imports()

    # The imports are only resolved during compilation.
    _, _, imports_outer = compile_components(outer_comp._get_all_custom_components())
    assert "inner" in imports_outer
    assert "other" in imports_outer


def test_custom_component_declare_event_handlers_in_fields():
    class ReferenceComponent(Component):
        def get_event_triggers(self) -> Dict[str, Any]:
            """Test controlled triggers.

            Returns:
                Test controlled triggers.
            """
            return {
                **super().get_event_triggers(),
                "on_a": lambda e0: [e0],
                "on_b": lambda e0: [e0.target.value],
                "on_c": lambda e0: [],
                "on_d": lambda: [],
                "on_e": lambda: [],
                "on_f": lambda a, b, c: [c, b, a],
            }

    class TestComponent(Component):
        on_a: EventHandler[lambda e0: [e0]]
        on_b: EventHandler[lambda e0: [e0.target.value]]
        on_c: EventHandler[lambda e0: []]
        on_d: EventHandler[lambda: []]
        on_e: EventHandler
        on_f: EventHandler[lambda a, b, c: [c, b, a]]

    custom_component = ReferenceComponent.create()
    test_component = TestComponent.create()
    custom_triggers = custom_component.get_event_triggers()
    test_triggers = test_component.get_event_triggers()
    assert custom_triggers.keys() == test_triggers.keys()
    for trigger_name in custom_component.get_event_triggers():
        for v1, v2 in zip(
            parse_args_spec(test_triggers[trigger_name]),
            parse_args_spec(custom_triggers[trigger_name]),
        ):
            assert v1.equals(v2)


def test_invalid_event_trigger():
    class TriggerComponent(Component):
        on_push: Var[bool]

        def get_event_triggers(self) -> Dict[str, Any]:
            """Test controlled triggers.

            Returns:
                Test controlled triggers.
            """
            return {
                **super().get_event_triggers(),
                "on_a": lambda: [],
            }

    trigger_comp = TriggerComponent.create

    # test that these do not throw errors.
    trigger_comp(on_push=True)
    trigger_comp(on_a=rx.console_log("log"))

    with pytest.raises(ValueError):
        trigger_comp(on_b=rx.console_log("log"))


@pytest.mark.parametrize(
    "tags",
    (
        ["Component"],
        ["Component", "useState"],
        [ImportVar(tag="Component")],
        [ImportVar(tag="Component"), ImportVar(tag="useState")],
        ["Component", ImportVar(tag="useState")],
    ),
)
def test_component_add_imports(tags):
    def _list_to_import_vars(tags: List[str]) -> List[ImportVar]:
        return [
            ImportVar(tag=tag) if not isinstance(tag, ImportVar) else tag
            for tag in tags
        ]

    class BaseComponent(Component):
        def _get_imports(self) -> imports.ImportDict:
            return {}

    class Reference(Component):
        def _get_imports(self) -> imports.ImportDict:
            return imports.merge_imports(
                super()._get_imports(),
                {"react": _list_to_import_vars(tags)},
                {"foo": [ImportVar(tag="bar")]},
            )

    class TestBase(Component):
        def add_imports(
            self,
        ) -> Dict[str, Union[str, ImportVar, List[str], List[ImportVar]]]:
            return {"foo": "bar"}

    class Test(TestBase):
        def add_imports(
            self,
        ) -> Dict[str, Union[str, ImportVar, List[str], List[ImportVar]]]:
            return {"react": (tags[0] if len(tags) == 1 else tags)}

    baseline = Reference.create()
    test = Test.create()

    assert baseline._get_all_imports() == {
        "react": _list_to_import_vars(tags),
        "foo": [ImportVar(tag="bar")],
    }
    assert test._get_all_imports() == baseline._get_all_imports()


def test_component_add_hooks():
    class BaseComponent(Component):
        def _get_hooks(self):
            return "const hook1 = 42"

    class ChildComponent1(BaseComponent):
        pass

    class GrandchildComponent1(ChildComponent1):
        def add_hooks(self):
            return [
                "const hook2 = 43",
                "const hook3 = 44",
            ]

    class GreatGrandchildComponent1(GrandchildComponent1):
        def add_hooks(self):
            return [
                "const hook4 = 45",
            ]

    class GrandchildComponent2(ChildComponent1):
        def _get_hooks(self):
            return "const hook5 = 46"

    class GreatGrandchildComponent2(GrandchildComponent2):
        def add_hooks(self):
            return [
                "const hook2 = 43",
                "const hook6 = 47",
            ]

    assert list(BaseComponent()._get_all_hooks()) == ["const hook1 = 42"]
    assert list(ChildComponent1()._get_all_hooks()) == ["const hook1 = 42"]
    assert list(GrandchildComponent1()._get_all_hooks()) == [
        "const hook1 = 42",
        "const hook2 = 43",
        "const hook3 = 44",
    ]
    assert list(GreatGrandchildComponent1()._get_all_hooks()) == [
        "const hook1 = 42",
        "const hook2 = 43",
        "const hook3 = 44",
        "const hook4 = 45",
    ]
    assert list(GrandchildComponent2()._get_all_hooks()) == ["const hook5 = 46"]
    assert list(GreatGrandchildComponent2()._get_all_hooks()) == [
        "const hook5 = 46",
        "const hook2 = 43",
        "const hook6 = 47",
    ]
    assert list(
        BaseComponent.create(
            GrandchildComponent1.create(GreatGrandchildComponent2()),
            GreatGrandchildComponent1(),
        )._get_all_hooks(),
    ) == [
        "const hook1 = 42",
        "const hook2 = 43",
        "const hook3 = 44",
        "const hook5 = 46",
        "const hook6 = 47",
        "const hook4 = 45",
    ]
    assert list(
        Fragment.create(
            GreatGrandchildComponent2(),
            GreatGrandchildComponent1(),
        )._get_all_hooks()
    ) == [
        "const hook5 = 46",
        "const hook2 = 43",
        "const hook6 = 47",
        "const hook1 = 42",
        "const hook3 = 44",
        "const hook4 = 45",
    ]


def test_component_add_custom_code():
    class BaseComponent(Component):
        def _get_custom_code(self):
            return "const custom_code1 = 42"

    class ChildComponent1(BaseComponent):
        pass

    class GrandchildComponent1(ChildComponent1):
        def add_custom_code(self):
            return [
                "const custom_code2 = 43",
                "const custom_code3 = 44",
            ]

    class GreatGrandchildComponent1(GrandchildComponent1):
        def add_custom_code(self):
            return [
                "const custom_code4 = 45",
            ]

    class GrandchildComponent2(ChildComponent1):
        def _get_custom_code(self):
            return "const custom_code5 = 46"

    class GreatGrandchildComponent2(GrandchildComponent2):
        def add_custom_code(self):
            return [
                "const custom_code2 = 43",
                "const custom_code6 = 47",
            ]

    assert BaseComponent()._get_all_custom_code() == {"const custom_code1 = 42"}
    assert ChildComponent1()._get_all_custom_code() == {"const custom_code1 = 42"}
    assert GrandchildComponent1()._get_all_custom_code() == {
        "const custom_code1 = 42",
        "const custom_code2 = 43",
        "const custom_code3 = 44",
    }
    assert GreatGrandchildComponent1()._get_all_custom_code() == {
        "const custom_code1 = 42",
        "const custom_code2 = 43",
        "const custom_code3 = 44",
        "const custom_code4 = 45",
    }
    assert GrandchildComponent2()._get_all_custom_code() == {"const custom_code5 = 46"}
    assert GreatGrandchildComponent2()._get_all_custom_code() == {
        "const custom_code2 = 43",
        "const custom_code5 = 46",
        "const custom_code6 = 47",
    }
    assert BaseComponent.create(
        GrandchildComponent1.create(GreatGrandchildComponent2()),
        GreatGrandchildComponent1(),
    )._get_all_custom_code() == {
        "const custom_code1 = 42",
        "const custom_code2 = 43",
        "const custom_code3 = 44",
        "const custom_code4 = 45",
        "const custom_code5 = 46",
        "const custom_code6 = 47",
    }
    assert Fragment.create(
        GreatGrandchildComponent2(),
        GreatGrandchildComponent1(),
    )._get_all_custom_code() == {
        "const custom_code1 = 42",
        "const custom_code2 = 43",
        "const custom_code3 = 44",
        "const custom_code4 = 45",
        "const custom_code5 = 46",
        "const custom_code6 = 47",
    }


<<<<<<< HEAD
def test_component_add_hooks_var():
    class HookComponent(Component):
        def add_hooks(self):
            return [
                "const hook3 = useRef(null)",
                "const hook1 = 42",
                Var.create(
                    "useEffect(() => () => {}, [])",
                    _var_data=VarData(
                        hooks={
                            "const hook2 = 43": None,
                            "const hook3 = useRef(null)": None,
                        },
                        imports={"react": [ImportVar(tag="useEffect")]},
                    ),
                ),
                Var.create(
                    "const hook3 = useRef(null)",
                    _var_data=VarData(
                        imports={"react": [ImportVar(tag="useRef")]},
                    ),
                ),
            ]

    assert list(HookComponent()._get_all_hooks()) == [
        "const hook3 = useRef(null)",
        "const hook1 = 42",
        "const hook2 = 43",
        "useEffect(() => () => {}, [])",
    ]
    imports = HookComponent()._get_all_imports()
    assert len(imports) == 1
    assert "react" in imports
    assert len(imports["react"]) == 2
    assert ImportVar(tag="useRef") in imports["react"]
    assert ImportVar(tag="useEffect") in imports["react"]
=======
def test_add_style_embedded_vars(test_state: BaseState):
    """Test that add_style works with embedded vars when returning a plain dict.

    Args:
        test_state: A test state.
    """
    v0 = Var.create_safe("parent")._replace(
        merge_var_data=VarData(hooks={"useParent": None}),  # type: ignore
    )
    v1 = rx.color("plum", 10)
    v2 = Var.create_safe("text")._replace(
        merge_var_data=VarData(hooks={"useText": None}),  # type: ignore
    )

    class ParentComponent(Component):
        def add_style(self):
            return Style(
                {
                    "fake_parent": v0,
                }
            )

    class StyledComponent(ParentComponent):
        tag = "StyledComponent"

        def add_style(self):
            return {
                "color": v1,
                "fake": v2,
                "margin": f"{test_state.num}%",
            }

    page = rx.vstack(StyledComponent.create())
    page._add_style_recursive(Style())

    assert (
        "const test_state = useContext(StateContexts.test_state)"
        in page._get_all_hooks_internal()
    )
    assert "useText" in page._get_all_hooks_internal()
    assert "useParent" in page._get_all_hooks_internal()
    assert (
        str(page).count(
            'css={{"fakeParent": "parent", "color": "var(--plum-10)", "fake": "text", "margin": `${test_state.num}%`}}'
        )
        == 1
    )


def test_add_style_foreach():
    class StyledComponent(Component):
        tag = "StyledComponent"
        ix: Var[int]

        def add_style(self):
            return Style({"color": "red"})

    page = rx.vstack(rx.foreach(Var.range(3), lambda i: StyledComponent.create(i)))
    page._add_style_recursive(Style())

    # Expect only a single child of the foreach on the python side
    assert len(page.children[0].children) == 1

    # Expect the style to be added to the child of the foreach
    assert 'css={{"color": "red"}}' in str(page.children[0].children[0])

    # Expect only one instance of this CSS dict in the rendered page
    assert str(page).count('css={{"color": "red"}}') == 1
>>>>>>> d96baac7
<|MERGE_RESOLUTION|>--- conflicted
+++ resolved
@@ -1953,7 +1953,6 @@
     }
 
 
-<<<<<<< HEAD
 def test_component_add_hooks_var():
     class HookComponent(Component):
         def add_hooks(self):
@@ -1990,7 +1989,8 @@
     assert len(imports["react"]) == 2
     assert ImportVar(tag="useRef") in imports["react"]
     assert ImportVar(tag="useEffect") in imports["react"]
-=======
+
+
 def test_add_style_embedded_vars(test_state: BaseState):
     """Test that add_style works with embedded vars when returning a plain dict.
 
@@ -2058,5 +2058,4 @@
     assert 'css={{"color": "red"}}' in str(page.children[0].children[0])
 
     # Expect only one instance of this CSS dict in the rendered page
-    assert str(page).count('css={{"color": "red"}}') == 1
->>>>>>> d96baac7
+    assert str(page).count('css={{"color": "red"}}') == 1