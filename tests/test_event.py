--- conflicted
+++ resolved
@@ -122,15 +122,9 @@
 @pytest.mark.parametrize(
     "input,output",
     [
-<<<<<<< HEAD
-        (("/path", None), 'Event("_redirect", {path:"/path",external:false})'),
-        (("/path", True), 'Event("_redirect", {path:"/path",external:true})'),
-        (("/path", False), 'Event("_redirect", {path:"/path",external:false})'),
-=======
         (("/path", None), 'Event("_redirect", {path:`/path`,external:false})'),
         (("/path", True), 'Event("_redirect", {path:`/path`,external:true})'),
         (("/path", False), 'Event("_redirect", {path:`/path`,external:false})'),
->>>>>>> df09c716
         (
             (Var.create_safe("path"), None),
             'Event("_redirect", {path:path,external:false})',
