import datetime
from enum import Enum
from pathlib import Path
from typing import Any, Dict, Type

import pytest

from reflex.base import Base, SlimBase
from reflex.components.core.colors import Color
<<<<<<< HEAD
from reflex.state import State
=======
from reflex.ivars.base import ImmutableVar, LiteralVar
>>>>>>> 0810bd84
from reflex.utils import serializers


@pytest.mark.parametrize(
    "type_,expected",
    [(str, True), (dict, True), (Dict[int, int], True), (Enum, True)],
)
def test_has_serializer(type_: Type, expected: bool):
    """Test that has_serializer returns the correct value.


    Args:
        type_: The type to check.
        expected: The expected result.
    """
    assert serializers.has_serializer(type_) == expected


@pytest.mark.parametrize(
    "type_,expected",
    [
        (datetime.datetime, serializers.serialize_datetime),
        (datetime.date, serializers.serialize_datetime),
        (datetime.time, serializers.serialize_datetime),
        (datetime.timedelta, serializers.serialize_datetime),
        (Enum, serializers.serialize_enum),
    ],
)
def test_get_serializer(type_: Type, expected: serializers.Serializer):
    """Test that get_serializer returns the correct value.


    Args:
        type_: The type to check.
        expected: The expected result.
    """
    assert serializers.get_serializer(type_) == expected


def test_add_serializer():
    """Test that adding a serializer works."""

    class Foo:
        """A test class."""

        def __init__(self, name: str):
            self.name = name

    def serialize_foo(value: Foo) -> str:
        """Serialize an foo to a string.

        Args:
            value: The value to serialize.

        Returns:
            The serialized value.
        """
        return value.name

    # Initially there should be no serializer for int.
    assert not serializers.has_serializer(Foo)
    assert serializers.serialize(Foo("hi")) is None

    # Register the serializer.
    assert serializers.serializer(serialize_foo) == serialize_foo

    # There should now be a serializer for int.
    assert serializers.has_serializer(Foo)
    assert serializers.get_serializer(Foo) == serialize_foo
    assert serializers.serialize(Foo("hi")) == "hi"

    # Remove the serializer.
    serializers.SERIALIZERS.pop(Foo)
    # LRU cache will still have the serializer, so we need to clear it.
    assert serializers.has_serializer(Foo)
    serializers.get_serializer.cache_clear()
    assert not serializers.has_serializer(Foo)


class StrEnum(str, Enum):
    """An enum also inheriting from str."""

    FOO = "foo"
    BAR = "bar"


class TestEnum(Enum):
    """A lone enum class."""

    FOO = "foo"
    BAR = "bar"


class EnumWithPrefix(Enum):
    """An enum with a serializer adding a prefix."""

    FOO = "foo"
    BAR = "bar"


@serializers.serializer
def serialize_EnumWithPrefix(enum: EnumWithPrefix) -> str:
    return "prefix_" + enum.value


class BaseSubclass(Base):
    """A class inheriting from Base for testing."""

    ts: datetime.timedelta = datetime.timedelta(1, 1, 1)


class SlimBaseSubclass(SlimBase):
    """A class inheriting from SlimBase for testing."""

    ts: datetime.timedelta = datetime.timedelta(1, 1, 1)


def test_slim_base_subclass():
    """Test that a SlimBase subclass is serialized correctly."""

    class SlimState(State):
        """A test state."""

        slim: SlimBaseSubclass = SlimBaseSubclass(ts=datetime.timedelta(1, 1, 1))

    state = SlimState()
    assert SlimBaseSubclass.__used_fields__ == set()
    assert serializers.serialize(state.slim) == "{}"

    # Access the field
    SlimState.slim.ts
    assert SlimBaseSubclass.__used_fields__ == {"ts"}
    assert serializers.serialize(state.slim) == '{"ts": "1 day, 0:00:01.000001"}'

    # Reset the used fields tracking set.
    SlimBaseSubclass.__used_fields__ = set()


@pytest.mark.parametrize(
    "value,expected",
    [
        ("test", "test"),
        (1, "1"),
        (1.0, "1.0"),
        (True, "true"),
        (False, "false"),
        (None, "null"),
        ([1, 2, 3], "[1, 2, 3]"),
        ([1, "2", 3.0], '[1, "2", 3.0]'),
        ([{"key": 1}, {"key": 2}], '[({ ["key"] : 1 }), ({ ["key"] : 2 })]'),
        (StrEnum.FOO, "foo"),
        ([StrEnum.FOO, StrEnum.BAR], '["foo", "bar"]'),
        (
            {"key1": [1, 2, 3], "key2": [StrEnum.FOO, StrEnum.BAR]},
            '({ ["key1"] : [1, 2, 3], ["key2"] : ["foo", "bar"] })',
        ),
        (EnumWithPrefix.FOO, "prefix_foo"),
        ([EnumWithPrefix.FOO, EnumWithPrefix.BAR], '["prefix_foo", "prefix_bar"]'),
        (
            {"key1": EnumWithPrefix.FOO, "key2": EnumWithPrefix.BAR},
            '({ ["key1"] : "prefix_foo", ["key2"] : "prefix_bar" })',
        ),
        (TestEnum.FOO, "foo"),
        ([TestEnum.FOO, TestEnum.BAR], '["foo", "bar"]'),
        (
            {"key1": TestEnum.FOO, "key2": TestEnum.BAR},
            '({ ["key1"] : "foo", ["key2"] : "bar" })',
        ),
        (
            BaseSubclass(ts=datetime.timedelta(1, 1, 1)),
            '({ ["ts"] : "1 day, 0:00:01.000001" })',
        ),
        (
<<<<<<< HEAD
            SlimBaseSubclass(ts=datetime.timedelta(1, 1, 1)),
            "{}",
        ),
        (
            [1, Var.create_safe("hi"), Var.create_safe("bye", _var_is_local=False)],
=======
            [1, LiteralVar.create("hi"), ImmutableVar.create("bye")],
>>>>>>> 0810bd84
            '[1, "hi", bye]',
        ),
        (
            (1, LiteralVar.create("hi"), ImmutableVar.create("bye")),
            '[1, "hi", bye]',
        ),
        ({1: 2, 3: 4}, "({ [1] : 2, [3] : 4 })"),
        (
            {1: LiteralVar.create("hi"), 3: ImmutableVar.create("bye")},
            '({ [1] : "hi", [3] : bye })',
        ),
        (datetime.datetime(2021, 1, 1, 1, 1, 1, 1), "2021-01-01 01:01:01.000001"),
        (datetime.date(2021, 1, 1), "2021-01-01"),
        (datetime.time(1, 1, 1, 1), "01:01:01.000001"),
        (datetime.timedelta(1, 1, 1), "1 day, 0:00:01.000001"),
        (
            [datetime.timedelta(1, 1, 1), datetime.timedelta(1, 1, 2)],
            '["1 day, 0:00:01.000001", "1 day, 0:00:01.000002"]',
        ),
        (Color(color="slate", shade=1), "var(--slate-1)"),
        (Color(color="orange", shade=1, alpha=True), "var(--orange-a1)"),
        (Color(color="accent", shade=1, alpha=True), "var(--accent-a1)"),
    ],
)
def test_serialize(value: Any, expected: str):
    """Test that serialize returns the correct value.


    Args:
        value: The value to serialize.
        expected: The expected result.
    """
    assert serializers.serialize(value) == expected


@pytest.mark.parametrize(
    "value,expected,exp_var_is_string",
    [
        ("test", '"test"', False),
        (1, "1", False),
        (1.0, "1.0", False),
        (True, "true", False),
        (False, "false", False),
        ([1, 2, 3], "[1, 2, 3]", False),
        ([{"key": 1}, {"key": 2}], '[({ ["key"] : 1 }), ({ ["key"] : 2 })]', False),
        (StrEnum.FOO, '"foo"', False),
        ([StrEnum.FOO, StrEnum.BAR], '["foo", "bar"]', False),
        (
            BaseSubclass(ts=datetime.timedelta(1, 1, 1)),
            '({ ["ts"] : "1 day, 0:00:01.000001" })',
            False,
        ),
        (
            datetime.datetime(2021, 1, 1, 1, 1, 1, 1),
            '"2021-01-01 01:01:01.000001"',
            True,
        ),
        (Color(color="slate", shade=1), '"var(--slate-1)"', True),
        (BaseSubclass, '"BaseSubclass"', True),
        (Path("."), '"."', True),
    ],
)
def test_serialize_var_to_str(value: Any, expected: str, exp_var_is_string: bool):
    """Test that serialize with `to=str` passed to a Var is marked with _var_is_string.

    Args:
        value: The value to serialize.
        expected: The expected result.
        exp_var_is_string: The expected value of _var_is_string.
    """
    v = LiteralVar.create(value)
    assert str(v) == expected<|MERGE_RESOLUTION|>--- conflicted
+++ resolved
@@ -7,11 +7,8 @@
 
 from reflex.base import Base, SlimBase
 from reflex.components.core.colors import Color
-<<<<<<< HEAD
+from reflex.ivars.base import ImmutableVar, LiteralVar
 from reflex.state import State
-=======
-from reflex.ivars.base import ImmutableVar, LiteralVar
->>>>>>> 0810bd84
 from reflex.utils import serializers
 
 
@@ -139,12 +136,12 @@
 
     state = SlimState()
     assert SlimBaseSubclass.__used_fields__ == set()
-    assert serializers.serialize(state.slim) == "{}"
+    assert serializers.serialize(state.slim) == "({  })"
 
     # Access the field
     SlimState.slim.ts
     assert SlimBaseSubclass.__used_fields__ == {"ts"}
-    assert serializers.serialize(state.slim) == '{"ts": "1 day, 0:00:01.000001"}'
+    assert serializers.serialize(state.slim) == '({ ["ts"] : "1 day, 0:00:01.000001" })'
 
     # Reset the used fields tracking set.
     SlimBaseSubclass.__used_fields__ = set()
@@ -185,15 +182,11 @@
             '({ ["ts"] : "1 day, 0:00:01.000001" })',
         ),
         (
-<<<<<<< HEAD
             SlimBaseSubclass(ts=datetime.timedelta(1, 1, 1)),
-            "{}",
-        ),
-        (
-            [1, Var.create_safe("hi"), Var.create_safe("bye", _var_is_local=False)],
-=======
+            "({  })",
+        ),
+        (
             [1, LiteralVar.create("hi"), ImmutableVar.create("bye")],
->>>>>>> 0810bd84
             '[1, "hi", bye]',
         ),
         (
