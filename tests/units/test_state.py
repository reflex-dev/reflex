--- conflicted
+++ resolved
@@ -2025,29 +2025,8 @@
     mock_app.event_namespace.emit.assert_called_once()
     mcall = mock_app.event_namespace.emit.mock_calls[0]
     assert mcall.args[0] == str(SocketEvent.EVENT)
-<<<<<<< HEAD
-    assert json.loads(mcall.args[1]) == dataclasses.asdict(
-        StateUpdate(
-            delta={
-                # parent_state.get_full_name(): {
-                #     "upper": "",
-                #     "sum": 3.14,
-                # },
-                grandchild_state.get_full_name(): {
-                    "value2": "42",
-                },
-                GrandchildState3.get_full_name(): {
-                    "computed": "",
-                },
-            }
-        )
-=======
     assert mcall.args[1] == StateUpdate(
         delta={
-            parent_state.get_full_name(): {
-                "upper": "",
-                "sum": 3.14,
-            },
             grandchild_state.get_full_name(): {
                 "value2": "42",
             },
@@ -2055,7 +2034,6 @@
                 "computed": "",
             },
         }
->>>>>>> ab4e05be
     )
     assert mcall.kwargs["to"] == grandchild_state.router.session.session_id
 
@@ -3058,10 +3036,6 @@
     grandchild_state.value2 = "set_value"
 
     assert test_state.get_delta() == {
-        # TestState.get_full_name(): {
-        #     "sum": 3.14,
-        #     "upper": "",
-        # },
         GrandchildState.get_full_name(): {
             "value2": "set_value",
         },
@@ -3099,10 +3073,6 @@
     child_state2.value = "set_c2_value"
 
     assert new_test_state.get_delta() == {
-        # TestState.get_full_name(): {
-        #     "sum": 3.14,
-        #     "upper": "",
-        # },
         ChildState2.get_full_name(): {
             "value": "set_c2_value",
         },
