--- conflicted
+++ resolved
@@ -432,16 +432,11 @@
 
 def test_class_indexing_with_vars():
     """Test that we can index into a state var with another var."""
-<<<<<<< HEAD
     prop = TestState.array[TestState.num1]
     assert (
         str(prop)
         == f"(((...args) => (((_array, _index_or_slice) => atSliceOrIndex(_array, _index_or_slice))({TestState.get_name()}.array, ...args)))({TestState.get_name()}.num1))"
     )
-=======
-    prop = TestState.array[TestState.num1]  # pyright: ignore [reportCallIssue, reportArgumentType]
-    assert str(prop) == f"{TestState.get_name()}.array.at({TestState.get_name()}.num1)"
->>>>>>> 8663dbcb
 
     prop = TestState.mapping["a"][TestState.num1]  # pyright: ignore [reportCallIssue, reportArgumentType]
     assert (
@@ -1375,12 +1370,8 @@
 
     assert isinstance(HandlerState.handler, EventHandler)
     if use_partial:
-<<<<<<< HEAD
         partial_guy = functools.partial(HandlerState.handler.fn)
         HandlerState.handler = partial_guy  # pyright: ignore[reportAttributeAccessIssue]
-=======
-        HandlerState.handler = functools.partial(HandlerState.handler.fn)  # pyright: ignore [reportFunctionMemberAccess]
->>>>>>> 8663dbcb
         assert isinstance(HandlerState.handler, functools.partial)
 
     s = HandlerState()
@@ -2035,16 +2026,11 @@
 
     # ensure state update was emitted
     assert mock_app.event_namespace is not None
-<<<<<<< HEAD
     mock_app.event_namespace.emit.assert_called_once()  # pyright: ignore[reportFunctionMemberAccess]
     mock_calls = getattr(mock_app.event_namespace.emit, "mock_calls", None)
     assert mock_calls is not None
     assert isinstance(mock_calls, Sequence)
     mcall = mock_calls[0]
-=======
-    mock_app.event_namespace.emit.assert_called_once()  # pyright: ignore [reportFunctionMemberAccess]
-    mcall = mock_app.event_namespace.emit.mock_calls[0]  # pyright: ignore [reportFunctionMemberAccess]
->>>>>>> 8663dbcb
     assert mcall.args[0] == str(SocketEvent.EVENT)
     assert mcall.args[1] == StateUpdate(
         delta={
@@ -2245,15 +2231,11 @@
     assert mock_app.event_namespace is not None
     emit_mock = mock_app.event_namespace.emit
 
-<<<<<<< HEAD
     mock_calls = getattr(emit_mock, "mock_calls", None)
     assert mock_calls is not None
     assert isinstance(mock_calls, Sequence)
 
     first_ws_message = mock_calls[0].args[1]
-=======
-    first_ws_message = emit_mock.mock_calls[0].args[1]  # pyright: ignore [reportFunctionMemberAccess]
->>>>>>> 8663dbcb
     assert (
         first_ws_message.delta[BackgroundTaskState.get_full_name()].pop("router")
         is not None
@@ -2268,11 +2250,7 @@
         events=[],
         final=True,
     )
-<<<<<<< HEAD
     for call in mock_calls[1:5]:
-=======
-    for call in emit_mock.mock_calls[1:5]:  # pyright: ignore [reportFunctionMemberAccess]
->>>>>>> 8663dbcb
         assert call.args[1] == StateUpdate(
             delta={
                 BackgroundTaskState.get_full_name(): {
@@ -2282,11 +2260,7 @@
             events=[],
             final=True,
         )
-<<<<<<< HEAD
     assert mock_calls[-2].args[1] == StateUpdate(
-=======
-    assert emit_mock.mock_calls[-2].args[1] == StateUpdate(  # pyright: ignore [reportFunctionMemberAccess]
->>>>>>> 8663dbcb
         delta={
             BackgroundTaskState.get_full_name(): {
                 "order": exp_order,
@@ -2297,11 +2271,7 @@
         events=[],
         final=True,
     )
-<<<<<<< HEAD
     assert mock_calls[-1].args[1] == StateUpdate(
-=======
-    assert emit_mock.mock_calls[-1].args[1] == StateUpdate(  # pyright: ignore [reportFunctionMemberAccess]
->>>>>>> 8663dbcb
         delta={
             BackgroundTaskState.get_full_name(): {
                 "computed_order": exp_order,
