--- conflicted
+++ resolved
@@ -3415,7 +3415,6 @@
     _ = TypedState(field="str")
 
 
-<<<<<<< HEAD
 class ModelV1(BaseModelV1):
     """A pydantic BaseModel v1."""
 
@@ -3461,7 +3460,8 @@
     # state.dc.foo = "baz"
     # assert state.dirty_vars == {"dc"}
     # state.dirty_vars.clear()
-=======
+
+
 def test_get_value():
     class GetValueState(rx.State):
         foo: str = "FOO"
@@ -3490,4 +3490,3 @@
             "bar": "foo",
         }
     }
->>>>>>> 853a9d86
