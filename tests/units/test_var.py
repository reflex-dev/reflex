--- conflicted
+++ resolved
@@ -249,35 +249,7 @@
 
 
 @pytest.mark.parametrize(
-<<<<<<< HEAD
-    "value,expected",
-=======
-    ("prop", "expected"),
-    zip(
-        test_vars,
-        [
-            "set_prop1",
-            "set_key",
-            "state.set_value",
-            "state.set_local",
-            "set_local2",
-        ],
-        strict=True,
-    ),
-)
-def test_get_setter(prop: Var, expected):
-    """Test that the name of the setter function of a var is correct.
-
-    Args:
-        prop: The var to test.
-        expected: The expected name of the setter function.
-    """
-    assert prop._get_setter_name() == expected
-
-
-@pytest.mark.parametrize(
     ("value", "expected"),
->>>>>>> e9cd7e02
     [
         (None, Var(_js_expr="null", _var_type=None)),
         (1, Var(_js_expr="1", _var_type=int)),
