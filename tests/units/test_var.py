--- conflicted
+++ resolved
@@ -1,11 +1,7 @@
 import json
 import math
 import typing
-<<<<<<< HEAD
-from typing import Dict, List, Mapping, Optional, Sequence, Set, Tuple, Union, cast
-=======
-from typing import List, Mapping, cast
->>>>>>> b5e5ec0e
+from typing import List, Mapping, Sequence, cast
 
 import pytest
 from pandas import DataFrame
@@ -277,11 +273,7 @@
         (1, Var(_js_expr="1", _var_type=int)),
         ("key", Var(_js_expr='"key"', _var_type=str)),
         (3.14, Var(_js_expr="3.14", _var_type=float)),
-<<<<<<< HEAD
         ([1, 2, 3], Var(_js_expr="[1, 2, 3]", _var_type=Sequence[int])),
-=======
-        ([1, 2, 3], Var(_js_expr="[1, 2, 3]", _var_type=list[int])),
->>>>>>> b5e5ec0e
         (
             {"a": 1, "b": 2},
             Var(_js_expr='({ ["a"] : 1, ["b"] : 2 })', _var_type=Mapping[str, int]),
