--- conflicted
+++ resolved
@@ -1,8 +1,4 @@
-<<<<<<< HEAD
 from typing import Mapping, Sequence, Union
-=======
-from typing import Mapping
->>>>>>> b5e5ec0e
 
 import pytest
 
@@ -40,13 +36,8 @@
         (1, int),
         (1.0, float),
         ("a", str),
-<<<<<<< HEAD
         ([1, 2, 3], Sequence[int]),
         ([1, 2.0, "a"], Sequence[Union[int, float, str]]),
-=======
-        ([1, 2, 3], list[int]),
-        ([1, 2.0, "a"], list[int | float | str]),
->>>>>>> b5e5ec0e
         ({"a": 1, "b": 2}, Mapping[str, int]),
         ({"a": 1, 2: "b"}, Mapping[int | str, str | int]),
         (CustomDict(), CustomDict),
