--- conflicted
+++ resolved
@@ -212,11 +212,7 @@
     Args:
         app: The app to test.
     """
-<<<<<<< HEAD
-    assert app.middleware == [HydrateMiddleware(), PartialHyderateMiddleware()]
-=======
-    assert app._middlewares == [HydrateMiddleware()]
->>>>>>> 8c9bc663
+    assert app._middlewares == [HydrateMiddleware(), PartialHyderateMiddleware()]
     assert app.style == Style()
     assert app.admin_dash is None
 
