--- conflicted
+++ resolved
@@ -914,11 +914,7 @@
         """
         return self.dynamic
 
-<<<<<<< HEAD
     on_load_internal = cast(EventHandler, OnLoadInternalState.on_load_internal).fn
-=======
-    on_load_internal = OnLoadInternalState.on_load_internal.fn  # pyright: ignore [reportFunctionMemberAccess]
->>>>>>> 8663dbcb
 
 
 def test_dynamic_arg_shadow(
@@ -1191,11 +1187,7 @@
         pass
 
     assert (await app.state_manager.get_state(event.substate_token)).value == 5
-<<<<<<< HEAD
     assert getattr(app._postprocess, "call_count", None) == 6
-=======
-    assert app._postprocess.call_count == 6  # pyright: ignore [reportFunctionMemberAccess]
->>>>>>> 8663dbcb
 
     if isinstance(app.state_manager, StateManagerRedis):
         await app.state_manager.close()
@@ -1248,13 +1240,8 @@
 
     if exp_page_child is not None:
         assert len(page.children) == 3
-<<<<<<< HEAD
         children_types = [type(child) for child in page.children]
         assert exp_page_child in children_types
-=======
-        children_types = (type(child) for child in page.children)
-        assert exp_page_child in children_types  # pyright: ignore [reportOperatorIssue]
->>>>>>> 8663dbcb
     else:
         assert len(page.children) == 2
 
