from __future__ import annotations

import functools
import io
import unittest.mock
import uuid
from collections.abc import Generator
from contextlib import nullcontext as does_not_raise
from importlib.util import find_spec
from pathlib import Path
<<<<<<< HEAD
from typing import TYPE_CHECKING
=======
from typing import Any, ClassVar
>>>>>>> b7230bd8
from unittest.mock import AsyncMock

import pytest
from pytest_mock import MockerFixture
from starlette.applications import Starlette
from starlette.datastructures import UploadFile
from starlette.responses import StreamingResponse

import reflex as rx
from reflex import AdminDash, constants
from reflex.app import (
    App,
    ComponentCallable,
    default_overlay_component,
    process,
    upload,
)
from reflex.components import Component
from reflex.components.base.bare import Bare
from reflex.components.base.fragment import Fragment
from reflex.components.core.cond import Cond
from reflex.components.radix.themes.typography.text import Text
from reflex.constants.state import FIELD_MARKER
from reflex.event import Event
from reflex.middleware import HydrateMiddleware
from reflex.model import Model
from reflex.state import (
    BaseState,
    OnLoadInternalState,
    RouterData,
    State,
    StateManagerDisk,
    StateManagerMemory,
    StateManagerRedis,
    StateUpdate,
    _substate_key,
)
from reflex.style import Style
from reflex.utils import console, exceptions, format
from reflex.vars.base import computed_var

from .conftest import chdir
from .states import GenState
from .states.upload import (
    ChildFileUploadState,
    FileStateBase1,
    FileUploadState,
    GrandChildFileUploadState,
)


class EmptyState(BaseState):
    """An empty state."""


@pytest.fixture
def index_page() -> ComponentCallable:
    """An index page.

    Returns:
        The index page.
    """

    def index():
        return rx.box("Index")

    return index


@pytest.fixture
def about_page() -> ComponentCallable:
    """An about page.

    Returns:
        The about page.
    """

    def about():
        return rx.box("About")

    return about


class ATestState(BaseState):
    """A simple state for testing."""

    var: int


@pytest.fixture
def test_state() -> type[BaseState]:
    """A default state.

    Returns:
        A default state.
    """
    return ATestState


@pytest.fixture
def redundant_test_state() -> type[BaseState]:
    """A default state.

    Returns:
        A default state.
    """

    class RedundantTestState(BaseState):
        var: int

    return RedundantTestState


@pytest.fixture(scope="session")
def test_model() -> type[Model]:
    """A default model.

    Returns:
        A default model.
    """

    class TestModel(Model, table=True):
        pass

    return TestModel


@pytest.fixture(scope="session")
def test_model_auth() -> type[Model]:
    """A default model.

    Returns:
        A default model.
    """

    class TestModelAuth(Model, table=True):
        """A test model with auth."""

    return TestModelAuth


@pytest.fixture
def test_get_engine():
    """A default database engine.

    Returns:
        A default database engine.
    """
    import sqlmodel

    enable_admin = True
    url = "sqlite:///test.db"
    return sqlmodel.create_engine(
        url,
        echo=False,
        connect_args={"check_same_thread": False} if enable_admin else {},
    )


if TYPE_CHECKING:
    from starlette_admin.auth import AuthProvider


@pytest.fixture
def test_custom_auth_admin() -> type[AuthProvider]:
    """A default auth provider.

    Returns:
        A default default auth provider.
    """
    from starlette_admin.auth import AuthProvider

    class TestAuthProvider(AuthProvider):
        """A test auth provider."""

        login_path: str = "/login"
        logout_path: str = "/logout"

        def login(self):  # pyright: ignore [reportIncompatibleMethodOverride]
            """Login."""

        def is_authenticated(self):  # pyright: ignore [reportIncompatibleMethodOverride]
            """Is authenticated."""

        def get_admin_user(self):  # pyright: ignore [reportIncompatibleMethodOverride]
            """Get admin user."""

        def logout(self):  # pyright: ignore [reportIncompatibleMethodOverride]
            """Logout."""

    return TestAuthProvider


def test_default_app(app: App):
    """Test creating an app with no args.

    Args:
        app: The app to test.
    """
    assert app._middlewares == [HydrateMiddleware()]
    assert app.style == Style()
    assert app.admin_dash is None


def test_multiple_states_error(monkeypatch, test_state, redundant_test_state):
    """Test that an error is thrown when multiple classes subclass rx.BaseState.

    Args:
        monkeypatch: Pytest monkeypatch object.
        test_state: A test state subclassing rx.BaseState.
        redundant_test_state: Another test state subclassing rx.BaseState.
    """
    monkeypatch.delenv(constants.PYTEST_CURRENT_TEST)
    with pytest.raises(ValueError):
        App()


def test_add_page_default_route(app: App, index_page, about_page):
    """Test adding a page to an app.

    Args:
        app: The app to test.
        index_page: The index page.
        about_page: The about page.
    """
    assert app._pages == {}
    assert app._unevaluated_pages == {}
    app.add_page(index_page)
    app._compile_page("index")
    assert app._pages.keys() == {"index"}
    app.add_page(about_page)
    app._compile_page("about")
    assert app._pages.keys() == {"index", "about"}


def test_add_page_set_route(app: App, index_page):
    """Test adding a page to an app.

    Args:
        app: The app to test.
        index_page: The index page.
    """
    route = "/test"
    assert app._unevaluated_pages == {}
    app.add_page(index_page, route=route)
    app._compile_page("test")
    assert app._pages.keys() == {"test"}


def test_add_page_set_route_dynamic(index_page):
    """Test adding a page with dynamic route variable to an app.

    Args:
        index_page: The index page.
    """
    app = App(_state=EmptyState)
    assert app._state is not None
    route = "/test/[dynamic]"
    assert app._unevaluated_pages == {}
    app.add_page(index_page, route=route)
    app._compile_page("test/[dynamic]")
    assert app._pages.keys() == {"test/[dynamic]"}
    assert "dynamic" in app._state.computed_vars
    assert app._state.computed_vars["dynamic"]._deps(objclass=EmptyState) == {
        EmptyState.get_full_name(): {constants.ROUTER},
    }
    assert constants.ROUTER in app._state()._var_dependencies


def test_add_page_set_route_nested(app: App, index_page):
    """Test adding a page to an app.

    Args:
        app: The app to test.
        index_page: The index page.
    """
    route = "test/nested"
    assert app._unevaluated_pages == {}
    app.add_page(index_page, route=route)
    assert app._unevaluated_pages.keys() == {route}


def test_add_page_invalid_api_route(app: App, index_page):
    """Test adding a page with an invalid route to an app.

    Args:
        app: The app to test.
        index_page: The index page.
    """
    app.add_page(index_page, route="api")
    app.add_page(index_page, route="/api")
    app.add_page(index_page, route="/api/")
    app.add_page(index_page, route="api/foo")
    app.add_page(index_page, route="/api/foo")
    # These should be fine
    app.add_page(index_page, route="api2")
    app.add_page(index_page, route="/foo/api")


def page1():
    return rx.fragment()


def page2():
    return rx.fragment()


def index():
    return rx.fragment()


@pytest.mark.parametrize(
    ("first_page", "second_page", "route"),
    [
        (index, index, None),
        (page1, page1, None),
    ],
)
def test_add_the_same_page(
    mocker: MockerFixture, app: App, first_page, second_page, route
):
    app.add_page(first_page, route=route)
    mock_object = mocker.Mock()
    mocker.patch.object(
        console,
        "warn",
        mock_object,
    )
    app.add_page(second_page, route="/" + route.strip("/") if route else None)
    assert mock_object.call_count == 1


@pytest.mark.parametrize(
    ("first_page", "second_page", "route"),
    [
        (lambda: rx.fragment(), lambda: rx.fragment(rx.text("second")), "/"),
        (rx.fragment(rx.text("first")), rx.fragment(rx.text("second")), "/page1"),
        (
            lambda: rx.fragment(rx.text("first")),
            rx.fragment(rx.text("second")),
            "page3",
        ),
        (page1, page2, "page1"),
    ],
)
def test_add_duplicate_page_route_error(app: App, first_page, second_page, route):
    app.add_page(first_page, route=route)
    with pytest.raises(ValueError):
        app.add_page(second_page, route="/" + route.strip("/") if route else None)


@pytest.mark.skipif(
    not find_spec("starlette_admin")
    or not find_spec("sqlmodel")
    or not find_spec("pydantic"),
    reason="starlette_admin not installed or sqlmodel not installed or pydantic not installed",
)
def test_initialize_with_admin_dashboard(test_model):
    """Test setting the admin dashboard of an app.

    Args:
        test_model: The default model.
    """
    app = App(admin_dash=AdminDash(models=[test_model]))
    assert app.admin_dash is not None
    assert len(app.admin_dash.models) > 0
    assert app.admin_dash.models[0] == test_model


@pytest.mark.skipif(
    not find_spec("starlette_admin")
    or not find_spec("sqlmodel")
    or not find_spec("pydantic"),
    reason="starlette_admin not installed or sqlmodel not installed or pydantic not installed",
)
def test_initialize_with_custom_admin_dashboard(
    test_get_engine,
    test_custom_auth_admin,
    test_model_auth,
):
    """Test setting the custom admin dashboard of an app.

    Args:
        test_get_engine: The default database engine.
        test_model_auth: The default model for an auth admin dashboard.
        test_custom_auth_admin: The custom auth provider.
    """
    from starlette_admin.contrib.sqla.admin import Admin

    custom_auth_provider = test_custom_auth_admin()
    custom_admin = Admin(engine=test_get_engine, auth_provider=custom_auth_provider)
    app = App(admin_dash=AdminDash(models=[test_model_auth], admin=custom_admin))
    assert app.admin_dash is not None
    assert app.admin_dash.admin is not None
    assert len(app.admin_dash.models) > 0
    assert app.admin_dash.models[0] == test_model_auth
    assert app.admin_dash.admin.auth_provider == custom_auth_provider


@pytest.mark.skipif(
    not find_spec("starlette_admin")
    or not find_spec("sqlmodel")
    or not find_spec("pydantic"),
    reason="starlette_admin not installed or sqlmodel not installed or pydantic not installed",
)
def test_initialize_admin_dashboard_with_view_overrides(test_model):
    """Test setting the admin dashboard of an app with view class overridden.

    Args:
        test_model: The default model.
    """
    from starlette_admin.contrib.sqla.view import ModelView

    class TestModelView(ModelView):
        pass

    app = App(
        admin_dash=AdminDash(
            models=[test_model], view_overrides={test_model: TestModelView}
        )
    )
    assert app.admin_dash is not None
    assert app.admin_dash.models == [test_model]
    assert app.admin_dash.view_overrides[test_model] == TestModelView


@pytest.mark.asyncio
async def test_initialize_with_state(test_state: type[ATestState], token: str):
    """Test setting the state of an app.

    Args:
        test_state: The default state.
        token: a Token.
    """
    app = App(_state=test_state)
    assert app._state == test_state

    # Get a state for a given token.
    state = await app.state_manager.get_state(_substate_key(token, test_state))
    assert isinstance(state, test_state)
    assert state.var == 0

    if isinstance(app.state_manager, StateManagerRedis):
        await app.state_manager.close()


@pytest.mark.asyncio
async def test_set_and_get_state(test_state):
    """Test setting and getting the state of an app with different tokens.

    Args:
        test_state: The default state.
    """
    app = App(_state=test_state)

    # Create two tokens.
    token1 = str(uuid.uuid4()) + f"_{test_state.get_full_name()}"
    token2 = str(uuid.uuid4()) + f"_{test_state.get_full_name()}"

    # Get the default state for each token.
    state1 = await app.state_manager.get_state(token1)
    state2 = await app.state_manager.get_state(token2)
    assert state1.var == 0
    assert state2.var == 0

    # Set the vars to different values.
    state1.var = 1
    state2.var = 2
    await app.state_manager.set_state(token1, state1)
    await app.state_manager.set_state(token2, state2)

    # Get the states again and check the values.
    state1 = await app.state_manager.get_state(token1)
    state2 = await app.state_manager.get_state(token2)
    assert state1.var == 1
    assert state2.var == 2

    if isinstance(app.state_manager, StateManagerRedis):
        await app.state_manager.close()


@pytest.mark.asyncio
async def test_dynamic_var_event(test_state: type[ATestState], token: str):
    """Test that the default handler of a dynamic generated var
    works as expected.

    Args:
        test_state: State Fixture.
        token: a Token.
    """
    state = test_state()  # pyright: ignore [reportCallIssue]
    state.add_var("int_val", int, 0)
    async for result in state._process(
        Event(
            token=token,
            name=f"{test_state.get_name()}.set_int_val",
            router_data={"pathname": "/", "query": {}},
            payload={"value": 50},
        )
    ):
        assert result.delta == {test_state.get_name(): {"int_val" + FIELD_MARKER: 50}}


@pytest.fixture
def list_mutation_state():
    """Create a state with list mutation features.

    Returns:
        A state with list mutation features.
    """

    class ListMutationTestState(BaseState):
        """A state for testing ReflexList mutation."""

        # plain list
        plain_friends = ["Tommy"]

        def make_friend(self):
            """Add a friend to the list."""
            self.plain_friends.append("another-fd")

        def change_first_friend(self):
            """Change the first friend in the list."""
            self.plain_friends[0] = "Jenny"

        def unfriend_all_friends(self):
            """Unfriend all friends in the list."""
            self.plain_friends.clear()

        def unfriend_first_friend(self):
            """Unfriend the first friend in the list."""
            del self.plain_friends[0]

        def remove_last_friend(self):
            """Remove the last friend in the list."""
            self.plain_friends.pop()

        def make_friends_with_colleagues(self):
            """Add list of friends to the list."""
            colleagues = ["Peter", "Jimmy"]
            self.plain_friends.extend(colleagues)

        def remove_tommy(self):
            """Remove Tommy from the list."""
            self.plain_friends.remove("Tommy")

        # list in dict
        friends_in_dict = {"Tommy": ["Jenny"]}

        def remove_jenny_from_tommy(self):
            """Remove Jenny from Tommy's friends list."""
            self.friends_in_dict["Tommy"].remove("Jenny")

        def add_jimmy_to_tommy_friends(self):
            """Add Jimmy to Tommy's friends list."""
            self.friends_in_dict["Tommy"].append("Jimmy")

        def tommy_has_no_fds(self):
            """Clear Tommy's friends list."""
            self.friends_in_dict["Tommy"].clear()

        # nested list
        friends_in_nested_list = [["Tommy"], ["Jenny"]]

        def remove_first_group(self):
            """Remove the first group of friends from the nested list."""
            self.friends_in_nested_list.pop(0)

        def remove_first_person_from_first_group(self):
            """Remove the first person from the first group of friends in the nested list."""
            self.friends_in_nested_list[0].pop(0)

        def add_jimmy_to_second_group(self):
            """Add Jimmy to the second group of friends in the nested list."""
            self.friends_in_nested_list[1].append("Jimmy")

    return ListMutationTestState()


@pytest.mark.asyncio
@pytest.mark.parametrize(
    "event_tuples",
    [
        pytest.param(
            [
                (
                    "make_friend",
                    {"plain_friends" + FIELD_MARKER: ["Tommy", "another-fd"]},
                ),
                (
                    "change_first_friend",
                    {"plain_friends" + FIELD_MARKER: ["Jenny", "another-fd"]},
                ),
            ],
            id="append then __setitem__",
        ),
        pytest.param(
            [
                (
                    "unfriend_first_friend",
                    {"plain_friends" + FIELD_MARKER: []},
                ),
                (
                    "make_friend",
                    {"plain_friends" + FIELD_MARKER: ["another-fd"]},
                ),
            ],
            id="delitem then append",
        ),
        pytest.param(
            [
                (
                    "make_friends_with_colleagues",
                    {"plain_friends" + FIELD_MARKER: ["Tommy", "Peter", "Jimmy"]},
                ),
                (
                    "remove_tommy",
                    {"plain_friends" + FIELD_MARKER: ["Peter", "Jimmy"]},
                ),
                (
                    "remove_last_friend",
                    {"plain_friends" + FIELD_MARKER: ["Peter"]},
                ),
                (
                    "unfriend_all_friends",
                    {"plain_friends" + FIELD_MARKER: []},
                ),
            ],
            id="extend, remove, pop, clear",
        ),
        pytest.param(
            [
                (
                    "add_jimmy_to_second_group",
                    {
                        "friends_in_nested_list" + FIELD_MARKER: [
                            ["Tommy"],
                            ["Jenny", "Jimmy"],
                        ]
                    },
                ),
                (
                    "remove_first_person_from_first_group",
                    {"friends_in_nested_list" + FIELD_MARKER: [[], ["Jenny", "Jimmy"]]},
                ),
                (
                    "remove_first_group",
                    {"friends_in_nested_list" + FIELD_MARKER: [["Jenny", "Jimmy"]]},
                ),
            ],
            id="nested list",
        ),
        pytest.param(
            [
                (
                    "add_jimmy_to_tommy_friends",
                    {"friends_in_dict" + FIELD_MARKER: {"Tommy": ["Jenny", "Jimmy"]}},
                ),
                (
                    "remove_jenny_from_tommy",
                    {"friends_in_dict" + FIELD_MARKER: {"Tommy": ["Jimmy"]}},
                ),
                (
                    "tommy_has_no_fds",
                    {"friends_in_dict" + FIELD_MARKER: {"Tommy": []}},
                ),
            ],
            id="list in dict",
        ),
    ],
)
async def test_list_mutation_detection__plain_list(
    event_tuples: list[tuple[str, list[str]]],
    list_mutation_state: State,
    token: str,
):
    """Test list mutation detection
    when reassignment is not explicitly included in the logic.

    Args:
        event_tuples: From parametrization.
        list_mutation_state: A state with list mutation features.
        token: a Token.
    """
    for event_name, expected_delta in event_tuples:
        async for result in list_mutation_state._process(
            Event(
                token=token,
                name=f"{list_mutation_state.get_name()}.{event_name}",
                router_data={"pathname": "/", "query": {}},
                payload={},
            )
        ):
            # prefix keys in expected_delta with the state name
            expected_delta = {list_mutation_state.get_name(): expected_delta}
            assert result.delta == expected_delta


@pytest.fixture
def dict_mutation_state():
    """Create a state with dict mutation features.

    Returns:
        A state with dict mutation features.
    """

    class DictMutationTestState(BaseState):
        """A state for testing ReflexDict mutation."""

        # plain dict
        details = {"name": "Tommy"}

        def add_age(self):
            """Add an age to the dict."""
            self.details.update({"age": 20})  # pyright: ignore [reportCallIssue, reportArgumentType]

        def change_name(self):
            """Change the name in the dict."""
            self.details["name"] = "Jenny"

        def remove_last_detail(self):
            """Remove the last item in the dict."""
            self.details.popitem()

        def clear_details(self):
            """Clear the dict."""
            self.details.clear()

        def remove_name(self):
            """Remove the name from the dict."""
            del self.details["name"]

        def pop_out_age(self):
            """Pop out the age from the dict."""
            self.details.pop("age")

        # dict in list
        address = [{"home": "home address"}, {"work": "work address"}]

        def remove_home_address(self):
            """Remove the home address from dict in the list."""
            self.address[0].pop("home")

        def add_street_to_home_address(self):
            """Set street key in the dict in the list."""
            self.address[0]["street"] = "street address"

        # nested dict
        friend_in_nested_dict = {"name": "Nikhil", "friend": {"name": "Alek"}}

        def change_friend_name(self):
            """Change the friend's name in the nested dict."""
            self.friend_in_nested_dict["friend"]["name"] = "Tommy"

        def remove_friend(self):
            """Remove the friend from the nested dict."""
            self.friend_in_nested_dict.pop("friend")

        def add_friend_age(self):
            """Add an age to the friend in the nested dict."""
            self.friend_in_nested_dict["friend"]["age"] = 30

    return DictMutationTestState()


@pytest.mark.asyncio
@pytest.mark.parametrize(
    "event_tuples",
    [
        pytest.param(
            [
                (
                    "add_age",
                    {"details" + FIELD_MARKER: {"name": "Tommy", "age": 20}},
                ),
                (
                    "change_name",
                    {"details" + FIELD_MARKER: {"name": "Jenny", "age": 20}},
                ),
                (
                    "remove_last_detail",
                    {"details" + FIELD_MARKER: {"name": "Jenny"}},
                ),
            ],
            id="update then __setitem__",
        ),
        pytest.param(
            [
                (
                    "clear_details",
                    {"details" + FIELD_MARKER: {}},
                ),
                (
                    "add_age",
                    {"details" + FIELD_MARKER: {"age": 20}},
                ),
            ],
            id="delitem then update",
        ),
        pytest.param(
            [
                (
                    "add_age",
                    {"details" + FIELD_MARKER: {"name": "Tommy", "age": 20}},
                ),
                (
                    "remove_name",
                    {"details" + FIELD_MARKER: {"age": 20}},
                ),
                (
                    "pop_out_age",
                    {"details" + FIELD_MARKER: {}},
                ),
            ],
            id="add, remove, pop",
        ),
        pytest.param(
            [
                (
                    "remove_home_address",
                    {"address" + FIELD_MARKER: [{}, {"work": "work address"}]},
                ),
                (
                    "add_street_to_home_address",
                    {
                        "address" + FIELD_MARKER: [
                            {"street": "street address"},
                            {"work": "work address"},
                        ]
                    },
                ),
            ],
            id="dict in list",
        ),
        pytest.param(
            [
                (
                    "change_friend_name",
                    {
                        "friend_in_nested_dict" + FIELD_MARKER: {
                            "name": "Nikhil",
                            "friend": {"name": "Tommy"},
                        }
                    },
                ),
                (
                    "add_friend_age",
                    {
                        "friend_in_nested_dict" + FIELD_MARKER: {
                            "name": "Nikhil",
                            "friend": {"name": "Tommy", "age": 30},
                        }
                    },
                ),
                (
                    "remove_friend",
                    {"friend_in_nested_dict" + FIELD_MARKER: {"name": "Nikhil"}},
                ),
            ],
            id="nested dict",
        ),
    ],
)
async def test_dict_mutation_detection__plain_list(
    event_tuples: list[tuple[str, list[str]]],
    dict_mutation_state: State,
    token: str,
):
    """Test dict mutation detection
    when reassignment is not explicitly included in the logic.

    Args:
        event_tuples: From parametrization.
        dict_mutation_state: A state with dict mutation features.
        token: a Token.
    """
    for event_name, expected_delta in event_tuples:
        async for result in dict_mutation_state._process(
            Event(
                token=token,
                name=f"{dict_mutation_state.get_name()}.{event_name}",
                router_data={"pathname": "/", "query": {}},
                payload={},
            )
        ):
            # prefix keys in expected_delta with the state name
            expected_delta = {dict_mutation_state.get_name(): expected_delta}

            assert result.delta == expected_delta


@pytest.mark.asyncio
@pytest.mark.parametrize(
    ("state", "delta"),
    [
        (
            FileUploadState,
            {
                FileUploadState.get_full_name(): {
                    "img_list" + FIELD_MARKER: ["image1.jpg", "image2.jpg"]
                }
            },
        ),
        (
            ChildFileUploadState,
            {
                ChildFileUploadState.get_full_name(): {
                    "img_list" + FIELD_MARKER: ["image1.jpg", "image2.jpg"]
                }
            },
        ),
        (
            GrandChildFileUploadState,
            {
                GrandChildFileUploadState.get_full_name(): {
                    "img_list" + FIELD_MARKER: ["image1.jpg", "image2.jpg"]
                }
            },
        ),
    ],
)
async def test_upload_file(tmp_path, state, delta, token: str, mocker: MockerFixture):
    """Test that file upload works correctly.

    Args:
        tmp_path: Temporary path.
        state: The state class.
        delta: Expected delta
        token: a Token.
        mocker: pytest mocker object.
    """
    mocker.patch(
        "reflex.state.State.class_subclasses",
        {state if state is FileUploadState else FileStateBase1},
    )
    state._tmp_path = tmp_path
    # The App state must be the "root" of the state tree
    app = App()
    app.event_namespace.emit = AsyncMock()  # pyright: ignore [reportOptionalMemberAccess]
    current_state = await app.state_manager.get_state(_substate_key(token, state))
    data = b"This is binary data"

    # Create a binary IO object and write data to it
    bio = io.BytesIO()
    bio.write(data)

    request_mock = unittest.mock.Mock()
    request_mock.headers = {
        "reflex-client-token": token,
        "reflex-event-handler": f"{state.get_full_name()}.multi_handle_upload",
    }

    file1 = UploadFile(
        filename="image1.jpg",
        file=bio,
    )
    file2 = UploadFile(
        filename="image2.jpg",
        file=bio,
    )

    async def form():
        files_mock = unittest.mock.Mock()

        def getlist(key: str):
            assert key == "files"
            return [file1, file2]

        files_mock.getlist = getlist

        return files_mock

    request_mock.form = form

    upload_fn = upload(app)
    streaming_response = await upload_fn(request_mock)
    assert isinstance(streaming_response, StreamingResponse)
    async for state_update in streaming_response.body_iterator:
        assert (
            state_update
            == StateUpdate(delta=delta, events=[], final=True).json() + "\n"
        )

    current_state = await app.state_manager.get_state(_substate_key(token, state))
    state_dict = current_state.dict()[state.get_full_name()]
    assert state_dict["img_list" + FIELD_MARKER] == [
        "image1.jpg",
        "image2.jpg",
    ]

    if isinstance(app.state_manager, StateManagerRedis):
        await app.state_manager.close()


@pytest.mark.asyncio
@pytest.mark.parametrize(
    "state",
    [FileUploadState, ChildFileUploadState, GrandChildFileUploadState],
)
async def test_upload_file_without_annotation(state, tmp_path, token):
    """Test that an error is thrown when there's no param annotated with rx.UploadFile or list[UploadFile].

    Args:
        state: The state class.
        tmp_path: Temporary path.
        token: a Token.
    """
    state._tmp_path = tmp_path
    app = App(_state=State)

    request_mock = unittest.mock.Mock()
    request_mock.headers = {
        "reflex-client-token": token,
        "reflex-event-handler": f"{state.get_full_name()}.handle_upload2",
    }

    async def form():
        files_mock = unittest.mock.Mock()

        def getlist(key: str):
            assert key == "files"
            return [unittest.mock.Mock(filename="image1.jpg")]

        files_mock.getlist = getlist

        return files_mock

    request_mock.form = form

    fn = upload(app)
    with pytest.raises(ValueError) as err:
        await fn(request_mock)
    assert (
        err.value.args[0]
        == f"`{state.get_full_name()}.handle_upload2` handler should have a parameter annotated as list[rx.UploadFile]"
    )

    if isinstance(app.state_manager, StateManagerRedis):
        await app.state_manager.close()


@pytest.mark.asyncio
@pytest.mark.parametrize(
    "state",
    [FileUploadState, ChildFileUploadState, GrandChildFileUploadState],
)
async def test_upload_file_background(state, tmp_path, token):
    """Test that an error is thrown handler is a background task.

    Args:
        state: The state class.
        tmp_path: Temporary path.
        token: a Token.
    """
    state._tmp_path = tmp_path
    app = App(_state=State)

    request_mock = unittest.mock.Mock()
    request_mock.headers = {
        "reflex-client-token": token,
        "reflex-event-handler": f"{state.get_full_name()}.bg_upload",
    }

    async def form():
        files_mock = unittest.mock.Mock()

        def getlist(key: str):
            assert key == "files"
            return [unittest.mock.Mock(filename="image1.jpg")]

        files_mock.getlist = getlist

        return files_mock

    request_mock.form = form

    fn = upload(app)
    with pytest.raises(TypeError) as err:
        await fn(request_mock)
    assert (
        err.value.args[0]
        == f"@rx.event(background=True) is not supported for upload handler `{state.get_full_name()}.bg_upload`."
    )

    if isinstance(app.state_manager, StateManagerRedis):
        await app.state_manager.close()


class DynamicState(BaseState):
    """State class for testing dynamic route var.

    This is defined at module level because event handlers cannot be addressed
    correctly when the class is defined as a local.

    There are several counters:
      * loaded: counts how many times `on_load` was triggered by the hydrate middleware
      * counter: counts how many times `on_counter` was triggered by a non-navigational event
          -> these events should NOT trigger reload or recalculation of router_data dependent vars
      * side_effect_counter: counts how many times a computed var was
        recalculated when the dynamic route var was dirty
    """

    is_hydrated: bool = False
    loaded: int = 0
    counter: int = 0
    _app_ref: ClassVar[Any] = None

    @rx.event
    def on_load(self):
        """Event handler for page on_load, should trigger for all navigation events."""
        self.loaded = self.loaded + 1

    @rx.event
    def on_counter(self):
        """Increment the counter var."""
        self.counter = self.counter + 1

    @computed_var
    def comp_dynamic(self) -> str:
        """A computed var that depends on the dynamic var.

        Returns:
            same as self.dynamic
        """
        return self.dynamic

    on_load_internal = OnLoadInternalState.on_load_internal.fn  # pyright: ignore [reportFunctionMemberAccess]


def test_dynamic_arg_shadow(
    index_page: ComponentCallable,
    token: str,
    app_module_mock: unittest.mock.Mock,
    mocker: MockerFixture,
):
    """Create app with dynamic route var and try to add a page with a dynamic arg that shadows a state var.

    Args:
        index_page: The index page.
        token: a Token.
        app_module_mock: Mocked app module.
        mocker: pytest mocker object.
    """
    DynamicState._app_ref = None
    arg_name = "counter"
    route = f"/test/[{arg_name}]"
    app = app_module_mock.app = App(_state=DynamicState)
    assert app._state is not None
    with pytest.raises(NameError):
        app.add_page(index_page, route=route, on_load=DynamicState.on_load)


def test_multiple_dynamic_args(
    index_page: ComponentCallable,
    token: str,
    app_module_mock: unittest.mock.Mock,
    mocker: MockerFixture,
):
    """Create app with multiple dynamic route vars with the same name.

    Args:
        index_page: The index page.
        token: a Token.
        app_module_mock: Mocked app module.
        mocker: pytest mocker object.
    """
    arg_name = "my_arg"
    route = f"/test/[{arg_name}]"
    route2 = f"/test2/[{arg_name}]"
    app = app_module_mock.app = App(_state=EmptyState)
    app.add_page(index_page, route=route)
    app.add_page(index_page, route=route2)


@pytest.mark.asyncio
async def test_dynamic_route_var_route_change_completed_on_load(
    index_page: ComponentCallable,
    token: str,
    app_module_mock: unittest.mock.Mock,
    mocker: MockerFixture,
):
    """Create app with dynamic route var, and simulate navigation.

    on_load should fire, allowing any additional vars to be updated before the
    initial page hydrate.

    Args:
        index_page: The index page.
        token: a Token.
        app_module_mock: Mocked app module.
        mocker: pytest mocker object.
    """
    DynamicState._app_ref = None
    arg_name = "dynamic"
    route = f"test/[{arg_name}]"
    app = app_module_mock.app = App(_state=DynamicState)
    assert app._state is not None
    assert arg_name not in app._state.vars
    app.add_page(index_page, route=route, on_load=DynamicState.on_load)
    app._compile_page(route)
    assert arg_name in app._state.vars
    assert arg_name in app._state.computed_vars
    assert app._state.computed_vars[arg_name]._deps(objclass=DynamicState) == {
        DynamicState.get_full_name(): {constants.ROUTER},
    }
    assert constants.ROUTER in app._state()._var_dependencies

    substate_token = _substate_key(token, DynamicState)
    sid = "mock_sid"
    client_ip = "127.0.0.1"
    async with app.state_manager.modify_state(substate_token) as state:
        state.router_data = {"simulate": "hydrated"}
        assert state.dynamic == ""
    exp_vals = ["foo", "foobar", "baz"]

    def _event(name, val, **kwargs):
        return Event(
            token=kwargs.pop("token", token),
            name=name,
            router_data=kwargs.pop(
                "router_data",
                {
                    "pathname": "/" + route,
                    "query": {arg_name: val},
                    "asPath": "/test/something",
                },
            ),
            payload=kwargs.pop("payload", {}),
            **kwargs,
        )

    def _dynamic_state_event(name, val, **kwargs):
        return _event(
            name=format.format_event_handler(getattr(DynamicState, name)),
            val=val,
            **kwargs,
        )

    prev_exp_val = ""
    for exp_index, exp_val in enumerate(exp_vals):
        on_load_internal = _event(
            name=f"{state.get_full_name()}.{constants.CompileVars.ON_LOAD_INTERNAL.rpartition('.')[2]}",
            val=exp_val,
        )
        exp_router_data = {
            "headers": {},
            "ip": client_ip,
            "sid": sid,
            "token": token,
            **on_load_internal.router_data,
        }
        exp_router = RouterData.from_router_data(exp_router_data)
        process_coro = process(
            app,
            event=on_load_internal,
            sid=sid,
            headers={},
            client_ip=client_ip,
        )
        update = await process_coro.__anext__()
        # route change (on_load_internal) triggers: [call on_load events, call set_is_hydrated(True)]
        assert update == StateUpdate(
            delta={
                state.get_name(): {
                    arg_name + FIELD_MARKER: exp_val,
                    f"comp_{arg_name}" + FIELD_MARKER: exp_val,
                    constants.CompileVars.IS_HYDRATED + FIELD_MARKER: False,
                    "router" + FIELD_MARKER: exp_router,
                }
            },
            events=[
                _dynamic_state_event(
                    name="on_load",
                    val=exp_val,
                ),
                _event(
                    name=f"{State.get_name()}.set_is_hydrated",
                    payload={"value": True},
                    val=exp_val,
                    router_data={},
                ),
            ],
        )
        if isinstance(app.state_manager, StateManagerRedis):
            # When redis is used, the state is not updated until the processing is complete
            state = await app.state_manager.get_state(substate_token)
            assert state.dynamic == prev_exp_val

        # complete the processing
        with pytest.raises(StopAsyncIteration):
            await process_coro.__anext__()

        # check that router data was written to the state_manager store
        state = await app.state_manager.get_state(substate_token)
        assert state.dynamic == exp_val

        process_coro = process(
            app,
            event=_dynamic_state_event(name="on_load", val=exp_val),
            sid=sid,
            headers={},
            client_ip=client_ip,
        )
        on_load_update = await process_coro.__anext__()
        assert on_load_update == StateUpdate(
            delta={
                state.get_name(): {
                    "loaded" + FIELD_MARKER: exp_index + 1,
                },
            },
            events=[],
        )
        # complete the processing
        with pytest.raises(StopAsyncIteration):
            await process_coro.__anext__()
        process_coro = process(
            app,
            event=_dynamic_state_event(
                name="set_is_hydrated", payload={"value": True}, val=exp_val
            ),
            sid=sid,
            headers={},
            client_ip=client_ip,
        )
        on_set_is_hydrated_update = await process_coro.__anext__()
        assert on_set_is_hydrated_update == StateUpdate(
            delta={
                state.get_name(): {
                    "is_hydrated" + FIELD_MARKER: True,
                },
            },
            events=[],
        )
        # complete the processing
        with pytest.raises(StopAsyncIteration):
            await process_coro.__anext__()

        # a simple state update event should NOT trigger on_load or route var side effects
        process_coro = process(
            app,
            event=_dynamic_state_event(name="on_counter", val=exp_val),
            sid=sid,
            headers={},
            client_ip=client_ip,
        )
        update = await process_coro.__anext__()
        assert update == StateUpdate(
            delta={
                state.get_name(): {
                    "counter" + FIELD_MARKER: exp_index + 1,
                }
            },
            events=[],
        )
        # complete the processing
        with pytest.raises(StopAsyncIteration):
            await process_coro.__anext__()

        prev_exp_val = exp_val
    state = await app.state_manager.get_state(substate_token)
    assert state.loaded == len(exp_vals)
    assert state.counter == len(exp_vals)

    if isinstance(app.state_manager, StateManagerRedis):
        await app.state_manager.close()


@pytest.mark.asyncio
async def test_process_events(mocker: MockerFixture, token: str):
    """Test that an event is processed properly and that it is postprocessed
    n+1 times. Also check that the processing flag of the last stateupdate is set to
    False.

    Args:
        mocker: mocker object.
        token: a Token.
    """
    router_data = {
        "pathname": "/",
        "query": {},
        "token": token,
        "sid": "mock_sid",
        "headers": {},
        "ip": "127.0.0.1",
    }
    app = App(_state=GenState)

    mocker.patch.object(app, "_postprocess", AsyncMock())
    event = Event(
        token=token,
        name=f"{GenState.get_name()}.go",
        payload={"c": 5},
        router_data=router_data,
    )
    async with app.state_manager.modify_state(event.substate_token) as state:
        state.router_data = {"simulate": "hydrated"}

    async for _update in process(app, event, "mock_sid", {}, "127.0.0.1"):
        pass

    assert (await app.state_manager.get_state(event.substate_token)).value == 5
    assert app._postprocess.call_count == 6  # pyright: ignore [reportAttributeAccessIssue]

    if isinstance(app.state_manager, StateManagerRedis):
        await app.state_manager.close()


@pytest.mark.parametrize(
    ("state", "overlay_component", "exp_page_child"),
    [
        (None, default_overlay_component, Fragment),
        (None, None, None),
        (None, Text.create("foo"), Text),
        (State, default_overlay_component, Fragment),
        (State, None, None),
        (State, Text.create("foo"), Text),
        (State, lambda: Text.create("foo"), Text),
    ],
)
def test_overlay_component(
    state: type[State] | None,
    overlay_component: Component | ComponentCallable | None,
    exp_page_child: type[Component] | None,
):
    """Test that the overlay component is set correctly.

    Args:
        state: The state class to pass to App.
        overlay_component: The overlay_component to pass to App.
        exp_page_child: The type of the expected child in the page fragment.
    """
    app = App(_state=state, overlay_component=overlay_component)
    app._setup_overlay_component()
    if exp_page_child is None:
        assert app.overlay_component is None
    elif isinstance(exp_page_child, Fragment):
        assert app.overlay_component is not None
        generated_component = app._generate_component(app.overlay_component)
        assert isinstance(generated_component, Fragment)
        assert isinstance(
            generated_component.children[0],
            Cond,  # ConnectionModal is a Cond under the hood
        )
    else:
        assert app.overlay_component is not None
        assert isinstance(
            app._generate_component(app.overlay_component),
            exp_page_child,
        )

    app.add_page(rx.box("Index"), route="/test")
    # overlay components are wrapped during compile only
    app._compile_page("test")
    app._setup_overlay_component()
    page = app._pages["test"]

    if exp_page_child is not None:
        assert len(page.children) == 4
        children_types = (type(child) for child in page.children)
        assert exp_page_child in children_types  # pyright: ignore [reportOperatorIssue]
    else:
        assert len(page.children) == 3


@pytest.fixture
def compilable_app(tmp_path) -> Generator[tuple[App, Path], None, None]:
    """Fixture for an app that can be compiled.

    Args:
        tmp_path: Temporary path.

    Yields:
        Tuple containing (app instance, Path to ".web" directory)

        The working directory is set to the app dir (parent of .web),
        allowing app.compile() to be called.
    """
    app_path = tmp_path / "app"
    web_dir = app_path / ".web"
    web_dir.mkdir(parents=True)
    (web_dir / constants.PackageJson.PATH).touch()
    (web_dir / constants.Dirs.POSTCSS_JS).touch()
    (web_dir / constants.Dirs.POSTCSS_JS).write_text(
        """
module.exports = {
  plugins: {
    "postcss-import": {},
    autoprefixer: {},
  },
};
""",
    )
    app = App(theme=None)
    app._get_frontend_packages = unittest.mock.Mock()
    with chdir(app_path):
        yield app, web_dir


@pytest.mark.parametrize(
    "react_strict_mode",
    [True, False],
)
def test_app_wrap_compile_theme(
    react_strict_mode: bool, compilable_app: tuple[App, Path], mocker
):
    """Test that the radix theme component wraps the app.

    Args:
        react_strict_mode: Whether to use React Strict Mode.
        compilable_app: compilable_app fixture.
        mocker: pytest mocker object.
    """
    conf = rx.Config(app_name="testing", react_strict_mode=react_strict_mode)
    mocker.patch("reflex.config._get_config", return_value=conf)
    app, web_dir = compilable_app
    mocker.patch("reflex.utils.prerequisites.get_web_dir", return_value=web_dir)
    app.theme = rx.theme(accent_color="plum")
    app._compile()
    app_js_contents = (
        web_dir / constants.Dirs.PAGES / constants.PageNames.APP_ROOT
    ).read_text()
    function_app_definition = app_js_contents[
        app_js_contents.index("function AppWrap") : app_js_contents.index(
            "export function Layout"
        )
    ].strip()
    expected = (
        "function AppWrap({children}) {\n"
        "const [addEvents, connectErrors] = useContext(EventLoopContext);\n\n\n\n"
        "return ("
        + ("jsx(StrictMode,{}," if react_strict_mode else "")
        + "jsx(ErrorBoundary,{"
        """fallbackRender:((event_args) => (jsx("div", ({css:({ ["height"] : "100%", ["width"] : "100%", ["position"] : "absolute", ["backgroundColor"] : "#fff", ["color"] : "#000", ["display"] : "flex", ["alignItems"] : "center", ["justifyContent"] : "center" })}), (jsx("div", ({css:({ ["display"] : "flex", ["flexDirection"] : "column", ["gap"] : "1rem" })}), (jsx("div", ({css:({ ["display"] : "flex", ["flexDirection"] : "column", ["gap"] : "1rem", ["maxWidth"] : "50ch", ["border"] : "1px solid #888888", ["borderRadius"] : "0.25rem", ["padding"] : "1rem" })}), (jsx("h2", ({css:({ ["fontSize"] : "1.25rem", ["fontWeight"] : "bold" })}), "An error occurred while rendering this page.")), (jsx("p", ({css:({ ["opacity"] : "0.75" })}), "This is an error with the application itself.")), (jsx("details", ({}), (jsx("summary", ({css:({ ["padding"] : "0.5rem" })}), "Error message")), (jsx("div", ({css:({ ["width"] : "100%", ["maxHeight"] : "50vh", ["overflow"] : "auto", ["background"] : "#000", ["color"] : "#fff", ["borderRadius"] : "0.25rem" })}), (jsx("div", ({css:({ ["padding"] : "0.5rem", ["width"] : "fit-content" })}), (jsx("pre", ({}), event_args.error.name + \': \' + event_args.error.message + \'\\n\' + event_args.error.stack)))))), (jsx("button", ({css:({ ["padding"] : "0.35rem 0.75rem", ["margin"] : "0.5rem", ["background"] : "#fff", ["color"] : "#000", ["border"] : "1px solid #000", ["borderRadius"] : "0.25rem", ["fontWeight"] : "bold" }),onClick:((_e) => (addEvents([(ReflexEvent("_call_function", ({ ["function"] : (() => (navigator?.["clipboard"]?.["writeText"](event_args.error.name + \': \' + event_args.error.message + \'\\n\' + event_args.error.stack))), ["callback"] : null }), ({  })))], [_e], ({  }))))}), "Copy")))))), (jsx("hr", ({css:({ ["borderColor"] : "currentColor", ["opacity"] : "0.25" })}))), (jsx(ReactRouterLink, ({to:"https://reflex.dev"}), (jsx("div", ({css:({ ["display"] : "flex", ["alignItems"] : "baseline", ["justifyContent"] : "center", ["fontFamily"] : "monospace", ["--default-font-family"] : "monospace", ["gap"] : "0.5rem" })}), "Built with ", (jsx("svg", ({"aria-label":"Reflex",css:({ ["fill"] : "currentColor" }),height:"12",role:"img",width:"56",xmlns:"http://www.w3.org/2000/svg"}), (jsx("path", ({d:"M0 11.5999V0.399902H8.96V4.8799H6.72V2.6399H2.24V4.8799H6.72V7.1199H2.24V11.5999H0ZM6.72 11.5999V7.1199H8.96V11.5999H6.72Z"}))), (jsx("path", ({d:"M11.2 11.5999V0.399902H17.92V2.6399H13.44V4.8799H17.92V7.1199H13.44V9.3599H17.92V11.5999H11.2Z"}))), (jsx("path", ({d:"M20.16 11.5999V0.399902H26.88V2.6399H22.4V4.8799H26.88V7.1199H22.4V11.5999H20.16Z"}))), (jsx("path", ({d:"M29.12 11.5999V0.399902H31.36V9.3599H35.84V11.5999H29.12Z"}))), (jsx("path", ({d:"M38.08 11.5999V0.399902H44.8V2.6399H40.32V4.8799H44.8V7.1199H40.32V9.3599H44.8V11.5999H38.08Z"}))), (jsx("path", ({d:"M47.04 4.8799V0.399902H49.28V4.8799H47.04ZM53.76 4.8799V0.399902H56V4.8799H53.76ZM49.28 7.1199V4.8799H53.76V7.1199H49.28ZM47.04 11.5999V7.1199H49.28V11.5999H47.04ZM53.76 11.5999V7.1199H56V11.5999H53.76Z"}))), (jsx("title", ({}), "Reflex"))))))))))))),"""
        """onError:((_error, _info) => (addEvents([(ReflexEvent("reflex___state____state.reflex___state____frontend_event_exception_state.handle_frontend_exception", ({ ["info"] : ((((_error?.["name"]+": ")+_error?.["message"])+"\\n")+_error?.["stack"]), ["component_stack"] : _info?.["componentStack"] }), ({  })))], [_error, _info], ({  }))))"""
        "},"
        "jsx(RadixThemesColorModeProvider,{},"
        "jsx(Fragment,{},"
        "jsx(MemoizedToastProvider,{},),"
        "jsx(RadixThemesTheme,{accentColor:\"plum\",css:{...theme.styles.global[':root'], ...theme.styles.global.body}},"
        "jsx(Fragment,{},"
        "jsx(DefaultOverlayComponents,{},),"
        "jsx(Fragment,{},"
        "children"
        "))))))" + (")" if react_strict_mode else "") + ")"
        "\n}"
    )
    assert expected.split(",") == function_app_definition.split(",")


@pytest.mark.parametrize(
    "react_strict_mode",
    [True, False],
)
def test_app_wrap_priority(
    react_strict_mode: bool, compilable_app: tuple[App, Path], mocker
):
    """Test that the app wrap components are wrapped in the correct order.

    Args:
        react_strict_mode: Whether to use React Strict Mode.
        compilable_app: compilable_app fixture.
        mocker: pytest mocker object.
    """
    conf = rx.Config(app_name="testing", react_strict_mode=react_strict_mode)
    mocker.patch("reflex.config._get_config", return_value=conf)

    app, web_dir = compilable_app

    class Fragment1(Component):
        tag = "Fragment1"

        def _get_app_wrap_components(self) -> dict[tuple[int, str], Component]:  # pyright: ignore [reportIncompatibleMethodOverride]
            return {(99, "Box"): rx.box()}

    class Fragment2(Component):
        tag = "Fragment2"

        def _get_app_wrap_components(self) -> dict[tuple[int, str], Component]:  # pyright: ignore [reportIncompatibleMethodOverride]
            return {(50, "Text"): rx.text()}

    class Fragment3(Component):
        tag = "Fragment3"

        def _get_app_wrap_components(self) -> dict[tuple[int, str], Component]:  # pyright: ignore [reportIncompatibleMethodOverride]
            return {(10, "Fragment2"): Fragment2.create()}

    def page():
        return Fragment1.create(Fragment3.create())

    app.add_page(page)
    app._compile()
    app_js_contents = (
        web_dir / constants.Dirs.PAGES / constants.PageNames.APP_ROOT
    ).read_text()
    function_app_definition = app_js_contents[
        app_js_contents.index("function AppWrap") : app_js_contents.index(
            "export function Layout"
        )
    ].strip()
    expected = (
        "function AppWrap({children}) {\n"
        "const [addEvents, connectErrors] = useContext(EventLoopContext);\n\n\n\n"
        "return ("
        + ("jsx(StrictMode,{}," if react_strict_mode else "")
        + "jsx(RadixThemesBox,{},"
        "jsx(ErrorBoundary,{"
        """fallbackRender:((event_args) => (jsx("div", ({css:({ ["height"] : "100%", ["width"] : "100%", ["position"] : "absolute", ["backgroundColor"] : "#fff", ["color"] : "#000", ["display"] : "flex", ["alignItems"] : "center", ["justifyContent"] : "center" })}), (jsx("div", ({css:({ ["display"] : "flex", ["flexDirection"] : "column", ["gap"] : "1rem" })}), (jsx("div", ({css:({ ["display"] : "flex", ["flexDirection"] : "column", ["gap"] : "1rem", ["maxWidth"] : "50ch", ["border"] : "1px solid #888888", ["borderRadius"] : "0.25rem", ["padding"] : "1rem" })}), (jsx("h2", ({css:({ ["fontSize"] : "1.25rem", ["fontWeight"] : "bold" })}), "An error occurred while rendering this page.")), (jsx("p", ({css:({ ["opacity"] : "0.75" })}), "This is an error with the application itself.")), (jsx("details", ({}), (jsx("summary", ({css:({ ["padding"] : "0.5rem" })}), "Error message")), (jsx("div", ({css:({ ["width"] : "100%", ["maxHeight"] : "50vh", ["overflow"] : "auto", ["background"] : "#000", ["color"] : "#fff", ["borderRadius"] : "0.25rem" })}), (jsx("div", ({css:({ ["padding"] : "0.5rem", ["width"] : "fit-content" })}), (jsx("pre", ({}), event_args.error.name + \': \' + event_args.error.message + \'\\n\' + event_args.error.stack)))))), (jsx("button", ({css:({ ["padding"] : "0.35rem 0.75rem", ["margin"] : "0.5rem", ["background"] : "#fff", ["color"] : "#000", ["border"] : "1px solid #000", ["borderRadius"] : "0.25rem", ["fontWeight"] : "bold" }),onClick:((_e) => (addEvents([(ReflexEvent("_call_function", ({ ["function"] : (() => (navigator?.["clipboard"]?.["writeText"](event_args.error.name + \': \' + event_args.error.message + \'\\n\' + event_args.error.stack))), ["callback"] : null }), ({  })))], [_e], ({  }))))}), "Copy")))))), (jsx("hr", ({css:({ ["borderColor"] : "currentColor", ["opacity"] : "0.25" })}))), (jsx(ReactRouterLink, ({to:"https://reflex.dev"}), (jsx("div", ({css:({ ["display"] : "flex", ["alignItems"] : "baseline", ["justifyContent"] : "center", ["fontFamily"] : "monospace", ["--default-font-family"] : "monospace", ["gap"] : "0.5rem" })}), "Built with ", (jsx("svg", ({"aria-label":"Reflex",css:({ ["fill"] : "currentColor" }),height:"12",role:"img",width:"56",xmlns:"http://www.w3.org/2000/svg"}), (jsx("path", ({d:"M0 11.5999V0.399902H8.96V4.8799H6.72V2.6399H2.24V4.8799H6.72V7.1199H2.24V11.5999H0ZM6.72 11.5999V7.1199H8.96V11.5999H6.72Z"}))), (jsx("path", ({d:"M11.2 11.5999V0.399902H17.92V2.6399H13.44V4.8799H17.92V7.1199H13.44V9.3599H17.92V11.5999H11.2Z"}))), (jsx("path", ({d:"M20.16 11.5999V0.399902H26.88V2.6399H22.4V4.8799H26.88V7.1199H22.4V11.5999H20.16Z"}))), (jsx("path", ({d:"M29.12 11.5999V0.399902H31.36V9.3599H35.84V11.5999H29.12Z"}))), (jsx("path", ({d:"M38.08 11.5999V0.399902H44.8V2.6399H40.32V4.8799H44.8V7.1199H40.32V9.3599H44.8V11.5999H38.08Z"}))), (jsx("path", ({d:"M47.04 4.8799V0.399902H49.28V4.8799H47.04ZM53.76 4.8799V0.399902H56V4.8799H53.76ZM49.28 7.1199V4.8799H53.76V7.1199H49.28ZM47.04 11.5999V7.1199H49.28V11.5999H47.04ZM53.76 11.5999V7.1199H56V11.5999H53.76Z"}))), (jsx("title", ({}), "Reflex"))))))))))))),"""
        """onError:((_error, _info) => (addEvents([(ReflexEvent("reflex___state____state.reflex___state____frontend_event_exception_state.handle_frontend_exception", ({ ["info"] : ((((_error?.["name"]+": ")+_error?.["message"])+"\\n")+_error?.["stack"]), ["component_stack"] : _info?.["componentStack"] }), ({  })))], [_error, _info], ({  }))))"""
        "},"
        'jsx(RadixThemesText,{as:"p"},'
        "jsx(RadixThemesColorModeProvider,{},"
        "jsx(Fragment,{},"
        "jsx(MemoizedToastProvider,{},),"
        "jsx(Fragment2,{},"
        "jsx(Fragment,{},"
        "jsx(DefaultOverlayComponents,{},),"
        "jsx(Fragment,{},"
        "children"
        ")))))))" + (")" if react_strict_mode else "") + "))\n}"
    )
    assert expected.split(",") == function_app_definition.split(",")


def test_app_state_determination():
    """Test that the stateless status of an app is determined correctly."""
    a1 = App()
    assert a1._state is not None

    a2 = App(enable_state=False)
    assert a2._state is None


def test_raise_on_state():
    """Test that the state is set."""
    # state kwargs is deprecated, we just make sure the app is created anyway.
    _app = App(_state=State)
    assert _app._state is not None
    assert issubclass(_app._state, State)


def test_call_app():
    """Test that the app can be called."""
    app = App()
    app._compile = unittest.mock.Mock()
    api = app()
    assert isinstance(api, Starlette)


def test_app_with_optional_endpoints():
    from reflex.components.core.upload import Upload

    app = App()
    Upload.is_used = True
    app._add_optional_endpoints()
    # TODO: verify the availability of the endpoints in app.api


def test_app_state_manager():
    app = App(enable_state=False)
    with pytest.raises(ValueError):
        app.state_manager
    app._enable_state()
    assert app.state_manager is not None
    assert isinstance(
        app.state_manager, (StateManagerMemory, StateManagerDisk, StateManagerRedis)
    )


def test_generate_component():
    def index():
        return rx.box("Index")

    def index_mismatch():
        return rx.match(
            1,
            (1, rx.box("Index")),
            (2, "About"),
            "Bar",
        )

    comp = App._generate_component(index)
    assert isinstance(comp, Component)

    with pytest.raises(exceptions.MatchTypeError):
        App._generate_component(index_mismatch)


def test_add_page_component_returning_tuple():
    """Test that a component or render method returning a
    tuple is unpacked in a Fragment.
    """
    app = App()

    def index():
        return rx.text("first"), rx.text("second")

    def page2():
        return (rx.text("third"),)

    app.add_page(index)
    app.add_page(page2)

    app._compile_page("index")
    app._compile_page("page2")

    fragment_wrapper = app._pages["index"].children[0]
    assert isinstance(fragment_wrapper, Fragment)
    first_text = fragment_wrapper.children[0]
    assert isinstance(first_text, Text)
    assert isinstance(first_text.children[0], Bare)
    assert str(first_text.children[0].contents) == '"first"'
    second_text = fragment_wrapper.children[1]
    assert isinstance(second_text, Text)
    assert isinstance(second_text.children[0], Bare)
    assert str(second_text.children[0].contents) == '"second"'

    # Test page with trailing comma.
    page2_fragment_wrapper = app._pages["page2"].children[0]
    assert isinstance(page2_fragment_wrapper, Fragment)
    third_text = page2_fragment_wrapper.children[0]
    assert isinstance(third_text, Text)
    assert isinstance(third_text.children[0], Bare)
    assert str(third_text.children[0].contents) == '"third"'


def test_app_with_valid_var_dependencies(compilable_app: tuple[App, Path]):
    app, _ = compilable_app

    class ValidDepState(BaseState):
        base: int = 0
        _backend: int = 0

        @computed_var()
        def foo(self) -> str:
            return "foo"

        @computed_var(deps=["_backend", "base", foo])
        def bar(self) -> str:
            return "bar"

    class Child1(ValidDepState):
        @computed_var(deps=["base", ValidDepState.bar])
        def other(self) -> str:
            return "other"

    class Child2(ValidDepState):
        @computed_var(deps=["base", Child1.other])
        def other(self) -> str:
            return "other"

    app._state = ValidDepState
    app._compile()


def test_app_with_invalid_var_dependencies(compilable_app: tuple[App, Path]):
    app, _ = compilable_app

    class InvalidDepState(BaseState):
        @computed_var(deps=["foolksjdf"])
        def bar(self) -> str:
            return "bar"

    app._state = InvalidDepState
    with pytest.raises(exceptions.VarDependencyError):
        app._compile()


# Test custom exception handlers


def valid_custom_handler(exception: Exception, logger: str = "test"):
    print("Custom Backend Exception")
    print(exception)


def custom_exception_handler_with_wrong_arg_order(
    logger: str,
    exception: Exception,  # Should be first
):
    print("Custom Backend Exception")
    print(exception)


def custom_exception_handler_with_wrong_argspec(
    exception: str,  # Should be Exception
):
    print("Custom Backend Exception")
    print(exception)


class DummyExceptionHandler:
    """Dummy exception handler class."""

    def handle(self, exception: Exception):
        """Handle the exception.

        Args:
            exception: The exception.

        """
        print("Custom Backend Exception")
        print(exception)


custom_exception_handlers = {
    "lambda": lambda exception: print("Custom Exception Handler", exception),
    "wrong_argspec": custom_exception_handler_with_wrong_argspec,
    "wrong_arg_order": custom_exception_handler_with_wrong_arg_order,
    "valid": valid_custom_handler,
    "partial": functools.partial(valid_custom_handler, logger="test"),
    "method": DummyExceptionHandler().handle,
}


@pytest.mark.parametrize(
    ("handler_fn", "expected"),
    [
        pytest.param(
            custom_exception_handlers["partial"],
            pytest.raises(ValueError),
            id="partial",
        ),
        pytest.param(
            custom_exception_handlers["lambda"],
            pytest.raises(ValueError),
            id="lambda",
        ),
        pytest.param(
            custom_exception_handlers["wrong_argspec"],
            pytest.raises(ValueError),
            id="wrong_argspec",
        ),
        pytest.param(
            custom_exception_handlers["wrong_arg_order"],
            pytest.raises(ValueError),
            id="wrong_arg_order",
        ),
        pytest.param(
            custom_exception_handlers["valid"],
            does_not_raise(),
            id="valid_handler",
        ),
        pytest.param(
            custom_exception_handlers["method"],
            does_not_raise(),
            id="valid_class_method",
        ),
    ],
)
def test_frontend_exception_handler_validation(handler_fn, expected):
    """Test that the custom frontend exception handler is properly validated.

    Args:
        handler_fn: The handler function.
        expected: The expected result.

    """
    with expected:
        rx.App(frontend_exception_handler=handler_fn)._validate_exception_handlers()


def backend_exception_handler_with_wrong_return_type(exception: Exception) -> int:
    """Custom backend exception handler with wrong return type.

    Args:
        exception: The exception.

    Returns:
        int: The wrong return type.

    """
    print("Custom Backend Exception")
    print(exception)

    return 5


@pytest.mark.parametrize(
    ("handler_fn", "expected"),
    [
        pytest.param(
            backend_exception_handler_with_wrong_return_type,
            pytest.raises(ValueError),
            id="wrong_return_type",
        ),
        pytest.param(
            custom_exception_handlers["partial"],
            pytest.raises(ValueError),
            id="partial",
        ),
        pytest.param(
            custom_exception_handlers["lambda"],
            pytest.raises(ValueError),
            id="lambda",
        ),
        pytest.param(
            custom_exception_handlers["wrong_argspec"],
            pytest.raises(ValueError),
            id="wrong_argspec",
        ),
        pytest.param(
            custom_exception_handlers["wrong_arg_order"],
            pytest.raises(ValueError),
            id="wrong_arg_order",
        ),
        pytest.param(
            custom_exception_handlers["valid"],
            does_not_raise(),
            id="valid_handler",
        ),
        pytest.param(
            custom_exception_handlers["method"],
            does_not_raise(),
            id="valid_class_method",
        ),
    ],
)
def test_backend_exception_handler_validation(handler_fn, expected):
    """Test that the custom backend exception handler is properly validated.

    Args:
        handler_fn: The handler function.
        expected: The expected result.

    """
    with expected:
        rx.App(backend_exception_handler=handler_fn)._validate_exception_handlers()<|MERGE_RESOLUTION|>--- conflicted
+++ resolved
@@ -8,11 +8,7 @@
 from contextlib import nullcontext as does_not_raise
 from importlib.util import find_spec
 from pathlib import Path
-<<<<<<< HEAD
-from typing import TYPE_CHECKING
-=======
-from typing import Any, ClassVar
->>>>>>> b7230bd8
+from typing import TYPE_CHECKING, Any, ClassVar
 from unittest.mock import AsyncMock
 
 import pytest
