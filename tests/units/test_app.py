from __future__ import annotations

import functools
import io
import os.path
import unittest.mock
import uuid
from collections.abc import Generator
from contextlib import nullcontext as does_not_raise
from pathlib import Path
from unittest.mock import AsyncMock

import pytest
import sqlmodel
from fastapi.responses import StreamingResponse
from pytest_mock import MockerFixture
from starlette.applications import Starlette
from starlette.datastructures import UploadFile
from starlette_admin.auth import AuthProvider
from starlette_admin.contrib.sqla.admin import Admin
from starlette_admin.contrib.sqla.view import ModelView

import reflex as rx
from reflex import AdminDash, constants
from reflex.app import (
    App,
    ComponentCallable,
    OverlayFragment,
    default_overlay_component,
    process,
    upload,
)
from reflex.components import Component
from reflex.components.base.bare import Bare
from reflex.components.base.fragment import Fragment
from reflex.components.core.cond import Cond
from reflex.components.radix.themes.typography.text import Text
from reflex.event import Event
from reflex.middleware import HydrateMiddleware
from reflex.model import Model
from reflex.state import (
    BaseState,
    OnLoadInternalState,
    RouterData,
    State,
    StateManagerDisk,
    StateManagerMemory,
    StateManagerRedis,
    StateUpdate,
    _substate_key,
)
from reflex.style import Style
from reflex.utils import console, exceptions, format
from reflex.vars.base import computed_var

from .conftest import chdir
from .states import (
    ChildFileUploadState,
    FileStateBase1,
    FileUploadState,
    GenState,
    GrandChildFileUploadState,
)


class EmptyState(BaseState):
    """An empty state."""


@pytest.fixture
def index_page() -> ComponentCallable:
    """An index page.

    Returns:
        The index page.
    """

    def index():
        return rx.box("Index")

    return index


@pytest.fixture
def about_page() -> ComponentCallable:
    """An about page.

    Returns:
        The about page.
    """

    def about():
        return rx.box("About")

    return about


class ATestState(BaseState):
    """A simple state for testing."""

    var: int


@pytest.fixture
def test_state() -> type[BaseState]:
    """A default state.

    Returns:
        A default state.
    """
    return ATestState


@pytest.fixture
def redundant_test_state() -> type[BaseState]:
    """A default state.

    Returns:
        A default state.
    """

    class RedundantTestState(BaseState):
        var: int

    return RedundantTestState


@pytest.fixture(scope="session")
def test_model() -> type[Model]:
    """A default model.

    Returns:
        A default model.
    """

    class TestModel(Model, table=True):
        pass

    return TestModel


@pytest.fixture(scope="session")
def test_model_auth() -> type[Model]:
    """A default model.

    Returns:
        A default model.
    """

    class TestModelAuth(Model, table=True):
        """A test model with auth."""

    return TestModelAuth


@pytest.fixture
def test_get_engine():
    """A default database engine.

    Returns:
        A default database engine.
    """
    enable_admin = True
    url = "sqlite:///test.db"
    return sqlmodel.create_engine(
        url,
        echo=False,
        connect_args={"check_same_thread": False} if enable_admin else {},
    )


@pytest.fixture
def test_custom_auth_admin() -> type[AuthProvider]:
    """A default auth provider.

    Returns:
        A default default auth provider.
    """

    class TestAuthProvider(AuthProvider):
        """A test auth provider."""

        login_path: str = "/login"
        logout_path: str = "/logout"

        def login(self):  # pyright: ignore [reportIncompatibleMethodOverride]
            """Login."""

        def is_authenticated(self):  # pyright: ignore [reportIncompatibleMethodOverride]
            """Is authenticated."""

        def get_admin_user(self):  # pyright: ignore [reportIncompatibleMethodOverride]
            """Get admin user."""

        def logout(self):  # pyright: ignore [reportIncompatibleMethodOverride]
            """Logout."""

    return TestAuthProvider


def test_default_app(app: App):
    """Test creating an app with no args.

    Args:
        app: The app to test.
    """
    assert app._middlewares == [HydrateMiddleware()]
    assert app.style == Style()
    assert app.admin_dash is None


def test_multiple_states_error(monkeypatch, test_state, redundant_test_state):
    """Test that an error is thrown when multiple classes subclass rx.BaseState.

    Args:
        monkeypatch: Pytest monkeypatch object.
        test_state: A test state subclassing rx.BaseState.
        redundant_test_state: Another test state subclassing rx.BaseState.
    """
    monkeypatch.delenv(constants.PYTEST_CURRENT_TEST)
    with pytest.raises(ValueError):
        App()


def test_add_page_default_route(app: App, index_page, about_page):
    """Test adding a page to an app.

    Args:
        app: The app to test.
        index_page: The index page.
        about_page: The about page.
    """
    assert app._pages == {}
    assert app._unevaluated_pages == {}
    app.add_page(index_page)
    app._compile_page("index")
    assert app._pages.keys() == {"index"}
    app.add_page(about_page)
    app._compile_page("about")
    assert app._pages.keys() == {"index", "about"}


def test_add_page_set_route(app: App, index_page, windows_platform: bool):
    """Test adding a page to an app.

    Args:
        app: The app to test.
        index_page: The index page.
        windows_platform: Whether the system is windows.
    """
    route = "test" if windows_platform else "/test"
    assert app._unevaluated_pages == {}
    app.add_page(index_page, route=route)
    app._compile_page("test")
    assert app._pages.keys() == {"test"}


def test_add_page_set_route_dynamic(index_page, windows_platform: bool):
    """Test adding a page with dynamic route variable to an app.

    Args:
        index_page: The index page.
        windows_platform: Whether the system is windows.
    """
    app = App(_state=EmptyState)
    assert app._state is not None
    route = "/test/[dynamic]"
    assert app._unevaluated_pages == {}
    app.add_page(index_page, route=route)
    app._compile_page("test/[dynamic]")
    assert app._pages.keys() == {"test/[dynamic]"}
    assert "dynamic" in app._state.computed_vars
    assert app._state.computed_vars["dynamic"]._deps(objclass=EmptyState) == {
        EmptyState.get_full_name(): {constants.ROUTER},
    }
    assert constants.ROUTER in app._state()._var_dependencies


def test_add_page_set_route_nested(app: App, index_page, windows_platform: bool):
    """Test adding a page to an app.

    Args:
        app: The app to test.
        index_page: The index page.
        windows_platform: Whether the system is windows.
    """
    route = "test\\nested" if windows_platform else "/test/nested"
    assert app._unevaluated_pages == {}
    app.add_page(index_page, route=route)
    assert app._unevaluated_pages.keys() == {route.strip(os.path.sep)}


def test_add_page_invalid_api_route(app: App, index_page):
    """Test adding a page with an invalid route to an app.

    Args:
        app: The app to test.
        index_page: The index page.
    """
    with pytest.raises(ValueError):
        app.add_page(index_page, route="api")
    with pytest.raises(ValueError):
        app.add_page(index_page, route="/api")
    with pytest.raises(ValueError):
        app.add_page(index_page, route="/api/")
    with pytest.raises(ValueError):
        app.add_page(index_page, route="api/foo")
    with pytest.raises(ValueError):
        app.add_page(index_page, route="/api/foo")
    # These should be fine
    app.add_page(index_page, route="api2")
    app.add_page(index_page, route="/foo/api")


def page1():
    return rx.fragment()


def page2():
    return rx.fragment()


def index():
    return rx.fragment()


@pytest.mark.parametrize(
    ("first_page", "second_page", "route"),
    [
        (index, index, None),
        (page1, page1, None),
    ],
)
def test_add_the_same_page(
    mocker: MockerFixture, app: App, first_page, second_page, route
):
    app.add_page(first_page, route=route)
    mock_object = mocker.Mock()
    mocker.patch.object(
        console,
        "warn",
        mock_object,
    )
    app.add_page(second_page, route="/" + route.strip("/") if route else None)
    assert mock_object.call_count == 1


@pytest.mark.parametrize(
    ("first_page", "second_page", "route"),
    [
        (lambda: rx.fragment(), lambda: rx.fragment(rx.text("second")), "/"),
        (rx.fragment(rx.text("first")), rx.fragment(rx.text("second")), "/page1"),
        (
            lambda: rx.fragment(rx.text("first")),
            rx.fragment(rx.text("second")),
            "page3",
        ),
        (page1, page2, "page1"),
    ],
)
def test_add_duplicate_page_route_error(app: App, first_page, second_page, route):
    app.add_page(first_page, route=route)
    with pytest.raises(ValueError):
        app.add_page(second_page, route="/" + route.strip("/") if route else None)


def test_initialize_with_admin_dashboard(test_model):
    """Test setting the admin dashboard of an app.

    Args:
        test_model: The default model.
    """
    app = App(admin_dash=AdminDash(models=[test_model]))
    assert app.admin_dash is not None
    assert len(app.admin_dash.models) > 0
    assert app.admin_dash.models[0] == test_model


def test_initialize_with_custom_admin_dashboard(
    test_get_engine,
    test_custom_auth_admin,
    test_model_auth,
):
    """Test setting the custom admin dashboard of an app.

    Args:
        test_get_engine: The default database engine.
        test_model_auth: The default model for an auth admin dashboard.
        test_custom_auth_admin: The custom auth provider.
    """
    custom_auth_provider = test_custom_auth_admin()
    custom_admin = Admin(engine=test_get_engine, auth_provider=custom_auth_provider)
    app = App(admin_dash=AdminDash(models=[test_model_auth], admin=custom_admin))
    assert app.admin_dash is not None
    assert app.admin_dash.admin is not None
    assert len(app.admin_dash.models) > 0
    assert app.admin_dash.models[0] == test_model_auth
    assert app.admin_dash.admin.auth_provider == custom_auth_provider


def test_initialize_admin_dashboard_with_view_overrides(test_model):
    """Test setting the admin dashboard of an app with view class overridden.

    Args:
        test_model: The default model.
    """

    class TestModelView(ModelView):
        pass

    app = App(
        admin_dash=AdminDash(
            models=[test_model], view_overrides={test_model: TestModelView}
        )
    )
    assert app.admin_dash is not None
    assert app.admin_dash.models == [test_model]
    assert app.admin_dash.view_overrides[test_model] == TestModelView


@pytest.mark.asyncio
async def test_initialize_with_state(test_state: type[ATestState], token: str):
    """Test setting the state of an app.

    Args:
        test_state: The default state.
        token: a Token.
    """
    app = App(_state=test_state)
    assert app._state == test_state

    # Get a state for a given token.
    state = await app.state_manager.get_state(_substate_key(token, test_state))
    assert isinstance(state, test_state)
    assert state.var == 0

    if isinstance(app.state_manager, StateManagerRedis):
        await app.state_manager.close()


@pytest.mark.asyncio
async def test_set_and_get_state(test_state):
    """Test setting and getting the state of an app with different tokens.

    Args:
        test_state: The default state.
    """
    app = App(_state=test_state)

    # Create two tokens.
    token1 = str(uuid.uuid4()) + f"_{test_state.get_full_name()}"
    token2 = str(uuid.uuid4()) + f"_{test_state.get_full_name()}"

    # Get the default state for each token.
    state1 = await app.state_manager.get_state(token1)
    state2 = await app.state_manager.get_state(token2)
    assert state1.var == 0
    assert state2.var == 0

    # Set the vars to different values.
    state1.var = 1
    state2.var = 2
    await app.state_manager.set_state(token1, state1)
    await app.state_manager.set_state(token2, state2)

    # Get the states again and check the values.
    state1 = await app.state_manager.get_state(token1)
    state2 = await app.state_manager.get_state(token2)
    assert state1.var == 1
    assert state2.var == 2

    if isinstance(app.state_manager, StateManagerRedis):
        await app.state_manager.close()


@pytest.mark.asyncio
async def test_dynamic_var_event(test_state: type[ATestState], token: str):
    """Test that the default handler of a dynamic generated var
    works as expected.

    Args:
        test_state: State Fixture.
        token: a Token.
    """
    state = test_state()  # pyright: ignore [reportCallIssue]
    state.add_var("int_val", int, 0)
    async for result in state._process(
        Event(
            token=token,
            name=f"{test_state.get_name()}.set_int_val",
            router_data={"pathname": "/", "query": {}},
            payload={"value": 50},
        )
    ):
        assert result.delta == {test_state.get_name(): {"int_val": 50}}


@pytest.mark.asyncio
@pytest.mark.parametrize(
    "event_tuples",
    [
        pytest.param(
            [
                (
                    "make_friend",
                    {"plain_friends": ["Tommy", "another-fd"]},
                ),
                (
                    "change_first_friend",
                    {"plain_friends": ["Jenny", "another-fd"]},
                ),
            ],
            id="append then __setitem__",
        ),
        pytest.param(
            [
                (
                    "unfriend_first_friend",
                    {"plain_friends": []},
                ),
                (
                    "make_friend",
                    {"plain_friends": ["another-fd"]},
                ),
            ],
            id="delitem then append",
        ),
        pytest.param(
            [
                (
                    "make_friends_with_colleagues",
                    {"plain_friends": ["Tommy", "Peter", "Jimmy"]},
                ),
                (
                    "remove_tommy",
                    {"plain_friends": ["Peter", "Jimmy"]},
                ),
                (
                    "remove_last_friend",
                    {"plain_friends": ["Peter"]},
                ),
                (
                    "unfriend_all_friends",
                    {"plain_friends": []},
                ),
            ],
            id="extend, remove, pop, clear",
        ),
        pytest.param(
            [
                (
                    "add_jimmy_to_second_group",
                    {"friends_in_nested_list": [["Tommy"], ["Jenny", "Jimmy"]]},
                ),
                (
                    "remove_first_person_from_first_group",
                    {"friends_in_nested_list": [[], ["Jenny", "Jimmy"]]},
                ),
                (
                    "remove_first_group",
                    {"friends_in_nested_list": [["Jenny", "Jimmy"]]},
                ),
            ],
            id="nested list",
        ),
        pytest.param(
            [
                (
                    "add_jimmy_to_tommy_friends",
                    {"friends_in_dict": {"Tommy": ["Jenny", "Jimmy"]}},
                ),
                (
                    "remove_jenny_from_tommy",
                    {"friends_in_dict": {"Tommy": ["Jimmy"]}},
                ),
                (
                    "tommy_has_no_fds",
                    {"friends_in_dict": {"Tommy": []}},
                ),
            ],
            id="list in dict",
        ),
    ],
)
async def test_list_mutation_detection__plain_list(
    event_tuples: list[tuple[str, list[str]]],
    list_mutation_state: State,
    token: str,
):
    """Test list mutation detection
    when reassignment is not explicitly included in the logic.

    Args:
        event_tuples: From parametrization.
        list_mutation_state: A state with list mutation features.
        token: a Token.
    """
    for event_name, expected_delta in event_tuples:
        async for result in list_mutation_state._process(
            Event(
                token=token,
                name=f"{list_mutation_state.get_name()}.{event_name}",
                router_data={"pathname": "/", "query": {}},
                payload={},
            )
        ):
            # prefix keys in expected_delta with the state name
            expected_delta = {list_mutation_state.get_name(): expected_delta}
            assert result.delta == expected_delta


@pytest.mark.asyncio
@pytest.mark.parametrize(
    "event_tuples",
    [
        pytest.param(
            [
                (
                    "add_age",
                    {"details": {"name": "Tommy", "age": 20}},
                ),
                (
                    "change_name",
                    {"details": {"name": "Jenny", "age": 20}},
                ),
                (
                    "remove_last_detail",
                    {"details": {"name": "Jenny"}},
                ),
            ],
            id="update then __setitem__",
        ),
        pytest.param(
            [
                (
                    "clear_details",
                    {"details": {}},
                ),
                (
                    "add_age",
                    {"details": {"age": 20}},
                ),
            ],
            id="delitem then update",
        ),
        pytest.param(
            [
                (
                    "add_age",
                    {"details": {"name": "Tommy", "age": 20}},
                ),
                (
                    "remove_name",
                    {"details": {"age": 20}},
                ),
                (
                    "pop_out_age",
                    {"details": {}},
                ),
            ],
            id="add, remove, pop",
        ),
        pytest.param(
            [
                (
                    "remove_home_address",
                    {"address": [{}, {"work": "work address"}]},
                ),
                (
                    "add_street_to_home_address",
                    {
                        "address": [
                            {"street": "street address"},
                            {"work": "work address"},
                        ]
                    },
                ),
            ],
            id="dict in list",
        ),
        pytest.param(
            [
                (
                    "change_friend_name",
                    {
                        "friend_in_nested_dict": {
                            "name": "Nikhil",
                            "friend": {"name": "Tommy"},
                        }
                    },
                ),
                (
                    "add_friend_age",
                    {
                        "friend_in_nested_dict": {
                            "name": "Nikhil",
                            "friend": {"name": "Tommy", "age": 30},
                        }
                    },
                ),
                (
                    "remove_friend",
                    {"friend_in_nested_dict": {"name": "Nikhil"}},
                ),
            ],
            id="nested dict",
        ),
    ],
)
async def test_dict_mutation_detection__plain_list(
    event_tuples: list[tuple[str, list[str]]],
    dict_mutation_state: State,
    token: str,
):
    """Test dict mutation detection
    when reassignment is not explicitly included in the logic.

    Args:
        event_tuples: From parametrization.
        dict_mutation_state: A state with dict mutation features.
        token: a Token.
    """
    for event_name, expected_delta in event_tuples:
        async for result in dict_mutation_state._process(
            Event(
                token=token,
                name=f"{dict_mutation_state.get_name()}.{event_name}",
                router_data={"pathname": "/", "query": {}},
                payload={},
            )
        ):
            # prefix keys in expected_delta with the state name
            expected_delta = {dict_mutation_state.get_name(): expected_delta}

            assert result.delta == expected_delta


@pytest.mark.asyncio
@pytest.mark.parametrize(
    ("state", "delta"),
    [
        (
            FileUploadState,
            {
                FileUploadState.get_full_name(): {
                    "img_list": ["image1.jpg", "image2.jpg"]
                }
            },
        ),
        (
            ChildFileUploadState,
            {
                ChildFileUploadState.get_full_name(): {
                    "img_list": ["image1.jpg", "image2.jpg"]
                }
            },
        ),
        (
            GrandChildFileUploadState,
            {
                GrandChildFileUploadState.get_full_name(): {
                    "img_list": ["image1.jpg", "image2.jpg"]
                }
            },
        ),
    ],
)
async def test_upload_file(tmp_path, state, delta, token: str, mocker: MockerFixture):
    """Test that file upload works correctly.

    Args:
        tmp_path: Temporary path.
        state: The state class.
        delta: Expected delta
        token: a Token.
        mocker: pytest mocker object.
    """
    mocker.patch(
        "reflex.state.State.class_subclasses",
        {state if state is FileUploadState else FileStateBase1},
    )
    state._tmp_path = tmp_path
    # The App state must be the "root" of the state tree
    app = App()
    app._enable_state()
    app.event_namespace.emit = AsyncMock()  # pyright: ignore [reportOptionalMemberAccess]
    current_state = await app.state_manager.get_state(_substate_key(token, state))
    data = b"This is binary data"

    # Create a binary IO object and write data to it
    bio = io.BytesIO()
    bio.write(data)

    request_mock = unittest.mock.Mock()
    request_mock.headers = {
        "reflex-client-token": token,
        "reflex-event-handler": f"{state.get_full_name()}.multi_handle_upload",
    }

    file1 = UploadFile(
        filename="image1.jpg",
        file=bio,
    )
    file2 = UploadFile(
        filename="image2.jpg",
        file=bio,
    )

    async def form():
        files_mock = unittest.mock.Mock()

        def getlist(key: str):
            assert key == "files"
            return [file1, file2]

        files_mock.getlist = getlist

        return files_mock

    request_mock.form = form

    upload_fn = upload(app)
    streaming_response = await upload_fn(request_mock)
    assert isinstance(streaming_response, StreamingResponse)
    async for state_update in streaming_response.body_iterator:
        assert (
            state_update
            == StateUpdate(delta=delta, events=[], final=True).json() + "\n"
        )

    current_state = await app.state_manager.get_state(_substate_key(token, state))
    state_dict = current_state.dict()[state.get_full_name()]
    assert state_dict["img_list"] == [
        "image1.jpg",
        "image2.jpg",
    ]

    if isinstance(app.state_manager, StateManagerRedis):
        await app.state_manager.close()


@pytest.mark.asyncio
@pytest.mark.parametrize(
    "state",
    [FileUploadState, ChildFileUploadState, GrandChildFileUploadState],
)
async def test_upload_file_without_annotation(state, tmp_path, token):
    """Test that an error is thrown when there's no param annotated with rx.UploadFile or list[UploadFile].

    Args:
        state: The state class.
        tmp_path: Temporary path.
        token: a Token.
    """
    state._tmp_path = tmp_path
    app = App(_state=State)

    request_mock = unittest.mock.Mock()
    request_mock.headers = {
        "reflex-client-token": token,
        "reflex-event-handler": f"{state.get_full_name()}.handle_upload2",
    }

    async def form():
        files_mock = unittest.mock.Mock()

        def getlist(key: str):
            assert key == "files"
            return [unittest.mock.Mock(filename="image1.jpg")]

        files_mock.getlist = getlist

        return files_mock

    request_mock.form = form

    fn = upload(app)
    with pytest.raises(ValueError) as err:
        await fn(request_mock)
    assert (
        err.value.args[0]
        == f"`{state.get_full_name()}.handle_upload2` handler should have a parameter annotated as list[rx.UploadFile]"
    )

    if isinstance(app.state_manager, StateManagerRedis):
        await app.state_manager.close()


@pytest.mark.asyncio
@pytest.mark.parametrize(
    "state",
    [FileUploadState, ChildFileUploadState, GrandChildFileUploadState],
)
async def test_upload_file_background(state, tmp_path, token):
    """Test that an error is thrown handler is a background task.

    Args:
        state: The state class.
        tmp_path: Temporary path.
        token: a Token.
    """
    state._tmp_path = tmp_path
    app = App(_state=State)

    request_mock = unittest.mock.Mock()
    request_mock.headers = {
        "reflex-client-token": token,
        "reflex-event-handler": f"{state.get_full_name()}.bg_upload",
    }

    async def form():
        files_mock = unittest.mock.Mock()

        def getlist(key: str):
            assert key == "files"
            return [unittest.mock.Mock(filename="image1.jpg")]

        files_mock.getlist = getlist

        return files_mock

    request_mock.form = form

    fn = upload(app)
    with pytest.raises(TypeError) as err:
        await fn(request_mock)
    assert (
        err.value.args[0]
        == f"@rx.event(background=True) is not supported for upload handler `{state.get_full_name()}.bg_upload`."
    )

    if isinstance(app.state_manager, StateManagerRedis):
        await app.state_manager.close()


class DynamicState(BaseState):
    """State class for testing dynamic route var.

    This is defined at module level because event handlers cannot be addressed
    correctly when the class is defined as a local.

    There are several counters:
      * loaded: counts how many times `on_load` was triggered by the hydrate middleware
      * counter: counts how many times `on_counter` was triggered by a non-navigational event
          -> these events should NOT trigger reload or recalculation of router_data dependent vars
      * side_effect_counter: counts how many times a computed var was
        recalculated when the dynamic route var was dirty
    """

    is_hydrated: bool = False
    loaded: int = 0
    counter: int = 0

    @rx.event
    def on_load(self):
        """Event handler for page on_load, should trigger for all navigation events."""
        self.loaded = self.loaded + 1

    @rx.event
    def on_counter(self):
        """Increment the counter var."""
        self.counter = self.counter + 1

    @computed_var
    def comp_dynamic(self) -> str:
        """A computed var that depends on the dynamic var.

        Returns:
            same as self.dynamic
        """
        return self.dynamic

    on_load_internal = OnLoadInternalState.on_load_internal.fn  # pyright: ignore [reportFunctionMemberAccess]


def test_dynamic_arg_shadow(
    index_page: ComponentCallable,
    windows_platform: bool,
    token: str,
    app_module_mock: unittest.mock.Mock,
    mocker: MockerFixture,
):
    """Create app with dynamic route var and try to add a page with a dynamic arg that shadows a state var.

    Args:
        index_page: The index page.
        windows_platform: Whether the system is windows.
        token: a Token.
        app_module_mock: Mocked app module.
        mocker: pytest mocker object.
    """
    arg_name = "counter"
    route = f"/test/[{arg_name}]"
    app = app_module_mock.app = App(_state=DynamicState)
    assert app._state is not None
    with pytest.raises(NameError):
        app.add_page(index_page, route=route, on_load=DynamicState.on_load)


def test_multiple_dynamic_args(
    index_page: ComponentCallable,
    windows_platform: bool,
    token: str,
    app_module_mock: unittest.mock.Mock,
    mocker: MockerFixture,
):
    """Create app with multiple dynamic route vars with the same name.

    Args:
        index_page: The index page.
        windows_platform: Whether the system is windows.
        token: a Token.
        app_module_mock: Mocked app module.
        mocker: pytest mocker object.
    """
    arg_name = "my_arg"
    route = f"/test/[{arg_name}]"
    route2 = f"/test2/[{arg_name}]"
    app = app_module_mock.app = App(_state=EmptyState)
    app.add_page(index_page, route=route)
    app.add_page(index_page, route=route2)


@pytest.mark.asyncio
async def test_dynamic_route_var_route_change_completed_on_load(
    index_page: ComponentCallable,
    windows_platform: bool,
    token: str,
    app_module_mock: unittest.mock.Mock,
    mocker: MockerFixture,
):
    """Create app with dynamic route var, and simulate navigation.

    on_load should fire, allowing any additional vars to be updated before the
    initial page hydrate.

    Args:
        index_page: The index page.
        windows_platform: Whether the system is windows.
        token: a Token.
        app_module_mock: Mocked app module.
        mocker: pytest mocker object.
    """
    arg_name = "dynamic"
    route = f"/test/[{arg_name}]"
    app = app_module_mock.app = App(_state=DynamicState)
    assert app._state is not None
    assert arg_name not in app._state.vars
    app.add_page(index_page, route=route, on_load=DynamicState.on_load)
    assert arg_name in app._state.vars
    assert arg_name in app._state.computed_vars
    assert app._state.computed_vars[arg_name]._deps(objclass=DynamicState) == {
        DynamicState.get_full_name(): {constants.ROUTER},
    }
    assert constants.ROUTER in app._state()._var_dependencies

    substate_token = _substate_key(token, DynamicState)
    sid = "mock_sid"
    client_ip = "127.0.0.1"
    async with app.state_manager.modify_state(substate_token) as state:
        state.router_data = {"simulate": "hydrated"}
        assert state.dynamic == ""
    exp_vals = ["foo", "foobar", "baz"]

    def _event(name, val, **kwargs):
        return Event(
            token=kwargs.pop("token", token),
            name=name,
            router_data=kwargs.pop(
                "router_data", {"pathname": route, "query": {arg_name: val}}
            ),
            payload=kwargs.pop("payload", {}),
            **kwargs,
        )

    def _dynamic_state_event(name, val, **kwargs):
        return _event(
            name=format.format_event_handler(getattr(DynamicState, name)),
            val=val,
            **kwargs,
        )

    prev_exp_val = ""
    for exp_index, exp_val in enumerate(exp_vals):
        on_load_internal = _event(
            name=f"{state.get_full_name()}.{constants.CompileVars.ON_LOAD_INTERNAL.rpartition('.')[2]}",
            val=exp_val,
        )
        exp_router_data = {
            "headers": {},
            "ip": client_ip,
            "sid": sid,
            "token": token,
            **on_load_internal.router_data,
        }
        exp_router = RouterData(exp_router_data)
        process_coro = process(
            app,
            event=on_load_internal,
            sid=sid,
            headers={},
            client_ip=client_ip,
        )
        update = await process_coro.__anext__()
        # route change (on_load_internal) triggers: [call on_load events, call set_is_hydrated(True)]
        assert update == StateUpdate(
            delta={
                state.get_name(): {
                    arg_name: exp_val,
                    f"comp_{arg_name}": exp_val,
                    constants.CompileVars.IS_HYDRATED: False,
                    "router": exp_router,
                }
            },
            events=[
                _dynamic_state_event(
                    name="on_load",
                    val=exp_val,
                ),
                _event(
                    name=f"{State.get_name()}.set_is_hydrated",
                    payload={"value": True},
                    val=exp_val,
                    router_data={},
                ),
            ],
        )
        if isinstance(app.state_manager, StateManagerRedis):
            # When redis is used, the state is not updated until the processing is complete
            state = await app.state_manager.get_state(substate_token)
            assert state.dynamic == prev_exp_val

        # complete the processing
        with pytest.raises(StopAsyncIteration):
            await process_coro.__anext__()

        # check that router data was written to the state_manager store
        state = await app.state_manager.get_state(substate_token)
        assert state.dynamic == exp_val

        process_coro = process(
            app,
            event=_dynamic_state_event(name="on_load", val=exp_val),
            sid=sid,
            headers={},
            client_ip=client_ip,
        )
        on_load_update = await process_coro.__anext__()
        assert on_load_update == StateUpdate(
            delta={
                state.get_name(): {
                    "loaded": exp_index + 1,
                },
            },
            events=[],
        )
        # complete the processing
        with pytest.raises(StopAsyncIteration):
            await process_coro.__anext__()
        process_coro = process(
            app,
            event=_dynamic_state_event(
                name="set_is_hydrated", payload={"value": True}, val=exp_val
            ),
            sid=sid,
            headers={},
            client_ip=client_ip,
        )
        on_set_is_hydrated_update = await process_coro.__anext__()
        assert on_set_is_hydrated_update == StateUpdate(
            delta={
                state.get_name(): {
                    "is_hydrated": True,
                },
            },
            events=[],
        )
        # complete the processing
        with pytest.raises(StopAsyncIteration):
            await process_coro.__anext__()

        # a simple state update event should NOT trigger on_load or route var side effects
        process_coro = process(
            app,
            event=_dynamic_state_event(name="on_counter", val=exp_val),
            sid=sid,
            headers={},
            client_ip=client_ip,
        )
        update = await process_coro.__anext__()
        assert update == StateUpdate(
            delta={
                state.get_name(): {
                    "counter": exp_index + 1,
                }
            },
            events=[],
        )
        # complete the processing
        with pytest.raises(StopAsyncIteration):
            await process_coro.__anext__()

        prev_exp_val = exp_val
    state = await app.state_manager.get_state(substate_token)
    assert state.loaded == len(exp_vals)
    assert state.counter == len(exp_vals)

    if isinstance(app.state_manager, StateManagerRedis):
        await app.state_manager.close()


@pytest.mark.asyncio
async def test_process_events(mocker: MockerFixture, token: str):
    """Test that an event is processed properly and that it is postprocessed
    n+1 times. Also check that the processing flag of the last stateupdate is set to
    False.

    Args:
        mocker: mocker object.
        token: a Token.
    """
    router_data = {
        "pathname": "/",
        "query": {},
        "token": token,
        "sid": "mock_sid",
        "headers": {},
        "ip": "127.0.0.1",
    }
    app = App(_state=GenState)

    mocker.patch.object(app, "_postprocess", AsyncMock())
    event = Event(
        token=token,
        name=f"{GenState.get_name()}.go",
        payload={"c": 5},
        router_data=router_data,
    )
    async with app.state_manager.modify_state(event.substate_token) as state:
        state.router_data = {"simulate": "hydrated"}

    async for _update in process(app, event, "mock_sid", {}, "127.0.0.1"):
        pass

    assert (await app.state_manager.get_state(event.substate_token)).value == 5
    assert app._postprocess.call_count == 6  # pyright: ignore [reportFunctionMemberAccess]

    if isinstance(app.state_manager, StateManagerRedis):
        await app.state_manager.close()


@pytest.mark.parametrize(
    ("state", "overlay_component", "exp_page_child"),
    [
        (None, default_overlay_component, None),
        (None, None, None),
        (None, Text.create("foo"), Text),
        (State, default_overlay_component, Fragment),
        (State, None, None),
        (State, Text.create("foo"), Text),
        (State, lambda: Text.create("foo"), Text),
    ],
)
def test_overlay_component(
    state: type[State] | None,
    overlay_component: Component | ComponentCallable | None,
    exp_page_child: type[Component] | None,
):
    """Test that the overlay component is set correctly.

    Args:
        state: The state class to pass to App.
        overlay_component: The overlay_component to pass to App.
        exp_page_child: The type of the expected child in the page fragment.
    """
    app = App(_state=state, overlay_component=overlay_component)
    app._setup_overlay_component()
    if exp_page_child is None:
        assert app.overlay_component is None
    elif isinstance(exp_page_child, OverlayFragment):
        assert app.overlay_component is not None
        generated_component = app._generate_component(app.overlay_component)
        assert isinstance(generated_component, OverlayFragment)
        assert isinstance(
            generated_component.children[0],
            Cond,  # ConnectionModal is a Cond under the hood
        )
    else:
        assert app.overlay_component is not None
        assert isinstance(
            app._generate_component(app.overlay_component),
            exp_page_child,
        )

    app.add_page(rx.box("Index"), route="/test")
    # overlay components are wrapped during compile only
    app._compile_page("test")
    app._setup_overlay_component()
    page = app._pages["test"]

    if exp_page_child is not None:
        assert len(page.children) == 4
        children_types = (type(child) for child in page.children)
        assert exp_page_child in children_types  # pyright: ignore [reportOperatorIssue]
    else:
        assert len(page.children) == 3


@pytest.fixture
def compilable_app(tmp_path) -> Generator[tuple[App, Path], None, None]:
    """Fixture for an app that can be compiled.

    Args:
        tmp_path: Temporary path.

    Yields:
        Tuple containing (app instance, Path to ".web" directory)

        The working directory is set to the app dir (parent of .web),
        allowing app.compile() to be called.
    """
    app_path = tmp_path / "app"
    web_dir = app_path / ".web"
    web_dir.mkdir(parents=True)
    (web_dir / constants.PackageJson.PATH).touch()
    (web_dir / constants.Dirs.POSTCSS_JS).touch()
    (web_dir / constants.Dirs.POSTCSS_JS).write_text(
        """
module.exports = {
  plugins: {
    "postcss-import": {},
    autoprefixer: {},
  },
};
""",
    )
    app = App(theme=None)
    app._get_frontend_packages = unittest.mock.Mock()
    with chdir(app_path):
        yield app, web_dir


@pytest.mark.parametrize(
    "react_strict_mode",
    [True, False],
)
def test_app_wrap_compile_theme(
    react_strict_mode: bool, compilable_app: tuple[App, Path], mocker
):
    """Test that the radix theme component wraps the app.

    Args:
        react_strict_mode: Whether to use React Strict Mode.
        compilable_app: compilable_app fixture.
        mocker: pytest mocker object.
    """
    conf = rx.Config(app_name="testing", react_strict_mode=react_strict_mode)
    mocker.patch("reflex.config._get_config", return_value=conf)
    app, web_dir = compilable_app
    mocker.patch("reflex.utils.prerequisites.get_web_dir", return_value=web_dir)
    app.theme = rx.theme(accent_color="plum")
    app._compile()
    app_js_contents = (
        web_dir / constants.Dirs.PAGES / constants.PageNames.APP_ROOT
    ).read_text()
    app_js_lines = [
        line.strip() for line in app_js_contents.splitlines() if line.strip()
    ]
    lines = "".join(app_js_lines)
    expected = (
        "function AppWrap({children}) {"
        "return ("
        + ("jsx(StrictMode,{}," if react_strict_mode else "")
        + "jsx(RadixThemesColorModeProvider,{},"
        "jsx(RadixThemesTheme,{accentColor:\"plum\",css:{...theme.styles.global[':root'], ...theme.styles.global.body}},"
        "jsx(Fragment,{},"
        "jsx(MemoizedToastProvider,{},),"
        "jsx(Fragment,{},"
        "children,"
        "),"
        "),"
        "),"
        ")" + (",)" if react_strict_mode else "") + ")"
        "}"
    )
    assert expected in lines


@pytest.mark.parametrize(
    "react_strict_mode",
    [True, False],
)
def test_app_wrap_priority(
    react_strict_mode: bool, compilable_app: tuple[App, Path], mocker
):
    """Test that the app wrap components are wrapped in the correct order.

    Args:
        react_strict_mode: Whether to use React Strict Mode.
        compilable_app: compilable_app fixture.
        mocker: pytest mocker object.
    """
    conf = rx.Config(app_name="testing", react_strict_mode=react_strict_mode)
    mocker.patch("reflex.config._get_config", return_value=conf)

    app, web_dir = compilable_app

    class Fragment1(Component):
        tag = "Fragment1"

        def _get_app_wrap_components(self) -> dict[tuple[int, str], Component]:  # pyright: ignore [reportIncompatibleMethodOverride]
            return {(99, "Box"): rx.box()}

    class Fragment2(Component):
        tag = "Fragment2"

        def _get_app_wrap_components(self) -> dict[tuple[int, str], Component]:  # pyright: ignore [reportIncompatibleMethodOverride]
            return {(50, "Text"): rx.text()}

    class Fragment3(Component):
        tag = "Fragment3"

        def _get_app_wrap_components(self) -> dict[tuple[int, str], Component]:  # pyright: ignore [reportIncompatibleMethodOverride]
            return {(10, "Fragment2"): Fragment2.create()}

    def page():
        return Fragment1.create(Fragment3.create())

    app.add_page(page)
    app._compile()
    app_js_contents = (
        web_dir / constants.Dirs.PAGES / constants.PageNames.APP_ROOT
    ).read_text()
    app_js_lines = [
        line.strip() for line in app_js_contents.splitlines() if line.strip()
    ]
    lines = "".join(app_js_lines)
    expected = (
        "function AppWrap({children}) {"
        "return ("
        + ("jsx(StrictMode,{}," if react_strict_mode else "")
        + "jsx(RadixThemesBox,{},"
        'jsx(RadixThemesText,{as:"p"},'
        "jsx(RadixThemesColorModeProvider,{},"
        "jsx(Fragment2,{},"
        "jsx(Fragment,{},"
        "jsx(MemoizedToastProvider,{},),"
        "jsx(Fragment,{},"
        "children"
        ",),),),),)" + (",)" if react_strict_mode else "")
    )
    assert expected in lines


def test_app_state_determination():
    """Test that the stateless status of an app is determined correctly."""
    a1 = App()
    assert a1._state is None

    # No state, no router, no event handlers.
    a1.add_page(rx.box("Index"), route="/")
    assert a1._state is None

    # Add a page with `on_load` enables state.
    a1.add_page(rx.box("About"), route="/about", on_load=rx.console_log(""))
    a1._compile_page("about")
    assert a1._state is not None

    a2 = App()
    assert a2._state is None

    # Referencing a state Var enables state.
    a2.add_page(rx.box(rx.text(GenState.value)), route="/")
    a2._compile_page("index")
    assert a2._state is not None

    a3 = App()
    assert a3._state is None

    # Referencing router enables state.
    a3.add_page(rx.box(rx.text(State.router.page.full_path)), route="/")
    a3._compile_page("index")
    assert a3._state is not None

    a4 = App()
    assert a4._state is None

    a4.add_page(rx.box(rx.button("Click", on_click=rx.console_log(""))), route="/")
    assert a4._state is None

    a4.add_page(
        rx.box(rx.button("Click", on_click=DynamicState.on_counter)), route="/page2"
    )
    a4._compile_page("page2")
    assert a4._state is not None


def test_raise_on_state():
    """Test that the state is set."""
    # state kwargs is deprecated, we just make sure the app is created anyway.
    _app = App(_state=State)
    assert _app._state is not None
    assert issubclass(_app._state, State)


def test_call_app():
    """Test that the app can be called."""
    app = App()
    app._compile = unittest.mock.Mock()
    api = app()
    assert isinstance(api, Starlette)


def test_app_with_optional_endpoints():
    from reflex.components.core.upload import Upload

    app = App()
    Upload.is_used = True
    app._add_optional_endpoints()
    # TODO: verify the availability of the endpoints in app.api


def test_app_state_manager():
    app = App()
    with pytest.raises(ValueError):
        app.state_manager
    app._enable_state()
    assert app.state_manager is not None
    assert isinstance(
        app.state_manager, (StateManagerMemory, StateManagerDisk, StateManagerRedis)
    )


def test_generate_component():
    def index():
        return rx.box("Index")

    def index_mismatch():
        return rx.match(
            1,
            (1, rx.box("Index")),
            (2, "About"),
            "Bar",
        )

    comp = App._generate_component(index)
    assert isinstance(comp, Component)

    with pytest.raises(exceptions.MatchTypeError):
        App._generate_component(index_mismatch)


def test_add_page_component_returning_tuple():
    """Test that a component or render method returning a
    tuple is unpacked in a Fragment.
    """
    app = App()

    def index():
        return rx.text("first"), rx.text("second")

    def page2():
        return (rx.text("third"),)

    app.add_page(index)
    app.add_page(page2)

    app._compile_page("index")
    app._compile_page("page2")

    fragment_wrapper = app._pages["index"].children[0]
    assert isinstance(fragment_wrapper, Fragment)
    first_text = fragment_wrapper.children[0]
    assert isinstance(first_text, Text)
    assert isinstance(first_text.children[0], Bare)
    assert str(first_text.children[0].contents) == '"first"'
    second_text = fragment_wrapper.children[1]
    assert isinstance(second_text, Text)
    assert isinstance(second_text.children[0], Bare)
    assert str(second_text.children[0].contents) == '"second"'

    # Test page with trailing comma.
    page2_fragment_wrapper = app._pages["page2"].children[0]
    assert isinstance(page2_fragment_wrapper, Fragment)
    third_text = page2_fragment_wrapper.children[0]
    assert isinstance(third_text, Text)
    assert isinstance(third_text.children[0], Bare)
    assert str(third_text.children[0].contents) == '"third"'


<<<<<<< HEAD
=======
@pytest.mark.parametrize("export", [True, False])
def test_app_with_transpile_packages(compilable_app: tuple[App, Path], export: bool):
    class C1(rx.Component):
        library = "foo@1.2.3"
        tag = "Foo"
        transpile_packages: list[str] = ["foo"]

    class C2(rx.Component):
        library = "bar@4.5.6"
        tag = "Bar"
        transpile_packages: list[str] = ["bar@4.5.6"]

    class C3(rx.NoSSRComponent):
        library = "baz@7.8.10"
        tag = "Baz"
        transpile_packages: list[str] = ["baz@7.8.9"]

    class C4(rx.NoSSRComponent):
        library = "quuc@2.3.4"
        tag = "Quuc"
        transpile_packages: list[str] = ["quuc"]

    class C5(rx.Component):
        library = "quuc"
        tag = "Quuc"

    app, web_dir = compilable_app
    page = Fragment.create(
        C1.create(), C2.create(), C3.create(), C4.create(), C5.create()
    )
    app.add_page(page, route="/")
    app._compile(export=export)

    next_config = (web_dir / "next.config.js").read_text()
    transpile_packages_match = re.search(r"transpilePackages: (\[.*?\])", next_config)
    transpile_packages_json = transpile_packages_match.group(1)  # pyright: ignore [reportOptionalMemberAccess]
    transpile_packages = sorted(json.loads(transpile_packages_json))

    assert transpile_packages == [
        "bar",
        "foo",
        "quuc",
    ]

    if export:
        assert 'output: "export"' in next_config
        assert f'distDir: "{constants.Dirs.STATIC}"' in next_config
    else:
        assert 'output: "export"' not in next_config
        assert f'distDir: "{constants.Dirs.STATIC}"' not in next_config


>>>>>>> f6998de0
def test_app_with_valid_var_dependencies(compilable_app: tuple[App, Path]):
    app, _ = compilable_app

    class ValidDepState(BaseState):
        base: int = 0
        _backend: int = 0

        @computed_var()
        def foo(self) -> str:
            return "foo"

        @computed_var(deps=["_backend", "base", foo])
        def bar(self) -> str:
            return "bar"

    class Child1(ValidDepState):
        @computed_var(deps=["base", ValidDepState.bar])
        def other(self) -> str:
            return "other"

    class Child2(ValidDepState):
        @computed_var(deps=["base", Child1.other])
        def other(self) -> str:
            return "other"

    app._state = ValidDepState
    app._compile()


def test_app_with_invalid_var_dependencies(compilable_app: tuple[App, Path]):
    app, _ = compilable_app

    class InvalidDepState(BaseState):
        @computed_var(deps=["foolksjdf"])
        def bar(self) -> str:
            return "bar"

    app._state = InvalidDepState
    with pytest.raises(exceptions.VarDependencyError):
        app._compile()


# Test custom exception handlers


def valid_custom_handler(exception: Exception, logger: str = "test"):
    print("Custom Backend Exception")
    print(exception)


def custom_exception_handler_with_wrong_arg_order(
    logger: str,
    exception: Exception,  # Should be first
):
    print("Custom Backend Exception")
    print(exception)


def custom_exception_handler_with_wrong_argspec(
    exception: str,  # Should be Exception
):
    print("Custom Backend Exception")
    print(exception)


class DummyExceptionHandler:
    """Dummy exception handler class."""

    def handle(self, exception: Exception):
        """Handle the exception.

        Args:
            exception: The exception.

        """
        print("Custom Backend Exception")
        print(exception)


custom_exception_handlers = {
    "lambda": lambda exception: print("Custom Exception Handler", exception),
    "wrong_argspec": custom_exception_handler_with_wrong_argspec,
    "wrong_arg_order": custom_exception_handler_with_wrong_arg_order,
    "valid": valid_custom_handler,
    "partial": functools.partial(valid_custom_handler, logger="test"),
    "method": DummyExceptionHandler().handle,
}


@pytest.mark.parametrize(
    ("handler_fn", "expected"),
    [
        pytest.param(
            custom_exception_handlers["partial"],
            pytest.raises(ValueError),
            id="partial",
        ),
        pytest.param(
            custom_exception_handlers["lambda"],
            pytest.raises(ValueError),
            id="lambda",
        ),
        pytest.param(
            custom_exception_handlers["wrong_argspec"],
            pytest.raises(ValueError),
            id="wrong_argspec",
        ),
        pytest.param(
            custom_exception_handlers["wrong_arg_order"],
            pytest.raises(ValueError),
            id="wrong_arg_order",
        ),
        pytest.param(
            custom_exception_handlers["valid"],
            does_not_raise(),
            id="valid_handler",
        ),
        pytest.param(
            custom_exception_handlers["method"],
            does_not_raise(),
            id="valid_class_method",
        ),
    ],
)
def test_frontend_exception_handler_validation(handler_fn, expected):
    """Test that the custom frontend exception handler is properly validated.

    Args:
        handler_fn: The handler function.
        expected: The expected result.

    """
    with expected:
        rx.App(frontend_exception_handler=handler_fn)._validate_exception_handlers()


def backend_exception_handler_with_wrong_return_type(exception: Exception) -> int:
    """Custom backend exception handler with wrong return type.

    Args:
        exception: The exception.

    Returns:
        int: The wrong return type.

    """
    print("Custom Backend Exception")
    print(exception)

    return 5


@pytest.mark.parametrize(
    ("handler_fn", "expected"),
    [
        pytest.param(
            backend_exception_handler_with_wrong_return_type,
            pytest.raises(ValueError),
            id="wrong_return_type",
        ),
        pytest.param(
            custom_exception_handlers["partial"],
            pytest.raises(ValueError),
            id="partial",
        ),
        pytest.param(
            custom_exception_handlers["lambda"],
            pytest.raises(ValueError),
            id="lambda",
        ),
        pytest.param(
            custom_exception_handlers["wrong_argspec"],
            pytest.raises(ValueError),
            id="wrong_argspec",
        ),
        pytest.param(
            custom_exception_handlers["wrong_arg_order"],
            pytest.raises(ValueError),
            id="wrong_arg_order",
        ),
        pytest.param(
            custom_exception_handlers["valid"],
            does_not_raise(),
            id="valid_handler",
        ),
        pytest.param(
            custom_exception_handlers["method"],
            does_not_raise(),
            id="valid_class_method",
        ),
    ],
)
def test_backend_exception_handler_validation(handler_fn, expected):
    """Test that the custom backend exception handler is properly validated.

    Args:
        handler_fn: The handler function.
        expected: The expected result.

    """
    with expected:
        rx.App(backend_exception_handler=handler_fn)._validate_exception_handlers()<|MERGE_RESOLUTION|>--- conflicted
+++ resolved
@@ -1588,61 +1588,6 @@
     assert str(third_text.children[0].contents) == '"third"'
 
 
-<<<<<<< HEAD
-=======
-@pytest.mark.parametrize("export", [True, False])
-def test_app_with_transpile_packages(compilable_app: tuple[App, Path], export: bool):
-    class C1(rx.Component):
-        library = "foo@1.2.3"
-        tag = "Foo"
-        transpile_packages: list[str] = ["foo"]
-
-    class C2(rx.Component):
-        library = "bar@4.5.6"
-        tag = "Bar"
-        transpile_packages: list[str] = ["bar@4.5.6"]
-
-    class C3(rx.NoSSRComponent):
-        library = "baz@7.8.10"
-        tag = "Baz"
-        transpile_packages: list[str] = ["baz@7.8.9"]
-
-    class C4(rx.NoSSRComponent):
-        library = "quuc@2.3.4"
-        tag = "Quuc"
-        transpile_packages: list[str] = ["quuc"]
-
-    class C5(rx.Component):
-        library = "quuc"
-        tag = "Quuc"
-
-    app, web_dir = compilable_app
-    page = Fragment.create(
-        C1.create(), C2.create(), C3.create(), C4.create(), C5.create()
-    )
-    app.add_page(page, route="/")
-    app._compile(export=export)
-
-    next_config = (web_dir / "next.config.js").read_text()
-    transpile_packages_match = re.search(r"transpilePackages: (\[.*?\])", next_config)
-    transpile_packages_json = transpile_packages_match.group(1)  # pyright: ignore [reportOptionalMemberAccess]
-    transpile_packages = sorted(json.loads(transpile_packages_json))
-
-    assert transpile_packages == [
-        "bar",
-        "foo",
-        "quuc",
-    ]
-
-    if export:
-        assert 'output: "export"' in next_config
-        assert f'distDir: "{constants.Dirs.STATIC}"' in next_config
-    else:
-        assert 'output: "export"' not in next_config
-        assert f'distDir: "{constants.Dirs.STATIC}"' not in next_config
-
-
->>>>>>> f6998de0
 def test_app_with_valid_var_dependencies(compilable_app: tuple[App, Path]):
     app, _ = compilable_app
 
