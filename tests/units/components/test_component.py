from contextlib import nullcontext
from typing import Any, ClassVar

import pytest

import reflex as rx
from reflex.base import Base
from reflex.compiler.utils import compile_custom_component
from reflex.components.base.bare import Bare
from reflex.components.base.fragment import Fragment
from reflex.components.component import (
    CUSTOM_COMPONENTS,
    Component,
    CustomComponent,
    StatefulComponent,
    custom_component,
)
from reflex.components.radix.themes.layout.box import Box
from reflex.constants import EventTriggers
from reflex.event import (
    EventChain,
    EventHandler,
    JavascriptInputEvent,
    input_event,
    no_args_event_spec,
    parse_args_spec,
    passthrough_event_spec,
)
from reflex.state import BaseState
from reflex.style import Style
from reflex.utils import imports
from reflex.utils.exceptions import (
    ChildrenTypeError,
    EventFnArgMismatchError,
    EventHandlerArgTypeMismatchError,
)
from reflex.utils.imports import ImportDict, ImportVar, ParsedImportDict, parse_imports
from reflex.vars import VarData
from reflex.vars.base import LiteralVar, Var
from reflex.vars.object import ObjectVar


@pytest.fixture
def test_state():
    class TestState(BaseState):
        num: int

        def do_something(self):
            pass

        def do_something_arg(self, arg):
            pass

        def do_something_with_bool(self, arg: bool):
            pass

        def do_something_with_int(self, arg: int):
            pass

        def do_something_with_list_int(self, arg: list[int]):
            pass

        def do_something_with_list_str(self, arg: list[str]):
            pass

        def do_something_required_optional(
            self, required_arg: int, optional_arg: int | None = None
        ):
            pass

    return TestState


@pytest.fixture
def component1() -> type[Component]:
    """A test component.

    Returns:
        A test component.
    """

    class TestComponent1(Component):
        # A test string prop.
        text: Var[str]

        # A test number prop.
        number: Var[int]

        # A test string/number prop.
        text_or_number: Var[int | str]

        def _get_imports(self) -> ParsedImportDict:
            return {"react": [ImportVar(tag="Component")]}

        def _get_custom_code(self) -> str:
            return "console.log('component1')"

    return TestComponent1


@pytest.fixture
def component2() -> type[Component]:
    """A test component.

    Returns:
        A test component.
    """

    def on_prop_event_spec(e0: Any):
        return [e0]

    class TestComponent2(Component):
        # A test list prop.
        arr: Var[list[str]]

        on_prop_event: EventHandler[on_prop_event_spec]

        def get_event_triggers(self) -> dict[str, Any]:
            """Test controlled triggers.

            Returns:
                Test controlled triggers.
            """
            return {
                **super().get_event_triggers(),
                "on_open": passthrough_event_spec(bool),
                "on_close": passthrough_event_spec(bool),
                "on_user_visited_count_changed": passthrough_event_spec(int),
                "on_two_args": passthrough_event_spec(int, int),
                "on_user_list_changed": passthrough_event_spec(list[str]),
            }

        def _get_imports(self) -> ParsedImportDict:
            return {"react-redux": [ImportVar(tag="connect")]}

        def _get_custom_code(self) -> str:
            return "console.log('component2')"

    return TestComponent2


@pytest.fixture
def component3() -> type[Component]:
    """A test component with hook defined.

    Returns:
        A test component.
    """

    class TestComponent3(Component):
        def _get_hooks(self) -> str:
            return "const a = () => true"

    return TestComponent3


@pytest.fixture
def component4() -> type[Component]:
    """A test component with hook defined.

    Returns:
        A test component.
    """

    class TestComponent4(Component):
        def _get_hooks(self) -> str:
            return "const b = () => false"

    return TestComponent4


@pytest.fixture
def component5() -> type[Component]:
    """A test component.

    Returns:
        A test component.
    """

    class TestComponent5(Component):
        tag = "RandomComponent"

        _invalid_children: ClassVar[list[str]] = ["Text"]

        _valid_children: ClassVar[list[str]] = ["Text"]

        _valid_parents: ClassVar[list[str]] = ["Text"]

    return TestComponent5


@pytest.fixture
def component6() -> type[Component]:
    """A test component.

    Returns:
        A test component.
    """

    class TestComponent6(Component):
        tag = "RandomComponent"

        _invalid_children: ClassVar[list[str]] = ["Text"]

    return TestComponent6


@pytest.fixture
def component7() -> type[Component]:
    """A test component.

    Returns:
        A test component.
    """

    class TestComponent7(Component):
        tag = "RandomComponent"

        _valid_children: ClassVar[list[str]] = ["Text"]

    return TestComponent7


@pytest.fixture
def on_click1() -> EventHandler:
    """A sample on click function.

    Returns:
        A sample on click function.
    """

    def on_click1():
        pass

    return EventHandler(fn=on_click1)


@pytest.fixture
def on_click2() -> EventHandler:
    """A sample on click function.

    Returns:
        A sample on click function.
    """

    def on_click2():
        pass

    return EventHandler(fn=on_click2)


@pytest.fixture
def my_component():
    """A test component function.

    Returns:
        A test component function.
    """

    def my_component(prop1: Var[str], prop2: Var[int]):
        return Box.create(prop1, prop2)

    return my_component


def test_set_style_attrs(component1):
    """Test that style attributes are set in the dict.

    Args:
        component1: A test component.
    """
    component = component1.create(color="white", text_align="center")
    assert str(component.style["color"]) == '"white"'
    assert str(component.style["textAlign"]) == '"center"'


def test_custom_attrs(component1):
    """Test that custom attributes are set in the dict.

    Args:
        component1: A test component.
    """
    component = component1.create(custom_attrs={"attr1": "1", "attr2": "attr2"})
    assert component.custom_attrs == {"attr1": "1", "attr2": "attr2"}


def test_create_component(component1):
    """Test that the component is created correctly.

    Args:
        component1: A test component.
    """
    children = [component1.create() for _ in range(3)]
    attrs = {"color": "white", "text_align": "center"}
    c = component1.create(*children, **attrs)
    assert isinstance(c, component1)
    assert c.children == children
    assert (
        str(LiteralVar.create(c.style))
        == '({ ["color"] : "white", ["textAlign"] : "center" })'
    )


@pytest.mark.parametrize(
    "prop_name,var,expected",
    [
        pytest.param(
            "text",
            LiteralVar.create("hello"),
            None,
            id="text",
        ),
        pytest.param(
            "text",
            Var(_js_expr="hello", _var_type=str | None),
            None,
            id="text-optional",
        ),
        pytest.param(
            "text",
            Var(_js_expr="hello", _var_type=str | None),
            None,
            id="text-union-str-none",
        ),
        pytest.param(
            "text",
            Var(_js_expr="hello", _var_type=None | str),
            None,
            id="text-union-none-str",
        ),
        pytest.param(
            "text",
            LiteralVar.create(1),
            TypeError,
            id="text-int",
        ),
        pytest.param(
            "number",
            LiteralVar.create(1),
            None,
            id="number",
        ),
        pytest.param(
            "number",
            Var(_js_expr="1", _var_type=int | None),
            None,
            id="number-optional",
        ),
        pytest.param(
            "number",
            Var(_js_expr="1", _var_type=int | None),
            None,
            id="number-union-int-none",
        ),
        pytest.param(
            "number",
            Var(_js_expr="1", _var_type=None | int),
            None,
            id="number-union-none-int",
        ),
        pytest.param(
            "number",
            LiteralVar.create("1"),
            TypeError,
            id="number-str",
        ),
        pytest.param(
            "text_or_number",
            LiteralVar.create("hello"),
            None,
            id="text_or_number-str",
        ),
        pytest.param(
            "text_or_number",
            LiteralVar.create(1),
            None,
            id="text_or_number-int",
        ),
        pytest.param(
            "text_or_number",
            Var(_js_expr="hello", _var_type=str | None),
            None,
            id="text_or_number-optional-str",
        ),
        pytest.param(
            "text_or_number",
            Var(_js_expr="hello", _var_type=str | None),
            None,
            id="text_or_number-union-str-none",
        ),
        pytest.param(
            "text_or_number",
            Var(_js_expr="hello", _var_type=None | str),
            None,
            id="text_or_number-union-none-str",
        ),
        pytest.param(
            "text_or_number",
            Var(_js_expr="1", _var_type=int | None),
            None,
            id="text_or_number-optional-int",
        ),
        pytest.param(
            "text_or_number",
            Var(_js_expr="1", _var_type=int | None),
            None,
            id="text_or_number-union-int-none",
        ),
        pytest.param(
            "text_or_number",
            Var(_js_expr="1", _var_type=None | int),
            None,
            id="text_or_number-union-none-int",
        ),
        pytest.param(
            "text_or_number",
            LiteralVar.create(1.0),
            TypeError,
            id="text_or_number-float",
        ),
        pytest.param(
            "text_or_number",
            Var(_js_expr="hello", _var_type=str | int | None),
            None,
            id="text_or_number-optional-union-str-int",
        ),
    ],
)
def test_create_component_prop_validation(
    component1: type[Component],
    prop_name: str,
    var: Var | str | int,
    expected: type[Exception],
):
    """Test that component props are validated correctly.

    Args:
        component1: A test component.
        prop_name: The name of the prop.
        var: The value of the prop.
        expected: The expected exception.
    """
    ctx = pytest.raises(expected) if expected else nullcontext()
    kwargs = {prop_name: var}
    with ctx:
        c = component1.create(**kwargs)
        assert isinstance(c, component1)
        assert c.children == []
        assert c.style == {}


def test_add_style(component1, component2):
    """Test adding a style to a component.

    Args:
        component1: A test component.
        component2: A test component.
    """
    style = {
        component1: Style({"color": "white"}),
        component2: Style({"color": "black"}),
    }
    c1 = component1.create()._add_style_recursive(style)
    c2 = component2.create()._add_style_recursive(style)
    assert str(c1.style["color"]) == '"white"'
    assert str(c2.style["color"]) == '"black"'


def test_add_style_create(component1, component2):
    """Test that adding style works with the create method.

    Args:
        component1: A test component.
        component2: A test component.
    """
    style = {
        component1.create: Style({"color": "white"}),
        component2.create: Style({"color": "black"}),
    }
    c1 = component1.create()._add_style_recursive(style)
    c2 = component2.create()._add_style_recursive(style)
    assert str(c1.style["color"]) == '"white"'
    assert str(c2.style["color"]) == '"black"'


def test_get_imports(component1, component2):
    """Test getting the imports of a component.

    Args:
        component1: A test component.
        component2: A test component.
    """
    c1 = component1.create()
    c2 = component2.create(c1)
    assert c1._get_all_imports() == {"react": [ImportVar(tag="Component")]}
    assert c2._get_all_imports() == {
        "react-redux": [ImportVar(tag="connect")],
        "react": [ImportVar(tag="Component")],
    }


def test_get_custom_code(component1, component2):
    """Test getting the custom code of a component.

    Args:
        component1: A test component.
        component2: A test component.
    """
    # Check that the code gets compiled correctly.
    c1 = component1.create()
    c2 = component2.create()
    assert c1._get_all_custom_code() == {"console.log('component1')"}
    assert c2._get_all_custom_code() == {"console.log('component2')"}

    # Check that nesting components compiles both codes.
    c1 = component1.create(c2)
    assert c1._get_all_custom_code() == {
        "console.log('component1')",
        "console.log('component2')",
    }

    # Check that code is not duplicated.
    c1 = component1.create(c2, c2, c1, c1)
    assert c1._get_all_custom_code() == {
        "console.log('component1')",
        "console.log('component2')",
    }


def test_get_props(component1, component2):
    """Test that the props are set correctly.

    Args:
        component1: A test component.
        component2: A test component.
    """
    assert component1.get_props() == {"text", "number", "text_or_number"}
    assert component2.get_props() == {"arr", "on_prop_event"}


@pytest.mark.parametrize(
    "text,number",
    [
        ("", 0),
        ("test", 1),
        ("hi", -13),
    ],
)
def test_valid_props(component1, text: str, number: int):
    """Test that we can construct a component with valid props.

    Args:
        component1: A test component.
        text: A test string.
        number: A test number.
    """
    c = component1.create(text=text, number=number)
    assert c.text._decode() == text
    assert c.number._decode() == number


@pytest.mark.parametrize(
    "text,number", [("", "bad_string"), (13, 1), ("test", [1, 2, 3])]
)
def test_invalid_prop_type(component1, text: str, number: int):
    """Test that an invalid prop type raises an error.

    Args:
        component1: A test component.
        text: A test string.
        number: A test number.
    """
    # Check that
    with pytest.raises(TypeError):
        component1.create(text=text, number=number)


def test_var_props(component1, test_state):
    """Test that we can set a Var prop.

    Args:
        component1: A test component.
        test_state: A test state.
    """
    c1 = component1.create(text="hello", number=test_state.num)
    assert c1.number.equals(test_state.num)


def test_get_event_triggers(component1, component2):
    """Test that we can get the triggers of a component.

    Args:
        component1: A test component.
        component2: A test component.
    """
    default_triggers = {
        EventTriggers.ON_FOCUS,
        EventTriggers.ON_BLUR,
        EventTriggers.ON_CLICK,
        EventTriggers.ON_CONTEXT_MENU,
        EventTriggers.ON_DOUBLE_CLICK,
        EventTriggers.ON_MOUSE_DOWN,
        EventTriggers.ON_MOUSE_ENTER,
        EventTriggers.ON_MOUSE_LEAVE,
        EventTriggers.ON_MOUSE_MOVE,
        EventTriggers.ON_MOUSE_OUT,
        EventTriggers.ON_MOUSE_OVER,
        EventTriggers.ON_MOUSE_UP,
        EventTriggers.ON_SCROLL,
        EventTriggers.ON_MOUNT,
        EventTriggers.ON_UNMOUNT,
    }
    assert component1.create().get_event_triggers().keys() == default_triggers
    assert (
        component2.create().get_event_triggers().keys()
        == {
            "on_open",
            "on_close",
            "on_prop_event",
            "on_user_visited_count_changed",
            "on_two_args",
            "on_user_list_changed",
        }
        | default_triggers
    )


@pytest.fixture
def test_component() -> type[Component]:
    """A test component.

    Returns:
        A test component.
    """

    class TestComponent(Component):
        pass

    return TestComponent


# Write a test case to check if the create method filters out None props
def test_create_filters_none_props(test_component):
    child1 = test_component.create()
    child2 = test_component.create()
    props = {
        "prop1": "value1",
        "prop2": None,
        "prop3": "value3",
        "prop4": None,
        "style": {"color": "white", "text-align": "center"},  # Adding a style prop
    }

    component = test_component.create(child1, child2, **props)

    # Assert that None props are not present in the component's props
    assert "prop2" not in component.get_props()
    assert "prop4" not in component.get_props()

    # Assert that the style prop is present in the component's props
    assert str(component.style["color"]) == '"white"'
    assert str(component.style["textAlign"]) == '"center"'


@pytest.mark.parametrize(
    "children",
    [
        ({"foo": "bar"},),
    ],
)
def test_component_create_unallowed_types(children, test_component):
    with pytest.raises(ChildrenTypeError):
        test_component.create(*children)


@pytest.mark.parametrize(
    "element, expected",
    [
        (
            (rx.text("first_text"),),
            {
                "name": "Fragment",
                "props": [],
                "contents": "",
                "special_props": [],
                "children": [
                    {
                        "name": "RadixThemesText",
                        "props": ['as:"p"'],
                        "contents": "",
                        "special_props": [],
                        "children": [
                            {
                                "name": "",
                                "props": [],
                                "contents": '"first_text"',
                                "special_props": [],
                                "children": [],
                                "autofocus": False,
                            }
                        ],
                        "autofocus": False,
                    }
                ],
                "autofocus": False,
            },
        ),
        (
            (rx.text("first_text"), rx.text("second_text")),
            {
                "autofocus": False,
                "children": [
                    {
                        "autofocus": False,
                        "children": [
                            {
                                "autofocus": False,
                                "children": [],
                                "contents": '"first_text"',
                                "name": "",
                                "props": [],
                                "special_props": [],
                            }
                        ],
                        "contents": "",
                        "name": "RadixThemesText",
                        "props": ['as:"p"'],
                        "special_props": [],
                    },
                    {
                        "autofocus": False,
                        "children": [
                            {
                                "autofocus": False,
                                "children": [],
                                "contents": '"second_text"',
                                "name": "",
                                "props": [],
                                "special_props": [],
                            }
                        ],
                        "contents": "",
                        "name": "RadixThemesText",
                        "props": ['as:"p"'],
                        "special_props": [],
                    },
                ],
                "contents": "",
                "name": "Fragment",
                "props": [],
                "special_props": [],
            },
        ),
        (
            (rx.text("first_text"), rx.box((rx.text("second_text"),))),
            {
                "autofocus": False,
                "children": [
                    {
                        "autofocus": False,
                        "children": [
                            {
                                "autofocus": False,
                                "children": [],
                                "contents": '"first_text"',
                                "name": "",
                                "props": [],
                                "special_props": [],
                            }
                        ],
                        "contents": "",
                        "name": "RadixThemesText",
                        "props": ['as:"p"'],
                        "special_props": [],
                    },
                    {
                        "autofocus": False,
                        "children": [
                            {
                                "autofocus": False,
                                "children": [
                                    {
                                        "autofocus": False,
                                        "children": [
                                            {
                                                "autofocus": False,
                                                "children": [],
                                                "contents": '"second_text"',
                                                "name": "",
                                                "props": [],
                                                "special_props": [],
                                            }
                                        ],
                                        "contents": "",
                                        "name": "RadixThemesText",
                                        "props": ['as:"p"'],
                                        "special_props": [],
                                    }
                                ],
                                "contents": "",
                                "name": "Fragment",
                                "props": [],
                                "special_props": [],
                            }
                        ],
                        "contents": "",
                        "name": "RadixThemesBox",
                        "props": [],
                        "special_props": [],
                    },
                ],
                "contents": "",
                "name": "Fragment",
                "props": [],
                "special_props": [],
            },
        ),
    ],
)
def test_component_create_unpack_tuple_child(test_component, element, expected):
    """Test that component in tuples are unwrapped into an rx.Fragment.

    Args:
        test_component: Component fixture.
        element: The children to pass to the component.
        expected: The expected render dict.
    """
    comp = test_component.create(element)

    assert len(comp.children) == 1
    fragment_wrapper = comp.children[0]
    assert isinstance(fragment_wrapper, Fragment)
    assert fragment_wrapper.render() == expected


class _Obj(Base):
    custom: int = 0


class C1State(BaseState):
    """State for testing C1 component."""

    def mock_handler(self, _e: JavascriptInputEvent, _bravo: dict, _charlie: _Obj):
        """Mock handler."""
        pass


def test_component_event_trigger_arbitrary_args():
    """Test that we can define arbitrary types for the args of an event trigger."""

    def on_foo_spec(
        _e: ObjectVar[JavascriptInputEvent],
        alpha: Var[str],
        bravo: dict[str, Any],
        charlie: ObjectVar[_Obj],
    ):
        return [_e.target.value, bravo["nested"], charlie.custom.to(int) + 42]

    class C1(Component):
        library = "/local"
        tag = "C1"

        def get_event_triggers(self) -> dict[str, Any]:
            return {
                **super().get_event_triggers(),
                "on_foo": on_foo_spec,
            }

    C1.create(on_foo=C1State.mock_handler)


def test_create_custom_component(my_component):
    """Test that we can create a custom component.

    Args:
        my_component: A test custom component.
    """
    component = rx.memo(my_component)(prop1="test", prop2=1)
    assert component.tag == "MyComponent"
    assert component.get_props() == {"prop1", "prop2"}
    assert component.tag in CUSTOM_COMPONENTS


def test_custom_component_hash(my_component):
    """Test that the hash of a custom component is correct.

    Args:
        my_component: A test custom component.
    """
    component1 = rx.memo(my_component)(prop1="test", prop2=1)
    component2 = rx.memo(my_component)(prop1="test", prop2=2)
    assert {component1, component2} == {component1}


def test_custom_component_wrapper():
    """Test that the wrapper of a custom component is correct."""

    @custom_component
    def my_component(width: Var[int], color: Var[str]):
        return rx.box(
            width=width,
            color=color,
        )

    from reflex.components.radix.themes.typography.text import Text

    ccomponent = my_component(
        rx.text("child"), width=LiteralVar.create(1), color=LiteralVar.create("red")
    )
    assert isinstance(ccomponent, CustomComponent)
    assert len(ccomponent.children) == 1
    assert isinstance(ccomponent.children[0], Text)

    component = ccomponent.get_component(ccomponent)
    assert isinstance(component, Box)


def test_invalid_event_handler_args(component2, test_state):
    """Test that an invalid event handler raises an error.

    Args:
        component2: A test component.
        test_state: A test state.
    """
    # EventHandler args must match
    with pytest.raises(EventFnArgMismatchError):
        component2.create(on_click=test_state.do_something_arg)

    # EventHandler args must have at least as many default args as the spec.
    with pytest.raises(EventFnArgMismatchError):
        component2.create(on_click=test_state.do_something_required_optional)

    # Multiple EventHandler args: all must match
    with pytest.raises(EventFnArgMismatchError):
        component2.create(
            on_click=[test_state.do_something_arg, test_state.do_something]
        )

    # # Event Handler types must match
    with pytest.raises(EventHandlerArgTypeMismatchError):
        component2.create(
            on_user_visited_count_changed=test_state.do_something_with_bool
        )
    with pytest.raises(EventHandlerArgTypeMismatchError):
        component2.create(on_user_list_changed=test_state.do_something_with_int)
    with pytest.raises(EventHandlerArgTypeMismatchError):
        component2.create(on_user_list_changed=test_state.do_something_with_list_int)

    component2.create(on_open=test_state.do_something_with_int)
    component2.create(on_open=test_state.do_something_with_bool)
    component2.create(on_user_visited_count_changed=test_state.do_something_with_int)
    component2.create(on_user_list_changed=test_state.do_something_with_list_str)

    # lambda cannot return weird values.
    with pytest.raises(ValueError):
        component2.create(on_click=lambda: 1)
    with pytest.raises(ValueError):
        component2.create(on_click=lambda: [1])
    with pytest.raises(ValueError):
        component2.create(
            on_click=lambda: (test_state.do_something_arg(1), test_state.do_something)
        )

    # lambda signature must match event trigger.
    with pytest.raises(EventFnArgMismatchError):
        component2.create(on_click=lambda _: test_state.do_something_arg(1))

    # lambda returning EventHandler must match spec
    with pytest.raises(EventFnArgMismatchError):
        component2.create(on_click=lambda: test_state.do_something_arg)

    # Mixed EventSpec and EventHandler must match spec.
    with pytest.raises(EventFnArgMismatchError):
        component2.create(
            on_click=lambda: [
                test_state.do_something_arg(1),
                test_state.do_something_arg,
            ]
        )


def test_valid_event_handler_args(component2, test_state):
    """Test that an valid event handler args do not raise exception.

    Args:
        component2: A test component.
        test_state: A test state.
    """
    # Uncontrolled event handlers should not take args.
    component2.create(on_click=test_state.do_something)
    component2.create(on_click=test_state.do_something_arg(1))

    # Does not raise because event handlers are allowed to have less args than the spec.
    component2.create(on_open=test_state.do_something)
    component2.create(on_prop_event=test_state.do_something)

    # Does not raise because event handlers can have optional args.
    component2.create(
        on_user_visited_count_changed=test_state.do_something_required_optional
    )
    component2.create(on_two_args=test_state.do_something_required_optional)

    # Controlled event handlers should take args.
    component2.create(on_open=test_state.do_something_arg)
    component2.create(on_prop_event=test_state.do_something_arg)

    # Using a partial event spec bypasses arg validation (ignoring the args).
    component2.create(on_open=test_state.do_something())
    component2.create(on_prop_event=test_state.do_something())

    # Multiple EventHandler args: all must match
    component2.create(on_open=[test_state.do_something_arg, test_state.do_something])
    component2.create(
        on_prop_event=[test_state.do_something_arg, test_state.do_something]
    )

    # lambda returning EventHandler is okay if the spec matches.
    component2.create(on_click=lambda: test_state.do_something)
    component2.create(on_open=lambda _: test_state.do_something_arg)
    component2.create(on_prop_event=lambda _: test_state.do_something_arg)
    component2.create(on_open=lambda: test_state.do_something)
    component2.create(on_prop_event=lambda: test_state.do_something)
    component2.create(on_open=lambda _: test_state.do_something)
    component2.create(on_prop_event=lambda _: test_state.do_something)

    # lambda can always return an EventSpec.
    component2.create(on_click=lambda: test_state.do_something_arg(1))
    component2.create(on_open=lambda _: test_state.do_something_arg(1))
    component2.create(on_prop_event=lambda _: test_state.do_something_arg(1))

    # Return EventSpec and EventHandler (no arg).
    component2.create(
        on_click=lambda: [test_state.do_something_arg(1), test_state.do_something]
    )
    component2.create(
        on_click=lambda: [test_state.do_something_arg(1), test_state.do_something()]
    )

    # Return 2 EventSpec.
    component2.create(
        on_open=lambda _: [test_state.do_something_arg(1), test_state.do_something()]
    )
    component2.create(
        on_prop_event=lambda _: [
            test_state.do_something_arg(1),
            test_state.do_something(),
        ]
    )

    # Return EventHandler (1 arg) and EventSpec.
    component2.create(
        on_open=lambda _: [test_state.do_something_arg, test_state.do_something()]
    )
    component2.create(
        on_prop_event=lambda _: [test_state.do_something_arg, test_state.do_something()]
    )
    component2.create(
        on_open=lambda _: [test_state.do_something_arg(1), test_state.do_something]
    )
    component2.create(
        on_prop_event=lambda _: [
            test_state.do_something_arg(1),
            test_state.do_something,
        ]
    )


def test_get_hooks_nested(component1, component2, component3):
    """Test that a component returns hooks from child components.

    Args:
        component1: test component.
        component2: another component.
        component3: component with hooks defined.
    """
    c = component1.create(
        component2.create(arr=[]),
        component3.create(),
        component3.create(),
        component3.create(),
        text="a",
        number=1,
    )
    assert c._get_all_hooks() == component3.create()._get_all_hooks()


def test_get_hooks_nested2(component3, component4):
    """Test that a component returns both when parent and child have hooks.

    Args:
        component3: component with hooks defined.
        component4: component with different hooks defined.
    """
    exp_hooks = {
        **component3.create()._get_all_hooks(),
        **component4.create()._get_all_hooks(),
    }
    assert component3.create(component4.create())._get_all_hooks() == exp_hooks
    assert component4.create(component3.create())._get_all_hooks() == exp_hooks
    assert (
        component4.create(
            component3.create(),
            component4.create(),
            component3.create(),
        )._get_all_hooks()
        == exp_hooks
    )


@pytest.mark.parametrize("fixture", ["component5", "component6"])
def test_unsupported_child_components(fixture, request):
    """Test that a value error is raised when an unsupported component (a child component found in the
    component's invalid children list) is provided as a child.

    Args:
        fixture: the test component as a fixture.
        request: Pytest request.
    """
    component = request.getfixturevalue(fixture)
    with pytest.raises(ValueError) as err:
        comp = component.create(rx.text("testing component"))
        comp.render()
    assert (
        err.value.args[0]
        == f"The component `{component.__name__}` cannot have `Text` as a child component"
    )


def test_unsupported_parent_components(component5):
    """Test that a value error is raised when an component is not in _valid_parents of one of its children.

    Args:
        component5: component with valid parent of "Text" only
    """
    with pytest.raises(ValueError) as err:
        rx.box(component5.create())
    assert (
        err.value.args[0]
        == f"The component `{component5.__name__}` can only be a child of the components: `{component5._valid_parents[0]}`. Got `Box` instead."
    )


@pytest.mark.parametrize("fixture", ["component5", "component7"])
def test_component_with_only_valid_children(fixture, request):
    """Test that a value error is raised when an unsupported component (a child component not found in the
    component's valid children list) is provided as a child.

    Args:
        fixture: the test component as a fixture.
        request: Pytest request.
    """
    component = request.getfixturevalue(fixture)
    with pytest.raises(ValueError) as err:
        comp = component.create(rx.box("testing component"))
        comp.render()
    assert (
        err.value.args[0]
        == f"The component `{component.__name__}` only allows the components: `Text` as children. "
        f"Got `Box` instead."
    )


@pytest.mark.parametrize(
    "component,rendered",
    [
        (rx.text("hi"), 'jsx(\nRadixThemesText,\n{as:"p"},\n"hi"\n,)'),
        (
            rx.box(rx.heading("test", size="3")),
            'jsx(\nRadixThemesBox,\n{},\njsx(\nRadixThemesHeading,\n{size:"3"},\n"test"\n,),)',
        ),
    ],
)
def test_format_component(component, rendered):
    """Test that a component is formatted correctly.

    Args:
        component: The component to format.
        rendered: The expected rendered component.
    """
    assert str(component) == rendered


def test_stateful_component(test_state):
    """Test that a stateful component is created correctly.

    Args:
        test_state: A test state.
    """
    text_component = rx.text(test_state.num)
    stateful_component = StatefulComponent.compile_from(text_component)
    assert isinstance(stateful_component, StatefulComponent)
    assert stateful_component.tag is not None
    assert stateful_component.tag.startswith("Text_")
    assert stateful_component.references == 1
    sc2 = StatefulComponent.compile_from(rx.text(test_state.num))
    assert isinstance(sc2, StatefulComponent)
    assert stateful_component.references == 2
    assert sc2.references == 2


def test_stateful_component_memoize_event_trigger(test_state):
    """Test that a stateful component is created correctly with events.

    Args:
        test_state: A test state.
    """
    button_component = rx.button("Click me", on_click=test_state.do_something)
    stateful_component = StatefulComponent.compile_from(button_component)
    assert isinstance(stateful_component, StatefulComponent)

    # No event trigger? No StatefulComponent
    assert not isinstance(
        StatefulComponent.compile_from(rx.button("Click me")), StatefulComponent
    )


def test_stateful_banner():
    """Test that a stateful component is created correctly with events."""
    connection_modal_component = rx.connection_modal()
    stateful_component = StatefulComponent.compile_from(connection_modal_component)
    assert isinstance(stateful_component, StatefulComponent)


TEST_VAR = LiteralVar.create("test")._replace(
    merge_var_data=VarData(
        hooks={"useTest": None},
        imports={"test": [ImportVar(tag="test")]},
        state="Test",
    )
)
FORMATTED_TEST_VAR = LiteralVar.create(f"foo{TEST_VAR}bar")
STYLE_VAR = TEST_VAR._replace(_js_expr="style")
EVENT_CHAIN_VAR = TEST_VAR.to(EventChain)
ARG_VAR = Var(_js_expr="arg")

TEST_VAR_DICT_OF_DICT = LiteralVar.create({"a": {"b": "test"}})._replace(
    merge_var_data=TEST_VAR._var_data
)
FORMATTED_TEST_VAR_DICT_OF_DICT = LiteralVar.create(
    {"a": {"b": "footestbar"}}
)._replace(merge_var_data=TEST_VAR._var_data)

TEST_VAR_LIST_OF_LIST = LiteralVar.create([["test"]])._replace(
    merge_var_data=TEST_VAR._var_data
)
FORMATTED_TEST_VAR_LIST_OF_LIST = LiteralVar.create([["footestbar"]])._replace(
    merge_var_data=TEST_VAR._var_data
)

TEST_VAR_LIST_OF_LIST_OF_LIST = LiteralVar.create([[["test"]]])._replace(
    merge_var_data=TEST_VAR._var_data
)
FORMATTED_TEST_VAR_LIST_OF_LIST_OF_LIST = LiteralVar.create(
    [[["footestbar"]]]
)._replace(merge_var_data=TEST_VAR._var_data)

TEST_VAR_LIST_OF_DICT = LiteralVar.create([{"a": "test"}])._replace(
    merge_var_data=TEST_VAR._var_data
)
FORMATTED_TEST_VAR_LIST_OF_DICT = LiteralVar.create([{"a": "footestbar"}])._replace(
    merge_var_data=TEST_VAR._var_data
)


class ComponentNestedVar(Component):
    """A component with nested Var types."""

    dict_of_dict: Var[dict[str, dict[str, str]]]
    list_of_list: Var[list[list[str]]]
    list_of_list_of_list: Var[list[list[list[str]]]]
    list_of_dict: Var[list[dict[str, str]]]


class EventState(rx.State):
    """State for testing event handlers with _get_vars."""

    v: int = 42

    @rx.event
    def handler(self):
        """A handler that does nothing."""

    def handler2(self, arg):
        """A handler that takes an arg.

        Args:
            arg: An arg.
        """


@pytest.mark.parametrize(
    ("component", "exp_vars"),
    (
        pytest.param(
            Bare.create(TEST_VAR),
            [TEST_VAR],
            id="direct-bare",
        ),
        pytest.param(
            Bare.create(f"foo{TEST_VAR}bar"),
            [FORMATTED_TEST_VAR],
            id="fstring-bare",
        ),
        pytest.param(
            rx.text(as_=TEST_VAR),
            [TEST_VAR],
            id="direct-prop",
        ),
        pytest.param(
            rx.heading(as_=f"foo{TEST_VAR}bar"),
            [FORMATTED_TEST_VAR],
            id="fstring-prop",
        ),
        pytest.param(
            rx.fragment(id=TEST_VAR),
            [TEST_VAR],
            id="direct-id",
        ),
        pytest.param(
            rx.fragment(id=f"foo{TEST_VAR}bar"),
            [FORMATTED_TEST_VAR],
            id="fstring-id",
        ),
        pytest.param(
            rx.fragment(key=TEST_VAR),
            [TEST_VAR],
            id="direct-key",
        ),
        pytest.param(
            rx.fragment(key=f"foo{TEST_VAR}bar"),
            [FORMATTED_TEST_VAR],
            id="fstring-key",
        ),
        pytest.param(
            rx.fragment(class_name=TEST_VAR),
            [TEST_VAR],
            id="direct-class_name",
        ),
        pytest.param(
            rx.fragment(class_name=f"foo{TEST_VAR}bar"),
            [FORMATTED_TEST_VAR],
            id="fstring-class_name",
        ),
        pytest.param(
            rx.fragment(class_name=f"foo{TEST_VAR}bar other-class"),
            [LiteralVar.create(f"{FORMATTED_TEST_VAR} other-class")],
            id="fstring-dual-class_name",
        ),
        pytest.param(
            rx.fragment(class_name=[TEST_VAR, "other-class"]),
            [Var.create([TEST_VAR, "other-class"]).join(" ")],
            id="fstring-dual-class_name",
        ),
        pytest.param(
            rx.fragment(special_props=[TEST_VAR]),
            [TEST_VAR],
            id="direct-special_props",
        ),
        pytest.param(
            rx.fragment(special_props=[LiteralVar.create(f"foo{TEST_VAR}bar")]),
            [FORMATTED_TEST_VAR],
            id="fstring-special_props",
        ),
        pytest.param(
            # custom_attrs cannot accept a Var directly as a value
            rx.fragment(custom_attrs={"href": f"{TEST_VAR}"}),
            [TEST_VAR],
            id="fstring-custom_attrs-nofmt",
        ),
        pytest.param(
            rx.fragment(custom_attrs={"href": f"foo{TEST_VAR}bar"}),
            [FORMATTED_TEST_VAR],
            id="fstring-custom_attrs",
        ),
        pytest.param(
            rx.fragment(background_color=TEST_VAR),
            [STYLE_VAR],
            id="direct-background_color",
        ),
        pytest.param(
            rx.fragment(background_color=f"foo{TEST_VAR}bar"),
            [STYLE_VAR],
            id="fstring-background_color",
        ),
        pytest.param(
            rx.fragment(style={"background_color": TEST_VAR}),
            [STYLE_VAR],
            id="direct-style-background_color",
        ),
        pytest.param(
            rx.fragment(style={"background_color": f"foo{TEST_VAR}bar"}),
            [STYLE_VAR],
            id="fstring-style-background_color",
        ),
        pytest.param(
            rx.fragment(on_click=EVENT_CHAIN_VAR),
            [EVENT_CHAIN_VAR],
            id="direct-event-chain",
        ),
        pytest.param(
            rx.fragment(on_click=EventState.handler),
            [],
            id="direct-event-handler",
        ),
        pytest.param(
            rx.fragment(on_click=EventState.handler2(TEST_VAR)),  # pyright: ignore [reportCallIssue]
            [ARG_VAR, TEST_VAR],
            id="direct-event-handler-arg",
        ),
        pytest.param(
            rx.fragment(on_click=EventState.handler2(EventState.v)),  # pyright: ignore [reportCallIssue]
            [ARG_VAR, EventState.v],
            id="direct-event-handler-arg2",
        ),
        pytest.param(
            rx.fragment(on_click=lambda: EventState.handler2(TEST_VAR)),  # pyright: ignore [reportCallIssue]
            [ARG_VAR, TEST_VAR],
            id="direct-event-handler-lambda",
        ),
        pytest.param(
            ComponentNestedVar.create(dict_of_dict={"a": {"b": TEST_VAR}}),
            [TEST_VAR_DICT_OF_DICT],
            id="direct-dict_of_dict",
        ),
        pytest.param(
            ComponentNestedVar.create(dict_of_dict={"a": {"b": f"foo{TEST_VAR}bar"}}),
            [FORMATTED_TEST_VAR_DICT_OF_DICT],
            id="fstring-dict_of_dict",
        ),
        pytest.param(
            ComponentNestedVar.create(list_of_list=[[TEST_VAR]]),
            [TEST_VAR_LIST_OF_LIST],
            id="direct-list_of_list",
        ),
        pytest.param(
            ComponentNestedVar.create(list_of_list=[[f"foo{TEST_VAR}bar"]]),
            [FORMATTED_TEST_VAR_LIST_OF_LIST],
            id="fstring-list_of_list",
        ),
        pytest.param(
            ComponentNestedVar.create(list_of_list_of_list=[[[TEST_VAR]]]),
            [TEST_VAR_LIST_OF_LIST_OF_LIST],
            id="direct-list_of_list_of_list",
        ),
        pytest.param(
            ComponentNestedVar.create(list_of_list_of_list=[[[f"foo{TEST_VAR}bar"]]]),
            [FORMATTED_TEST_VAR_LIST_OF_LIST_OF_LIST],
            id="fstring-list_of_list_of_list",
        ),
        pytest.param(
            ComponentNestedVar.create(list_of_dict=[{"a": TEST_VAR}]),
            [TEST_VAR_LIST_OF_DICT],
            id="direct-list_of_dict",
        ),
        pytest.param(
            ComponentNestedVar.create(list_of_dict=[{"a": f"foo{TEST_VAR}bar"}]),
            [FORMATTED_TEST_VAR_LIST_OF_DICT],
            id="fstring-list_of_dict",
        ),
    ),
)
def test_get_vars(component, exp_vars):
    comp_vars = sorted(component._get_vars(), key=lambda v: v._js_expr)
    assert len(comp_vars) == len(exp_vars)
    print(comp_vars, exp_vars)
    for comp_var, exp_var in zip(
        comp_vars,
        sorted(exp_vars, key=lambda v: v._js_expr),
        strict=True,
    ):
        assert comp_var.equals(exp_var)


def test_instantiate_all_components():
    """Test that all components can be instantiated."""
    # These components all have required arguments and cannot be trivially instantiated.
    untested_components = {
        "Card",
        "Cond",
        "DebounceInput",
        "Foreach",
        "FormControl",
        "Html",
        "Icon",
        "Match",
        "Markdown",
        "MultiSelect",
        "Option",
        "Popover",
        "Radio",
        "Script",
        "Tag",
        "Tfoot",
        "Thead",
    }
    component_nested_list = [
        *rx.RADIX_MAPPING.values(),
        *rx.COMPONENTS_BASE_MAPPING.values(),
        *rx.COMPONENTS_CORE_MAPPING.values(),
    ]
    for component_name in [
        comp_name
        for submodule_list in component_nested_list
        for comp_name in submodule_list
    ]:
        if component_name in untested_components:
            continue
        component = getattr(
            rx,
            (
                component_name
                if not isinstance(component_name, tuple)
                else component_name[1]
            ),
        )
        if isinstance(component, type) and issubclass(component, Component):
            component.create()


class InvalidParentComponent(Component):
    """Invalid Parent Component."""

    ...


class ValidComponent1(Component):
    """Test valid component."""

    _valid_children = ["ValidComponent2"]


class ValidComponent2(Component):
    """Test valid component."""

    ...


class ValidComponent3(Component):
    """Test valid component."""

    _valid_parents = ["ValidComponent2"]


class ValidComponent4(Component):
    """Test valid component."""

    _invalid_children = ["InvalidComponent"]


class InvalidComponent(Component):
    """Test invalid component."""

    ...


valid_component1 = ValidComponent1.create
valid_component2 = ValidComponent2.create
invalid_component = InvalidComponent.create
valid_component3 = ValidComponent3.create
invalid_parent = InvalidParentComponent.create
valid_component4 = ValidComponent4.create


def test_validate_valid_children():
    valid_component1(valid_component2())
    valid_component1(
        rx.fragment(valid_component2()),
    )
    valid_component1(
        rx.fragment(
            rx.fragment(
                rx.fragment(valid_component2()),
            ),
        ),
    )

    valid_component1(
        rx.cond(
            True,
            rx.fragment(valid_component2()),
            rx.fragment(
                rx.foreach(LiteralVar.create([1, 2, 3]), lambda x: valid_component2(x))
            ),
        )
    )

    valid_component1(
        rx.cond(
            True,
            valid_component2(),
            rx.fragment(
                rx.match(
                    "condition",
                    ("first", valid_component2()),
                    rx.fragment(valid_component2(rx.text("default"))),
                )
            ),
        )
    )

    valid_component1(
        rx.match(
            "condition",
            ("first", valid_component2()),
            ("second", "third", rx.fragment(valid_component2())),
            (
                "fourth",
                rx.cond(True, valid_component2(), rx.fragment(valid_component2())),
            ),
            (
                "fifth",
                rx.match(
                    "nested_condition",
                    ("nested_first", valid_component2()),
                    rx.fragment(valid_component2()),
                ),
                valid_component2(),
            ),
        )
    )


def test_validate_valid_parents():
    valid_component2(valid_component3())
    valid_component2(
        rx.fragment(valid_component3()),
    )
    valid_component1(
        rx.fragment(
            valid_component2(
                rx.fragment(valid_component3()),
            ),
        ),
    )

    valid_component2(
        rx.cond(
            True,
            rx.fragment(valid_component3()),
            rx.fragment(
                rx.foreach(
                    LiteralVar.create([1, 2, 3]),
                    lambda x: valid_component2(valid_component3(x)),
                )
            ),
        )
    )

    valid_component2(
        rx.cond(
            True,
            valid_component3(),
            rx.fragment(
                rx.match(
                    "condition",
                    ("first", valid_component3()),
                    rx.fragment(valid_component3(rx.text("default"))),
                )
            ),
        )
    )

    valid_component2(
        rx.match(
            "condition",
            ("first", valid_component3()),
            ("second", "third", rx.fragment(valid_component3())),
            (
                "fourth",
                rx.cond(True, valid_component3(), rx.fragment(valid_component3())),
            ),
            (
                "fifth",
                rx.match(
                    "nested_condition",
                    ("nested_first", valid_component3()),
                    rx.fragment(valid_component3()),
                ),
                valid_component3(),
            ),
        )
    )


def test_validate_invalid_children():
    with pytest.raises(ValueError):
        valid_component4(invalid_component())

    with pytest.raises(ValueError):
        valid_component4(
            rx.fragment(invalid_component()),
        )

    with pytest.raises(ValueError):
        rx.el.p(rx.el.p("what"))

    with pytest.raises(ValueError):
        rx.el.p(rx.el.div("what"))

    with pytest.raises(ValueError):
        rx.el.button(rx.el.button("what"))

    with pytest.raises(ValueError):
        rx.el.p(rx.el.ol(rx.el.li("what")))

    with pytest.raises(ValueError):
        rx.el.p(rx.el.ul(rx.el.li("what")))

    with pytest.raises(ValueError):
        rx.el.a(rx.el.a("what"))

    with pytest.raises(ValueError):
        valid_component2(
            rx.fragment(
                valid_component4(
                    rx.fragment(invalid_component()),
                ),
            ),
        )

    with pytest.raises(ValueError):
        valid_component4(
            rx.cond(
                True,
                rx.fragment(invalid_component()),
                rx.fragment(
                    rx.foreach(
                        LiteralVar.create([1, 2, 3]), lambda x: invalid_component(x)
                    )
                ),
            )
        )

    with pytest.raises(ValueError):
        valid_component4(
            rx.cond(
                True,
                invalid_component(),
                rx.fragment(
                    rx.match(
                        "condition",
                        ("first", invalid_component()),
                        rx.fragment(invalid_component(rx.text("default"))),
                    )
                ),
            )
        )

    with pytest.raises(ValueError):
        valid_component4(
            rx.match(
                "condition",
                ("first", invalid_component()),
                ("second", "third", rx.fragment(invalid_component())),
                (
                    "fourth",
                    rx.cond(True, invalid_component(), rx.fragment(valid_component2())),
                ),
                (
                    "fifth",
                    rx.match(
                        "nested_condition",
                        ("nested_first", invalid_component()),
                        rx.fragment(invalid_component()),
                    ),
                    invalid_component(),
                ),
            )
        )


def test_rename_props():
    """Test that _rename_props works and is inherited."""

    class C1(Component):
        tag = "C1"

        prop1: Var[str]
        prop2: Var[str]

        _rename_props = {"prop1": "renamed_prop1", "prop2": "renamed_prop2"}

    class C2(C1):
        tag = "C2"

        prop3: Var[str]

        _rename_props = {"prop2": "subclass_prop2", "prop3": "renamed_prop3"}

    c1 = C1.create(prop1="prop1_1", prop2="prop2_1")
    rendered_c1 = c1.render()
    assert 'renamed_prop1:"prop1_1"' in rendered_c1["props"]
    assert 'renamed_prop2:"prop2_1"' in rendered_c1["props"]

    c2 = C2.create(prop1="prop1_2", prop2="prop2_2", prop3="prop3_2")
    rendered_c2 = c2.render()
    assert 'renamed_prop1:"prop1_2"' in rendered_c2["props"]
    assert 'subclass_prop2:"prop2_2"' in rendered_c2["props"]
    assert 'renamed_prop3:"prop3_2"' in rendered_c2["props"]


def test_custom_component_get_imports():
    class Inner(Component):
        tag = "Inner"
        library = "inner"

    class Other(Component):
        tag = "Other"
        library = "other"

    @rx.memo
    def wrapper():
        return Inner.create()

    @rx.memo
    def outer(c: Component):
        return Other.create(c)

    custom_comp = wrapper()

    # Inner is not imported directly, but it is imported by the custom component.
    assert "inner" not in custom_comp._get_all_imports()
    assert "outer" not in custom_comp._get_all_imports()

    # The imports are only resolved during compilation.
    custom_comp.get_component(custom_comp)
    _, imports_inner = compile_custom_component(custom_comp)
    assert "inner" in imports_inner
    assert "outer" not in imports_inner

    outer_comp = outer(c=wrapper())

    # Libraries are not imported directly, but are imported by the custom component.
    assert "inner" not in outer_comp._get_all_imports()
    assert "other" not in outer_comp._get_all_imports()

    # The imports are only resolved during compilation.
    _, imports_outer = compile_custom_component(outer_comp)
    assert "inner" not in imports_outer
    assert "other" in imports_outer


def test_custom_component_declare_event_handlers_in_fields():
    class ReferenceComponent(Component):
        def get_event_triggers(self) -> dict[str, Any]:
            """Test controlled triggers.

            Returns:
                Test controlled triggers.
            """
            return {
                **super().get_event_triggers(),
                "on_b": input_event,
                "on_d": lambda: [],
                "on_e": lambda: [],
            }

    class TestComponent(Component):
        on_b: EventHandler[input_event]
        on_d: EventHandler[no_args_event_spec]
        on_e: EventHandler

    custom_component = ReferenceComponent.create()
    test_component = TestComponent.create()
    custom_triggers = custom_component.get_event_triggers()
    test_triggers = test_component.get_event_triggers()
    assert custom_triggers.keys() == test_triggers.keys()
    for trigger_name in custom_component.get_event_triggers():
        for v1, v2 in zip(
            parse_args_spec(test_triggers[trigger_name]),
            parse_args_spec(custom_triggers[trigger_name]),
            strict=True,
        ):
            assert v1.equals(v2)


def test_invalid_event_trigger():
    class TriggerComponent(Component):
        on_push: Var[bool]

        def get_event_triggers(self) -> dict[str, Any]:
            """Test controlled triggers.

            Returns:
                Test controlled triggers.
            """
            return {
                **super().get_event_triggers(),
                "on_a": lambda: [],
            }

    trigger_comp = TriggerComponent.create

    # test that these do not throw errors.
    trigger_comp(on_push=True)
    trigger_comp(on_a=rx.console_log("log"))

    with pytest.raises(ValueError):
        trigger_comp(on_b=rx.console_log("log"))


@pytest.mark.parametrize(
    "tags",
    (
        ["Component"],
        ["Component", "useState"],
        [ImportVar(tag="Component")],
        [ImportVar(tag="Component"), ImportVar(tag="useState")],
        ["Component", ImportVar(tag="useState")],
    ),
)
def test_component_add_imports(tags):
    class BaseComponent(Component):
        def _get_imports(self) -> ImportDict:  # pyright: ignore [reportIncompatibleMethodOverride]
            return {}

    class Reference(Component):
        def _get_imports(self) -> ParsedImportDict:
            return imports.merge_imports(
                super()._get_imports(),
                parse_imports({"react": tags}),
                {"foo": [ImportVar(tag="bar")]},
            )

    class TestBase(Component):
        def add_imports(  # pyright: ignore [reportIncompatibleMethodOverride]
            self,
        ) -> dict[str, str | ImportVar | list[str] | list[ImportVar]]:
            return {"foo": "bar"}

    class Test(TestBase):
        def add_imports(
            self,
        ) -> dict[str, str | ImportVar | list[str] | list[ImportVar]]:
            return {"react": (tags[0] if len(tags) == 1 else tags)}

    baseline = Reference.create()
    test = Test.create()

    assert baseline._get_all_imports() == parse_imports(
        {
            "react": tags,
            "foo": [ImportVar(tag="bar")],
        }
    )
    assert test._get_all_imports() == baseline._get_all_imports()


def test_component_add_hooks():
    class BaseComponent(Component):
        def _get_hooks(self):
            return "const hook1 = 42"

    class ChildComponent1(BaseComponent):
        pass

    class GrandchildComponent1(ChildComponent1):
        def add_hooks(self):  # pyright: ignore [reportIncompatibleMethodOverride]
            return [
                "const hook2 = 43",
                "const hook3 = 44",
            ]

    class GreatGrandchildComponent1(GrandchildComponent1):
        def add_hooks(self):
            return [
                "const hook4 = 45",
            ]

    class GrandchildComponent2(ChildComponent1):
        def _get_hooks(self):  # pyright: ignore [reportIncompatibleMethodOverride]
            return "const hook5 = 46"

    class GreatGrandchildComponent2(GrandchildComponent2):
        def add_hooks(self):  # pyright: ignore [reportIncompatibleMethodOverride]
            return [
                "const hook2 = 43",
                "const hook6 = 47",
            ]

    assert list(BaseComponent.create()._get_all_hooks()) == ["const hook1 = 42"]
    assert list(ChildComponent1.create()._get_all_hooks()) == ["const hook1 = 42"]
    assert list(GrandchildComponent1.create()._get_all_hooks()) == [
        "const hook1 = 42",
        "const hook2 = 43",
        "const hook3 = 44",
    ]
    assert list(GreatGrandchildComponent1.create()._get_all_hooks()) == [
        "const hook1 = 42",
        "const hook2 = 43",
        "const hook3 = 44",
        "const hook4 = 45",
    ]
    assert list(GrandchildComponent2.create()._get_all_hooks()) == ["const hook5 = 46"]
    assert list(GreatGrandchildComponent2.create()._get_all_hooks()) == [
        "const hook5 = 46",
        "const hook2 = 43",
        "const hook6 = 47",
    ]
    assert list(
        BaseComponent.create(
            GrandchildComponent1.create(GreatGrandchildComponent2.create()),
            GreatGrandchildComponent1.create(),
        )._get_all_hooks(),
    ) == [
        "const hook1 = 42",
        "const hook2 = 43",
        "const hook3 = 44",
        "const hook5 = 46",
        "const hook6 = 47",
        "const hook4 = 45",
    ]
    assert list(
        Fragment.create(
            GreatGrandchildComponent2.create(),
            GreatGrandchildComponent1.create(),
        )._get_all_hooks()
    ) == [
        "const hook5 = 46",
        "const hook2 = 43",
        "const hook6 = 47",
        "const hook1 = 42",
        "const hook3 = 44",
        "const hook4 = 45",
    ]


def test_component_add_custom_code():
    class BaseComponent(Component):
        def _get_custom_code(self):
            return "const custom_code1 = 42"

    class ChildComponent1(BaseComponent):
        pass

    class GrandchildComponent1(ChildComponent1):
        def add_custom_code(self):
            return [
                "const custom_code2 = 43",
                "const custom_code3 = 44",
            ]

    class GreatGrandchildComponent1(GrandchildComponent1):
        def add_custom_code(self):
            return [
                "const custom_code4 = 45",
            ]

    class GrandchildComponent2(ChildComponent1):
        def _get_custom_code(self):  # pyright: ignore [reportIncompatibleMethodOverride]
            return "const custom_code5 = 46"

    class GreatGrandchildComponent2(GrandchildComponent2):
        def add_custom_code(self):
            return [
                "const custom_code2 = 43",
                "const custom_code6 = 47",
            ]

    assert BaseComponent.create()._get_all_custom_code() == {"const custom_code1 = 42"}
    assert ChildComponent1.create()._get_all_custom_code() == {
        "const custom_code1 = 42"
    }
    assert GrandchildComponent1.create()._get_all_custom_code() == {
        "const custom_code1 = 42",
        "const custom_code2 = 43",
        "const custom_code3 = 44",
    }
    assert GreatGrandchildComponent1.create()._get_all_custom_code() == {
        "const custom_code1 = 42",
        "const custom_code2 = 43",
        "const custom_code3 = 44",
        "const custom_code4 = 45",
    }
    assert GrandchildComponent2.create()._get_all_custom_code() == {
        "const custom_code5 = 46"
    }
    assert GreatGrandchildComponent2.create()._get_all_custom_code() == {
        "const custom_code2 = 43",
        "const custom_code5 = 46",
        "const custom_code6 = 47",
    }
    assert BaseComponent.create(
        GrandchildComponent1.create(GreatGrandchildComponent2.create()),
        GreatGrandchildComponent1.create(),
    )._get_all_custom_code() == {
        "const custom_code1 = 42",
        "const custom_code2 = 43",
        "const custom_code3 = 44",
        "const custom_code4 = 45",
        "const custom_code5 = 46",
        "const custom_code6 = 47",
    }
    assert Fragment.create(
        GreatGrandchildComponent2.create(),
        GreatGrandchildComponent1.create(),
    )._get_all_custom_code() == {
        "const custom_code1 = 42",
        "const custom_code2 = 43",
        "const custom_code3 = 44",
        "const custom_code4 = 45",
        "const custom_code5 = 46",
        "const custom_code6 = 47",
    }


def test_component_add_hooks_var():
    class HookComponent(Component):
        def add_hooks(self):
            return [
                "const hook3 = useRef(null)",
                "const hook1 = 42",
                Var(
                    _js_expr="useEffect(() => () => {}, [])",
                    _var_data=VarData(
                        hooks={
                            "const hook2 = 43": None,
                            "const hook3 = useRef(null)": None,
                        },
                        imports={"react": [ImportVar(tag="useEffect")]},
                    ),
                ),
                Var(
                    _js_expr="const hook3 = useRef(null)",
                    _var_data=VarData(imports={"react": [ImportVar(tag="useRef")]}),
                ),
            ]

    assert list(HookComponent.create()._get_all_hooks()) == [
        "const hook3 = useRef(null)",
        "const hook1 = 42",
        "const hook2 = 43",
        "useEffect(() => () => {}, [])",
    ]
    imports = HookComponent.create()._get_all_imports()
    assert len(imports) == 1
    assert "react" in imports
    assert len(imports["react"]) == 2
    assert ImportVar(tag="useRef") in imports["react"]
    assert ImportVar(tag="useEffect") in imports["react"]


def test_add_style_embedded_vars(test_state: BaseState):
    """Test that add_style works with embedded vars when returning a plain dict.

    Args:
        test_state: A test state.
    """
    v0 = LiteralVar.create("parent")._replace(
        merge_var_data=VarData(hooks={"useParent": None}),
    )
    v1 = rx.color("plum", 10)
    v2 = LiteralVar.create("text")._replace(
        merge_var_data=VarData(hooks={"useText": None}),
    )

    class ParentComponent(Component):
        def add_style(self):
            return Style(
                {
                    "fake_parent": v0,
                }
            )

    class StyledComponent(ParentComponent):
        tag = "StyledComponent"

        def add_style(self):  # pyright: ignore [reportIncompatibleMethodOverride]
            return {
                "color": v1,
                "fake": v2,
                "margin": f"{test_state.num}%",
            }

    page = rx.vstack(StyledComponent.create())
    page._add_style_recursive(Style())

    assert (
        f"const {test_state.get_name()} = useContext(StateContexts.{test_state.get_name()})"
        in page._get_all_hooks_internal()
    )
    assert "useText" in page._get_all_hooks_internal()
    assert "useParent" in page._get_all_hooks_internal()
    assert (
        str(page).count(
<<<<<<< HEAD
            f'css={{({{ ["fakeParent"] : "parent", ["color"] : "var(--plum-10)", ["fake"] : "text", ["margin"] : ({test_state.get_name()}.num_rx_state_+"%") }})}}'
=======
            f'css:({{ ["fakeParent"] : "parent", ["color"] : "var(--plum-10)", ["fake"] : "text", ["margin"] : ({test_state.get_name()}.num+"%") }})'
>>>>>>> 96ff0b57
        )
        == 1
    )


def test_add_style_foreach():
    class StyledComponent(Component):
        tag = "StyledComponent"
        ix: Var[int]

        def add_style(self):
            return Style({"color": "red"})

    page = rx.vstack(rx.foreach(Var.range(3), lambda i: StyledComponent.create(i)))
    page._add_style_recursive(Style())

    # Expect only a single child of the foreach on the python side
    assert len(page.children[0].children) == 1

    # Expect the style to be added to the child of the foreach
    assert 'css:({ ["color"] : "red" })' in str(page.children[0].children[0])

    # Expect only one instance of this CSS dict in the rendered page
    assert str(page).count('css:({ ["color"] : "red" })') == 1


class TriggerState(rx.State):
    """Test state with event handlers."""

    @rx.event
    def do_something(self):
        """Sample event handler."""
        pass


@pytest.mark.parametrize(
    "component, output",
    [
        (rx.box(rx.text("random text")), False),
        (
            rx.box(rx.text("random text", on_click=rx.console_log("log"))),
            False,
        ),
        (
            rx.box(
                rx.text("random text", on_click=TriggerState.do_something),
                rx.text(
                    "random text",
                    on_click=Var(_js_expr="toggleColorMode").to(EventChain),
                ),
            ),
            True,
        ),
        (
            rx.box(
                rx.text("random text", on_click=rx.console_log("log")),
                rx.text(
                    "random text",
                    on_click=Var(_js_expr="toggleColorMode").to(EventChain),
                ),
            ),
            False,
        ),
        (
            rx.box(rx.text("random text", on_click=TriggerState.do_something)),
            True,
        ),
        (
            rx.box(
                rx.text(
                    "random text",
                    on_click=[rx.console_log("log"), rx.window_alert("alert")],
                ),
            ),
            False,
        ),
        (
            rx.box(
                rx.text(
                    "random text",
                    on_click=[rx.console_log("log"), TriggerState.do_something],
                ),
            ),
            True,
        ),
        (
            rx.box(
                rx.text(
                    "random text",
                    on_blur=lambda: TriggerState.do_something,
                ),
            ),
            True,
        ),
    ],
)
def test_has_state_event_triggers(component, output):
    assert component._has_stateful_event_triggers() == output


class SpecialComponent(Box):
    """A special component with custom attributes."""

    data_prop: Var[str]
    aria_prop: Var[str]


@pytest.mark.parametrize(
    ("component_kwargs", "exp_custom_attrs", "exp_style"),
    [
        (
            {"data_test": "test", "aria_test": "test"},
            {"data-test": "test", "aria-test": "test"},
            {},
        ),
        (
            {"data-test": "test", "aria-test": "test"},
            {"data-test": "test", "aria-test": "test"},
            {},
        ),
        (
            {"custom_attrs": {"data-existing": "test"}, "data_new": "test"},
            {"data-existing": "test", "data-new": "test"},
            {},
        ),
        (
            {"data_test": "test", "data_prop": "prop"},
            {"data-test": "test"},
            {},
        ),
        (
            {"aria_test": "test", "aria_prop": "prop"},
            {"aria-test": "test"},
            {},
        ),
    ],
)
def test_special_props(component_kwargs, exp_custom_attrs, exp_style):
    """Test that data_ and aria_ special props are correctly added to the component.

    Args:
        component_kwargs: The component kwargs.
        exp_custom_attrs: The expected custom attributes.
        exp_style: The expected style.
    """
    component = SpecialComponent.create(**component_kwargs)
    assert component.custom_attrs == exp_custom_attrs
    assert component.style == exp_style
    for prop in SpecialComponent.get_props():
        if prop in component_kwargs:
            assert getattr(component, prop)._var_value == component_kwargs[prop]<|MERGE_RESOLUTION|>--- conflicted
+++ resolved
@@ -2183,11 +2183,7 @@
     assert "useParent" in page._get_all_hooks_internal()
     assert (
         str(page).count(
-<<<<<<< HEAD
-            f'css={{({{ ["fakeParent"] : "parent", ["color"] : "var(--plum-10)", ["fake"] : "text", ["margin"] : ({test_state.get_name()}.num_rx_state_+"%") }})}}'
-=======
-            f'css:({{ ["fakeParent"] : "parent", ["color"] : "var(--plum-10)", ["fake"] : "text", ["margin"] : ({test_state.get_name()}.num+"%") }})'
->>>>>>> 96ff0b57
+            f'css:({{ ["fakeParent"] : "parent", ["color"] : "var(--plum-10)", ["fake"] : "text", ["margin"] : ({test_state.get_name()}.num_rx_state_+"%") }})'
         )
         == 1
     )
