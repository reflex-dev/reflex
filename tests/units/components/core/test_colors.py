--- conflicted
+++ resolved
@@ -47,13 +47,8 @@
             Color,
         ),
         (
-<<<<<<< HEAD
-            create_color_var(rx.color(f"{ColorState.color}", f"{ColorState.shade}")),
-            f'("var(--"+{color_state_name!s}.color_rx_state_+"-"+{color_state_name!s}.shade_rx_state_+")")',
-=======
             create_color_var(color_with_fstring),
-            f'("var(--"+{color_state_name!s}.color+"-"+(((__to_string) => __to_string.toString())({color_state_name!s}.shade))+")")',
->>>>>>> 96ff0b57
+            f'("var(--"+{color_state_name!s}.color_rx_state_+"-"+(((__to_string) => __to_string.toString())({color_state_name!s}.shade_rx_state_))+")")',
             Color,
         ),
         (
@@ -63,33 +58,17 @@
                     ColorState.shade,
                 )
             ),
-<<<<<<< HEAD
-            f'("var(--"+({color_state_name!s}.color_part_rx_state_+"ato")+"-"+{color_state_name!s}.shade_rx_state_+")")',
+            f'("var(--"+({color_state_name!s}.color_part_rx_state_+"ato")+"-"+(((__to_string) => __to_string.toString())({color_state_name!s}.shade_rx_state_))+")")',
             Color,
         ),
         (
-            create_color_var(f"{rx.color(ColorState.color, f'{ColorState.shade}')}"),
+            create_color_var(f"{rx.color(ColorState.color, ColorState.shade)}"),
             f'("var(--"+{color_state_name!s}.color_rx_state_+"-"+{color_state_name!s}.shade_rx_state_+")")',
             str,
         ),
         (
-            create_color_var(
-                f"{rx.color(f'{ColorState.color}', f'{ColorState.shade}')}"
-            ),
+            create_color_var(f"{color_with_fstring}"),
             f'("var(--"+{color_state_name!s}.color_rx_state_+"-"+{color_state_name!s}.shade_rx_state_+")")',
-=======
-            f'("var(--"+({color_state_name!s}.color_part+"ato")+"-"+(((__to_string) => __to_string.toString())({color_state_name!s}.shade))+")")',
-            Color,
-        ),
-        (
-            create_color_var(f"{rx.color(ColorState.color, ColorState.shade)}"),
-            f'("var(--"+{color_state_name!s}.color+"-"+{color_state_name!s}.shade+")")',
-            str,
-        ),
-        (
-            create_color_var(f"{color_with_fstring}"),
-            f'("var(--"+{color_state_name!s}.color+"-"+{color_state_name!s}.shade+")")',
->>>>>>> 96ff0b57
             str,
         ),
     ],
