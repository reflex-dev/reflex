--- conflicted
+++ resolved
@@ -55,21 +55,13 @@
             Color,
         ),
         (
-<<<<<<< HEAD
-            create_color_var(f"{rx.color(ColorState.color, f'{ColorState.shade}')}"),  # type: ignore
-=======
-            create_color_var(f'{rx.color(ColorState.color, f"{ColorState.shade}")}'),  # pyright: ignore [reportArgumentType]
->>>>>>> 42e6dfa4
+            create_color_var(f"{rx.color(ColorState.color, f'{ColorState.shade}')}"),  # pyright: ignore [reportArgumentType]
             f'("var(--"+{color_state_name!s}.color+"-"+{color_state_name!s}.shade+")")',
             str,
         ),
         (
             create_color_var(
-<<<<<<< HEAD
-                f"{rx.color(f'{ColorState.color}', f'{ColorState.shade}')}"  # type: ignore
-=======
-                f'{rx.color(f"{ColorState.color}", f"{ColorState.shade}")}'  # pyright: ignore [reportArgumentType]
->>>>>>> 42e6dfa4
+                f"{rx.color(f'{ColorState.color}', f'{ColorState.shade}')}"  # pyright: ignore [reportArgumentType]
             ),
             f'("var(--"+{color_state_name!s}.color+"-"+{color_state_name!s}.shade+")")',
             str,
