#!/usr/bin/env bash

set -euxo pipefail

SCRIPTPATH="$( cd -- "$(dirname "$0")" >/dev/null 2>&1 ; pwd -P )"
export REFLEX_TELEMETRY_ENABLED=false

function do_export () {
    template=$1
    mkdir ~/"$template"
    cd ~/"$template"
    rm -rf ~/.local/share/reflex ~/"$template"/.web
    reflex init --template "$template"
    reflex export
    (
        cd "$SCRIPTPATH/../../.."
        scripts/integration.sh ~/"$template" dev
        pkill -9 -f 'node|python3' || true
        sleep 10
<<<<<<< HEAD
        REDIS_URL=redis://localhost scripts/integration.sh ~/"$template" prod
        pkill -9 -f 'node|python3' || true
=======
        REFLEX_REDIS_URL=redis://localhost scripts/integration.sh ~/"$template" prod
        pkill -9 -f 'next-server|python3' || true
>>>>>>> ad05c1b2
        sleep 10
    )
}

echo "Preparing test project dir"
python3 -m venv ~/venv
source ~/venv/bin/activate
pip install -U pip

echo "Installing reflex from local repo code"
cp -r /reflex-repo ~/reflex-repo
pip install ~/reflex-repo

redis-server &

echo "Running reflex init in test project dir"
do_export blank<|MERGE_RESOLUTION|>--- conflicted
+++ resolved
@@ -17,13 +17,8 @@
         scripts/integration.sh ~/"$template" dev
         pkill -9 -f 'node|python3' || true
         sleep 10
-<<<<<<< HEAD
-        REDIS_URL=redis://localhost scripts/integration.sh ~/"$template" prod
+        REFLEX_REDIS_URL=redis://localhost scripts/integration.sh ~/"$template" prod
         pkill -9 -f 'node|python3' || true
-=======
-        REFLEX_REDIS_URL=redis://localhost scripts/integration.sh ~/"$template" prod
-        pkill -9 -f 'next-server|python3' || true
->>>>>>> ad05c1b2
         sleep 10
     )
 }
