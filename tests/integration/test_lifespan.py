"""Test cases for the FastAPI lifespan integration."""

from typing import Generator

import pytest
from selenium.webdriver.common.by import By

from reflex.testing import AppHarness

from .utils import SessionStorage


def LifespanApp():
    """App with lifespan tasks and context."""
    import asyncio
    from contextlib import asynccontextmanager

    import reflex as rx

    lifespan_task_global = 0
    lifespan_context_global = 0

    @asynccontextmanager
    async def lifespan_context(app, inc: int = 1):
        nonlocal lifespan_context_global
        print(f"Lifespan context entered: {app}.")
        lifespan_context_global += inc
        try:
            yield
        finally:
            print("Lifespan context exited.")
            lifespan_context_global += inc

    async def lifespan_task(inc: int = 1):
        nonlocal lifespan_task_global
        print("Lifespan global started.")
        try:
            while True:
<<<<<<< HEAD
                lifespan_task_global += inc
=======
                lifespan_task_global += inc  # pyright: ignore[reportUnboundVariable, reportPossiblyUnboundVariable]
>>>>>>> 6e546526
                await asyncio.sleep(0.1)
        except asyncio.CancelledError as ce:
            print(f"Lifespan global cancelled: {ce}.")
            lifespan_task_global = 0

    class LifespanState(rx.State):
        interval: int = 100

        @rx.var(cache=False)
        def task_global(self) -> int:
            return lifespan_task_global

        @rx.var(cache=False)
        def context_global(self) -> int:
            return lifespan_context_global

        @rx.event
        def tick(self, date):
            pass

    def index():
        return rx.vstack(
            rx.text(LifespanState.task_global, id="task_global"),
            rx.text(LifespanState.context_global, id="context_global"),
            rx.button(
                rx.moment(
                    interval=LifespanState.interval, on_change=LifespanState.tick
                ),
                on_click=LifespanState.set_interval(  # type: ignore
                    rx.cond(LifespanState.interval, 0, 100)
                ),
                id="toggle-tick",
            ),
        )

    app = rx.App()
    app.register_lifespan_task(lifespan_task)
    app.register_lifespan_task(lifespan_context, inc=2)
    app.add_page(index)


@pytest.fixture()
def lifespan_app(tmp_path) -> Generator[AppHarness, None, None]:
    """Start LifespanApp app at tmp_path via AppHarness.

    Args:
        tmp_path: pytest tmp_path fixture

    Yields:
        running AppHarness instance
    """
    with AppHarness.create(
        root=tmp_path,
        app_source=LifespanApp,
    ) as harness:
        yield harness


@pytest.mark.asyncio
async def test_lifespan(lifespan_app: AppHarness):
    """Test the lifespan integration.

    Args:
        lifespan_app: harness for LifespanApp app
    """
    assert lifespan_app.app_module is not None, "app module is not found"
    assert lifespan_app.app_instance is not None, "app is not running"
    driver = lifespan_app.frontend()

    ss = SessionStorage(driver)
    assert AppHarness._poll_for(lambda: ss.get("token") is not None), "token not found"

    context_global = driver.find_element(By.ID, "context_global")
    task_global = driver.find_element(By.ID, "task_global")

    assert context_global.text == "2"
    assert lifespan_app.app_module.lifespan_context_global == 2  # type: ignore

    original_task_global_text = task_global.text
    original_task_global_value = int(original_task_global_text)
    lifespan_app.poll_for_content(task_global, exp_not_equal=original_task_global_text)
    driver.find_element(By.ID, "toggle-tick").click()  # avoid teardown errors
    assert lifespan_app.app_module.lifespan_task_global > original_task_global_value  # type: ignore
    assert int(task_global.text) > original_task_global_value

    # Kill the backend
    assert lifespan_app.backend is not None
    lifespan_app.backend.should_exit = True
    if lifespan_app.backend_thread is not None:
        lifespan_app.backend_thread.join()

    # Check that the lifespan tasks have been cancelled
    assert lifespan_app.app_module.lifespan_task_global == 0
    assert lifespan_app.app_module.lifespan_context_global == 4<|MERGE_RESOLUTION|>--- conflicted
+++ resolved
@@ -36,11 +36,7 @@
         print("Lifespan global started.")
         try:
             while True:
-<<<<<<< HEAD
                 lifespan_task_global += inc
-=======
-                lifespan_task_global += inc  # pyright: ignore[reportUnboundVariable, reportPossiblyUnboundVariable]
->>>>>>> 6e546526
                 await asyncio.sleep(0.1)
         except asyncio.CancelledError as ce:
             print(f"Lifespan global cancelled: {ce}.")
