"""Test cases for the FastAPI lifespan integration."""

from typing import Generator

import pytest
from selenium.webdriver.common.by import By

from reflex.testing import AppHarness

from .utils import SessionStorage


def LifespanApp():
    """App with lifespan tasks and context."""
    import asyncio
    from contextlib import asynccontextmanager

    import reflex as rx

    lifespan_task_global = 0
    lifespan_context_global = 0

    @asynccontextmanager
    async def lifespan_context(app, inc: int = 1):
        global lifespan_context_global
        print(f"Lifespan context entered: {app}.")
        lifespan_context_global += inc  # pyright: ignore[reportUnboundVariable]
        try:
            yield
        finally:
            print("Lifespan context exited.")
            lifespan_context_global += inc

    async def lifespan_task(inc: int = 1):
        global lifespan_task_global
        print("Lifespan global started.")
        try:
            while True:
                lifespan_task_global += inc  # pyright: ignore[reportUnboundVariable]
                await asyncio.sleep(0.1)
        except asyncio.CancelledError as ce:
            print(f"Lifespan global cancelled: {ce}.")
            lifespan_task_global = 0

    class LifespanState(rx.State):
<<<<<<< HEAD
        @rx.var(cache=False)
=======
        interval: int = 100

        @rx.var
>>>>>>> c8de356d
        def task_global(self) -> int:
            return lifespan_task_global

        @rx.var(cache=False)
        def context_global(self) -> int:
            return lifespan_context_global

        @rx.event
        def tick(self, date):
            pass

    def index():
        return rx.vstack(
            rx.text(LifespanState.task_global, id="task_global"),
            rx.text(LifespanState.context_global, id="context_global"),
            rx.button(
                rx.moment(
                    interval=LifespanState.interval, on_change=LifespanState.tick
                ),
                on_click=LifespanState.set_interval(  # type: ignore
                    rx.cond(LifespanState.interval, 0, 100)
                ),
                id="toggle-tick",
            ),
        )

    app = rx.App()
    app.register_lifespan_task(lifespan_task)
    app.register_lifespan_task(lifespan_context, inc=2)
    app.add_page(index)


@pytest.fixture()
def lifespan_app(tmp_path) -> Generator[AppHarness, None, None]:
    """Start LifespanApp app at tmp_path via AppHarness.

    Args:
        tmp_path: pytest tmp_path fixture

    Yields:
        running AppHarness instance
    """
    with AppHarness.create(
        root=tmp_path,
        app_source=LifespanApp,
    ) as harness:
        yield harness


@pytest.mark.asyncio
async def test_lifespan(lifespan_app: AppHarness):
    """Test the lifespan integration.

    Args:
        lifespan_app: harness for LifespanApp app
    """
    assert lifespan_app.app_module is not None, "app module is not found"
    assert lifespan_app.app_instance is not None, "app is not running"
    driver = lifespan_app.frontend()

    ss = SessionStorage(driver)
    assert AppHarness._poll_for(lambda: ss.get("token") is not None), "token not found"

    context_global = driver.find_element(By.ID, "context_global")
    task_global = driver.find_element(By.ID, "task_global")

    assert context_global.text == "2"
    assert lifespan_app.app_module.lifespan_context_global == 2  # type: ignore

    original_task_global_text = task_global.text
    original_task_global_value = int(original_task_global_text)
    lifespan_app.poll_for_content(task_global, exp_not_equal=original_task_global_text)
    driver.find_element(By.ID, "toggle-tick").click()  # avoid teardown errors
    assert lifespan_app.app_module.lifespan_task_global > original_task_global_value  # type: ignore
    assert int(task_global.text) > original_task_global_value

    # Kill the backend
    assert lifespan_app.backend is not None
    lifespan_app.backend.should_exit = True
    if lifespan_app.backend_thread is not None:
        lifespan_app.backend_thread.join()

    # Check that the lifespan tasks have been cancelled
    assert lifespan_app.app_module.lifespan_task_global == 0
    assert lifespan_app.app_module.lifespan_context_global == 4<|MERGE_RESOLUTION|>--- conflicted
+++ resolved
@@ -36,20 +36,16 @@
         print("Lifespan global started.")
         try:
             while True:
-                lifespan_task_global += inc  # pyright: ignore[reportUnboundVariable]
+                lifespan_task_global += inc  # pyright: ignore[reportUnboundVariable, reportPossiblyUnboundVariable]
                 await asyncio.sleep(0.1)
         except asyncio.CancelledError as ce:
             print(f"Lifespan global cancelled: {ce}.")
             lifespan_task_global = 0
 
     class LifespanState(rx.State):
-<<<<<<< HEAD
-        @rx.var(cache=False)
-=======
         interval: int = 100
 
-        @rx.var
->>>>>>> c8de356d
+        @rx.var(cache=False)
         def task_global(self) -> int:
             return lifespan_task_global
 
