"""Ensure stopPropagation and preventDefault work as expected."""

from __future__ import annotations

import asyncio
import time
from typing import Callable, Coroutine, Generator

import pytest
from selenium.webdriver.common.by import By
from selenium.webdriver.common.keys import Keys
from selenium.webdriver.support import expected_conditions as EC
from selenium.webdriver.support.wait import WebDriverWait

from reflex.testing import AppHarness, WebDriver


def TestEventAction():
    """App for testing event_actions."""
    from typing import Any

    import reflex as rx

    class EventActionState(rx.State):
        order: list[str]

        def on_click(self, ev):
            self.order.append(f"on_click:{ev}")

        @rx.event
        def on_click2(self):
            self.order.append("on_click2")

        def on_click_throttle(self):
            self.order.append("on_click_throttle")

        def on_click_debounce(self):
            self.order.append("on_click_debounce")

        @rx.event
        def on_submit(self, form_data: dict[str, Any]):
            self.order.append("on_submit")

    class EventFiringComponent(rx.Component):
        """A component that fires onClick event without passing DOM event."""

        tag = "EventFiringComponent"

        def _get_custom_code(self) -> str | None:
            return """
                function EventFiringComponent(props) {
                    return (
                        <div id={props.id} onClick={(e) => props.onClick("foo")}>
                            Event Firing Component
                        </div>
                    )
                }"""

        def get_event_triggers(self):
            return {"on_click": lambda: []}

    def index():
        return rx.vstack(
            rx.input(
                value=EventActionState.router.session.client_token,
                is_read_only=True,
                id="token",
            ),
            rx.button("No events", id="btn-no-events"),
            rx.button(
                "Stop Prop Only",
                id="btn-stop-prop-only",
                on_click=rx.stop_propagation,  # pyright: ignore [reportArgumentType]
            ),
            rx.button(
                "Click event",
                on_click=EventActionState.on_click("no_event_actions"),  # pyright: ignore [reportCallIssue]
                id="btn-click-event",
            ),
            rx.button(
                "Click stop propagation",
                on_click=EventActionState.on_click("stop_propagation").stop_propagation,  # pyright: ignore [reportCallIssue]
                id="btn-click-stop-propagation",
            ),
            rx.button(
                "Click stop propagation2",
                on_click=EventActionState.on_click2.stop_propagation,
                id="btn-click-stop-propagation2",
            ),
            rx.button(
                "Click event 2",
                on_click=EventActionState.on_click2,
                id="btn-click-event2",
            ),
            rx.link(
                "Link",
                href="#",
                on_click=EventActionState.on_click("link_no_event_actions"),  # pyright: ignore [reportCallIssue]
                id="link",
            ),
            rx.link(
                "Link Stop Propagation",
                href="#",
                on_click=EventActionState.on_click(  # pyright: ignore [reportCallIssue]
                    "link_stop_propagation"
                ).stop_propagation,
                id="link-stop-propagation",
            ),
            rx.link(
                "Link Prevent Default Only",
                href="/invalid",
                on_click=rx.prevent_default,  # pyright: ignore [reportArgumentType]
                id="link-prevent-default-only",
            ),
            rx.link(
                "Link Prevent Default",
                href="/invalid",
                on_click=EventActionState.on_click(  # pyright: ignore [reportCallIssue]
                    "link_prevent_default"
                ).prevent_default,
                id="link-prevent-default",
            ),
            rx.link(
                "Link Both",
                href="/invalid",
                on_click=EventActionState.on_click(  # pyright: ignore [reportCallIssue]
                    "link_both"
                ).stop_propagation.prevent_default,
                id="link-stop-propagation-prevent-default",
            ),
            EventFiringComponent.create(
                id="custom-stop-propagation",
                on_click=EventActionState.on_click(  # pyright: ignore [reportCallIssue]
                    "custom-stop-propagation"
                ).stop_propagation,
            ),
            EventFiringComponent.create(
                id="custom-prevent-default",
                on_click=EventActionState.on_click(  # pyright: ignore [reportCallIssue]
                    "custom-prevent-default"
                ).prevent_default,
            ),
            rx.button(
                "Throttle",
                id="btn-throttle",
                on_click=lambda: EventActionState.on_click_throttle.throttle(  # pyright: ignore [reportFunctionMemberAccess]
                    200
                ).stop_propagation,
            ),
            rx.button(
                "Debounce",
                id="btn-debounce",
                on_click=EventActionState.on_click_debounce.debounce(  # pyright: ignore [reportFunctionMemberAccess]
                    200
                ).stop_propagation,
            ),
            rx.list(  # pyright: ignore [reportAttributeAccessIssue]
                rx.foreach(
                    EventActionState.order,
                    rx.list_item,
                ),
            ),
            on_click=EventActionState.on_click("outer"),  # pyright: ignore [reportCallIssue]
        ), rx.form(
            rx.dialog.root(
                rx.dialog.trigger(
                    rx.button("Open Dialog", type="button", id="btn-dialog"),
                    on_click=rx.stop_propagation,  # pyright: ignore [reportArgumentType]
                ),
                rx.dialog.content(
                    rx.dialog.close(
                        rx.form(
                            rx.button("Submit", id="btn-submit"),
                            on_submit=EventActionState.on_submit.stop_propagation,  # pyright: ignore [reportCallIssue]
                        ),
                    ),
                ),
            ),
            on_submit=EventActionState.on_submit,  # pyright: ignore [reportCallIssue]
        )

<<<<<<< HEAD
    app = rx.App()
    app.add_page(index)
=======
    app = rx.App(_state=rx.State)
    app.add_page(index)  # pyright: ignore [reportArgumentType]
>>>>>>> 8c9bc663


@pytest.fixture(scope="module")
def event_action(tmp_path_factory) -> Generator[AppHarness, None, None]:
    """Start TestEventAction app at tmp_path via AppHarness.

    Args:
        tmp_path_factory: pytest tmp_path_factory fixture

    Yields:
        running AppHarness instance
    """
    with AppHarness.create(
        root=tmp_path_factory.mktemp("event_action"),
        app_source=TestEventAction,
    ) as harness:
        yield harness


@pytest.fixture
def driver(event_action: AppHarness) -> Generator[WebDriver, None, None]:
    """Get an instance of the browser open to the event_action app.

    Args:
        event_action: harness for TestEventAction app

    Yields:
        WebDriver instance.
    """
    assert event_action.app_instance is not None, "app is not running"
    driver = event_action.frontend()
    try:
        yield driver
    finally:
        driver.quit()


@pytest.fixture()
def token(event_action: AppHarness, driver: WebDriver) -> str:
    """Get the token associated with backend state.

    Args:
        event_action: harness for TestEventAction app.
        driver: WebDriver instance.

    Returns:
        The token visible in the driver browser.
    """
    assert event_action.app_instance is not None
    token_input = driver.find_element(By.ID, "token")
    assert token_input

    # wait for the backend connection to send the token
    token = event_action.poll_for_value(token_input)
    assert token is not None

    return token


@pytest.fixture()
def poll_for_order(
    event_action: AppHarness, token: str
) -> Callable[[list[str]], Coroutine[None, None, None]]:
    """Poll for the order list to match the expected order.

    Args:
        event_action: harness for TestEventAction app.
        token: The token visible in the driver browser.

    Returns:
        An async function that polls for the order list to match the expected order.
    """
    state_name = event_action.get_state_name("_event_action_state")
    state_full_name = event_action.get_full_state_name(["_event_action_state"])

    async def _poll_for_order(exp_order: list[str]):
        async def _backend_state():
            return await event_action.get_state(f"{token}_{state_full_name}")

        async def _check():
            return (await _backend_state()).substates[state_name].order == exp_order

        await AppHarness._poll_for_async(_check)
        assert (await _backend_state()).substates[state_name].order == exp_order

    return _poll_for_order


@pytest.mark.parametrize(
    ("element_id", "exp_order"),
    [
        ("btn-no-events", ["on_click:outer"]),
        ("btn-stop-prop-only", []),
        ("btn-click-event", ["on_click:no_event_actions", "on_click:outer"]),
        ("btn-click-stop-propagation", ["on_click:stop_propagation"]),
        ("btn-click-stop-propagation2", ["on_click2"]),
        ("btn-click-event2", ["on_click2", "on_click:outer"]),
        ("link", ["on_click:link_no_event_actions", "on_click:outer"]),
        ("link-stop-propagation", ["on_click:link_stop_propagation"]),
        ("link-prevent-default", ["on_click:link_prevent_default", "on_click:outer"]),
        ("link-prevent-default-only", ["on_click:outer"]),
        ("link-stop-propagation-prevent-default", ["on_click:link_both"]),
        (
            "custom-stop-propagation",
            ["on_click:custom-stop-propagation", "on_click:outer"],
        ),
        (
            "custom-prevent-default",
            ["on_click:custom-prevent-default", "on_click:outer"],
        ),
    ],
)
@pytest.mark.usefixtures("token")
@pytest.mark.asyncio
async def test_event_actions(
    driver: WebDriver,
    poll_for_order: Callable[[list[str]], Coroutine[None, None, None]],
    element_id: str,
    exp_order: list[str],
):
    """Click links and buttons and assert on fired events.

    Args:
        driver: WebDriver instance.
        poll_for_order: function that polls for the order list to match the expected order.
        element_id: The id of the element to click.
        exp_order: The expected order of events.
    """
    el = driver.find_element(By.ID, element_id)
    assert el

    prev_url = driver.current_url

    el.click()
    if "on_click:outer" not in exp_order:
        # really make sure the outer event is not fired
        await asyncio.sleep(0.5)
    await poll_for_order(exp_order)

    if element_id.startswith("link") and "prevent-default" not in element_id:
        assert driver.current_url != prev_url
    else:
        assert driver.current_url == prev_url


@pytest.mark.usefixtures("token")
@pytest.mark.asyncio
async def test_event_actions_throttle_debounce(
    driver: WebDriver,
    poll_for_order: Callable[[list[str]], Coroutine[None, None, None]],
):
    """Click buttons with debounce and throttle and assert on fired events.

    Args:
        driver: WebDriver instance.
        poll_for_order: function that polls for the order list to match the expected order.
    """
    btn_throttle = driver.find_element(By.ID, "btn-throttle")
    assert btn_throttle
    btn_debounce = driver.find_element(By.ID, "btn-debounce")
    assert btn_debounce

    exp_events = 10
    throttle_duration = exp_events * 0.2  # 200ms throttle
    throttle_start = time.time()
    while time.time() - throttle_start < throttle_duration:
        btn_throttle.click()
        btn_debounce.click()

    try:
        await poll_for_order(["on_click_throttle"] * exp_events + ["on_click_debounce"])
    except AssertionError:
        # Sometimes the last event gets throttled due to race, this is okay.
        await poll_for_order(
            ["on_click_throttle"] * (exp_events - 1) + ["on_click_debounce"]
        )


@pytest.mark.usefixtures("token")
@pytest.mark.asyncio
async def test_event_actions_dialog_form_in_form(
    driver: WebDriver,
    poll_for_order: Callable[[list[str]], Coroutine[None, None, None]],
):
    """Click links and buttons and assert on fired events.

    Args:
        driver: WebDriver instance.
        poll_for_order: function that polls for the order list to match the expected order.
    """
    open_dialog_id = "btn-dialog"
    submit_button_id = "btn-submit"
    wait = WebDriverWait(driver, 10)

    driver.find_element(By.ID, open_dialog_id).click()
    el = wait.until(EC.element_to_be_clickable((By.ID, submit_button_id)))
    el.click()  # pyright: ignore[reportAttributeAccessIssue]
    el.send_keys(Keys.ESCAPE)  # pyright: ignore[reportAttributeAccessIssue]

    btn_no_events = wait.until(EC.element_to_be_clickable((By.ID, "btn-no-events")))
    btn_no_events.click()
    await poll_for_order(["on_submit", "on_click:outer"])<|MERGE_RESOLUTION|>--- conflicted
+++ resolved
@@ -179,13 +179,8 @@
             on_submit=EventActionState.on_submit,  # pyright: ignore [reportCallIssue]
         )
 
-<<<<<<< HEAD
     app = rx.App()
     app.add_page(index)
-=======
-    app = rx.App(_state=rx.State)
-    app.add_page(index)  # pyright: ignore [reportArgumentType]
->>>>>>> 8c9bc663
 
 
 @pytest.fixture(scope="module")
