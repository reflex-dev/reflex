"""Test case for disabling tailwind in the config."""

import functools
from collections.abc import Generator

import pytest
from selenium.webdriver.common.by import By

from reflex.testing import AppHarness

PARAGRAPH_TEXT = "Tailwind Is Cool"
PARAGRAPH_CLASS_NAME = "text-red-500"
TEXT_RED_500_COLOR_v3 = ["rgba(239, 68, 68, 1)", "rgb(239, 68, 68)"]
TEXT_RED_500_COLOR_v4 = ["oklch(0.637 0.237 25.331)"]


def TailwindApp(
    tailwind_version: int = 0,
    paragraph_text: str = PARAGRAPH_TEXT,
    paragraph_class_name: str = PARAGRAPH_CLASS_NAME,
):
    """App with tailwind optionally disabled.

    Args:
        tailwind_version: Tailwind version to use. If 0, tailwind is disabled.
        paragraph_text: Text for the paragraph.
        paragraph_class_name: Tailwind class_name for the paragraph.
    """
    from pathlib import Path

    import reflex as rx

    class UnusedState(rx.State):
        pass

    def index():
        return rx.el.div(
            rx.text(paragraph_text, class_name=paragraph_class_name),
            rx.el.p(paragraph_text, class_name=paragraph_class_name),
            rx.text(paragraph_text, as_="p", class_name=paragraph_class_name),
            rx.el.div("Test external stylesheet", class_name="external"),
            id="p-content",
        )

    assets = Path(__file__).resolve().parent.parent / "assets"
    assets.mkdir(exist_ok=True)
    stylesheet = assets / "test_styles.css"
    stylesheet.write_text(".external { color: rgba(0, 0, 255, 0.5) }")
    app = rx.App(style={"font_family": "monospace"}, stylesheets=[stylesheet.name])
    app.add_page(index)
    if not tailwind_version:
        config = rx.config.get_config()
<<<<<<< HEAD
        config.tailwind = None  # pyright: ignore[reportAttributeAccessIssue]
=======
>>>>>>> e417a999
        config.plugins = []
    elif tailwind_version == 3:
        config = rx.config.get_config()
        config.plugins = [rx.plugins.TailwindV3Plugin()]
    elif tailwind_version == 4:
        config = rx.config.get_config()
        config.plugins = [rx.plugins.TailwindV4Plugin()]


@pytest.fixture(
    params=[0, 3, 4], ids=["tailwind_disabled", "tailwind_v3", "tailwind_v4"]
)
def tailwind_version(request) -> int:
    """Tailwind version fixture.

    Args:
        request: pytest request fixture.

    Returns:
        Tailwind version to use. 0 for disabled, 3 for v3, 4 for v4.
    """
    return request.param


@pytest.fixture
def tailwind_app(tmp_path, tailwind_version) -> Generator[AppHarness, None, None]:
    """Start TailwindApp app at tmp_path via AppHarness with tailwind disabled via config.

    Args:
        tmp_path: pytest tmp_path fixture
        tailwind_version: Whether tailwind is disabled for the app.

    Yields:
        running AppHarness instance
    """
    with AppHarness.create(
        root=tmp_path,
        app_source=functools.partial(TailwindApp, tailwind_version=tailwind_version),
        app_name="tailwind_"
        + ("disabled" if tailwind_version == 0 else str(tailwind_version)),
    ) as harness:
        yield harness


def test_tailwind_app(tailwind_app: AppHarness, tailwind_version: bool):
    """Test that the app can compile without tailwind.

    Args:
        tailwind_app: AppHarness instance.
        tailwind_version: Tailwind version to use. If 0, tailwind is disabled.
    """
    assert tailwind_app.app_instance is not None
    assert tailwind_app.backend is not None

    driver = tailwind_app.frontend()

    # Assert the app is stateless.
    with pytest.raises(ValueError) as errctx:
        _ = tailwind_app.app_instance.state_manager
    errctx.match("The state manager has not been initialized.")

    # Assert content is visible (and not some error)
    content = AppHarness.poll_for_or_raise_timeout(
        lambda: driver.find_element(By.ID, "p-content")
    )
    paragraphs = content.find_elements(By.TAG_NAME, "p")
    assert len(paragraphs) == 3
    for p in paragraphs:
        assert tailwind_app.poll_for_content(p, exp_not_equal="") == PARAGRAPH_TEXT
        assert p.value_of_css_property("font-family") == "monospace"
        if not tailwind_version:
            # expect default color, not "text-red-500" from tailwind utility class
            assert p.value_of_css_property("color") not in TEXT_RED_500_COLOR_v3
        elif tailwind_version == 3:
            # expect "text-red-500" from tailwind utility class
            assert p.value_of_css_property("color") in TEXT_RED_500_COLOR_v3
        elif tailwind_version == 4:
            # expect "text-red-500" from tailwind utility class
            assert p.value_of_css_property("color") in TEXT_RED_500_COLOR_v4

    # Assert external stylesheet is applying rules
    external = driver.find_elements(By.CLASS_NAME, "external")
    assert len(external) == 1
    for ext_div in external:
        assert ext_div.value_of_css_property("color") == "rgba(0, 0, 255, 0.5)"<|MERGE_RESOLUTION|>--- conflicted
+++ resolved
@@ -50,10 +50,6 @@
     app.add_page(index)
     if not tailwind_version:
         config = rx.config.get_config()
-<<<<<<< HEAD
-        config.tailwind = None  # pyright: ignore[reportAttributeAccessIssue]
-=======
->>>>>>> e417a999
         config.plugins = []
     elif tailwind_version == 3:
         config = rx.config.get_config()
