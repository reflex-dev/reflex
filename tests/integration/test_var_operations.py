"""Integration tests for var operations."""

from typing import Generator

import pytest
from selenium.webdriver.common.by import By

from reflex.testing import AppHarness


def VarOperations():
    """App with var operations."""
    from typing import TypedDict

    import reflex as rx
    from reflex.vars.base import LiteralVar
    from reflex.vars.sequence import ArrayVar

    class Object(rx.Base):
        name: str = "hello"

    class Person(TypedDict):
        name: str
        age: int

    class VarOperationState(rx.State):
        int_var1: rx.Field[int] = rx.field(10)
        int_var2: rx.Field[int] = rx.field(5)
        int_var3: rx.Field[int] = rx.field(7)
        float_var1: rx.Field[float] = rx.field(10.5)
        float_var2: rx.Field[float] = rx.field(5.5)
        list1: rx.Field[list] = rx.field([1, 2])
        list2: rx.Field[list] = rx.field([3, 4])
        list3: rx.Field[list] = rx.field(["first", "second", "third"])
        list4: rx.Field[list] = rx.field([Object(name="obj_1"), Object(name="obj_2")])
        str_var1: rx.Field[str] = rx.field("first")
        str_var2: rx.Field[str] = rx.field("second")
        str_var3: rx.Field[str] = rx.field("ThIrD")
        str_var4: rx.Field[str] = rx.field("a long string")
        dict1: rx.Field[dict[int, int]] = rx.field({1: 2})
        dict2: rx.Field[dict[int, int]] = rx.field({3: 4})
        html_str: rx.Field[str] = rx.field("<div>hello</div>")
        people: rx.Field[list[Person]] = rx.field(
            [{"name": "Alice", "age": 30}, {"name": "Bob", "age": 25}]
        )

    app = rx.App(_state=rx.State)

    @rx.memo
    def memo_comp(list1: list[int], int_var1: int, id: str):
        return rx.text(list1, int_var1, id=id)

    @rx.memo
    def memo_comp_nested(int_var2: int, id: str):
        return memo_comp(list1=[3, 4], int_var1=int_var2, id=id)

    @app.add_page
    def index():
        return rx.vstack(
            rx.el.input(
                id="token",
                value=VarOperationState.router.session.client_token,
                is_read_only=True,
            ),
            # INT INT
            rx.text(
                VarOperationState.int_var1 + VarOperationState.int_var2,
                id="int_add_int",
            ),
            rx.text(
                VarOperationState.int_var1 * VarOperationState.int_var2,
                id="int_mult_int",
            ),
            rx.text(
                VarOperationState.int_var1 - VarOperationState.int_var2,
                id="int_sub_int",
            ),
            rx.text(
                VarOperationState.int_var1**VarOperationState.int_var2,
                id="int_exp_int",
            ),
            rx.text(
                VarOperationState.int_var1 / VarOperationState.int_var2,
                id="int_div_int",
            ),
            rx.text(
                VarOperationState.int_var1 // VarOperationState.int_var3,
                id="int_floor_int",
            ),
            rx.text(
                VarOperationState.int_var1 % VarOperationState.int_var2,
                id="int_mod_int",
            ),
            rx.text(
                VarOperationState.int_var1 | VarOperationState.int_var2,
                id="int_or_int",
            ),
            rx.text(
                (VarOperationState.int_var1 > VarOperationState.int_var2).to_string(),
                id="int_gt_int",
            ),
            rx.text(
                (VarOperationState.int_var1 < VarOperationState.int_var2).to_string(),
                id="int_lt_int",
            ),
            rx.text(
                (VarOperationState.int_var1 >= VarOperationState.int_var2).to_string(),
                id="int_gte_int",
            ),
            rx.text(
                (VarOperationState.int_var1 <= VarOperationState.int_var2).to_string(),
                id="int_lte_int",
            ),
            rx.text(
                VarOperationState.int_var1 & VarOperationState.int_var2,
                id="int_and_int",
            ),
            rx.text(
                (VarOperationState.int_var1 | VarOperationState.int_var2).to_string(),
                id="int_or_int",
            ),
            rx.text(
                (VarOperationState.int_var1 == VarOperationState.int_var2).to_string(),
                id="int_eq_int",
            ),
            rx.text(
                (VarOperationState.int_var1 != VarOperationState.int_var2).to_string(),
                id="int_neq_int",
            ),
            # INT FLOAT OR FLOAT INT
            rx.text(
                VarOperationState.float_var1 + VarOperationState.int_var2,
                id="float_add_int",
            ),
            rx.text(
                VarOperationState.float_var1 * VarOperationState.int_var2,
                id="float_mult_int",
            ),
            rx.text(
                VarOperationState.float_var1 - VarOperationState.int_var2,
                id="float_sub_int",
            ),
            rx.text(
                VarOperationState.float_var1**VarOperationState.int_var2,
                id="float_exp_int",
            ),
            rx.text(
                VarOperationState.float_var1 / VarOperationState.int_var2,
                id="float_div_int",
            ),
            rx.text(
                VarOperationState.float_var1 // VarOperationState.int_var3,
                id="float_floor_int",
            ),
            rx.text(
                VarOperationState.float_var1 % VarOperationState.int_var2,
                id="float_mod_int",
            ),
            rx.text(
                (VarOperationState.float_var1 > VarOperationState.int_var2).to_string(),
                id="float_gt_int",
            ),
            rx.text(
                (VarOperationState.float_var1 < VarOperationState.int_var2).to_string(),
                id="float_lt_int",
            ),
            rx.text(
                (
                    VarOperationState.float_var1 >= VarOperationState.int_var2
                ).to_string(),
                id="float_gte_int",
            ),
            rx.text(
                (
                    VarOperationState.float_var1 <= VarOperationState.int_var2
                ).to_string(),
                id="float_lte_int",
            ),
            rx.text(
                (
                    VarOperationState.float_var1 == VarOperationState.int_var2
                ).to_string(),
                id="float_eq_int",
            ),
            rx.text(
                (
                    VarOperationState.float_var1 != VarOperationState.int_var2
                ).to_string(),
                id="float_neq_int",
            ),
            rx.text(
                (VarOperationState.float_var1 & VarOperationState.int_var2).to_string(),
                id="float_and_int",
            ),
            rx.text(
                (VarOperationState.float_var1 | VarOperationState.int_var2).to_string(),
                id="float_or_int",
            ),
            # INT, DICT
            rx.text(
                (VarOperationState.int_var1 | VarOperationState.dict1).to_string(),
                id="int_or_dict",
            ),
            rx.text(
                (VarOperationState.int_var1 & VarOperationState.dict1).to_string(),
                id="int_and_dict",
            ),
            rx.text(
                (VarOperationState.int_var1 == VarOperationState.dict1).to_string(),
                id="int_eq_dict",
            ),
            rx.text(
                (VarOperationState.int_var1 != VarOperationState.dict1).to_string(),
                id="int_neq_dict",
            ),
            # FLOAT FLOAT
            rx.text(
                VarOperationState.float_var1 + VarOperationState.float_var2,
                id="float_add_float",
            ),
            rx.text(
                VarOperationState.float_var1 * VarOperationState.float_var2,
                id="float_mult_float",
            ),
            rx.text(
                VarOperationState.float_var1 - VarOperationState.float_var2,
                id="float_sub_float",
            ),
            rx.text(
                VarOperationState.float_var1**VarOperationState.float_var2,
                id="float_exp_float",
            ),
            rx.text(
                VarOperationState.float_var1 / VarOperationState.float_var2,
                id="float_div_float",
            ),
            rx.text(
                VarOperationState.float_var1 // VarOperationState.float_var2,
                id="float_floor_float",
            ),
            rx.text(
                VarOperationState.float_var1 % VarOperationState.float_var2,
                id="float_mod_float",
            ),
            rx.text(
                (
                    VarOperationState.float_var1 > VarOperationState.float_var2
                ).to_string(),
                id="float_gt_float",
            ),
            rx.text(
                (
                    VarOperationState.float_var1 < VarOperationState.float_var2
                ).to_string(),
                id="float_lt_float",
            ),
            rx.text(
                (
                    VarOperationState.float_var1 >= VarOperationState.float_var2
                ).to_string(),
                id="float_gte_float",
            ),
            rx.text(
                (
                    VarOperationState.float_var1 <= VarOperationState.float_var2
                ).to_string(),
                id="float_lte_float",
            ),
            rx.text(
                (
                    VarOperationState.float_var1 == VarOperationState.float_var2
                ).to_string(),
                id="float_eq_float",
            ),
            rx.text(
                (
                    VarOperationState.float_var1 != VarOperationState.float_var2
                ).to_string(),
                id="float_neq_float",
            ),
            rx.text(
                (
                    VarOperationState.float_var1 & VarOperationState.float_var2
                ).to_string(),
                id="float_and_float",
            ),
            rx.text(
                (
                    VarOperationState.float_var1 | VarOperationState.float_var2
                ).to_string(),
                id="float_or_float",
            ),
            # FLOAT STR
            rx.text(
                VarOperationState.float_var1 | VarOperationState.str_var1,
                id="float_or_str",
            ),
            rx.text(
                VarOperationState.float_var1 & VarOperationState.str_var1,
                id="float_and_str",
            ),
            rx.text(
                (
                    VarOperationState.float_var1 == VarOperationState.str_var1
                ).to_string(),
                id="float_eq_str",
            ),
            rx.text(
                (
                    VarOperationState.float_var1 != VarOperationState.str_var1
                ).to_string(),
                id="float_neq_str",
            ),
            # FLOAT LIST
            rx.text(
                (VarOperationState.float_var1 | VarOperationState.list1).to_string(),
                id="float_or_list",
            ),
            rx.text(
                (VarOperationState.float_var1 & VarOperationState.list1).to_string(),
                id="float_and_list",
            ),
            rx.text(
                (VarOperationState.float_var1 == VarOperationState.list1).to_string(),
                id="float_eq_list",
            ),
            rx.text(
                (VarOperationState.float_var1 != VarOperationState.list1).to_string(),
                id="float_neq_list",
            ),
            # FLOAT DICT
            rx.text(
                (VarOperationState.float_var1 | VarOperationState.dict1).to_string(),
                id="float_or_dict",
            ),
            rx.text(
                (VarOperationState.float_var1 & VarOperationState.dict1).to_string(),
                id="float_and_dict",
            ),
            rx.text(
                (VarOperationState.float_var1 == VarOperationState.dict1).to_string(),
                id="float_eq_dict",
            ),
            rx.text(
                (VarOperationState.float_var1 != VarOperationState.dict1).to_string(),
                id="float_neq_dict",
            ),
            # STR STR
            rx.text(
                VarOperationState.str_var1 + VarOperationState.str_var2,
                id="str_add_str",
            ),
            rx.text(
                (VarOperationState.str_var1 > VarOperationState.str_var2).to_string(),
                id="str_gt_str",
            ),
            rx.text(
                (VarOperationState.str_var1 < VarOperationState.str_var2).to_string(),
                id="str_lt_str",
            ),
            rx.text(
                (VarOperationState.str_var1 >= VarOperationState.str_var2).to_string(),
                id="str_gte_str",
            ),
            rx.text(
                (VarOperationState.str_var1 <= VarOperationState.str_var2).to_string(),
                id="str_lte_str",
            ),
            rx.text(
                (
                    VarOperationState.float_var1 == VarOperationState.float_var2
                ).to_string(),
                id="str_eq_str",
            ),
            rx.text(
                (
                    VarOperationState.float_var1 != VarOperationState.float_var2
                ).to_string(),
                id="str_neq_str",
            ),
            rx.text(
                VarOperationState.str_var1.contains("fir").to_string(),
                id="str_contains",
            ),
            rx.text(
                VarOperationState.str_var1 | VarOperationState.str_var1,
                id="str_or_str",
            ),
            rx.text(
                VarOperationState.str_var1 & VarOperationState.str_var2,
                id="str_and_str",
            ),
            # STR, INT
            rx.text(
                VarOperationState.str_var1 * VarOperationState.int_var2,
                id="str_mult_int",
            ),
            rx.text(
                VarOperationState.str_var1 & VarOperationState.int_var2,
                id="str_and_int",
            ),
            rx.text(
                VarOperationState.str_var1 | VarOperationState.int_var2,
                id="str_or_int",
            ),
            rx.text(
                (VarOperationState.str_var1 == VarOperationState.int_var1).to_string(),
                id="str_eq_int",
            ),
            rx.text(
                (VarOperationState.str_var1 != VarOperationState.int_var1).to_string(),
                id="str_neq_int",
            ),
            # STR, LIST
            rx.text(
                VarOperationState.str_var1 | VarOperationState.list1,
                id="str_or_list",
            ),
            rx.text(
                (VarOperationState.str_var1 & VarOperationState.list1).to_string(),
                id="str_and_list",
            ),
            rx.text(
                (VarOperationState.str_var1 == VarOperationState.list1).to_string(),
                id="str_eq_list",
            ),
            rx.text(
                (VarOperationState.str_var1 != VarOperationState.list1).to_string(),
                id="str_neq_list",
            ),
            # STR, DICT
            rx.text(
                VarOperationState.str_var1 | VarOperationState.dict1,
                id="str_or_dict",
            ),
            rx.text(
                (VarOperationState.str_var1 & VarOperationState.dict1).to_string(),
                id="str_and_dict",
            ),
            rx.text(
                (VarOperationState.str_var1 == VarOperationState.dict1).to_string(),
                id="str_eq_dict",
            ),
            rx.text(
                (VarOperationState.str_var1 != VarOperationState.dict1).to_string(),
                id="str_neq_dict",
            ),
            # LIST, LIST
            rx.text(
                (VarOperationState.list1 + VarOperationState.list2).to_string(),
                id="list_add_list",
            ),
            rx.text(
                (VarOperationState.list1 & VarOperationState.list2).to_string(),
                id="list_and_list",
            ),
            rx.text(
                (VarOperationState.list1 | VarOperationState.list2).to_string(),
                id="list_or_list",
            ),
            rx.text(
                (VarOperationState.list1 > VarOperationState.list2).to_string(),
                id="list_gt_list",
            ),
            rx.text(
                (VarOperationState.list1 < VarOperationState.list2).to_string(),
                id="list_lt_list",
            ),
            rx.text(
                (VarOperationState.list1 >= VarOperationState.list2).to_string(),
                id="list_gte_list",
            ),
            rx.text(
                (VarOperationState.list1 <= VarOperationState.list2).to_string(),
                id="list_lte_list",
            ),
            rx.text(
                (VarOperationState.list1 == VarOperationState.list2).to_string(),
                id="list_eq_list",
            ),
            rx.text(
                (VarOperationState.list1 != VarOperationState.list2).to_string(),
                id="list_neq_list",
            ),
            rx.text(
                VarOperationState.list1.contains(1).to_string(),
                id="list_contains",
            ),
            rx.text(VarOperationState.list4.pluck("name").to_string(), id="list_pluck"),
            rx.text(VarOperationState.list1.reverse().to_string(), id="list_reverse"),
            # LIST, INT
            rx.text(
                (VarOperationState.list1 * VarOperationState.int_var2).to_string(),
                id="list_mult_int",
            ),
            rx.text(
                (VarOperationState.list1 | VarOperationState.int_var1).to_string(),
                id="list_or_int",
            ),
            rx.text(
                (VarOperationState.list1 & VarOperationState.int_var1).to_string(),
                id="list_and_int",
            ),
            rx.text(
                (VarOperationState.list1 == VarOperationState.int_var1).to_string(),
                id="list_eq_int",
            ),
            rx.text(
                (VarOperationState.list1 != VarOperationState.int_var1).to_string(),
                id="list_neq_int",
            ),
            # LIST, DICT
            rx.text(
                (VarOperationState.list1 | VarOperationState.dict1).to_string(),
                id="list_or_dict",
            ),
            rx.text(
                (VarOperationState.list1 & VarOperationState.dict1).to_string(),
                id="list_and_dict",
            ),
            rx.text(
                (VarOperationState.list1 == VarOperationState.dict1).to_string(),
                id="list_eq_dict",
            ),
            rx.text(
                (VarOperationState.list1 != VarOperationState.dict1).to_string(),
                id="list_neq_dict",
            ),
            # DICT, DICT
            rx.text(
                (VarOperationState.dict1 | VarOperationState.dict2).to_string(),
                id="dict_or_dict",
            ),
            rx.text(
                (VarOperationState.dict1 & VarOperationState.dict2).to_string(),
                id="dict_and_dict",
            ),
            rx.text(
                (VarOperationState.dict1 == VarOperationState.dict2).to_string(),
                id="dict_eq_dict",
            ),
            rx.text(
                (VarOperationState.dict1 != VarOperationState.dict2).to_string(),
                id="dict_neq_dict",
            ),
            rx.text(
                VarOperationState.dict1.contains(1).to_string(),
                id="dict_contains",
            ),
            rx.text(VarOperationState.str_var3.lower(), id="str_lower"),
            rx.text(VarOperationState.str_var3.upper(), id="str_upper"),
            rx.text(VarOperationState.str_var4.split(" ").to_string(), id="str_split"),
            rx.text(VarOperationState.list3.join(""), id="list_join"),
            rx.text(VarOperationState.list3.join(","), id="list_join_comma"),
            # Index from an op var
            rx.text(
                VarOperationState.list3[VarOperationState.int_var1 % 3],
                id="list_index_mod",
            ),
            rx.html(
                VarOperationState.html_str,
                id="html_str",
            ),
            rx.el.mark("second"),
            rx.text(ArrayVar.range(2, 5).join(","), id="list_join_range1"),
            rx.text(ArrayVar.range(2, 10, 2).join(","), id="list_join_range2"),
            rx.text(ArrayVar.range(5, 0, -1).join(","), id="list_join_range3"),
            rx.text(ArrayVar.range(0, 3).join(","), id="list_join_range4"),
            rx.box(
                rx.foreach(
                    ArrayVar.range(0, 2),
                    lambda x: rx.text(VarOperationState.list1[x], as_="p"),
                ),
                id="foreach_list_arg",
            ),
            rx.box(
                rx.foreach(
                    ArrayVar.range(0, 2),
                    lambda x, ix: rx.text(VarOperationState.list1[ix], as_="p"),
                ),
                id="foreach_list_ix",
            ),
            rx.box(
                rx.foreach(
                    LiteralVar.create(list(range(0, 3))).to(ArrayVar, list[int]),
                    lambda x: rx.foreach(
                        ArrayVar.range(x),
                        lambda y: rx.text(VarOperationState.list1[y], as_="p"),
                    ),
                ),
                id="foreach_list_nested",
            ),
            memo_comp(
                list1=VarOperationState.list1,
                int_var1=VarOperationState.int_var1,
                id="memo_comp",
            ),
            memo_comp_nested(
                int_var2=VarOperationState.int_var2,
                id="memo_comp_nested",
            ),
            # foreach in a match
            rx.box(
                rx.match(
                    VarOperationState.list3.length(),
                    (0, rx.text("No choices")),
                    (1, rx.text("One choice")),
                    rx.foreach(VarOperationState.list3, lambda choice: rx.text(choice)),
                ),
                id="foreach_in_match",
            ),
            # Literal range var in a foreach
            rx.box(rx.foreach(range(42, 80, 27), rx.text.span), id="range_in_foreach1"),
            rx.box(rx.foreach(range(42, 80, 3), rx.text.span), id="range_in_foreach2"),
            rx.box(rx.foreach(range(42, 20, -6), rx.text.span), id="range_in_foreach3"),
            rx.box(rx.foreach(range(42, 43, 5), rx.text.span), id="range_in_foreach4"),
            # Literal dict in a foreach
            rx.box(rx.foreach({"a": 1, "b": 2}, rx.text.span), id="dict_in_foreach1"),
            # State Var dict in a foreach
            rx.box(
                rx.foreach(VarOperationState.dict1, rx.text.span),
                id="dict_in_foreach2",
            ),
            rx.box(
                rx.foreach(
                    VarOperationState.dict1.merge(VarOperationState.dict2),
                    rx.text.span,
                ),
                id="dict_in_foreach3",
            ),
            rx.box(
<<<<<<< HEAD
                rx.foreach("abcdef", lambda x: rx.text.span(x + " ")),
                id="str_in_foreach",
            ),
            rx.box(
                rx.foreach(VarOperationState.str_var1, lambda x: rx.text.span(x + " ")),
                id="str_var_in_foreach",
=======
                rx.foreach(
                    VarOperationState.people,
                    lambda person: rx.text.span(
                        "Hello " + person["name"], person["age"] + 3
                    ),
                ),
                id="typed_dict_in_foreach",
>>>>>>> ab558ce1
            ),
        )


@pytest.fixture(scope="module")
def var_operations(tmp_path_factory) -> Generator[AppHarness, None, None]:
    """Start VarOperations app at tmp_path via AppHarness.

    Args:
        tmp_path_factory: pytest tmp_path_factory fixture

    Yields:
        running AppHarness instance
    """
    with AppHarness.create(
        root=tmp_path_factory.mktemp("var_operations"),
        app_source=VarOperations,
    ) as harness:
        assert harness.app_instance is not None, "app is not running"
        yield harness


@pytest.fixture
def driver(var_operations: AppHarness):
    """Get an instance of the browser open to the var operations app.

    Args:
        var_operations: harness for VarOperations app

    Yields:
        WebDriver instance.
    """
    driver = var_operations.frontend()
    try:
        token_input = driver.find_element(By.ID, "token")
        assert token_input
        # wait for the backend connection to send the token
        token = var_operations.poll_for_value(token_input)
        assert token is not None

        yield driver
    finally:
        driver.quit()


def test_var_operations(driver, var_operations: AppHarness):
    """Test that the var operations produce the right results.

    Args:
        driver: selenium WebDriver open to the app
        var_operations: AppHarness for the var operations app
    """
    tests = [
        # int, int
        ("int_add_int", "15"),
        ("int_mult_int", "50"),
        ("int_sub_int", "5"),
        ("int_exp_int", "100000"),
        ("int_div_int", "2"),
        ("int_floor_int", "1"),
        ("int_mod_int", "0"),
        ("int_gt_int", "true"),
        ("int_lt_int", "false"),
        ("int_gte_int", "true"),
        ("int_lte_int", "false"),
        ("int_and_int", "5"),
        ("int_or_int", "10"),
        ("int_eq_int", "false"),
        ("int_neq_int", "true"),
        # int, float
        ("float_add_int", "15.5"),
        ("float_mult_int", "52.5"),
        ("float_sub_int", "5.5"),
        ("float_exp_int", "127628.15625"),
        ("float_div_int", "2.1"),
        ("float_floor_int", "1"),
        ("float_mod_int", "0.5"),
        ("float_gt_int", "true"),
        ("float_lt_int", "false"),
        ("float_gte_int", "true"),
        ("float_lte_int", "false"),
        ("float_eq_int", "false"),
        ("float_neq_int", "true"),
        ("float_and_int", "5"),
        ("float_or_int", "10.5"),
        # int, dict
        ("int_or_dict", "10"),
        ("int_and_dict", '{"1":2}'),
        ("int_eq_dict", "false"),
        ("int_neq_dict", "true"),
        # float, float
        ("float_add_float", "16"),
        ("float_mult_float", "57.75"),
        ("float_sub_float", "5"),
        ("float_exp_float", "413562.49323606625"),
        ("float_div_float", "1.9090909090909092"),
        ("float_floor_float", "1"),
        ("float_mod_float", "5"),
        ("float_gt_float", "true"),
        ("float_lt_float", "false"),
        ("float_gte_float", "true"),
        ("float_lte_float", "false"),
        ("float_eq_float", "false"),
        ("float_neq_float", "true"),
        ("float_and_float", "5.5"),
        ("float_or_float", "10.5"),
        # float, str
        ("float_or_str", "10.5"),
        ("float_and_str", "first"),
        ("float_eq_str", "false"),
        ("float_neq_str", "true"),
        # float, list
        ("float_or_list", "10.5"),
        ("float_and_list", "[1,2]"),
        ("float_eq_list", "false"),
        ("float_neq_list", "true"),
        # float, dict
        ("float_or_dict", "10.5"),
        ("float_and_dict", '{"1":2}'),
        ("float_eq_dict", "false"),
        ("float_neq_dict", "true"),
        # str, str
        ("str_add_str", "firstsecond"),
        ("str_gt_str", "false"),
        ("str_lt_str", "true"),
        ("str_gte_str", "false"),
        ("str_lte_str", "true"),
        ("str_eq_str", "false"),
        ("str_neq_str", "true"),
        ("str_and_str", "second"),
        ("str_or_str", "first"),
        ("str_contains", "true"),
        ("str_lower", "third"),
        ("str_upper", "THIRD"),
        ("str_split", '["a","long","string"]'),
        # str, int
        ("str_mult_int", "firstfirstfirstfirstfirst"),
        ("str_and_int", "5"),
        ("str_or_int", "first"),
        ("str_eq_int", "false"),
        ("str_neq_int", "true"),
        # str, list
        ("str_and_list", "[1,2]"),
        ("str_or_list", "first"),
        ("str_eq_list", "false"),
        ("str_neq_list", "true"),
        # str, dict
        ("str_or_dict", "first"),
        ("str_and_dict", '{"1":2}'),
        ("str_eq_dict", "false"),
        ("str_neq_dict", "true"),
        # list, list
        ("list_add_list", "[1,2,3,4]"),
        ("list_gt_list", "false"),
        ("list_lt_list", "true"),
        ("list_gte_list", "false"),
        ("list_lte_list", "true"),
        ("list_eq_list", "false"),
        ("list_neq_list", "true"),
        ("list_and_list", "[3,4]"),
        ("list_or_list", "[1,2]"),
        ("list_contains", "true"),
        ("list_pluck", '["obj_1","obj_2"]'),
        ("list_reverse", "[2,1]"),
        ("list_join", "firstsecondthird"),
        ("list_join_comma", "first,second,third"),
        ("list_join_range1", "2,3,4"),
        ("list_join_range2", "2,4,6,8"),
        ("list_join_range3", "5,4,3,2,1"),
        ("list_join_range4", "0,1,2"),
        # list, int
        ("list_mult_int", "[1,2,1,2,1,2,1,2,1,2]"),
        ("list_or_int", "[1,2]"),
        ("list_and_int", "10"),
        ("list_eq_int", "false"),
        ("list_neq_int", "true"),
        # list, dict
        ("list_and_dict", '{"1":2}'),
        ("list_or_dict", "[1,2]"),
        ("list_eq_dict", "false"),
        ("list_neq_dict", "true"),
        # dict, dict
        ("dict_or_dict", '{"1":2}'),
        ("dict_and_dict", '{"3":4}'),
        ("dict_eq_dict", "false"),
        ("dict_neq_dict", "true"),
        ("dict_contains", "true"),
        # index from an op var
        ("list_index_mod", "second"),
        # html component with var
        ("html_str", "hello"),
        # index into list with foreach
        ("foreach_list_arg", "1\n2"),
        ("foreach_list_ix", "1\n2"),
        ("foreach_list_nested", "1\n1\n2"),
        # rx.memo component with state
        ("memo_comp", "1210"),
        ("memo_comp_nested", "345"),
        # foreach in a match
        ("foreach_in_match", "first\nsecond\nthird"),
        # literal range in a foreach
        ("range_in_foreach1", "4269"),
        ("range_in_foreach2", "42454851545760636669727578"),
        ("range_in_foreach3", "42363024"),
        ("range_in_foreach4", "42"),
        ("dict_in_foreach1", "a1b2"),
        ("dict_in_foreach2", "12"),
        ("dict_in_foreach3", "1234"),
<<<<<<< HEAD
        ("str_in_foreach", "a b c d e f"),
        ("str_var_in_foreach", "f i r s t"),
=======
        ("typed_dict_in_foreach", "Hello Alice33Hello Bob28"),
>>>>>>> ab558ce1
    ]

    for tag, expected in tests:
        print(tag)
        assert driver.find_element(By.ID, tag).text == expected

    # Highlight component with var query (does not plumb ID)
    assert driver.find_element(By.TAG_NAME, "mark").text == "second"<|MERGE_RESOLUTION|>--- conflicted
+++ resolved
@@ -629,14 +629,14 @@
                 id="dict_in_foreach3",
             ),
             rx.box(
-<<<<<<< HEAD
                 rx.foreach("abcdef", lambda x: rx.text.span(x + " ")),
                 id="str_in_foreach",
             ),
             rx.box(
                 rx.foreach(VarOperationState.str_var1, lambda x: rx.text.span(x + " ")),
                 id="str_var_in_foreach",
-=======
+            ),
+            rx.box(
                 rx.foreach(
                     VarOperationState.people,
                     lambda person: rx.text.span(
@@ -644,7 +644,6 @@
                     ),
                 ),
                 id="typed_dict_in_foreach",
->>>>>>> ab558ce1
             ),
         )
 
@@ -853,12 +852,9 @@
         ("dict_in_foreach1", "a1b2"),
         ("dict_in_foreach2", "12"),
         ("dict_in_foreach3", "1234"),
-<<<<<<< HEAD
         ("str_in_foreach", "a b c d e f"),
         ("str_var_in_foreach", "f i r s t"),
-=======
         ("typed_dict_in_foreach", "Hello Alice33Hello Bob28"),
->>>>>>> ab558ce1
     ]
 
     for tag, expected in tests:
