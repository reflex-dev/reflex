--- conflicted
+++ resolved
@@ -47,21 +47,11 @@
           create-venv-at-path: .venv
       - run: poetry run uv pip install pyvirtualdisplay pillow playwright pytest-playwright
       - name: Run app harness tests
-        uses: nick-fields/retry@v3
         env:
           SCREENSHOT_DIR: /tmp/screenshots
           REDIS_URL: ${{ matrix.state_manager == 'redis' && 'redis://localhost:6379' || '' }}
-<<<<<<< HEAD
-        with:
-          timeout_minutes: 30
-          max_attempts: 2
-          command: |
-            poetry run playwright install --with-deps
-            poetry run pytest integration
-=======
         run: |
           poetry run pytest tests/integration
->>>>>>> 3eab2b6e
       - uses: actions/upload-artifact@v4
         name: Upload failed test screenshots
         if: always()
