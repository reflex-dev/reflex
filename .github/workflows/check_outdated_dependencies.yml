name: check-outdated-dependencies

on:
  push: # This will trigger the action when a pull request is opened or updated.
    branches:
      - "release/**" # This will trigger the action when any branch starting with "release/" is created.
  workflow_dispatch: # Allow manual triggering if needed.

jobs:
  backend:
    runs-on: ubuntu-latest

    steps:
      - name: Checkout code
        uses: actions/checkout@v3

      - uses: ./.github/actions/setup_build_env
        with:
<<<<<<< HEAD
          python-version: "3.10"
          run-poetry-install: true
          create-venv-at-path: .venv
=======
          python-version: '3.10'
          run-uv-sync: true

>>>>>>> 003d5989

      - name: Check outdated backend dependencies
        run: |
          outdated=$(uv pip list --outdated)
          echo "Outdated:"
          echo "$outdated"

          filtered_outdated=$(echo "$outdated" | grep -vE 'pyright|ruff' || true)

          if [ ! -z "$filtered_outdated" ]; then
            echo "Outdated dependencies found:"
            echo "$filtered_outdated"
            exit 1
          else
            echo "All dependencies are up to date. (pyright and ruff are ignored)"
          fi

  frontend:
    runs-on: ubuntu-latest

    steps:
      - name: Checkout code
        uses: actions/checkout@v4
      - uses: ./.github/actions/setup_build_env
        with:
          python-version: "3.10.16"
          run-uv-sync: true

      - name: Clone Reflex Website Repo
        uses: actions/checkout@v4
        with:
          repository: reflex-dev/reflex-web
          ref: main
          path: reflex-web
      - name: Install Requirements for reflex-web
        working-directory: ./reflex-web
        run: uv pip install $(grep -ivE "reflex " requirements.txt)
      - name: Init Website for reflex-web
        working-directory: ./reflex-web
        run: uv run reflex init
      - name: Run Website and Check for errors
        run: |
          uv run bash scripts/integration.sh ./reflex-web dev
      - name: Check outdated frontend dependencies
        working-directory: ./reflex-web/.web
        run: |
          raw_outdated=$(/home/runner/.local/share/reflex/bun/bin/bun outdated)
          outdated=$(echo "$raw_outdated" | grep -vE '\|\-\-\-\-\-\-\-\-\-\-\-\-\-\-\-\-\-\-\-\-\-\|' || true)
          echo "Outdated:"
          echo "$outdated"

          # Ignore 3rd party dependencies that are not updated.
          filtered_outdated=$(echo "$outdated" | grep -vE 'Package|@chakra-ui|lucide-react|@splinetool/runtime|ag-grid-react|framer-motion|react-markdown|remark-math|remark-gfm|rehype-katex|rehype-raw|remark-unwrap-images|ag-grid' || true)
          no_extra=$(echo "$filtered_outdated" | grep -vE '\|\-\-\-\-\-\-\-\-\-\-\-\-\-\-\-\-\-\-\-\-\-' || true)


          if [ ! -z "$no_extra" ]; then
            echo "Outdated dependencies found:"
            echo "$filtered_outdated"
            exit 1
          else
            echo "All dependencies are up to date. (3rd party packages are ignored)"
          fi<|MERGE_RESOLUTION|>--- conflicted
+++ resolved
@@ -16,15 +16,9 @@
 
       - uses: ./.github/actions/setup_build_env
         with:
-<<<<<<< HEAD
-          python-version: "3.10"
-          run-poetry-install: true
-          create-venv-at-path: .venv
-=======
           python-version: '3.10'
           run-uv-sync: true
 
->>>>>>> 003d5989
 
       - name: Check outdated backend dependencies
         run: |
