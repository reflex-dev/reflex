name: integration-tests-wsl

concurrency:
  group: ${{ github.workflow }}-${{ github.event.pull_request.id }}
  cancel-in-progress: true

on:
  push:
    branches: ["main"]
    paths-ignore:
      - "**/*.md"
  pull_request:
    branches: ["main"]
    paths-ignore:
      - "**/*.md"

permissions:
  contents: read

env:
  TELEMETRY_ENABLED: false
  NODE_OPTIONS: "--max_old_space_size=4096"

jobs:
  example-counter-wsl:
    timeout-minutes: 20
    runs-on: windows-latest
    steps:
      - uses: actions/checkout@v4
      - name: Clone Reflex Examples Repo
        uses: actions/checkout@v4
        with:
          repository: reflex-dev/reflex-examples
          path: reflex-examples

      - uses: Vampire/setup-wsl@v5
        with:
          distribution: Ubuntu-24.04

      - name: Install packages
        shell: wsl-bash {0}
        run: |
          sudo apt-get update
          sudo apt-get install -y python3 python3-pip curl dos2unix zip unzip

      - name: Install Uv
        shell: wsl-bash {0}
        run: |
          curl -LsSf https://astral.sh/uv/install.sh | sh

      - name: Install reflex deps
        shell: wsl-bash {0}
        run: |
          /root/.local/bin/uv sync --link-mode=copy

      - name: Install requirements for counter example
        working-directory: ./reflex-examples/counter
        shell: wsl-bash {0}
        run: |
<<<<<<< HEAD
          poetry run uv pip install -r requirements.txt

=======
          /root/.local/bin/uv pip install -r requirements.txt --link-mode=copy
>>>>>>> 2f33fef9
      - name: Check export --backend-only before init for counter example
        working-directory: ./reflex-examples/counter
        shell: wsl-bash {0}
        run: |
          export TELEMETRY_ENABLED=false
<<<<<<< HEAD
          poetry run reflex export --backend-only

=======
          /root/.local/bin/uv run reflex export --backend-only
>>>>>>> 2f33fef9
      - name: Check run --backend-only before init for counter example
        shell: wsl-bash {0}
        run: |
          export TELEMETRY_ENABLED=false
          dos2unix scripts/integration.sh
<<<<<<< HEAD
          poetry run bash scripts/integration.sh ./reflex-examples/counter dev 8001 --backend-only --backend-port 8001

=======
          /root/.local/bin/uv run bash scripts/integration.sh ./reflex-examples/counter dev 8001 --backend-only --backend-port 8001
>>>>>>> 2f33fef9
      - name: Init Website for counter example
        working-directory: ./reflex-examples/counter
        shell: wsl-bash {0}
        run: |
          export TELEMETRY_ENABLED=false
<<<<<<< HEAD
          poetry run reflex init --loglevel debug

=======
          /root/.local/bin/uv run reflex init --loglevel debug
>>>>>>> 2f33fef9
      - name: Check export for counter example
        working-directory: ./reflex-examples/counter
        shell: wsl-bash {0}
        run: |
          export TELEMETRY_ENABLED=false
<<<<<<< HEAD
          poetry run reflex export --frontend-only --loglevel debug

=======
          /root/.local/bin/uv run reflex export --frontend-only --loglevel debug
>>>>>>> 2f33fef9
      - name: Run Website and Check for errors
        shell: wsl-bash {0}
        run: |
          export TELEMETRY_ENABLED=false
          /root/.local/bin/uv run bash scripts/integration.sh ./reflex-examples/counter dev<|MERGE_RESOLUTION|>--- conflicted
+++ resolved
@@ -57,56 +57,31 @@
         working-directory: ./reflex-examples/counter
         shell: wsl-bash {0}
         run: |
-<<<<<<< HEAD
-          poetry run uv pip install -r requirements.txt
-
-=======
           /root/.local/bin/uv pip install -r requirements.txt --link-mode=copy
->>>>>>> 2f33fef9
       - name: Check export --backend-only before init for counter example
         working-directory: ./reflex-examples/counter
         shell: wsl-bash {0}
         run: |
           export TELEMETRY_ENABLED=false
-<<<<<<< HEAD
-          poetry run reflex export --backend-only
-
-=======
           /root/.local/bin/uv run reflex export --backend-only
->>>>>>> 2f33fef9
       - name: Check run --backend-only before init for counter example
         shell: wsl-bash {0}
         run: |
           export TELEMETRY_ENABLED=false
           dos2unix scripts/integration.sh
-<<<<<<< HEAD
-          poetry run bash scripts/integration.sh ./reflex-examples/counter dev 8001 --backend-only --backend-port 8001
-
-=======
           /root/.local/bin/uv run bash scripts/integration.sh ./reflex-examples/counter dev 8001 --backend-only --backend-port 8001
->>>>>>> 2f33fef9
       - name: Init Website for counter example
         working-directory: ./reflex-examples/counter
         shell: wsl-bash {0}
         run: |
           export TELEMETRY_ENABLED=false
-<<<<<<< HEAD
-          poetry run reflex init --loglevel debug
-
-=======
           /root/.local/bin/uv run reflex init --loglevel debug
->>>>>>> 2f33fef9
       - name: Check export for counter example
         working-directory: ./reflex-examples/counter
         shell: wsl-bash {0}
         run: |
           export TELEMETRY_ENABLED=false
-<<<<<<< HEAD
-          poetry run reflex export --frontend-only --loglevel debug
-
-=======
           /root/.local/bin/uv run reflex export --frontend-only --loglevel debug
->>>>>>> 2f33fef9
       - name: Run Website and Check for errors
         shell: wsl-bash {0}
         run: |
