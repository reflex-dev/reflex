# Entry conditions:
# - `setup/checkout` has already happened
# - working dir is the root directory of your project (e.g. `reflex/`).
# - You have a `uv.lock` file in the root directory of your project
# - You have a `pyproject.toml` file in the root directory of your project
#
# Exit conditions:
# - Python of version `python-version` is ready to be invoked as `python`.
# - Uv of version `uv-version` is ready to be invoked as `uv`.
# - If `run-uv-sync` is true, deps as defined in `pyproject.toml` will have been installed into the venv at `create-venv-at-path`.

<<<<<<< HEAD
name: "Setup Reflex build environment"
description: "Sets up Python, install poetry (cached), install project deps (cached)"
=======
name: 'Setup Reflex build environment'
description: 'Sets up Python, install uv (cached), install project deps (cached)'
>>>>>>> 003d5989
inputs:
  python-version:
    description: "Python version setup"
    required: true
<<<<<<< HEAD
  poetry-version:
    description: "Poetry version to install"
    required: false
    default: "1.8.3"
  run-poetry-install:
    description: "Whether to run poetry install on current dir"
    required: false
    default: false
  create-venv-at-path:
    description: "Path to venv (if poetry install is enabled)"
=======
  uv-version:
    description: 'Uv version to install'
    required: false
    default: '0.6.5'
  run-uv-sync:
    description: 'Whether to run uv sync on current dir'
    required: false
    default: false
  create-venv-at-path:
    description: 'Path to venv (if uv sync is enabled)'
>>>>>>> 003d5989
    required: false
    default: ".venv"

runs:
  using: "composite"
  steps:
    - name: Install UV
      uses: astral-sh/setup-uv@v5
      with:
        version: ${{ inputs.uv-version }}
        python-version: ${{ inputs.python-version }}
        enable-cache: true
        prune-cache: false
        cache-dependency-glob: "uv.lock"

    - name: Restore cached project python deps
      id: restore-pydeps-cache
      uses: actions/cache/restore@v4
      with:
        path: ${{ inputs.create-venv-at-path }}
        key: ${{ runner.os }}-python-${{ inputs.python-version }}-pydeps-${{ hashFiles('**/uv.lock') }}

    - if: ${{ inputs.run-uv-sync == 'true' && steps.restore-pydeps-cache.outputs.cache-hit != 'true' }}
      name: Run uv sync (will get cached)
      # We skip over installing the root package (the current project code under CI)
      # Root package should not be cached - its content is not reflected in uv.lock / cache key
      shell: bash
      run: |
        uv sync --all-extras --dev --no-install-project

    - if: steps.restore-pydeps-cache.outputs.cache-hit != 'true'
      name: Save Python deps to cache
      uses: actions/cache/save@v4
      with:
        path: ${{ inputs.create-venv-at-path }}
        key: ${{ steps.restore-pydeps-cache.outputs.cache-primary-key }}

    - if: ${{ inputs.run-uv-sync == 'true' }}
      name: Run uv sync (root package)
      # Here we really install the root package (the current project code under CI).env:
      # This should not be cached.
      shell: bash
      run: |
        uv sync --all-extras --dev
<|MERGE_RESOLUTION|>--- conflicted
+++ resolved
@@ -9,29 +9,12 @@
 # - Uv of version `uv-version` is ready to be invoked as `uv`.
 # - If `run-uv-sync` is true, deps as defined in `pyproject.toml` will have been installed into the venv at `create-venv-at-path`.
 
-<<<<<<< HEAD
-name: "Setup Reflex build environment"
-description: "Sets up Python, install poetry (cached), install project deps (cached)"
-=======
 name: 'Setup Reflex build environment'
 description: 'Sets up Python, install uv (cached), install project deps (cached)'
->>>>>>> 003d5989
 inputs:
   python-version:
     description: "Python version setup"
     required: true
-<<<<<<< HEAD
-  poetry-version:
-    description: "Poetry version to install"
-    required: false
-    default: "1.8.3"
-  run-poetry-install:
-    description: "Whether to run poetry install on current dir"
-    required: false
-    default: false
-  create-venv-at-path:
-    description: "Path to venv (if poetry install is enabled)"
-=======
   uv-version:
     description: 'Uv version to install'
     required: false
@@ -42,7 +25,6 @@
     default: false
   create-venv-at-path:
     description: 'Path to venv (if uv sync is enabled)'
->>>>>>> 003d5989
     required: false
     default: ".venv"
 
